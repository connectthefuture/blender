# ##### BEGIN GPL LICENSE BLOCK #####
#
#  This program is free software; you can redistribute it and/or
#  modify it under the terms of the GNU General Public License
#  as published by the Free Software Foundation; either version 2
#  of the License, or (at your option) any later version.
#
#  This program is distributed in the hope that it will be useful,
#  but WITHOUT ANY WARRANTY; without even the implied warranty of
#  MERCHANTABILITY or FITNESS FOR A PARTICULAR PURPOSE.  See the
#  GNU General Public License for more details.
#
#  You should have received a copy of the GNU General Public License
#  along with this program; if not, write to the Free Software Foundation,
#  Inc., 51 Franklin Street, Fifth Floor, Boston, MA 02110-1301, USA.
#
# ##### END GPL LICENSE BLOCK #####

# <pep8 compliant>
import bpy
from rna_prop_ui import PropertyPanel


class ArmatureButtonsPanel():
    bl_space_type = 'PROPERTIES'
    bl_region_type = 'WINDOW'
    bl_context = "data"

    @classmethod
    def poll(cls, context):
        return context.armature


class DATA_PT_context_arm(ArmatureButtonsPanel, bpy.types.Panel):
    bl_label = ""
    bl_options = {'HIDE_HEADER'}

    def draw(self, context):
        layout = self.layout

        ob = context.object
        arm = context.armature
        space = context.space_data

            split = layout.split(percentage=0.65)
            if ob:
                split.template_ID(ob, "data")
                split.separator()
            elif arm:
                split.template_ID(space, "pin_id")
                split.separator()


class DATA_PT_skeleton(ArmatureButtonsPanel, bpy.types.Panel):
    bl_label = "Skeleton"

    def draw(self, context):
        layout = self.layout

        arm = context.armature

            layout.prop(arm, "pose_position", expand=True)

        split = layout.split()

        col = split.column()
        col.label(text="Layers:")
        col.prop(arm, "layers", text="")
        col.label(text="Protected Layers:")
        col.prop(arm, "layers_protected", text="")

        col.label(text="Deform:")

        split = layout.split()

        col = split.column()
        col.prop(arm, "use_deform_vertex_groups", text="Vertex Groups")
        col.prop(arm, "use_deform_envelopes", text="Envelopes")

<<<<<<< HEAD
            col = split.column()
        col.prop(arm, "deform_quaternion", text="Quaternion")
=======
        col = split.column()
        col.prop(arm, "use_deform_preserve_volume", text="Quaternion")
>>>>>>> 36c273b1


class DATA_PT_display(ArmatureButtonsPanel, bpy.types.Panel):
    bl_label = "Display"

    def draw(self, context):
        layout = self.layout

        ob = context.object
        arm = context.armature

<<<<<<< HEAD
            layout.row().prop(arm, "drawtype", expand=True)
=======
        layout.row().prop(arm, "draw_type", expand=True)
>>>>>>> 36c273b1

        split = layout.split()

        col = split.column()
        col.prop(arm, "show_names", text="Names")
        col.prop(arm, "show_axes", text="Axes")
        col.prop(arm, "show_bone_custom_shapes", text="Shapes")

<<<<<<< HEAD
            col = split.column()
        col.prop(arm, "draw_group_colors", text="Colors")
        col.prop(ob, "x_ray", text="X-Ray")
        col.prop(arm, "delay_deform", text="Delay Refresh")
=======
        col = split.column()
        col.prop(arm, "show_group_colors", text="Colors")
        col.prop(ob, "show_x_ray", text="X-Ray")
        col.prop(arm, "use_deform_delay", text="Delay Refresh")
>>>>>>> 36c273b1


class DATA_PT_bone_groups(ArmatureButtonsPanel, bpy.types.Panel):
    bl_label = "Bone Groups"

    @classmethod
    def poll(cls, context):
        return (context.object and context.object.type == 'ARMATURE' and context.object.pose)

    def draw(self, context):
        layout = self.layout

        ob = context.object
        pose = ob.pose

        row = layout.row()
        row.template_list(pose, "bone_groups", pose.bone_groups, "active_index", rows=2)

        col = row.column(align=True)
        col.active = (ob.proxy is None)
        col.operator("pose.group_add", icon='ZOOMIN', text="")
        col.operator("pose.group_remove", icon='ZOOMOUT', text="")

        group = pose.bone_groups.active
        if group:
            col = layout.column()
            col.active = (ob.proxy is None)
            col.prop(group, "name")

            split = layout.split()
            split.active = (ob.proxy is None)

            col = split.column()
            col.prop(group, "color_set")
            if group.color_set:
<<<<<<< HEAD
                    col = split.column()
                col.template_triColorSet(group, "colors")
=======
                col = split.column()
                subrow = col.row(align=True)
                subrow.prop(group.colors, "normal", text="")
                subrow.prop(group.colors, "select", text="")
                subrow.prop(group.colors, "active", text="")
>>>>>>> 36c273b1

        row = layout.row()
        row.active = (ob.proxy is None)

        sub = row.row(align=True)
        sub.operator("pose.group_assign", text="Assign")
        sub.operator("pose.group_unassign", text="Remove")  # row.operator("pose.bone_group_remove_from", text="Remove")

        sub = row.row(align=True)
        sub.operator("pose.group_select", text="Select")
        sub.operator("pose.group_deselect", text="Deselect")


# TODO: this panel will soon be depreceated too
class DATA_PT_ghost(ArmatureButtonsPanel, bpy.types.Panel):
    bl_label = "Ghost"

    def draw(self, context):
        layout = self.layout

        arm = context.armature

            layout.prop(arm, "ghost_type", expand=True)

        split = layout.split()

        col = split.column()

        sub = col.column(align=True)
        if arm.ghost_type == 'RANGE':
            sub.prop(arm, "ghost_frame_start", text="Start")
            sub.prop(arm, "ghost_frame_end", text="End")
            sub.prop(arm, "ghost_size", text="Step")
        elif arm.ghost_type == 'CURRENT_FRAME':
            sub.prop(arm, "ghost_step", text="Range")
            sub.prop(arm, "ghost_size", text="Step")

            col = split.column()
        col.label(text="Display:")
        col.prop(arm, "show_only_ghost_selected", text="Selected Only")


class DATA_PT_iksolver_itasc(ArmatureButtonsPanel, bpy.types.Panel):
    bl_label = "iTaSC parameters"
    bl_options = {'DEFAULT_CLOSED'}

    @classmethod
    def poll(cls, context):
        ob = context.object
        return (ob and ob.pose)

    def draw(self, context):
        layout = self.layout

        ob = context.object

        itasc = ob.pose.ik_param

        row = layout.row()
        row.prop(ob.pose, "ik_solver")

        if itasc:
            layout.prop(itasc, "mode", expand=True)
            simulation = (itasc.mode == 'SIMULATION')
            if simulation:
                layout.label(text="Reiteration:")
                layout.prop(itasc, "reiteration_method", expand=True)

            split = layout.split()
            split.active = not simulation or itasc.reiteration_method != 'NEVER'
            col = split.column()
            col.prop(itasc, "precision")

<<<<<<< HEAD
                col = split.column()
            col.prop(itasc, "num_iter")

=======
            col = split.column()
            col.prop(itasc, "iterations")
>>>>>>> 36c273b1

            if simulation:
                layout.prop(itasc, "use_auto_step")
                row = layout.row()
                if itasc.use_auto_step:
                    row.prop(itasc, "step_min", text="Min")
                    row.prop(itasc, "step_max", text="Max")
                else:
                    row.prop(itasc, "step_count")

            layout.prop(itasc, "solver")
            if simulation:
                layout.prop(itasc, "feedback")
                layout.prop(itasc, "velocity_max")
            if itasc.solver == 'DLS':
                row = layout.row()
                row.prop(itasc, "damping_max", text="Damp", slider=True)
                row.prop(itasc, "damping_epsilon", text="Eps", slider=True)

from properties_animviz import MotionPathButtonsPanel, OnionSkinButtonsPanel


class DATA_PT_motion_paths(MotionPathButtonsPanel, bpy.types.Panel):
    #bl_label = "Bones Motion Paths"
    bl_context = "data"

    @classmethod
    def poll(cls, context):
        # XXX: include posemode check?
        return (context.object) and (context.armature)

    def draw(self, context):
        layout = self.layout

        ob = context.object

        self.draw_settings(context, ob.pose.animation_visualisation, bones=True)

        layout.separator()

        split = layout.split()

        col = split.column()
        col.operator("pose.paths_calculate", text="Calculate Paths")

        col = split.column()
        col.operator("pose.paths_clear", text="Clear Paths")


class DATA_PT_onion_skinning(OnionSkinButtonsPanel):  # , bpy.types.Panel): # inherit from panel when ready
    #bl_label = "Bones Onion Skinning"
    bl_context = "data"

    @classmethod
    def poll(cls, context):
        # XXX: include posemode check?
        return (context.object) and (context.armature)

    def draw(self, context):
        layout = self.layout

        ob = context.object

        self.draw_settings(context, ob.pose.animation_visualisation, bones=True)


class DATA_PT_custom_props_arm(ArmatureButtonsPanel, PropertyPanel, bpy.types.Panel):
    COMPAT_ENGINES = {'BLENDER_RENDER', 'BLENDER_GAME'}
    _context_path = "object.data"


def register():
    pass


def unregister():
    pass

if __name__ == "__main__":
    register()<|MERGE_RESOLUTION|>--- conflicted
+++ resolved
@@ -77,13 +77,8 @@
         col.prop(arm, "use_deform_vertex_groups", text="Vertex Groups")
         col.prop(arm, "use_deform_envelopes", text="Envelopes")
 
-<<<<<<< HEAD
-            col = split.column()
-        col.prop(arm, "deform_quaternion", text="Quaternion")
-=======
-        col = split.column()
+            col = split.column()
         col.prop(arm, "use_deform_preserve_volume", text="Quaternion")
->>>>>>> 36c273b1
 
 
 class DATA_PT_display(ArmatureButtonsPanel, bpy.types.Panel):
@@ -95,11 +90,7 @@
         ob = context.object
         arm = context.armature
 
-<<<<<<< HEAD
-            layout.row().prop(arm, "drawtype", expand=True)
-=======
         layout.row().prop(arm, "draw_type", expand=True)
->>>>>>> 36c273b1
 
         split = layout.split()
 
@@ -108,17 +99,10 @@
         col.prop(arm, "show_axes", text="Axes")
         col.prop(arm, "show_bone_custom_shapes", text="Shapes")
 
-<<<<<<< HEAD
-            col = split.column()
-        col.prop(arm, "draw_group_colors", text="Colors")
-        col.prop(ob, "x_ray", text="X-Ray")
-        col.prop(arm, "delay_deform", text="Delay Refresh")
-=======
-        col = split.column()
+            col = split.column()
         col.prop(arm, "show_group_colors", text="Colors")
         col.prop(ob, "show_x_ray", text="X-Ray")
         col.prop(arm, "use_deform_delay", text="Delay Refresh")
->>>>>>> 36c273b1
 
 
 class DATA_PT_bone_groups(ArmatureButtonsPanel, bpy.types.Panel):
@@ -154,23 +138,18 @@
             col = split.column()
             col.prop(group, "color_set")
             if group.color_set:
-<<<<<<< HEAD
                     col = split.column()
-                col.template_triColorSet(group, "colors")
-=======
-                col = split.column()
                 subrow = col.row(align=True)
                 subrow.prop(group.colors, "normal", text="")
                 subrow.prop(group.colors, "select", text="")
                 subrow.prop(group.colors, "active", text="")
->>>>>>> 36c273b1
 
         row = layout.row()
         row.active = (ob.proxy is None)
 
         sub = row.row(align=True)
         sub.operator("pose.group_assign", text="Assign")
-        sub.operator("pose.group_unassign", text="Remove")  # row.operator("pose.bone_group_remove_from", text="Remove")
+        sub.operator("pose.group_unassign", text="Remove") #row.operator("pose.bone_group_remove_from", text="Remove")
 
         sub = row.row(align=True)
         sub.operator("pose.group_select", text="Select")
@@ -237,14 +216,8 @@
             col = split.column()
             col.prop(itasc, "precision")
 
-<<<<<<< HEAD
                 col = split.column()
-            col.prop(itasc, "num_iter")
-
-=======
-            col = split.column()
             col.prop(itasc, "iterations")
->>>>>>> 36c273b1
 
             if simulation:
                 layout.prop(itasc, "use_auto_step")
@@ -294,7 +267,7 @@
         col.operator("pose.paths_clear", text="Clear Paths")
 
 
-class DATA_PT_onion_skinning(OnionSkinButtonsPanel):  # , bpy.types.Panel): # inherit from panel when ready
+class DATA_PT_onion_skinning(OnionSkinButtonsPanel): #, bpy.types.Panel): # inherit from panel when ready
     #bl_label = "Bones Onion Skinning"
     bl_context = "data"
 
