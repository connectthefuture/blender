# ##### BEGIN GPL LICENSE BLOCK #####
#
#  This program is free software; you can redistribute it and/or
#  modify it under the terms of the GNU General Public License
#  as published by the Free Software Foundation; either version 2
#  of the License, or (at your option) any later version.
#
#  This program is distributed in the hope that it will be useful,
#  but WITHOUT ANY WARRANTY; without even the implied warranty of
#  MERCHANTABILITY or FITNESS FOR A PARTICULAR PURPOSE.  See the
#  GNU General Public License for more details.
#
#  You should have received a copy of the GNU General Public License
#  along with this program; if not, write to the Free Software Foundation,
#  Inc., 51 Franklin Street, Fifth Floor, Boston, MA 02110-1301, USA.
#
# ##### END GPL LICENSE BLOCK #####

# <pep8 compliant>

__author__ = ("Bart", "Campbell Barton")
__email__ = ["Bart, bart:neeneenee*de"]
__url__ = ["Author's (Bart) homepage, http://www.neeneenee.de/vrml"]
__version__ = "2006/01/17"
__bpydoc__ = """\
This script exports to X3D format.

Usage:

Run this script from "File->Export" menu.  A pop-up will ask whether you
want to export only selected or all relevant objects.

Known issues:<br>
    Doesn't handle multiple materials (don't use material indices);<br>
    Doesn't handle multiple UV textures on a single mesh (create a mesh for each texture);<br>
    Can't get the texture array associated with material * not the UV ones;
"""


# $Id$
#
#------------------------------------------------------------------------
# X3D exporter for blender 2.36 or above
#
# ***** BEGIN GPL LICENSE BLOCK *****
#
# This program is free software; you can redistribute it and/or
# modify it under the terms of the GNU General Public License
# as published by the Free Software Foundation; either version 2
# of the License, or (at your option) any later version.
#
# This program is distributed in the hope that it will be useful,
# but WITHOUT ANY WARRANTY; without even the implied warranty of
# MERCHANTABILITY or FITNESS FOR A PARTICULAR PURPOSE.  See the
# GNU General Public License for more details.
#
# You should have received a copy of the GNU General Public License
# along with this program; if not, write to the Free Software Foundation,
# Inc., 51 Franklin Street, Fifth Floor, Boston, MA 02110-1301, USA.
#
# ***** END GPL LICENCE BLOCK *****
#

####################################
# Library dependancies
####################################

import math
import os

import bpy
import mathutils

from export_3ds import create_derived_objects, free_derived_objects

# import Blender
# from Blender import Object, Lamp, Draw, Image, Text, sys, Mesh
# from Blender.Scene import Render
# import BPyObject
# import BPyMesh

#
DEG2RAD=0.017453292519943295
MATWORLD= mathutils.Matrix.Rotation(-90, 4, 'X')

####################################
# Global Variables
####################################

filename = ""
# filename = Blender.Get('filename')
_safeOverwrite = True

extension = ''

##########################################################
# Functions for writing output file
##########################################################

class x3d_class:

    def __init__(self, filename):
        #--- public you can change these ---
        self.writingcolor = 0
        self.writingtexture = 0
        self.writingcoords = 0
        self.proto = 1
        self.matonly = 0
        self.share = 0
        self.billnode = 0
        self.halonode = 0
        self.collnode = 0
        self.tilenode = 0
        self.verbose=2	 # level of verbosity in console 0-none, 1-some, 2-most
        self.cp=3		  # decimals for material color values	 0.000 - 1.000
        self.vp=3		  # decimals for vertex coordinate values  0.000 - n.000
        self.tp=3		  # decimals for texture coordinate values 0.000 - 1.000
        self.it=3

        #--- class private don't touch ---
        self.texNames={}   # dictionary of textureNames
        self.matNames={}   # dictionary of materiaNames
        self.meshNames={}   # dictionary of meshNames
        self.indentLevel=0 # keeps track of current indenting
        self.filename=filename
        self.file = None
        if filename.lower().endswith('.x3dz'):
            try:
                import gzip
                self.file = gzip.open(filename, "w")
            except:
                print("failed to import compression modules, exporting uncompressed")
                self.filename = filename[:-1] # remove trailing z

        if self.file == None:
            self.file = open(self.filename, "w")

        self.bNav=0
        self.nodeID=0
        self.namesReserved=[ "Anchor","Appearance","Arc2D","ArcClose2D","AudioClip","Background","Billboard",
                             "BooleanFilter","BooleanSequencer","BooleanToggle","BooleanTrigger","Box","Circle2D",
                             "Collision","Color","ColorInterpolator","ColorRGBA","component","Cone","connect",
                             "Contour2D","ContourPolyline2D","Coordinate","CoordinateDouble","CoordinateInterpolator",
                             "CoordinateInterpolator2D","Cylinder","CylinderSensor","DirectionalLight","Disk2D",
                             "ElevationGrid","EspduTransform","EXPORT","ExternProtoDeclare","Extrusion","field",
                             "fieldValue","FillProperties","Fog","FontStyle","GeoCoordinate","GeoElevationGrid",
                             "GeoLocationLocation","GeoLOD","GeoMetadata","GeoOrigin","GeoPositionInterpolator",
                             "GeoTouchSensor","GeoViewpoint","Group","HAnimDisplacer","HAnimHumanoid","HAnimJoint",
                             "HAnimSegment","HAnimSite","head","ImageTexture","IMPORT","IndexedFaceSet",
                             "IndexedLineSet","IndexedTriangleFanSet","IndexedTriangleSet","IndexedTriangleStripSet",
                             "Inline","IntegerSequencer","IntegerTrigger","IS","KeySensor","LineProperties","LineSet",
                             "LoadSensor","LOD","Material","meta","MetadataDouble","MetadataFloat","MetadataInteger",
                             "MetadataSet","MetadataString","MovieTexture","MultiTexture","MultiTextureCoordinate",
                             "MultiTextureTransform","NavigationInfo","Normal","NormalInterpolator","NurbsCurve",
                             "NurbsCurve2D","NurbsOrientationInterpolator","NurbsPatchSurface",
                             "NurbsPositionInterpolator","NurbsSet","NurbsSurfaceInterpolator","NurbsSweptSurface",
                             "NurbsSwungSurface","NurbsTextureCoordinate","NurbsTrimmedSurface","OrientationInterpolator",
                             "PixelTexture","PlaneSensor","PointLight","PointSet","Polyline2D","Polypoint2D",
                             "PositionInterpolator","PositionInterpolator2D","ProtoBody","ProtoDeclare","ProtoInstance",
                             "ProtoInterface","ProximitySensor","ReceiverPdu","Rectangle2D","ROUTE","ScalarInterpolator",
                             "Scene","Script","Shape","SignalPdu","Sound","Sphere","SphereSensor","SpotLight","StaticGroup",
                             "StringSensor","Switch","Text","TextureBackground","TextureCoordinate","TextureCoordinateGenerator",
                             "TextureTransform","TimeSensor","TimeTrigger","TouchSensor","Transform","TransmitterPdu",
                             "TriangleFanSet","TriangleSet","TriangleSet2D","TriangleStripSet","Viewpoint","VisibilitySensor",
                             "WorldInfo","X3D","XvlShell","VertexShader","FragmentShader","MultiShaderAppearance","ShaderAppearance" ]
        self.namesStandard=[ "Empty","Empty.000","Empty.001","Empty.002","Empty.003","Empty.004","Empty.005",
                             "Empty.006","Empty.007","Empty.008","Empty.009","Empty.010","Empty.011","Empty.012",
                             "Scene.001","Scene.002","Scene.003","Scene.004","Scene.005","Scene.06","Scene.013",
                             "Scene.006","Scene.007","Scene.008","Scene.009","Scene.010","Scene.011","Scene.012",
                             "World","World.000","World.001","World.002","World.003","World.004","World.005" ]
        self.namesFog=[ "","LINEAR","EXPONENTIAL","" ]

##########################################################
# Writing nodes routines
##########################################################

    def writeHeader(self):
        #bfile = sys.expandpath( Blender.Get('filename') ).replace('<', '&lt').replace('>', '&gt')
        bfile = self.filename.replace('<', '&lt').replace('>', '&gt') # use outfile name
        self.file.write("<?xml version=\"1.0\" encoding=\"UTF-8\"?>\n")
        self.file.write("<!DOCTYPE X3D PUBLIC \"ISO//Web3D//DTD X3D 3.0//EN\" \"http://www.web3d.org/specifications/x3d-3.0.dtd\">\n")
        self.file.write("<X3D version=\"3.0\" profile=\"Immersive\" xmlns:xsd=\"http://www.w3.org/2001/XMLSchema-instance\" xsd:noNamespaceSchemaLocation=\"http://www.web3d.org/specifications/x3d-3.0.xsd\">\n")
        self.file.write("<head>\n")
        self.file.write("\t<meta name=\"filename\" content=\"%s\" />\n" % os.path.basename(bfile))
        # self.file.write("\t<meta name=\"filename\" content=\"%s\" />\n" % sys.basename(bfile))
        self.file.write("\t<meta name=\"generator\" content=\"Blender %s\" />\n" % bpy.app.version_string)
        # self.file.write("\t<meta name=\"generator\" content=\"Blender %s\" />\n" % Blender.Get('version'))
        self.file.write("\t<meta name=\"translator\" content=\"X3D exporter v1.55 (2006/01/17)\" />\n")
        self.file.write("</head>\n")
        self.file.write("<Scene>\n")

    # This functionality is poorly defined, disabling for now - campbell
    '''
    def writeInline(self):
        inlines = Blender.Scene.Get()
        allinlines = len(inlines)
        if scene != inlines[0]:
            return
        else:
            for i in xrange(allinlines):
                nameinline=inlines[i].name
                if (nameinline not in self.namesStandard) and (i > 0):
                    self.file.write("<Inline DEF=\"%s\" " % (self.cleanStr(nameinline)))
                    nameinline = nameinline+".x3d"
                    self.file.write("url=\"%s\" />" % nameinline)
                    self.file.write("\n\n")


    def writeScript(self):
        textEditor = Blender.Text.Get()
        alltext = len(textEditor)
        for i in xrange(alltext):
            nametext = textEditor[i].name
            nlines = textEditor[i].getNLines()
            if (self.proto == 1):
                if (nametext == "proto" or nametext == "proto.js" or nametext == "proto.txt") and (nlines != None):
                    nalllines = len(textEditor[i].asLines())
                    alllines = textEditor[i].asLines()
                    for j in xrange(nalllines):
                        self.writeIndented(alllines[j] + "\n")
            elif (self.proto == 0):
                if (nametext == "route" or nametext == "route.js" or nametext == "route.txt") and (nlines != None):
                    nalllines = len(textEditor[i].asLines())
                    alllines = textEditor[i].asLines()
                    for j in xrange(nalllines):
                        self.writeIndented(alllines[j] + "\n")
        self.writeIndented("\n")
    '''

    def writeViewpoint(self, ob, mat, scene):
        context = scene.render
        # context = scene.render
        ratio = float(context.resolution_x)/float(context.resolution_y)
        # ratio = float(context.imageSizeY())/float(context.imageSizeX())
        lens = (360* (math.atan(ratio *16 / ob.data.lens) / math.pi))*(math.pi/180)
        # lens = (360* (math.atan(ratio *16 / ob.data.getLens()) / math.pi))*(math.pi/180)
        lens = min(lens, math.pi)

        # get the camera location, subtract 90 degress from X to orient like X3D does
        # mat = ob.matrix_world - mat is now passed!

        loc = self.rotatePointForVRML(mat.translation_part())
        rot = mat.to_euler()
        rot = (((rot[0]-90)), rot[1], rot[2])
        # rot = (((rot[0]-90)*DEG2RAD), rot[1]*DEG2RAD, rot[2]*DEG2RAD)
        nRot = self.rotatePointForVRML( rot )
        # convert to Quaternion and to Angle Axis
        Q  = self.eulerToQuaternions(nRot[0], nRot[1], nRot[2])
        Q1 = self.multiplyQuaternions(Q[0], Q[1])
        Qf = self.multiplyQuaternions(Q1, Q[2])
        angleAxis = self.quaternionToAngleAxis(Qf)
        self.file.write("<Viewpoint DEF=\"%s\" " % (self.cleanStr(ob.name)))
        self.file.write("description=\"%s\" " % (ob.name))
        self.file.write("centerOfRotation=\"0 0 0\" ")
        self.file.write("position=\"%3.2f %3.2f %3.2f\" " % (loc[0], loc[1], loc[2]))
        self.file.write("orientation=\"%3.2f %3.2f %3.2f %3.2f\" " % (angleAxis[0], angleAxis[1], -angleAxis[2], angleAxis[3]))
        self.file.write("fieldOfView=\"%.3f\" />\n\n" % (lens))

    def writeFog(self, world):
        if world:
            mtype = world.mist_settings.falloff
            mparam = world.mist_settings
            grd = world.horizon_color
            grd0, grd1, grd2 = grd[0], grd[1], grd[2]
        else:
            return
        if (mtype == 'LINEAR' or mtype == 'INVERSE_QUADRATIC'):
            mtype = 1 if mtype == 'LINEAR' else 2
        # if (mtype == 1 or mtype == 2):
            self.file.write("<Fog fogType=\"%s\" " % self.namesFog[mtype])
            self.file.write("color=\"%s %s %s\" " % (round(grd0,self.cp), round(grd1,self.cp), round(grd2,self.cp)))
            self.file.write("visibilityRange=\"%s\" />\n\n" % round(mparam[2],self.cp))
        else:
            return

    def writeNavigationInfo(self, scene):
        self.file.write('<NavigationInfo headlight="false" visibilityLimit="0.0" type=\'"EXAMINE","ANY"\' avatarSize="0.25, 1.75, 0.75" />\n')

    def writeSpotLight(self, ob, mtx, lamp, world):
        safeName = self.cleanStr(ob.name)
        if world:
            ambi = world.ambient_color
            # ambi = world.amb
            ambientIntensity = ((float(ambi[0] + ambi[1] + ambi[2]))/3)/2.5
        else:
            ambi = 0
            ambientIntensity = 0

        # compute cutoff and beamwidth
        intensity=min(lamp.energy/1.75,1.0)
        beamWidth=lamp.spot_size * 0.37;
        # beamWidth=((lamp.spotSize*math.pi)/180.0)*.37;
        cutOffAngle=beamWidth*1.3

        dx,dy,dz=self.computeDirection(mtx)
        # note -dx seems to equal om[3][0]
        # note -dz seems to equal om[3][1]
        # note  dy seems to equal om[3][2]

        #location=(ob.matrix_world*MATWORLD).translation_part() # now passed
        location=(mtx*MATWORLD).translation_part()

        radius = lamp.distance*math.cos(beamWidth)
        # radius = lamp.dist*math.cos(beamWidth)
        self.file.write("<SpotLight DEF=\"%s\" " % safeName)
        self.file.write("radius=\"%s\" " % (round(radius,self.cp)))
        self.file.write("ambientIntensity=\"%s\" " % (round(ambientIntensity,self.cp)))
        self.file.write("intensity=\"%s\" " % (round(intensity,self.cp)))
        self.file.write("color=\"%s %s %s\" " % (round(lamp.color[0],self.cp), round(lamp.color[1],self.cp), round(lamp.color[2],self.cp)))
        # self.file.write("color=\"%s %s %s\" " % (round(lamp.col[0],self.cp), round(lamp.col[1],self.cp), round(lamp.col[2],self.cp)))
        self.file.write("beamWidth=\"%s\" " % (round(beamWidth,self.cp)))
        self.file.write("cutOffAngle=\"%s\" " % (round(cutOffAngle,self.cp)))
        self.file.write("direction=\"%s %s %s\" " % (round(dx,3),round(dy,3),round(dz,3)))
        self.file.write("location=\"%s %s %s\" />\n\n" % (round(location[0],3), round(location[1],3), round(location[2],3)))


    def writeDirectionalLight(self, ob, mtx, lamp, world):
        safeName = self.cleanStr(ob.name)
        if world:
            ambi = world.ambient_color
            # ambi = world.amb
            ambientIntensity = ((float(ambi[0] + ambi[1] + ambi[2]))/3)/2.5
        else:
            ambi = 0
            ambientIntensity = 0

        intensity=min(lamp.energy/1.75,1.0)
        (dx,dy,dz)=self.computeDirection(mtx)
        self.file.write("<DirectionalLight DEF=\"%s\" " % safeName)
        self.file.write("ambientIntensity=\"%s\" " % (round(ambientIntensity,self.cp)))
        self.file.write("color=\"%s %s %s\" " % (round(lamp.color[0],self.cp), round(lamp.color[1],self.cp), round(lamp.color[2],self.cp)))
        # self.file.write("color=\"%s %s %s\" " % (round(lamp.col[0],self.cp), round(lamp.col[1],self.cp), round(lamp.col[2],self.cp)))
        self.file.write("intensity=\"%s\" " % (round(intensity,self.cp)))
        self.file.write("direction=\"%s %s %s\" />\n\n" % (round(dx,4),round(dy,4),round(dz,4)))

    def writePointLight(self, ob, mtx, lamp, world):
        safeName = self.cleanStr(ob.name)
        if world:
            ambi = world.ambient_color
            # ambi = world.amb
            ambientIntensity = ((float(ambi[0] + ambi[1] + ambi[2]))/3)/2.5
        else:
            ambi = 0
            ambientIntensity = 0

        # location=(ob.matrix_world*MATWORLD).translation_part() # now passed
        location= (mtx*MATWORLD).translation_part()

        self.file.write("<PointLight DEF=\"%s\" " % safeName)
        self.file.write("ambientIntensity=\"%s\" " % (round(ambientIntensity,self.cp)))
        self.file.write("color=\"%s %s %s\" " % (round(lamp.color[0],self.cp), round(lamp.color[1],self.cp), round(lamp.color[2],self.cp)))
        # self.file.write("color=\"%s %s %s\" " % (round(lamp.col[0],self.cp), round(lamp.col[1],self.cp), round(lamp.col[2],self.cp)))
        self.file.write("intensity=\"%s\" " % (round( min(lamp.energy/1.75,1.0) ,self.cp)))
        self.file.write("radius=\"%s\" " % lamp.distance )
        # self.file.write("radius=\"%s\" " % lamp.dist )
        self.file.write("location=\"%s %s %s\" />\n\n" % (round(location[0],3), round(location[1],3), round(location[2],3)))
    '''
    def writeNode(self, ob, mtx):
        obname=str(ob.name)
        if obname in self.namesStandard:
            return
        else:
            dx,dy,dz = self.computeDirection(mtx)
            # location=(ob.matrix_world*MATWORLD).translation_part()
            location=(mtx*MATWORLD).translation_part()
            self.writeIndented("<%s\n" % obname,1)
            self.writeIndented("direction=\"%s %s %s\"\n" % (round(dx,3),round(dy,3),round(dz,3)))
            self.writeIndented("location=\"%s %s %s\"\n" % (round(location[0],3), round(location[1],3), round(location[2],3)))
            self.writeIndented("/>\n",-1)
            self.writeIndented("\n")
    '''
    def secureName(self, name):
        name = name + str(self.nodeID)
        self.nodeID=self.nodeID+1
        if len(name) <= 3:
            newname = "_" + str(self.nodeID)
            return "%s" % (newname)
        else:
            for bad in ['"','#',"'",',','.','[','\\',']','{','}']:
                name=name.replace(bad,'_')
            if name in self.namesReserved:
                newname = name[0:3] + "_" + str(self.nodeID)
                return "%s" % (newname)
            elif name[0].isdigit():
                newname = "_" + name + str(self.nodeID)
                return "%s" % (newname)
            else:
                newname = name
                return "%s" % (newname)

    def writeIndexedFaceSet(self, ob, mesh, mtx, world, EXPORT_TRI = False):
        imageMap={}   # set of used images
        sided={}	  # 'one':cnt , 'two':cnt
        vColors={}	# 'multi':1
        meshName = self.cleanStr(ob.name)

        meshME = self.cleanStr(ob.data.name) # We dont care if its the mesh name or not
        # meshME = self.cleanStr(ob.getData(mesh=1).name) # We dont care if its the mesh name or not
        if len(mesh.faces) == 0: return
        mode = []
        # mode = 0
        if mesh.uv_textures.active:
        # if mesh.faceUV:
            for face in mesh.uv_textures.active.data:
            # for face in mesh.faces:
                if face.use_halo and 'HALO' not in mode:
                    mode += ['HALO']
                if face.use_billboard and 'BILLBOARD' not in mode:
                    mode += ['BILLBOARD']
                if face.use_object_color and 'OBJECT_COLOR' not in mode:
                    mode += ['OBJECT_COLOR']
                if face.use_collision and 'COLLISION' not in mode:
                    mode += ['COLLISION']
                # mode |= face.mode

        if 'HALO' in mode and self.halonode == 0:
        # if mode & Mesh.FaceModes.HALO and self.halonode == 0:
            self.writeIndented("<Billboard axisOfRotation=\"0 0 0\">\n",1)
            self.halonode = 1
        elif 'BILLBOARD' in mode and self.billnode == 0:
        # elif mode & Mesh.FaceModes.BILLBOARD and self.billnode == 0:
            self.writeIndented("<Billboard axisOfRotation=\"0 1 0\">\n",1)
            self.billnode = 1
        elif 'OBJECT_COLOR' in mode and self.matonly == 0:
        # elif mode & Mesh.FaceModes.OBCOL and self.matonly == 0:
            self.matonly = 1
        # TF_TILES is marked as deprecated in DNA_meshdata_types.h
        # elif mode & Mesh.FaceModes.TILES and self.tilenode == 0:
        # 	self.tilenode = 1
        elif 'COLLISION' not in mode and self.collnode == 0:
        # elif not mode & Mesh.FaceModes.DYNAMIC and self.collnode == 0:
            self.writeIndented("<Collision enabled=\"false\">\n",1)
            self.collnode = 1

        nIFSCnt=self.countIFSSetsNeeded(mesh, imageMap, sided, vColors)

        if nIFSCnt > 1:
            self.writeIndented("<Group DEF=\"%s%s\">\n" % ("G_", meshName),1)

        if 'two' in sided and sided['two'] > 0:
            bTwoSided=1
        else:
            bTwoSided=0

        # mtx = ob.matrix_world * MATWORLD # mtx is now passed
        mtx = mtx * MATWORLD

        loc= mtx.translation_part()
        sca= mtx.scale_part()
        quat = mtx.to_quat()
        rot= quat.axis

        self.writeIndented('<Transform DEF="%s" translation="%.6f %.6f %.6f" scale="%.6f %.6f %.6f" rotation="%.6f %.6f %.6f %.6f">\n' % \
                           (meshName, loc[0], loc[1], loc[2], sca[0], sca[1], sca[2], rot[0], rot[1], rot[2], quat.angle) )
        # self.writeIndented('<Transform DEF="%s" translation="%.6f %.6f %.6f" scale="%.6f %.6f %.6f" rotation="%.6f %.6f %.6f %.6f">\n' % \
        #   (meshName, loc[0], loc[1], loc[2], sca[0], sca[1], sca[2], rot[0], rot[1], rot[2], quat.angle*DEG2RAD) )

        self.writeIndented("<Shape>\n",1)
        maters=mesh.materials
<<<<<<< HEAD
        hasImageTexture=0
=======
        hasImageTexture = False
>>>>>>> d59304e8
        is_smooth = False

        if len(maters) > 0 or mesh.uv_textures.active:
        # if len(maters) > 0 or mesh.faceUV:
            self.writeIndented("<Appearance>\n", 1)
            # right now this script can only handle a single material per mesh.
<<<<<<< HEAD
            if len(maters) >= 1:
                mat=maters[0]
                # matFlags = mat.getMode()
                if not mat.use_face_texture:
                # if not matFlags & Blender.Material.Modes['TEXFACE']:
                    self.writeMaterial(mat, self.cleanStr(mat.name,''), world)
                    # self.writeMaterial(mat, self.cleanStr(maters[0].name,''), world)
                    if len(maters) > 1:
                        print("Warning: mesh named %s has multiple materials" % meshName)
                        print("Warning: only one material per object handled")
=======
            if len(maters) >= 1 and maters[0].use_face_texture == False:
                self.writeMaterial(mat, self.cleanStr(mat.name,''), world)
                if len(maters) > 1:
                    print("Warning: mesh named %s has multiple materials" % meshName)
                    print("Warning: only one material per object handled")
>>>>>>> d59304e8

            if not len(maters) or maters[0].use_face_texture:
                #-- textures
                image = None
                if mesh.uv_textures.active:
                    for face in mesh.uv_textures.active.data:
                        if face.use_image:
                            image = face.image
                            if image:
                                self.writeImageTexture(image)
                                break

                if image:
                    hasImageTexture = True

                    if self.tilenode == 1:
                        self.writeIndented("<TextureTransform	scale=\"%s %s\" />\n" % (image.xrep, image.yrep))
                        self.tilenode = 0

            self.writeIndented("</Appearance>\n", -1)

        #-- IndexedFaceSet or IndexedLineSet

        # user selected BOUNDS=1, SOLID=3, SHARED=4, or TEXTURE=5
        ifStyle="IndexedFaceSet"
        # look up mesh name, use it if available
        if meshME in self.meshNames:
            self.writeIndented("<%s USE=\"ME_%s\">" % (ifStyle, meshME), 1)
            self.meshNames[meshME]+=1
        else:
            if int(mesh.users) > 1:
                self.writeIndented("<%s DEF=\"ME_%s\" " % (ifStyle, meshME), 1)
                self.meshNames[meshME]=1
            else:
                self.writeIndented("<%s " % ifStyle, 1)

            if bTwoSided == 1:
                self.file.write("solid=\"false\" ")
            else:
                self.file.write("solid=\"true\" ")

            for face in mesh.faces:
                if face.use_smooth:
                    is_smooth = True
                    break
            if is_smooth == True:
                creaseAngle=(mesh.auto_smooth_angle)*(math.pi/180.0)
                # creaseAngle=(mesh.degr)*(math.pi/180.0)
                self.file.write("creaseAngle=\"%s\" " % (round(creaseAngle,self.cp)))

            #--- output textureCoordinates if UV texture used
            if mesh.uv_textures.active:
                if self.matonly == 1 and self.share == 1:
                    self.writeFaceColors(mesh)
                elif hasImageTexture == True:
                    self.writeTextureCoordinates(mesh)
            #--- output coordinates
            self.writeCoordinates(ob, mesh, meshName, EXPORT_TRI)

            self.writingcoords = 1
            self.writingtexture = 1
            self.writingcolor = 1
            self.writeCoordinates(ob, mesh, meshName, EXPORT_TRI)

            #--- output textureCoordinates if UV texture used
            if mesh.uv_textures.active:
            # if mesh.faceUV:
                if hasImageTexture == True:
                    self.writeTextureCoordinates(mesh)
                elif self.matonly == 1 and self.share == 1:
                    self.writeFaceColors(mesh)
            #--- output vertexColors
        self.matonly = 0
        self.share = 0

        self.writingcoords = 0
        self.writingtexture = 0
        self.writingcolor = 0
        #--- output closing braces
        self.writeIndented("</%s>\n" % ifStyle, -1)
        self.writeIndented("</Shape>\n", -1)
        self.writeIndented("</Transform>\n", -1)

        if self.halonode == 1:
            self.writeIndented("</Billboard>\n", -1)
            self.halonode = 0

        if self.billnode == 1:
            self.writeIndented("</Billboard>\n", -1)
            self.billnode = 0

        if self.collnode == 1:
            self.writeIndented("</Collision>\n", -1)
            self.collnode = 0

        if nIFSCnt > 1:
            self.writeIndented("</Group>\n", -1)

        self.file.write("\n")

    def writeCoordinates(self, ob, mesh, meshName, EXPORT_TRI = False):
        # create vertex list and pre rotate -90 degrees X for VRML

        if self.writingcoords == 0:
            self.file.write('coordIndex="')
            for face in mesh.faces:
                fv = face.vertices
                # fv = face.v

                if len(fv)==3:
                # if len(face)==3:
                    self.file.write("%i %i %i -1, " % (fv[0], fv[1], fv[2]))
                    # self.file.write("%i %i %i -1, " % (fv[0].index, fv[1].index, fv[2].index))
                else:
                    if EXPORT_TRI:
                        self.file.write("%i %i %i -1, " % (fv[0], fv[1], fv[2]))
                        # self.file.write("%i %i %i -1, " % (fv[0].index, fv[1].index, fv[2].index))
                        self.file.write("%i %i %i -1, " % (fv[0], fv[2], fv[3]))
                        # self.file.write("%i %i %i -1, " % (fv[0].index, fv[2].index, fv[3].index))
                    else:
                        self.file.write("%i %i %i %i -1, " % (fv[0], fv[1], fv[2], fv[3]))
                        # self.file.write("%i %i %i %i -1, " % (fv[0].index, fv[1].index, fv[2].index, fv[3].index))

            self.file.write("\">\n")
        else:
            #-- vertices
            # mesh.transform(ob.matrix_world)
            self.writeIndented("<Coordinate DEF=\"%s%s\" \n" % ("coord_",meshName), 1)
            self.file.write("\t\t\t\tpoint=\"")
            for v in mesh.vertices:
                self.file.write("%.6f %.6f %.6f, " % tuple(v.co))
            self.file.write("\" />")
            self.writeIndented("\n", -1)

    def writeTextureCoordinates(self, mesh):
        texCoordList=[]
        texIndexList=[]
        j=0

        for face in mesh.uv_textures.active.data:
        # for face in mesh.faces:
            # workaround, since tface.uv iteration is wrong atm
            uvs = face.uv
            # uvs = [face.uv1, face.uv2, face.uv3, face.uv4] if face.vertices[3] else [face.uv1, face.uv2, face.uv3]

            for uv in uvs:
            # for uv in face.uv:
                texIndexList.append(j)
                texCoordList.append(uv)
                j=j+1
            texIndexList.append(-1)

        if self.writingtexture == 0:
            self.file.write("\n\t\t\ttexCoordIndex=\"")
            texIndxStr=""
            for i in range(len(texIndexList)):
                texIndxStr = texIndxStr + "%d, " % texIndexList[i]
                if texIndexList[i]==-1:
                    self.file.write(texIndxStr)
                    texIndxStr=""
            self.file.write("\"\n\t\t\t")
        else:
            self.writeIndented("<TextureCoordinate point=\"", 1)
            for i in range(len(texCoordList)):
                self.file.write("%s %s, " % (round(texCoordList[i][0],self.tp), round(texCoordList[i][1],self.tp)))
            self.file.write("\" />")
            self.writeIndented("\n", -1)

    def writeFaceColors(self, mesh):
        if self.writingcolor == 0:
            self.file.write("colorPerVertex=\"false\" ")
        elif mesh.vertex_colors.active:
        # else:
            self.writeIndented("<Color color=\"", 1)
            for face in mesh.vertex_colors.active.data:
                c = face.color1
                if self.verbose > 2:
                    print("Debug: face.col r=%d g=%d b=%d" % (c[0], c[1], c[2]))
                    # print("Debug: face.col r=%d g=%d b=%d" % (c.r, c.g, c.b))
                aColor = self.rgbToFS(c)
                self.file.write("%s, " % aColor)

            # for face in mesh.faces:
            # 	if face.col:
            # 		c=face.col[0]
            # 		if self.verbose > 2:
            # 			print("Debug: face.col r=%d g=%d b=%d" % (c.r, c.g, c.b))
            # 		aColor = self.rgbToFS(c)
            # 		self.file.write("%s, " % aColor)
            self.file.write("\" />")
            self.writeIndented("\n",-1)

    def writeMaterial(self, mat, matName, world):
        # look up material name, use it if available
        if matName in self.matNames:
            self.writeIndented("<Material USE=\"MA_%s\" />\n" % matName)
            self.matNames[matName]+=1
            return;

        self.matNames[matName]=1

        ambient = mat.ambient/3
        # ambient = mat.amb/3
        diffuseR, diffuseG, diffuseB = tuple(mat.diffuse_color)
        # diffuseR, diffuseG, diffuseB = mat.rgbCol[0], mat.rgbCol[1],mat.rgbCol[2]
        if world:
            ambi = world.ambient_color
            # ambi = world.getAmb()
            ambi0, ambi1, ambi2 = (ambi[0]*mat.ambient)*2, (ambi[1]*mat.ambient)*2, (ambi[2]*mat.ambient)*2
            # ambi0, ambi1, ambi2 = (ambi[0]*mat.amb)*2, (ambi[1]*mat.amb)*2, (ambi[2]*mat.amb)*2
        else:
            ambi0, ambi1, ambi2 = 0, 0, 0
        emisR, emisG, emisB = (diffuseR*mat.emit+ambi0)/2, (diffuseG*mat.emit+ambi1)/2, (diffuseB*mat.emit+ambi2)/2

        shininess = mat.specular_hardness/512.0
        # shininess = mat.hard/512.0
        specR = (mat.specular_color[0]+0.001)/(1.25/(mat.specular_intensity+0.001))
        # specR = (mat.specCol[0]+0.001)/(1.25/(mat.spec+0.001))
        specG = (mat.specular_color[1]+0.001)/(1.25/(mat.specular_intensity+0.001))
        # specG = (mat.specCol[1]+0.001)/(1.25/(mat.spec+0.001))
        specB = (mat.specular_color[2]+0.001)/(1.25/(mat.specular_intensity+0.001))
        # specB = (mat.specCol[2]+0.001)/(1.25/(mat.spec+0.001))
        transp = 1-mat.alpha
        # matFlags = mat.getMode()
        if mat.use_shadeless:
        # if matFlags & Blender.Material.Modes['SHADELESS']:
          ambient = 1
          shine = 1
          specR = emitR = diffuseR
          specG = emitG = diffuseG
          specB = emitB = diffuseB
        self.writeIndented("<Material DEF=\"MA_%s\" " % matName, 1)
        self.file.write("diffuseColor=\"%s %s %s\" " % (round(diffuseR,self.cp), round(diffuseG,self.cp), round(diffuseB,self.cp)))
        self.file.write("specularColor=\"%s %s %s\" " % (round(specR,self.cp), round(specG,self.cp), round(specB,self.cp)))
        self.file.write("emissiveColor=\"%s %s %s\" \n" % (round(emisR,self.cp), round(emisG,self.cp), round(emisB,self.cp)))
        self.writeIndented("ambientIntensity=\"%s\" " % (round(ambient,self.cp)))
        self.file.write("shininess=\"%s\" " % (round(shininess,self.cp)))
        self.file.write("transparency=\"%s\" />" % (round(transp,self.cp)))
        self.writeIndented("\n",-1)

    def writeImageTexture(self, image):
        name = image.name
        filename = os.path.basename(image.filepath)
        if name in self.texNames:
            self.writeIndented("<ImageTexture USE=\"%s\" />\n" % self.cleanStr(name))
            self.texNames[name] += 1
        else:
            self.writeIndented("<ImageTexture DEF=\"%s\" " % self.cleanStr(name), 1)
            self.file.write("url=\"%s\" />" % filename)
            self.writeIndented("\n",-1)
            self.texNames[name] = 1

    def writeBackground(self, world, alltextures):
        if world:	worldname = world.name
        else:		return
<<<<<<< HEAD
        blending = (world.blend_sky, world.paper_sky, world.use_sky_real)
=======
        blending = (world.use_sky_blend, world.use_sky_paper, world.use_sky_real)
>>>>>>> d59304e8
        # blending = world.getSkytype()
        grd = world.horizon_color
        # grd = world.getHor()
        grd0, grd1, grd2 = grd[0], grd[1], grd[2]
        sky = world.zenith_color
        # sky = world.getZen()
        sky0, sky1, sky2 = sky[0], sky[1], sky[2]
        mix0, mix1, mix2 = grd[0]+sky[0], grd[1]+sky[1], grd[2]+sky[2]
        mix0, mix1, mix2 = mix0/2, mix1/2, mix2/2
        self.file.write("<Background ")
        if worldname not in self.namesStandard:
            self.file.write("DEF=\"%s\" " % self.secureName(worldname))
        # No Skytype - just Hor color
        if blending == (0, 0, 0):
        # if blending == 0:
            self.file.write("groundColor=\"%s %s %s\" " % (round(grd0,self.cp), round(grd1,self.cp), round(grd2,self.cp)))
            self.file.write("skyColor=\"%s %s %s\" " % (round(grd0,self.cp), round(grd1,self.cp), round(grd2,self.cp)))
        # Blend Gradient
        elif blending == (1, 0, 0):
        # elif blending == 1:
            self.file.write("groundColor=\"%s %s %s, " % (round(grd0,self.cp), round(grd1,self.cp), round(grd2,self.cp)))
            self.file.write("%s %s %s\" groundAngle=\"1.57, 1.57\" " %(round(mix0,self.cp), round(mix1,self.cp), round(mix2,self.cp)))
            self.file.write("skyColor=\"%s %s %s, " % (round(sky0,self.cp), round(sky1,self.cp), round(sky2,self.cp)))
            self.file.write("%s %s %s\" skyAngle=\"1.57, 1.57\" " %(round(mix0,self.cp), round(mix1,self.cp), round(mix2,self.cp)))
        # Blend+Real Gradient Inverse
        elif blending == (1, 0, 1):
        # elif blending == 3:
            self.file.write("groundColor=\"%s %s %s, " % (round(sky0,self.cp), round(sky1,self.cp), round(sky2,self.cp)))
            self.file.write("%s %s %s\" groundAngle=\"1.57, 1.57\" " %(round(mix0,self.cp), round(mix1,self.cp), round(mix2,self.cp)))
            self.file.write("skyColor=\"%s %s %s, " % (round(grd0,self.cp), round(grd1,self.cp), round(grd2,self.cp)))
            self.file.write("%s %s %s\" skyAngle=\"1.57, 1.57\" " %(round(mix0,self.cp), round(mix1,self.cp), round(mix2,self.cp)))
        # Paper - just Zen Color
        elif blending == (0, 0, 1):
        # elif blending == 4:
            self.file.write("groundColor=\"%s %s %s\" " % (round(sky0,self.cp), round(sky1,self.cp), round(sky2,self.cp)))
            self.file.write("skyColor=\"%s %s %s\" " % (round(sky0,self.cp), round(sky1,self.cp), round(sky2,self.cp)))
        # Blend+Real+Paper - komplex gradient
        elif blending == (1, 1, 1):
        # elif blending == 7:
            self.writeIndented("groundColor=\"%s %s %s, " % (round(sky0,self.cp), round(sky1,self.cp), round(sky2,self.cp)))
            self.writeIndented("%s %s %s\" groundAngle=\"1.57, 1.57\" " %(round(grd0,self.cp), round(grd1,self.cp), round(grd2,self.cp)))
            self.writeIndented("skyColor=\"%s %s %s, " % (round(sky0,self.cp), round(sky1,self.cp), round(sky2,self.cp)))
            self.writeIndented("%s %s %s\" skyAngle=\"1.57, 1.57\" " %(round(grd0,self.cp), round(grd1,self.cp), round(grd2,self.cp)))
        # Any Other two colors
        else:
            self.file.write("groundColor=\"%s %s %s\" " % (round(grd0,self.cp), round(grd1,self.cp), round(grd2,self.cp)))
            self.file.write("skyColor=\"%s %s %s\" " % (round(sky0,self.cp), round(sky1,self.cp), round(sky2,self.cp)))

        alltexture = len(alltextures)

        for i in range(alltexture):
            tex = alltextures[i]

            if tex.type != 'IMAGE' or tex.image == None:
                continue

            namemat = tex.name
            # namemat = alltextures[i].name

            pic = tex.image

            # using .expandpath just in case, os.path may not expect //
            basename = os.path.basename(bpy.path.abspath(pic.filepath))

            pic = alltextures[i].image
            # pic = alltextures[i].getImage()
            if (namemat == "back") and (pic != None):
                self.file.write("\n\tbackUrl=\"%s\" " % basename)
                # self.file.write("\n\tbackUrl=\"%s\" " % pic.filepath.split('/')[-1].split('\\')[-1])
            elif (namemat == "bottom") and (pic != None):
                self.writeIndented("bottomUrl=\"%s\" " % basename)
                # self.writeIndented("bottomUrl=\"%s\" " % pic.filepath.split('/')[-1].split('\\')[-1])
            elif (namemat == "front") and (pic != None):
                self.writeIndented("frontUrl=\"%s\" " % basename)
                # self.writeIndented("frontUrl=\"%s\" " % pic.filepath.split('/')[-1].split('\\')[-1])
            elif (namemat == "left") and (pic != None):
                self.writeIndented("leftUrl=\"%s\" " % basename)
                # self.writeIndented("leftUrl=\"%s\" " % pic.filepath.split('/')[-1].split('\\')[-1])
            elif (namemat == "right") and (pic != None):
                self.writeIndented("rightUrl=\"%s\" " % basename)
                # self.writeIndented("rightUrl=\"%s\" " % pic.filepath.split('/')[-1].split('\\')[-1])
            elif (namemat == "top") and (pic != None):
                self.writeIndented("topUrl=\"%s\" " % basename)
                # self.writeIndented("topUrl=\"%s\" " % pic.filepath.split('/')[-1].split('\\')[-1])
        self.writeIndented("/>\n\n")

##########################################################
# export routine
##########################################################

    def export(self, scene, world, alltextures,\
            EXPORT_APPLY_MODIFIERS = False,\
            EXPORT_TRI=				False,\
        ):

        print("Info: starting X3D export to " + self.filename + "...")
        self.writeHeader()
        # self.writeScript()
        self.writeNavigationInfo(scene)
        self.writeBackground(world, alltextures)
        self.writeFog(world)
        self.proto = 0


        # # COPIED FROM OBJ EXPORTER
        # if EXPORT_APPLY_MODIFIERS:
        # 	temp_mesh_name = '~tmp-mesh'

        # 	# Get the container mesh. - used for applying modifiers and non mesh objects.
        # 	containerMesh = meshName = tempMesh = None
        # 	for meshName in Blender.NMesh.GetNames():
        # 		if meshName.startswith(temp_mesh_name):
        # 			tempMesh = Mesh.Get(meshName)
        # 			if not tempMesh.users:
        # 				containerMesh = tempMesh
        # 	if not containerMesh:
        # 		containerMesh = Mesh.New(temp_mesh_name)
        # --------------------------


        for ob_main in [o for o in scene.objects if o.is_visible(scene)]:
        # for ob_main in scene.objects.context:

            free, derived = create_derived_objects(scene, ob_main)

            if derived == None: continue

            for ob, ob_mat in derived:
            # for ob, ob_mat in BPyObject.getDerivedObjects(ob_main):
                objType=ob.type
                objName=ob.name
                self.matonly = 0
                if objType == "CAMERA":
                # if objType == "Camera":
                    self.writeViewpoint(ob, ob_mat, scene)
                elif objType in ("MESH", "CURVE", "SURF", "TEXT") :
                # elif objType in ("Mesh", "Curve", "Surf", "Text") :
                    if EXPORT_APPLY_MODIFIERS or objType != 'MESH':
                    # if  EXPORT_APPLY_MODIFIERS or objType != 'Mesh':
                        me = ob.create_mesh(scene, EXPORT_APPLY_MODIFIERS, 'PREVIEW')
                        # me= BPyMesh.getMeshFromObject(ob, containerMesh, EXPORT_APPLY_MODIFIERS, False, scene)
                    else:
                        me = ob.data
                        # me = ob.getData(mesh=1)

                    self.writeIndexedFaceSet(ob, me, ob_mat, world, EXPORT_TRI = EXPORT_TRI)

                    # free mesh created with create_mesh()
                    if me != ob.data:
                        bpy.data.meshes.remove(me)

                elif objType == "LAMP":
                # elif objType == "Lamp":
                    data= ob.data
                    datatype=data.type
                    if datatype == 'POINT':
                    # if datatype == Lamp.Types.Lamp:
                        self.writePointLight(ob, ob_mat, data, world)
                    elif datatype == 'SPOT':
                    # elif datatype == Lamp.Types.Spot:
                        self.writeSpotLight(ob, ob_mat, data, world)
                    elif datatype == 'SUN':
                    # elif datatype == Lamp.Types.Sun:
                        self.writeDirectionalLight(ob, ob_mat, data, world)
                    else:
                        self.writeDirectionalLight(ob, ob_mat, data, world)
                # do you think x3d could document what to do with dummy objects?
                #elif objType == "Empty" and objName != "Empty":
                #	self.writeNode(ob, ob_mat)
                else:
                    #print "Info: Ignoring [%s], object type [%s] not handle yet" % (object.name,object.getType)
                    pass

            if free:
                free_derived_objects(ob_main)

        self.file.write("\n</Scene>\n</X3D>")

        # if EXPORT_APPLY_MODIFIERS:
        # 	if containerMesh:
        # 		containerMesh.vertices = None

        self.cleanup()

##########################################################
# Utility methods
##########################################################

    def cleanup(self):
        self.file.close()
        self.texNames={}
        self.matNames={}
        self.indentLevel=0
        print("Info: finished X3D export to %s\n" % self.filename)

    def cleanStr(self, name, prefix='rsvd_'):
        """cleanStr(name,prefix) - try to create a valid VRML DEF name from object name"""

        newName=name[:]
        if len(newName) == 0:
            self.nNodeID+=1
            return "%s%d" % (prefix, self.nNodeID)

        if newName in self.namesReserved:
            newName='%s%s' % (prefix,newName)

        if newName[0].isdigit():
            newName='%s%s' % ('_',newName)

        for bad in [' ','"','#',"'",',','.','[','\\',']','{','}']:
            newName=newName.replace(bad,'_')
        return newName

    def countIFSSetsNeeded(self, mesh, imageMap, sided, vColors):
        """
        countIFFSetsNeeded() - should look at a blender mesh to determine
        how many VRML IndexFaceSets or IndexLineSets are needed.  A
        new mesh created under the following conditions:

         o - split by UV Textures / one per mesh
         o - split by face, one sided and two sided
         o - split by smooth and flat faces
         o - split when faces only have 2 vertices * needs to be an IndexLineSet
        """

        imageNameMap={}
        faceMap={}
        nFaceIndx=0

        if mesh.uv_textures.active:
        # if mesh.faceUV:
<<<<<<< HEAD
            for face in mesh.active_uv_texture.data:
=======
            for face in mesh.uv_textures.active.data:
>>>>>>> d59304e8
            # for face in mesh.faces
                sidename = "two" if face.use_twoside else "one"

                if sidename in sided:
                    sided[sidename]+=1
                else:
                    sided[sidename]=1

                image = face.image
                if image:
                    faceName="%s_%s" % (face.image.name, sidename);
                    try:
                        imageMap[faceName].append(face)
                    except:
                        imageMap[faceName]=[face.image.name,sidename,face]

            if self.verbose > 2:
                for faceName in imageMap.keys():
                    ifs=imageMap[faceName]
                    print("Debug: faceName=%s image=%s, solid=%s facecnt=%d" % \
                          (faceName, ifs[0], ifs[1], len(ifs)-2))

        return len(imageMap)

    def faceToString(self,face):

        print("Debug: face.flag=0x%x (bitflags)" % face.flag)
        if face.sel:
            print("Debug: face.sel=true")

        print("Debug: face.mode=0x%x (bitflags)" % face.mode)
        if face.mode & Mesh.FaceModes.TWOSIDE:
            print("Debug: face.mode twosided")

        print("Debug: face.transp=0x%x (enum)" % face.blend_type)
        if face.blend_type == Mesh.FaceTranspModes.SOLID:
            print("Debug: face.transp.SOLID")

        if face.image:
            print("Debug: face.image=%s" % face.image.name)
        print("Debug: face.materialIndex=%d" % face.materialIndex)

    # XXX not used
    # def getVertexColorByIndx(self, mesh, indx):
    # 	c = None
    # 	for face in mesh.faces:
    # 		j=0
    # 		for vertex in face.v:
    # 			if vertex.index == indx:
    # 				c=face.col[j]
    # 				break
    # 			j=j+1
    # 		if c: break
    # 	return c

    def meshToString(self,mesh):
        # print("Debug: mesh.hasVertexUV=%d" % mesh.vertexColors)
        print("Debug: mesh.faceUV=%d" % (len(mesh.uv_textures) > 0))
        # print("Debug: mesh.faceUV=%d" % mesh.faceUV)
        print("Debug: mesh.hasVertexColours=%d" % (len(mesh.vertex_colors) > 0))
        # print("Debug: mesh.hasVertexColours=%d" % mesh.hasVertexColours())
        print("Debug: mesh.vertices=%d" % len(mesh.vertices))
        print("Debug: mesh.faces=%d" % len(mesh.faces))
        print("Debug: mesh.materials=%d" % len(mesh.materials))

    def rgbToFS(self, c):
        s="%s %s %s" % (round(c[0]/255.0,self.cp),
                        round(c[1]/255.0,self.cp),
                        round(c[2]/255.0,self.cp))

        # s="%s %s %s" % (
        # 	round(c.r/255.0,self.cp),
        # 	round(c.g/255.0,self.cp),
        # 	round(c.b/255.0,self.cp))
        return s

    def computeDirection(self, mtx):
        x,y,z=(0,-1.0,0) # point down

        ax,ay,az = (mtx*MATWORLD).to_euler()

        # ax *= DEG2RAD
        # ay *= DEG2RAD
        # az *= DEG2RAD

        # rot X
        x1=x
        y1=y*math.cos(ax)-z*math.sin(ax)
        z1=y*math.sin(ax)+z*math.cos(ax)

        # rot Y
        x2=x1*math.cos(ay)+z1*math.sin(ay)
        y2=y1
        z2=z1*math.cos(ay)-x1*math.sin(ay)

        # rot Z
        x3=x2*math.cos(az)-y2*math.sin(az)
        y3=x2*math.sin(az)+y2*math.cos(az)
        z3=z2

        return [x3,y3,z3]


    # swap Y and Z to handle axis difference between Blender and VRML
    #------------------------------------------------------------------------
    def rotatePointForVRML(self, v):
        x = v[0]
        y = v[2]
        z = -v[1]

        vrmlPoint=[x, y, z]
        return vrmlPoint

    # For writing well formed VRML code
    #------------------------------------------------------------------------
    def writeIndented(self, s, inc=0):
        if inc < 1:
            self.indentLevel = self.indentLevel + inc

        spaces=""
        for x in range(self.indentLevel):
            spaces = spaces + "\t"
        self.file.write(spaces + s)

        if inc > 0:
            self.indentLevel = self.indentLevel + inc

    # Converts a Euler to three new Quaternions
    # Angles of Euler are passed in as radians
    #------------------------------------------------------------------------
    def eulerToQuaternions(self, x, y, z):
        Qx = [math.cos(x/2), math.sin(x/2), 0, 0]
        Qy = [math.cos(y/2), 0, math.sin(y/2), 0]
        Qz = [math.cos(z/2), 0, 0, math.sin(z/2)]

        quaternionVec=[Qx,Qy,Qz]
        return quaternionVec

    # Multiply two Quaternions together to get a new Quaternion
    #------------------------------------------------------------------------
    def multiplyQuaternions(self, Q1, Q2):
        result = [((Q1[0] * Q2[0]) - (Q1[1] * Q2[1]) - (Q1[2] * Q2[2]) - (Q1[3] * Q2[3])),
                  ((Q1[0] * Q2[1]) + (Q1[1] * Q2[0]) + (Q1[2] * Q2[3]) - (Q1[3] * Q2[2])),
                  ((Q1[0] * Q2[2]) + (Q1[2] * Q2[0]) + (Q1[3] * Q2[1]) - (Q1[1] * Q2[3])),
                  ((Q1[0] * Q2[3]) + (Q1[3] * Q2[0]) + (Q1[1] * Q2[2]) - (Q1[2] * Q2[1]))]

        return result

    # Convert a Quaternion to an Angle Axis (ax, ay, az, angle)
    # angle is in radians
    #------------------------------------------------------------------------
    def quaternionToAngleAxis(self, Qf):
        scale = math.pow(Qf[1],2) + math.pow(Qf[2],2) + math.pow(Qf[3],2)
        ax = Qf[1]
        ay = Qf[2]
        az = Qf[3]

        if scale > .0001:
            ax/=scale
            ay/=scale
            az/=scale

        angle = 2 * math.acos(Qf[0])

        result = [ax, ay, az, angle]
        return result

##########################################################
# Callbacks, needed before Main
##########################################################

def write(filename,
               context,
               EXPORT_APPLY_MODIFIERS=False,
               EXPORT_TRI=False,
               EXPORT_GZIP=False):

    if EXPORT_GZIP:
        if not filename.lower().endswith('.x3dz'):
            filename = '.'.join(filename.split('.')[:-1]) + '.x3dz'
    else:
        if not filename.lower().endswith('.x3d'):
            filename = '.'.join(filename.split('.')[:-1]) + '.x3d'


    scene = context.scene
    world = scene.world

    if scene.objects.active:
        bpy.ops.object.mode_set(mode='OBJECT')

    # XXX these are global textures while .Get() returned only scene's?
    alltextures = bpy.data.textures
    # alltextures = Blender.Texture.Get()

    wrlexport=x3d_class(filename)
    wrlexport.export(\
        scene,\
        world,\
        alltextures,\
        \
        EXPORT_APPLY_MODIFIERS = EXPORT_APPLY_MODIFIERS,\
        EXPORT_TRI = EXPORT_TRI,\
        )


from bpy.props import *

class ExportX3D(bpy.types.Operator):
    '''Export selection to Extensible 3D file (.x3d)'''
    bl_idname = "export.x3d"
    bl_label = 'Export X3D'

    # List of operator properties, the attributes will be assigned
    # to the class instance from the operator settings before calling.
    filepath = StringProperty(name="File Path", description="Filepath used for exporting the X3D file", maxlen= 1024, default= "")
    check_existing = BoolProperty(name="Check Existing", description="Check and warn on overwriting existing files", default=True, options={'HIDDEN'})

    apply_modifiers = BoolProperty(name="Apply Modifiers", description="Use transformed mesh data from each object", default=True)
    triangulate = BoolProperty(name="Triangulate", description="Triangulate quads.", default=False)
    compress = BoolProperty(name="Compress", description="GZip the resulting file, requires a full python install", default=False)

    def execute(self, context):
        filepath = self.properties.filepath
        filepath = bpy.path.ensure_ext(filepath, ".x3d")

        write(filepath,
                   context,
                   self.properties.apply_modifiers,
                   self.properties.triangulate,
                   self.properties.compress,
                   )

        return {'FINISHED'}

    def invoke(self, context, event):
        import os
        if not self.properties.is_property_set("filepath"):
            self.properties.filepath = os.path.splitext(bpy.data.filepath)[0] + ".x3d"

        context.manager.add_fileselect(self)
        return {'RUNNING_MODAL'}


def menu_func(self, context):
    self.layout.operator(ExportX3D.bl_idname, text="X3D Extensible 3D (.x3d)")


def register():
    bpy.types.INFO_MT_file_export.append(menu_func)

def unregister():
    bpy.types.INFO_MT_file_export.remove(menu_func)

# NOTES
# - blender version is hardcoded

if __name__ == "__main__":
    register()<|MERGE_RESOLUTION|>--- conflicted
+++ resolved
@@ -457,35 +457,18 @@
 
         self.writeIndented("<Shape>\n",1)
         maters=mesh.materials
-<<<<<<< HEAD
-        hasImageTexture=0
-=======
         hasImageTexture = False
->>>>>>> d59304e8
         is_smooth = False
 
         if len(maters) > 0 or mesh.uv_textures.active:
         # if len(maters) > 0 or mesh.faceUV:
             self.writeIndented("<Appearance>\n", 1)
             # right now this script can only handle a single material per mesh.
-<<<<<<< HEAD
-            if len(maters) >= 1:
-                mat=maters[0]
-                # matFlags = mat.getMode()
-                if not mat.use_face_texture:
-                # if not matFlags & Blender.Material.Modes['TEXFACE']:
-                    self.writeMaterial(mat, self.cleanStr(mat.name,''), world)
-                    # self.writeMaterial(mat, self.cleanStr(maters[0].name,''), world)
-                    if len(maters) > 1:
-                        print("Warning: mesh named %s has multiple materials" % meshName)
-                        print("Warning: only one material per object handled")
-=======
             if len(maters) >= 1 and maters[0].use_face_texture == False:
                 self.writeMaterial(mat, self.cleanStr(mat.name,''), world)
                 if len(maters) > 1:
                     print("Warning: mesh named %s has multiple materials" % meshName)
                     print("Warning: only one material per object handled")
->>>>>>> d59304e8
 
             if not len(maters) or maters[0].use_face_texture:
                 #-- textures
@@ -741,11 +724,7 @@
     def writeBackground(self, world, alltextures):
         if world:	worldname = world.name
         else:		return
-<<<<<<< HEAD
-        blending = (world.blend_sky, world.paper_sky, world.use_sky_real)
-=======
         blending = (world.use_sky_blend, world.use_sky_paper, world.use_sky_real)
->>>>>>> d59304e8
         # blending = world.getSkytype()
         grd = world.horizon_color
         # grd = world.getHor()
@@ -977,11 +956,7 @@
 
         if mesh.uv_textures.active:
         # if mesh.faceUV:
-<<<<<<< HEAD
-            for face in mesh.active_uv_texture.data:
-=======
             for face in mesh.uv_textures.active.data:
->>>>>>> d59304e8
             # for face in mesh.faces
                 sidename = "two" if face.use_twoside else "one"
 
