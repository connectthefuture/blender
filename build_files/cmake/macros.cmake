--- conflicted
+++ resolved
@@ -424,13 +424,8 @@
 
 	# We put CLEW and CUEW here because OPENSUBDIV_LIBRARIES dpeends on them..
 	if(WITH_CYCLES OR WITH_COMPOSITOR OR WITH_OPENSUBDIV)
-<<<<<<< HEAD
-		target_link_libraries(blender "extern_clew")
-		target_link_libraries(blender "extern_cuew")
-=======
 		target_link_libraries(${target} "extern_clew")
 		target_link_libraries(${target} "extern_cuew")
->>>>>>> 9ece95de
 	endif()
 endmacro()
 
