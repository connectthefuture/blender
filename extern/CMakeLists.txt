--- conflicted
+++ resolved
@@ -70,15 +70,9 @@
 	add_subdirectory(lzma)
 endif()
 
-<<<<<<< HEAD
 if(WITH_CYCLES OR WITH_COMPOSITOR OR WITH_OPENSUBDIV)
-    add_subdirectory(clew)
-    add_subdirectory(cuew)
-=======
-if(WITH_CYCLES OR WITH_COMPOSITOR)
 	add_subdirectory(clew)
 	add_subdirectory(cuew)
->>>>>>> 9ece95de
 endif()
 
 if(WITH_MOD_BOOLEAN)
