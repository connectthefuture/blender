--- conflicted
+++ resolved
@@ -25,16 +25,10 @@
  *
  * ***** END GPL LICENSE BLOCK *****
  */
-<<<<<<< HEAD
 
 /** \file ghost/GHOST_ISystem.h
  *  \ingroup GHOST
  * %Main interface file for C++ Api with declaration of GHOST_ISystem interface
-=======
-/**
- * @file	GHOST_ISystem.h
- * Main interface file for C++ API with declaration of GHOST_ISystem interface
->>>>>>> 6132f8c4
  * class.
  * Contains the doxygen documentation main page.
  */
@@ -296,7 +290,6 @@
 	 * @return Indication of success.
 	 */
 	virtual GHOST_TSuccess addEventConsumer(GHOST_IEventConsumer* consumer) = 0;
-<<<<<<< HEAD
 
 	/**
 	 * Removes the given event consumer to our list.
@@ -304,24 +297,6 @@
 	 * @return Indication of success.
 	 */
 	virtual GHOST_TSuccess removeEventConsumer(GHOST_IEventConsumer* consumer) = 0;
-
-	 /***************************************************************************************
-	 ** N-degree of freedom device management functionality
-	 ***************************************************************************************/
-
-   /**
-    * Starts the N-degree of freedom device manager
-    */
-   virtual int openNDOF(GHOST_IWindow*,
-       GHOST_NDOFLibraryInit_fp setNdofLibraryInit, 
-       GHOST_NDOFLibraryShutdown_fp setNdofLibraryShutdown,
-       GHOST_NDOFDeviceOpen_fp setNdofDeviceOpen
-       // original patch only
-      // GHOST_NDOFEventHandler_fp setNdofEventHandler
-       ) = 0;
-=======
->>>>>>> 6132f8c4
-
 
 	/***************************************************************************************
 	 ** Cursor management functionality
@@ -364,7 +339,6 @@
 	 */
 	virtual GHOST_TSuccess getButtonState(GHOST_TButtonMask mask, bool& isDown) const = 0;
 
-<<<<<<< HEAD
 	/**
 	 * Toggles console
 	 * @action	0 - Hides
@@ -376,17 +350,6 @@
 	 */
 	virtual int toggleConsole(int action) = 0;
 	
-=======
-	/** Fidelity of mouse and pen input (this definition will probably live somewhere else)*/
-	typedef enum { LO_FI, NORMAL_FI, HI_FI } InputFidelity;
-
-	/**
-	 * Requests input at a certain fidelity. Certain tools want very smooth input, others don't care.
-	 * @param hint		Desired fidelity of mouse and pen events.
-	 */
-	virtual void setInputFidelity(InputFidelity hint) = 0;
-
->>>>>>> 6132f8c4
 	/***************************************************************************************
 	 ** Access to clipboard.
 	 ***************************************************************************************/
@@ -427,4 +390,4 @@
 #endif
 };
 
-#endif // _GHOST_ISYSTEM_H_+#endif // _GHOST_ISYSTEM_H_
