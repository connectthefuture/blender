--- conflicted
+++ resolved
@@ -61,14 +61,9 @@
 
 incs = '. ../string #extern/glew/include #source/blender/imbuf #source/blender/makesdna ' + env['BF_OPENGL_INC']
 if window_system in ('win32-vc', 'win32-mingw', 'cygwin', 'linuxcross', 'win64-vc'):
-<<<<<<< HEAD
-	incs = env['BF_WINTAB_INC'] + ' ' + incs
-env.BlenderLib ('bf_intern_ghost', sources, Split(incs), defines=defs, libtype=['intern','player'], priority = [40,15] ) 
-=======
     incs = env['BF_WINTAB_INC'] + ' ' + incs
 
 if window_system in ('win32-vc', 'win64-vc'):
     env.BlenderLib ('bf_intern_ghost', sources, Split(incs), defines=defs, libtype=['intern','player'], priority = [40,15]) #, cc_compileflags=env['CCFLAGS'].append('/WX') ) 
 else:
-    env.BlenderLib ('bf_intern_ghost', sources, Split(incs), defines=defs, libtype=['intern','player'], priority = [40,15] ) 
->>>>>>> 2198cfdb
+    env.BlenderLib ('bf_intern_ghost', sources, Split(incs), defines=defs, libtype=['intern','player'], priority = [40,15] ) 