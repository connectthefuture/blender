/*
 * Copyright 2011-2013 Blender Foundation
 *
 * Licensed under the Apache License, Version 2.0 (the "License");
 * you may not use this file except in compliance with the License.
 * You may obtain a copy of the License at
 *
 * http://www.apache.org/licenses/LICENSE-2.0
 *
 * Unless required by applicable law or agreed to in writing, software
 * distributed under the License is distributed on an "AS IS" BASIS,
 * WITHOUT WARRANTIES OR CONDITIONS OF ANY KIND, either express or implied.
 * See the License for the specific language governing permissions and
 * limitations under the License.
 */

CCL_NAMESPACE_BEGIN

/* Light Path Node */

ccl_device void svm_node_light_path(__ADDR_SPACE__ ShaderData *sd, float *stack, uint type, uint out_offset, int path_flag)
{
	float info = 0.0f;

	switch(type) {
		case NODE_LP_camera: info = (path_flag & PATH_RAY_CAMERA)? 1.0f: 0.0f; break;
		case NODE_LP_shadow: info = (path_flag & PATH_RAY_SHADOW)? 1.0f: 0.0f; break;
		case NODE_LP_diffuse: info = (path_flag & PATH_RAY_DIFFUSE)? 1.0f: 0.0f; break;
		case NODE_LP_glossy: info = (path_flag & PATH_RAY_GLOSSY)? 1.0f: 0.0f; break;
		case NODE_LP_singular: info = (path_flag & PATH_RAY_SINGULAR)? 1.0f: 0.0f; break;
		case NODE_LP_reflection: info = (path_flag & PATH_RAY_REFLECT)? 1.0f: 0.0f; break;
		case NODE_LP_transmission: info = (path_flag & PATH_RAY_TRANSMIT)? 1.0f: 0.0f; break;
		case NODE_LP_volume_scatter: info = (path_flag & PATH_RAY_VOLUME_SCATTER)? 1.0f: 0.0f; break;
<<<<<<< HEAD
		case NODE_LP_backfacing: info = (sd_fetch(flag) & SD_BACKFACING)? 1.0f: 0.0f; break;
		case NODE_LP_ray_length: info = sd_fetch(ray_length); break;
		case NODE_LP_ray_depth: info = (float)sd_fetch(ray_depth); break;
		case NODE_LP_ray_transparent: info = sd_fetch(transparent_depth); break;
=======
		case NODE_LP_backfacing: info = (sd->flag & SD_BACKFACING)? 1.0f: 0.0f; break;
		case NODE_LP_ray_length: info = sd->ray_length; break;
		case NODE_LP_ray_depth: info = (float)sd->ray_depth; break;
		case NODE_LP_ray_transparent: info = (float)sd->transparent_depth; break;
>>>>>>> f5949efb
	}

	stack_store_float(stack, out_offset, info);
}

/* Light Falloff Node */

ccl_device void svm_node_light_falloff(__ADDR_SPACE__ ShaderData *sd, float *stack, uint4 node)
{
	uint strength_offset, out_offset, smooth_offset;

	decode_node_uchar4(node.z, &strength_offset, &smooth_offset, &out_offset, NULL);

	float strength = stack_load_float(stack, strength_offset);
	uint type = node.y;

	switch(type) {
		case NODE_LIGHT_FALLOFF_QUADRATIC: break;
		case NODE_LIGHT_FALLOFF_LINEAR: strength *= sd_fetch(ray_length); break;
		case NODE_LIGHT_FALLOFF_CONSTANT: strength *= sd_fetch(ray_length)*sd_fetch(ray_length); break;
	}

	float smooth = stack_load_float(stack, smooth_offset);

	if(smooth > 0.0f) {
		float squared = sd_fetch(ray_length)*sd_fetch(ray_length);
		strength *= squared/(smooth + squared);
	}

	stack_store_float(stack, out_offset, strength);
}

CCL_NAMESPACE_END
<|MERGE_RESOLUTION|>--- conflicted
+++ resolved
@@ -31,17 +31,10 @@
 		case NODE_LP_reflection: info = (path_flag & PATH_RAY_REFLECT)? 1.0f: 0.0f; break;
 		case NODE_LP_transmission: info = (path_flag & PATH_RAY_TRANSMIT)? 1.0f: 0.0f; break;
 		case NODE_LP_volume_scatter: info = (path_flag & PATH_RAY_VOLUME_SCATTER)? 1.0f: 0.0f; break;
-<<<<<<< HEAD
 		case NODE_LP_backfacing: info = (sd_fetch(flag) & SD_BACKFACING)? 1.0f: 0.0f; break;
 		case NODE_LP_ray_length: info = sd_fetch(ray_length); break;
 		case NODE_LP_ray_depth: info = (float)sd_fetch(ray_depth); break;
-		case NODE_LP_ray_transparent: info = sd_fetch(transparent_depth); break;
-=======
-		case NODE_LP_backfacing: info = (sd->flag & SD_BACKFACING)? 1.0f: 0.0f; break;
-		case NODE_LP_ray_length: info = sd->ray_length; break;
-		case NODE_LP_ray_depth: info = (float)sd->ray_depth; break;
-		case NODE_LP_ray_transparent: info = (float)sd->transparent_depth; break;
->>>>>>> f5949efb
+		case NODE_LP_ray_transparent: info = (float)sd_fetch(transparent_depth); break;
 	}
 
 	stack_store_float(stack, out_offset, info);
