/*
 * Copyright 2011-2013 Blender Foundation
 *
 * Licensed under the Apache License, Version 2.0 (the "License");
 * you may not use this file except in compliance with the License.
 * You may obtain a copy of the License at
 *
 * http://www.apache.org/licenses/LICENSE-2.0
 *
 * Unless required by applicable law or agreed to in writing, software
 * distributed under the License is distributed on an "AS IS" BASIS,
 * WITHOUT WARRANTIES OR CONDITIONS OF ANY KIND, either express or implied.
 * See the License for the specific language governing permissions and
 * limitations under the License.
 */

 
#include "mesh.h"
#include "object.h"
#include "scene.h"

#include "blender_sync.h"
#include "blender_session.h"
#include "blender_util.h"

#include "subd_mesh.h"
#include "subd_patch.h"
#include "subd_split.h"

#include "util_foreach.h"
#include "util_logging.h"
#include "util_math.h"

#include "mikktspace.h"

CCL_NAMESPACE_BEGIN

/* Tangent Space */

struct MikkUserData {
	MikkUserData(const BL::Mesh mesh_, BL::MeshTextureFaceLayer *layer_, int num_faces_)
	: mesh(mesh_), layer(layer_), num_faces(num_faces_)
	{
		tangent.resize(num_faces*4);
	}

	BL::Mesh mesh;
	BL::MeshTextureFaceLayer *layer;
	int num_faces;
	vector<float4> tangent;
};

static int mikk_get_num_faces(const SMikkTSpaceContext *context)
{
	MikkUserData *userdata = (MikkUserData*)context->m_pUserData;
	return userdata->num_faces;
}

static int mikk_get_num_verts_of_face(const SMikkTSpaceContext *context, const int face_num)
{
	MikkUserData *userdata = (MikkUserData*)context->m_pUserData;
	BL::MeshTessFace f = userdata->mesh.tessfaces[face_num];
	int4 vi = get_int4(f.vertices_raw());

	return (vi[3] == 0)? 3: 4;
}

static void mikk_get_position(const SMikkTSpaceContext *context, float P[3], const int face_num, const int vert_num)
{
	MikkUserData *userdata = (MikkUserData*)context->m_pUserData;
	BL::MeshTessFace f = userdata->mesh.tessfaces[face_num];
	int4 vi = get_int4(f.vertices_raw());
	BL::MeshVertex v = userdata->mesh.vertices[vi[vert_num]];
	float3 vP = get_float3(v.co());

	P[0] = vP.x;
	P[1] = vP.y;
	P[2] = vP.z;
}

static void mikk_get_texture_coordinate(const SMikkTSpaceContext *context, float uv[2], const int face_num, const int vert_num)
{
	MikkUserData *userdata = (MikkUserData*)context->m_pUserData;
	if(userdata->layer != NULL) {
		BL::MeshTextureFace tf = userdata->layer->data[face_num];
		float3 tfuv;

		switch (vert_num) {
			case 0:
				tfuv = get_float3(tf.uv1());
				break;
			case 1:
				tfuv = get_float3(tf.uv2());
				break;
			case 2:
				tfuv = get_float3(tf.uv3());
				break;
			default:
				tfuv = get_float3(tf.uv4());
				break;
		}

		uv[0] = tfuv.x;
		uv[1] = tfuv.y;
	}
	else {
		int vert_idx = userdata->mesh.tessfaces[face_num].vertices()[vert_num];
		float3 orco =
			get_float3(userdata->mesh.vertices[vert_idx].undeformed_co());
		float2 tmp = map_to_sphere(make_float3(orco[0], orco[1], orco[2]));
		uv[0] = tmp.x;
		uv[1] = tmp.y;
	}
}

static void mikk_get_normal(const SMikkTSpaceContext *context, float N[3], const int face_num, const int vert_num)
{
	MikkUserData *userdata = (MikkUserData*)context->m_pUserData;
	BL::MeshTessFace f = userdata->mesh.tessfaces[face_num];
	float3 vN;

	if(f.use_smooth()) {
		int4 vi = get_int4(f.vertices_raw());
		BL::MeshVertex v = userdata->mesh.vertices[vi[vert_num]];
		vN = get_float3(v.normal());
	}
	else {
		vN = get_float3(f.normal());
	}

	N[0] = vN.x;
	N[1] = vN.y;
	N[2] = vN.z;
}

static void mikk_set_tangent_space(const SMikkTSpaceContext *context, const float T[], const float sign, const int face, const int vert)
{
	MikkUserData *userdata = (MikkUserData*)context->m_pUserData;

	userdata->tangent[face*4 + vert] = make_float4(T[0], T[1], T[2], sign);
}

static void mikk_compute_tangents(BL::Mesh b_mesh, BL::MeshTextureFaceLayer *b_layer, Mesh *mesh, const vector<int>& nverts, bool need_sign, bool active_render)
{
	/* setup userdata */
	MikkUserData userdata(b_mesh, b_layer, nverts.size());

	/* setup interface */
	SMikkTSpaceInterface sm_interface;
	memset(&sm_interface, 0, sizeof(sm_interface));
	sm_interface.m_getNumFaces = mikk_get_num_faces;
	sm_interface.m_getNumVerticesOfFace = mikk_get_num_verts_of_face;
	sm_interface.m_getPosition = mikk_get_position;
	sm_interface.m_getTexCoord = mikk_get_texture_coordinate;
	sm_interface.m_getNormal = mikk_get_normal;
	sm_interface.m_setTSpaceBasic = mikk_set_tangent_space;

	/* setup context */
	SMikkTSpaceContext context;
	memset(&context, 0, sizeof(context));
	context.m_pUserData = &userdata;
	context.m_pInterface = &sm_interface;

	/* compute tangents */
	genTangSpaceDefault(&context);

	/* create tangent attributes */
	Attribute *attr;
	ustring name;
	if(b_layer != NULL)
		name = ustring((string(b_layer->name().c_str()) + ".tangent").c_str());
	else
		name = ustring("orco.tangent");

	if(active_render)
		attr = mesh->attributes.add(ATTR_STD_UV_TANGENT, name);
	else
		attr = mesh->attributes.add(name, TypeDesc::TypeVector, ATTR_ELEMENT_CORNER);

	float3 *tangent = attr->data_float3();

	/* create bitangent sign attribute */
	float *tangent_sign = NULL;

	if(need_sign) {
		Attribute *attr_sign;
		ustring name_sign;
		if(b_layer != NULL)
			name_sign = ustring((string(b_layer->name().c_str()) + ".tangent_sign").c_str());
		else
			name_sign = ustring("orco.tangent_sign");

		if(active_render)
			attr_sign = mesh->attributes.add(ATTR_STD_UV_TANGENT_SIGN, name_sign);
		else
			attr_sign = mesh->attributes.add(name_sign, TypeDesc::TypeFloat, ATTR_ELEMENT_CORNER);

		tangent_sign = attr_sign->data_float();
	}

	for(int i = 0; i < nverts.size(); i++) {
		tangent[0] = float4_to_float3(userdata.tangent[i*4 + 0]);
		tangent[1] = float4_to_float3(userdata.tangent[i*4 + 1]);
		tangent[2] = float4_to_float3(userdata.tangent[i*4 + 2]);
		tangent += 3;

		if(tangent_sign) {
			tangent_sign[0] = userdata.tangent[i*4 + 0].w;
			tangent_sign[1] = userdata.tangent[i*4 + 1].w;
			tangent_sign[2] = userdata.tangent[i*4 + 2].w;
			tangent_sign += 3;
		}

		if(nverts[i] == 4) {
			tangent[0] = float4_to_float3(userdata.tangent[i*4 + 0]);
			tangent[1] = float4_to_float3(userdata.tangent[i*4 + 2]);
			tangent[2] = float4_to_float3(userdata.tangent[i*4 + 3]);
			tangent += 3;

			if(tangent_sign) {
				tangent_sign[0] = userdata.tangent[i*4 + 0].w;
				tangent_sign[1] = userdata.tangent[i*4 + 2].w;
				tangent_sign[2] = userdata.tangent[i*4 + 3].w;
				tangent_sign += 3;
			}
		}
	}
}

/* Create Volume Attribute */

static void create_mesh_volume_attribute(BL::Object b_ob, Mesh *mesh, ImageManager *image_manager, AttributeStandard std, float frame)
{
	BL::SmokeDomainSettings b_domain = object_smoke_domain_find(b_ob);

	if(!b_domain)
		return;
	
	Attribute *attr = mesh->attributes.add(std);
	VoxelAttribute *volume_data = attr->data_voxel();
	bool is_float, is_linear;
	bool animated = false;

	volume_data->manager = image_manager;
	volume_data->slot = image_manager->add_image(Attribute::standard_name(std),
		b_ob.ptr.data, animated, frame, is_float, is_linear, INTERPOLATION_LINEAR, true);
}

static void create_mesh_volume_attributes(Scene *scene, BL::Object b_ob, Mesh *mesh, float frame)
{
	/* for smoke volume rendering */
	if(mesh->need_attribute(scene, ATTR_STD_VOLUME_DENSITY))
		create_mesh_volume_attribute(b_ob, mesh, scene->image_manager, ATTR_STD_VOLUME_DENSITY, frame);
	if(mesh->need_attribute(scene, ATTR_STD_VOLUME_COLOR))
		create_mesh_volume_attribute(b_ob, mesh, scene->image_manager, ATTR_STD_VOLUME_COLOR, frame);
	if(mesh->need_attribute(scene, ATTR_STD_VOLUME_FLAME))
		create_mesh_volume_attribute(b_ob, mesh, scene->image_manager, ATTR_STD_VOLUME_FLAME, frame);
	if(mesh->need_attribute(scene, ATTR_STD_VOLUME_HEAT))
		create_mesh_volume_attribute(b_ob, mesh, scene->image_manager, ATTR_STD_VOLUME_HEAT, frame);
	if(mesh->need_attribute(scene, ATTR_STD_VOLUME_VELOCITY))
		create_mesh_volume_attribute(b_ob, mesh, scene->image_manager, ATTR_STD_VOLUME_VELOCITY, frame);
}

/* Create vertex color attributes. */
static void attr_create_vertex_color(Scene *scene,
                                     Mesh *mesh,
                                     BL::Mesh b_mesh,
                                     const vector<int>& nverts)
{
	BL::Mesh::tessface_vertex_colors_iterator l;
	for(b_mesh.tessface_vertex_colors.begin(l); l != b_mesh.tessface_vertex_colors.end(); ++l) {
		if(!mesh->need_attribute(scene, ustring(l->name().c_str())))
			continue;

		Attribute *attr = mesh->attributes.add(
			ustring(l->name().c_str()), TypeDesc::TypeColor, ATTR_ELEMENT_CORNER_BYTE);

		BL::MeshColorLayer::data_iterator c;
		uchar4 *cdata = attr->data_uchar4();
		size_t i = 0;

		for(l->data.begin(c); c != l->data.end(); ++c, ++i) {
			cdata[0] = color_float_to_byte(color_srgb_to_scene_linear(get_float3(c->color1())));
			cdata[1] = color_float_to_byte(color_srgb_to_scene_linear(get_float3(c->color2())));
			cdata[2] = color_float_to_byte(color_srgb_to_scene_linear(get_float3(c->color3())));

			if(nverts[i] == 4) {
				cdata[3] = cdata[0];
				cdata[4] = cdata[2];
				cdata[5] = color_float_to_byte(color_srgb_to_scene_linear(get_float3(c->color4())));
				cdata += 6;
			}
			else
				cdata += 3;
		}
	}
}

/* Create uv map attributes. */
static void attr_create_uv_map(Scene *scene,
                               Mesh *mesh,
                               BL::Mesh b_mesh,
                               const vector<int>& nverts)
{
	if(b_mesh.tessface_uv_textures.length() != 0) {
		BL::Mesh::tessface_uv_textures_iterator l;

		for(b_mesh.tessface_uv_textures.begin(l); l != b_mesh.tessface_uv_textures.end(); ++l) {
			bool active_render = l->active_render();
			AttributeStandard std = (active_render)? ATTR_STD_UV: ATTR_STD_NONE;
			ustring name = ustring(l->name().c_str());

			/* UV map */
			if(mesh->need_attribute(scene, name) || mesh->need_attribute(scene, std)) {
				Attribute *attr;

				if(active_render)
					attr = mesh->attributes.add(std, name);
				else
					attr = mesh->attributes.add(name, TypeDesc::TypePoint, ATTR_ELEMENT_CORNER);

				BL::MeshTextureFaceLayer::data_iterator t;
				float3 *fdata = attr->data_float3();
				size_t i = 0;

				for(l->data.begin(t); t != l->data.end(); ++t, ++i) {
					fdata[0] = get_float3(t->uv1());
					fdata[1] = get_float3(t->uv2());
					fdata[2] = get_float3(t->uv3());
					fdata += 3;

					if(nverts[i] == 4) {
						fdata[0] = get_float3(t->uv1());
						fdata[1] = get_float3(t->uv3());
						fdata[2] = get_float3(t->uv4());
						fdata += 3;
					}
				}
			}

			/* UV tangent */
			std = (active_render)? ATTR_STD_UV_TANGENT: ATTR_STD_NONE;
			name = ustring((string(l->name().c_str()) + ".tangent").c_str());

			if(mesh->need_attribute(scene, name) || (active_render && mesh->need_attribute(scene, std))) {
				std = (active_render)? ATTR_STD_UV_TANGENT_SIGN: ATTR_STD_NONE;
				name = ustring((string(l->name().c_str()) + ".tangent_sign").c_str());
				bool need_sign = (mesh->need_attribute(scene, name) || mesh->need_attribute(scene, std));

				mikk_compute_tangents(b_mesh, &(*l), mesh, nverts, need_sign, active_render);
			}
		}
	}
	else if(mesh->need_attribute(scene, ATTR_STD_UV_TANGENT)) {
		bool need_sign = mesh->need_attribute(scene, ATTR_STD_UV_TANGENT_SIGN);
		mikk_compute_tangents(b_mesh, NULL, mesh, nverts, need_sign, true);
	}
}

/* Create vertex pointiness attributes. */
static void attr_create_pointiness(Scene *scene,
                                   Mesh *mesh,
                                   BL::Mesh b_mesh)
{
	if(mesh->need_attribute(scene, ATTR_STD_POINTINESS)) {
		const int numverts = b_mesh.vertices.length();
		Attribute *attr = mesh->attributes.add(ATTR_STD_POINTINESS);
		float *data = attr->data_float();
		int *counter = new int[numverts];
		float *raw_data = new float[numverts];
		float3 *edge_accum = new float3[numverts];

		/* Calculate pointiness using single ring neighborhood. */
		memset(counter, 0, sizeof(int) * numverts);
		memset(raw_data, 0, sizeof(float) * numverts);
		memset(edge_accum, 0, sizeof(float3) * numverts);
		BL::Mesh::edges_iterator e;
		int i = 0;
		for(b_mesh.edges.begin(e); e != b_mesh.edges.end(); ++e, ++i) {
			int v0 = b_mesh.edges[i].vertices()[0],
			    v1 = b_mesh.edges[i].vertices()[1];
			float3 co0 = get_float3(b_mesh.vertices[v0].co()),
			       co1 = get_float3(b_mesh.vertices[v1].co());
			float3 edge = normalize(co1 - co0);
			edge_accum[v0] += edge;
			edge_accum[v1] += -edge;
			++counter[v0];
			++counter[v1];
		}
		i = 0;
		BL::Mesh::vertices_iterator v;
		for(b_mesh.vertices.begin(v); v != b_mesh.vertices.end(); ++v, ++i) {
			if(counter[i] > 0) {
				float3 normal = get_float3(b_mesh.vertices[i].normal());
				float angle = safe_acosf(dot(normal, edge_accum[i] / counter[i]));
				raw_data[i] = angle * M_1_PI_F;
			}
			else {
				raw_data[i] = 0.0f;
			}
		}

		/* Blur vertices to approximate 2 ring neighborhood. */
		memset(counter, 0, sizeof(int) * numverts);
		memcpy(data, raw_data, sizeof(float) * numverts);
		i = 0;
		for(b_mesh.edges.begin(e); e != b_mesh.edges.end(); ++e, ++i) {
			int v0 = b_mesh.edges[i].vertices()[0],
			    v1 = b_mesh.edges[i].vertices()[1];
			data[v0] += raw_data[v1];
			data[v1] += raw_data[v0];
			++counter[v0];
			++counter[v1];
		}
		for(i = 0; i < numverts; ++i) {
			data[i] /= counter[i] + 1;
		}

		delete [] counter;
		delete [] raw_data;
		delete [] edge_accum;
	}
}

/* Create vertex custom attributes. */
static void attr_create_vertex_properties(Scene *scene,
                                          Mesh *mesh,
                                          BL::Mesh b_mesh)
{
	{
		BL::Mesh::vertex_layers_float_iterator l;
		for(b_mesh.vertex_layers_float.begin(l); l != b_mesh.vertex_layers_float.end(); ++l) {
			if(!mesh->need_attribute(scene, ustring(l->name().c_str())))
				continue;
			
			Attribute *attr = mesh->attributes.add(
			            ustring(l->name().c_str()), TypeDesc::TypeFloat, ATTR_ELEMENT_VERTEX);
			
			BL::MeshVertexFloatPropertyLayer::data_iterator d;
			float *data = attr->data_float();
			size_t i = 0;
			
			for(l->data.begin(d); d != l->data.end(); ++d, ++i) {
				*data = d->value();
				data += 1;
			}
		}
	}

	{
		BL::Mesh::vertex_layers_int_iterator l;
		for(b_mesh.vertex_layers_int.begin(l); l != b_mesh.vertex_layers_int.end(); ++l) {
			if(!mesh->need_attribute(scene, ustring(l->name().c_str())))
				continue;
			
			Attribute *attr = mesh->attributes.add(
			            ustring(l->name().c_str()), TypeDesc::TypeFloat, ATTR_ELEMENT_VERTEX);
			
			BL::MeshVertexIntPropertyLayer::data_iterator d;
			float *data = attr->data_float();
			size_t i = 0;
			
			for(l->data.begin(d); d != l->data.end(); ++d, ++i) {
				*data = (float)d->value();
				data += 1;
			}
		}
	}
}

/* Create Mesh */

static void create_mesh(Scene *scene, Mesh *mesh, BL::Mesh b_mesh, const vector<uint>& used_shaders)
{
	/* count vertices and faces */
	int numverts = b_mesh.vertices.length();
	int numfaces = b_mesh.tessfaces.length();
	int numtris = 0;
	bool use_loop_normals = b_mesh.use_auto_smooth();

	BL::Mesh::vertices_iterator v;
	BL::Mesh::tessfaces_iterator f;

	for(b_mesh.tessfaces.begin(f); f != b_mesh.tessfaces.end(); ++f) {
		int4 vi = get_int4(f->vertices_raw());
		numtris += (vi[3] == 0)? 1: 2;
	}

	/* reserve memory */
	mesh->reserve(numverts, numtris, 0, 0);

	/* create vertex coordinates and normals */
	int i = 0;
	for(b_mesh.vertices.begin(v); v != b_mesh.vertices.end(); ++v, ++i)
		mesh->verts[i] = get_float3(v->co());

	Attribute *attr_N = mesh->attributes.add(ATTR_STD_VERTEX_NORMAL);
	float3 *N = attr_N->data_float3();

	for(b_mesh.vertices.begin(v); v != b_mesh.vertices.end(); ++v, ++N)
		*N = get_float3(v->normal());
	N = attr_N->data_float3();

	/* create generated coordinates from undeformed coordinates */
	if(mesh->need_attribute(scene, ATTR_STD_GENERATED)) {
		Attribute *attr = mesh->attributes.add(ATTR_STD_GENERATED);

		float3 loc, size;
		mesh_texture_space(b_mesh, loc, size);

		float3 *generated = attr->data_float3();
		size_t i = 0;

		for(b_mesh.vertices.begin(v); v != b_mesh.vertices.end(); ++v)
			generated[i++] = get_float3(v->undeformed_co())*size - loc;
	}

	/* Create needed vertex attributes. */
	attr_create_pointiness(scene, mesh, b_mesh);

	/* create faces */
	vector<int> nverts(numfaces);
	int fi = 0, ti = 0;

	for(b_mesh.tessfaces.begin(f); f != b_mesh.tessfaces.end(); ++f, ++fi) {
		int4 vi = get_int4(f->vertices_raw());
		int n = (vi[3] == 0)? 3: 4;
		int mi = clamp(f->material_index(), 0, used_shaders.size()-1);
		int shader = used_shaders[mi];
		bool smooth = f->use_smooth() || use_loop_normals;

		/* split vertices if normal is different
		 *
		 * note all vertex attributes must have been set here so we can split
		 * and copy attributes in split_vertex without remapping later */
		if(use_loop_normals) {
			BL::Array<float, 12> loop_normals = f->split_normals();

			for(int i = 0; i < n; i++) {
				float3 loop_N = make_float3(loop_normals[i * 3], loop_normals[i * 3 + 1], loop_normals[i * 3 + 2]);

				if(N[vi[i]] != loop_N) {
					int new_vi = mesh->split_vertex(vi[i]);

					/* set new normal and vertex index */
					N = attr_N->data_float3();
					N[new_vi] = loop_N;
					vi[i] = new_vi;
				}
			}
		}

		/* create triangles */
		if(n == 4) {
			if(is_zero(cross(mesh->verts[vi[1]] - mesh->verts[vi[0]], mesh->verts[vi[2]] - mesh->verts[vi[0]])) ||
			   is_zero(cross(mesh->verts[vi[2]] - mesh->verts[vi[0]], mesh->verts[vi[3]] - mesh->verts[vi[0]])))
			{
				mesh->set_triangle(ti++, vi[0], vi[1], vi[3], shader, smooth);
				mesh->set_triangle(ti++, vi[2], vi[3], vi[1], shader, smooth);
			}
			else {
				mesh->set_triangle(ti++, vi[0], vi[1], vi[2], shader, smooth);
				mesh->set_triangle(ti++, vi[0], vi[2], vi[3], shader, smooth);
			}
		}
		else
			mesh->set_triangle(ti++, vi[0], vi[1], vi[2], shader, smooth);

		nverts[fi] = n;
	}

	/* Create all needed attributes.
	 * The calculate functions will check whether they're needed or not.
	 */
	attr_create_vertex_color(scene, mesh, b_mesh, nverts);
	attr_create_uv_map(scene, mesh, b_mesh, nverts);
	attr_create_vertex_properties(scene, mesh, b_mesh);

	/* for volume objects, create a matrix to transform from object space to
	 * mesh texture space. this does not work with deformations but that can
	 * probably only be done well with a volume grid mapping of coordinates */
	if(mesh->need_attribute(scene, ATTR_STD_GENERATED_TRANSFORM)) {
		Attribute *attr = mesh->attributes.add(ATTR_STD_GENERATED_TRANSFORM);
		Transform *tfm = attr->data_transform();

		float3 loc, size;
		mesh_texture_space(b_mesh, loc, size);

		*tfm = transform_translate(-loc)*transform_scale(size);
	}
}

static void create_subd_mesh(Scene *scene, Mesh *mesh, BL::Mesh b_mesh, PointerRNA *cmesh, const vector<uint>& used_shaders)
{
	/* create subd mesh */
	SubdMesh sdmesh;

	/* create vertices */
	BL::Mesh::vertices_iterator v;

	for(b_mesh.vertices.begin(v); v != b_mesh.vertices.end(); ++v)
		sdmesh.add_vert(get_float3(v->co()));

	/* create faces */
	BL::Mesh::tessfaces_iterator f;

	for(b_mesh.tessfaces.begin(f); f != b_mesh.tessfaces.end(); ++f) {
		int4 vi = get_int4(f->vertices_raw());
		int n = (vi[3] == 0) ? 3: 4;
		//int shader = used_shaders[f->material_index()];

		if(n == 4)
			sdmesh.add_face(vi[0], vi[1], vi[2], vi[3]);
		else
			sdmesh.add_face(vi[0], vi[1], vi[2]);
	}

	/* finalize subd mesh */
	sdmesh.finish();

	/* parameters */
	bool need_ptex = mesh->need_attribute(scene, ATTR_STD_PTEX_FACE_ID) ||
	                 mesh->need_attribute(scene, ATTR_STD_PTEX_UV);

	SubdParams sdparams(mesh, used_shaders[0], true, need_ptex);
	sdparams.dicing_rate = RNA_float_get(cmesh, "dicing_rate");
	//scene->camera->update();
	//sdparams.camera = scene->camera;

	/* tesselate */
	DiagSplit dsplit(sdparams);
	sdmesh.tessellate(&dsplit);
}

/* Sync */

Mesh *BlenderSync::sync_mesh(BL::Object b_parent, bool object_updated, bool hide_tris, BL::DupliObject b_dupli_ob)
{
	BL::Object b_ob = (b_dupli_ob ? b_dupli_ob.object() : b_parent);
	
	/* When viewport display is not needed during render we can force some
	 * caches to be releases from blender side in order to reduce peak memory
	 * footprint during synchronization process.
	 */
	const bool is_interface_locked = b_engine.render() &&
	                                 b_engine.render().use_lock_interface();
	const bool can_free_caches = BlenderSession::headless || is_interface_locked;

	/* test if we can instance or if the object is modified */
	BL::ID b_ob_data = b_ob.data();
	BL::Material material_override = render_layer.material_override;

	/* find shader indices */
	vector<uint> used_shaders;

	BL::Object::material_slots_iterator slot;
	for(b_ob.material_slots.begin(slot); slot != b_ob.material_slots.end(); ++slot) {
		if(material_override)
			find_shader(material_override, used_shaders, scene->default_surface);
		else
			find_shader(slot->material(), used_shaders, scene->default_surface);
	}

	if(used_shaders.size() == 0) {
		if(material_override)
			find_shader(material_override, used_shaders, scene->default_surface);
		else
			used_shaders.push_back(scene->default_surface);
	}
	
	/* test if we need to sync */
	int requested_geometry_flags = Mesh::GEOMETRY_NONE;
	if(render_layer.use_surfaces) {
		requested_geometry_flags |= Mesh::GEOMETRY_TRIANGLES;
	}
	if(render_layer.use_hair) {
		requested_geometry_flags |= Mesh::GEOMETRY_CURVES;
	}
	Mesh *mesh;

	bool need_update;
	BL::CacheLibrary b_cachelib = b_parent.cache_library();
<<<<<<< HEAD
	const BL::CacheLibrary::eval_mode_enum dupli_eval_mode =
	        preview ? BL::CacheLibrary::eval_mode_REALTIME
	                : BL::CacheLibrary::eval_mode_RENDER;
	bool use_dupli_override = b_dupli_ob && b_cachelib &&
	       ((b_cachelib.eval_mode() & dupli_eval_mode) != 0) &&
=======
	bool use_dupli_override = b_dupli_ob && b_cachelib &&
>>>>>>> 2aa75bb1
	        (b_cachelib.source_mode() == BL::CacheLibrary::source_mode_CACHE ||
	         b_cachelib.display_mode() == BL::CacheLibrary::display_mode_RESULT);
	if (use_dupli_override) {
		/* if a dupli override (cached data) is used, identify the mesh by object and parent together,
		 * so that individual per-dupli overrides are possible.
		 */
		MeshKey key = MeshKey(b_parent, b_ob);
		need_update = mesh_map.sync(&mesh, b_ob, b_parent, key);
	}
	else {
		BL::ID key = (BKE_object_is_modified(b_ob))? b_ob: b_ob_data;
		need_update = mesh_map.sync(&mesh, key);
	}

	if(!need_update) {
		/* if transform was applied to mesh, need full update */
		if(object_updated && mesh->transform_applied);
		/* test if shaders changed, these can be object level so mesh
		 * does not get tagged for recalc */
		else if(mesh->used_shaders != used_shaders);
		else if(requested_geometry_flags != mesh->geometry_flags);
		else {
			/* even if not tagged for recalc, we may need to sync anyway
			 * because the shader needs different mesh attributes */
			bool attribute_recalc = false;

			foreach(uint shader, mesh->used_shaders)
				if(scene->shaders[shader]->need_update_attributes)
					attribute_recalc = true;

			if(!attribute_recalc)
				return mesh;
		}
	}

	/* ensure we only sync instanced meshes once */
	if(mesh_synced.find(mesh) != mesh_synced.end())
		return mesh;
	
	mesh_synced.insert(mesh);

	/* create derived mesh */
	PointerRNA cmesh = RNA_pointer_get(&b_ob_data.ptr, "cycles");

	vector<Mesh::Triangle> oldtriangle = mesh->triangles;
	
	/* compares curve_keys rather than strands in order to handle quick hair
	 * adjustments in dynamic BVH - other methods could probably do this better*/
	vector<float4> oldcurve_keys = mesh->curve_keys;

	mesh->clear();
	mesh->used_shaders = used_shaders;
	mesh->name = ustring(b_ob_data.name().c_str());

	if(requested_geometry_flags != Mesh::GEOMETRY_NONE) {
		/* mesh objects does have special handle in the dependency graph,
		 * they're ensured to have properly updated.
		 *
		 * updating meshes here will end up having derived mesh referencing
		 * freed data from the blender side.
		 */
		if(preview && b_ob.type() != BL::Object::type_MESH)
			b_ob.update_from_editmode();

		bool need_undeformed = mesh->need_attribute(scene, ATTR_STD_GENERATED);
		BL::Mesh b_mesh = (use_dupli_override)?
		            dupli_to_mesh(b_data, b_scene, b_parent, b_dupli_ob, !preview, need_undeformed):
		            object_to_mesh(b_data, b_ob, b_scene, true, !preview, need_undeformed);

		if(b_mesh) {
			if(render_layer.use_surfaces && !hide_tris) {
				if(cmesh.data && experimental && RNA_boolean_get(&cmesh, "use_subdivision"))
					create_subd_mesh(scene, mesh, b_mesh, &cmesh, used_shaders);
				else
					create_mesh(scene, mesh, b_mesh, used_shaders);

				create_mesh_volume_attributes(scene, b_ob, mesh, b_scene.frame_current());
			}

			if(render_layer.use_hair)
				sync_curves(mesh, b_mesh, b_parent, false, 0, b_dupli_ob);

			if(can_free_caches) {
				b_ob.cache_release();
			}

			/* free derived mesh */
			b_data.meshes.remove(b_mesh);
		}
	}
	mesh->geometry_flags = requested_geometry_flags;

	/* displacement method */
	if(cmesh.data) {
		const int method = RNA_enum_get(&cmesh, "displacement_method");

		if(method == 0 || !experimental)
			mesh->displacement_method = Mesh::DISPLACE_BUMP;
		else if(method == 1)
			mesh->displacement_method = Mesh::DISPLACE_TRUE;
		else
			mesh->displacement_method = Mesh::DISPLACE_BOTH;
	}

	/* tag update */
	bool rebuild = false;

	if(oldtriangle.size() != mesh->triangles.size())
		rebuild = true;
	else if(oldtriangle.size()) {
		if(memcmp(&oldtriangle[0], &mesh->triangles[0], sizeof(Mesh::Triangle)*oldtriangle.size()) != 0)
			rebuild = true;
	}

	if(oldcurve_keys.size() != mesh->curve_keys.size())
		rebuild = true;
	else if(oldcurve_keys.size()) {
		if(memcmp(&oldcurve_keys[0], &mesh->curve_keys[0], sizeof(float4)*oldcurve_keys.size()) != 0)
			rebuild = true;
	}
	
	mesh->tag_update(scene, rebuild);

	return mesh;
}

void BlenderSync::sync_mesh_motion(BL::Object b_parent, Object *object, float motion_time, BL::DupliObject b_dupli_ob)
{
	BL::Object b_ob = (b_dupli_ob ? b_dupli_ob.object() : b_parent);
	/* ensure we only sync instanced meshes once */
	Mesh *mesh = object->mesh;

	if(mesh_motion_synced.find(mesh) != mesh_motion_synced.end())
		return;

	mesh_motion_synced.insert(mesh);

	/* ensure we only motion sync meshes that also had mesh synced, to avoid
	 * unnecessary work and to ensure that its attributes were clear */
	if(mesh_synced.find(mesh) == mesh_synced.end())
		return;

	/* for motion pass always compute, for motion blur it can be disabled */
	int time_index = 0;

	if(scene->need_motion() == Scene::MOTION_BLUR) {
		if(!mesh->use_motion_blur)
			return;
		
		/* see if this mesh needs motion data at this time */
		vector<float> object_times = object->motion_times();
		bool found = false;

		foreach(float object_time, object_times) {
			if(motion_time == object_time) {
				found = true;
				break;
			}
			else
				time_index++;
		}

		if(!found)
			return;
	}
	else {
		if(motion_time == -1.0f)
			time_index = 0;
		else if(motion_time == 1.0f)
			time_index = 1;
		else
			return;
	}

	/* skip empty meshes */
	size_t numverts = mesh->verts.size();
	size_t numkeys = mesh->curve_keys.size();

	if(!numverts && !numkeys)
		return;
	
	/* skip objects without deforming modifiers. this is not totally reliable,
	 * would need a more extensive check to see which objects are animated */
	BL::Mesh b_mesh(PointerRNA_NULL);

	if(ccl::BKE_object_is_deform_modified(b_ob, b_scene, preview)) {
		/* get derived mesh */
		b_mesh = (b_dupli_ob && b_parent)?
		            dupli_to_mesh(b_data, b_scene, b_parent, b_dupli_ob, !preview, false):
		            object_to_mesh(b_data, b_ob, b_scene, true, !preview, false);
	}

	if(!b_mesh) {
		/* if we have no motion blur on this frame, but on other frames, copy */
		if(numverts) {
			/* triangles */
			Attribute *attr_mP = mesh->attributes.find(ATTR_STD_MOTION_VERTEX_POSITION);

			if(attr_mP) {
				Attribute *attr_mN = mesh->attributes.find(ATTR_STD_MOTION_VERTEX_NORMAL);
				Attribute *attr_N = mesh->attributes.find(ATTR_STD_VERTEX_NORMAL);
				float3 *P = &mesh->verts[0];
				float3 *N = (attr_N)? attr_N->data_float3(): NULL;

				memcpy(attr_mP->data_float3() + time_index*numverts, P, sizeof(float3)*numverts);
				if(attr_mN)
					memcpy(attr_mN->data_float3() + time_index*numverts, N, sizeof(float3)*numverts);
			}
		}

		if(numkeys) {
			/* curves */
			Attribute *attr_mP = mesh->curve_attributes.find(ATTR_STD_MOTION_VERTEX_POSITION);

			if(attr_mP) {
				float4 *keys = &mesh->curve_keys[0];
				memcpy(attr_mP->data_float4() + time_index*numkeys, keys, sizeof(float4)*numkeys);
			}
		}

		return;
	}

	if(numverts) {
		/* find attributes */
		Attribute *attr_mP = mesh->attributes.find(ATTR_STD_MOTION_VERTEX_POSITION);
		Attribute *attr_mN = mesh->attributes.find(ATTR_STD_MOTION_VERTEX_NORMAL);
		Attribute *attr_N = mesh->attributes.find(ATTR_STD_VERTEX_NORMAL);
		bool new_attribute = false;

		/* add new attributes if they don't exist already */
		if(!attr_mP) {
			attr_mP = mesh->attributes.add(ATTR_STD_MOTION_VERTEX_POSITION);
			if(attr_N)
				attr_mN = mesh->attributes.add(ATTR_STD_MOTION_VERTEX_NORMAL);

			new_attribute = true;
		}

		/* load vertex data from mesh */
		float3 *mP = attr_mP->data_float3() + time_index*numverts;
		float3 *mN = (attr_mN)? attr_mN->data_float3() + time_index*numverts: NULL;

		BL::Mesh::vertices_iterator v;
		int i = 0;

		for(b_mesh.vertices.begin(v); v != b_mesh.vertices.end() && i < numverts; ++v, ++i) {
			mP[i] = get_float3(v->co());
			if(mN)
				mN[i] = get_float3(v->normal());
		}

		/* in case of new attribute, we verify if there really was any motion */
		if(new_attribute) {
			if(i != numverts || memcmp(mP, &mesh->verts[0], sizeof(float3)*numverts) == 0) {
				/* no motion, remove attributes again */
				VLOG(1) << "No actual deformation motion for object " << b_ob.name();
				mesh->attributes.remove(ATTR_STD_MOTION_VERTEX_POSITION);
				if(attr_mN)
					mesh->attributes.remove(ATTR_STD_MOTION_VERTEX_NORMAL);
			}
			else if(time_index > 0) {
				VLOG(1) << "Filling deformation motion for object " << b_ob.name();
				/* motion, fill up previous steps that we might have skipped because
				 * they had no motion, but we need them anyway now */
				float3 *P = &mesh->verts[0];
				float3 *N = (attr_N)? attr_N->data_float3(): NULL;

				for(int step = 0; step < time_index; step++) {
					memcpy(attr_mP->data_float3() + step*numverts, P, sizeof(float3)*numverts);
					if(attr_mN)
						memcpy(attr_mN->data_float3() + step*numverts, N, sizeof(float3)*numverts);
				}
			}
		}
	}

	/* hair motion */
	if(numkeys)
		sync_curves(mesh, b_mesh, b_parent, true, time_index, b_dupli_ob);

	/* free derived mesh */
	b_data.meshes.remove(b_mesh);
}

CCL_NAMESPACE_END
<|MERGE_RESOLUTION|>--- conflicted
+++ resolved
@@ -680,15 +680,7 @@
 
 	bool need_update;
 	BL::CacheLibrary b_cachelib = b_parent.cache_library();
-<<<<<<< HEAD
-	const BL::CacheLibrary::eval_mode_enum dupli_eval_mode =
-	        preview ? BL::CacheLibrary::eval_mode_REALTIME
-	                : BL::CacheLibrary::eval_mode_RENDER;
 	bool use_dupli_override = b_dupli_ob && b_cachelib &&
-	       ((b_cachelib.eval_mode() & dupli_eval_mode) != 0) &&
-=======
-	bool use_dupli_override = b_dupli_ob && b_cachelib &&
->>>>>>> 2aa75bb1
 	        (b_cachelib.source_mode() == BL::CacheLibrary::source_mode_CACHE ||
 	         b_cachelib.display_mode() == BL::CacheLibrary::display_mode_RESULT);
 	if (use_dupli_override) {
