--- conflicted
+++ resolved
@@ -1137,7 +1137,6 @@
 
 		ciErr = clBuildProgram(*kernel_program, 0, NULL, build_options.c_str(), NULL, NULL);
 
-<<<<<<< HEAD
 		/* show warnings even if build is successful */
 		size_t ret_val_size = 0;
 
@@ -1160,10 +1159,7 @@
 		return true;
 	}
 #else
-	bool build_kernel(const string& kernel_path, const string *debug_src = NULL)
-=======
 	bool build_kernel(const string& /*kernel_path*/, const string *debug_src = NULL)
->>>>>>> b663f1f1
 	{
 		string build_options = opencl_kernel_build_options(platform_name, debug_src);
 
@@ -1275,7 +1271,6 @@
 		return md5.get_hex();
 	}
 
-<<<<<<< HEAD
 #if __SPLIT_KERNEL__
 	bool load_split_kernel_SPLIT_KERNEL(cl_program *program, string kernel_path, string kernel_name, string device_md5, string kernel_init_source, string clbin, string custom_kernel_build_options) {
 
@@ -1532,10 +1527,7 @@
 #endif
 
 
-	bool load_kernels(bool experimental)
-=======
 	bool load_kernels(bool /*experimental*/)
->>>>>>> b663f1f1
 	{
 		/* verify if device was initialized */
 		if(!device_initialized) {
