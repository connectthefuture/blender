--- conflicted
+++ resolved
@@ -20,11 +20,8 @@
 -----------------------------------------------------------------------------
 */
 
-<<<<<<< HEAD
-=======
 #ifdef WITH_FFMPEG
 
->>>>>>> 7cce946d
 // INT64_C fix for some linux machines (C99ism)
 #define __STDC_CONSTANT_MACROS
 #include <stdint.h>
@@ -57,11 +54,7 @@
 m_codec(NULL), m_formatCtx(NULL), m_codecCtx(NULL), 
 m_frame(NULL), m_frameDeinterlaced(NULL), m_frameRGB(NULL), m_imgConvertCtx(NULL),
 m_deinterlace(false), m_preseek(0),	m_videoStream(-1), m_baseFrameRate(25.0),
-<<<<<<< HEAD
-m_lastFrame(-1),  m_curPosition(-1), m_startTime(0), 
-=======
 m_lastFrame(-1),  m_eof(false), m_curPosition(-1), m_startTime(0), 
->>>>>>> 7cce946d
 m_captWidth(0), m_captHeight(0), m_captRate(0.f), m_isImage(false)
 {
 	// set video format
@@ -197,10 +190,6 @@
 	m_frame = avcodec_alloc_frame();
 	m_frameDeinterlaced = avcodec_alloc_frame();
 	m_frameRGB = avcodec_alloc_frame();
-<<<<<<< HEAD
-
-=======
->>>>>>> 7cce946d
 
 	// allocate buffer if deinterlacing is required
 	avpicture_fill((AVPicture*)m_frameDeinterlaced, 
@@ -210,26 +199,6 @@
 		"ffmpeg deinterlace"), 
 		m_codecCtx->pix_fmt, m_codecCtx->width, m_codecCtx->height);
 
-<<<<<<< HEAD
-	// allocate buffer to store final decoded frame
-	avpicture_fill((AVPicture*)m_frameRGB, 
-		(uint8_t*)MEM_callocN(avpicture_get_size(
-		PIX_FMT_RGB24,
-		m_codecCtx->width, m_codecCtx->height),
-		"ffmpeg rgb"),
-		PIX_FMT_RGB24, m_codecCtx->width, m_codecCtx->height);
-	// allocate sws context
-	m_imgConvertCtx = sws_getContext(
-		m_codecCtx->width,
-		m_codecCtx->height,
-		m_codecCtx->pix_fmt,
-		m_codecCtx->width,
-		m_codecCtx->height,
-		PIX_FMT_RGB24,
-		SWS_FAST_BILINEAR,
-		NULL, NULL, NULL);
-
-=======
 	// check if the pixel format supports Alpha
 	if (m_codecCtx->pix_fmt == PIX_FMT_RGB32 ||
 		m_codecCtx->pix_fmt == PIX_FMT_BGR32 ||
@@ -275,7 +244,6 @@
 			SWS_FAST_BILINEAR,
 			NULL, NULL, NULL);
 	}
->>>>>>> 7cce946d
 	if (!m_imgConvertCtx) {
 		avcodec_close(m_codecCtx);
 		av_close_input_file(m_formatCtx);
@@ -333,10 +301,7 @@
 		if (m_imageName.Ptr() != filename)
 			m_imageName = filename;
 		m_preseek = 0;
-<<<<<<< HEAD
-=======
 		m_avail = false;
->>>>>>> 7cce946d
 		play();
 	}
 
@@ -873,7 +838,6 @@
 PyObject * Image_reload (PyImage * self, PyObject *args)
 {
 	char * newname = NULL;
-<<<<<<< HEAD
 
 	if (self->m_image != NULL && PyArg_ParseTuple(args, "|s", &newname))
 	{
@@ -914,48 +878,6 @@
 	{NULL}
 };
 
-=======
-
-	if (self->m_image != NULL && PyArg_ParseTuple(args, "|s", &newname))
-	{
-		VideoFFmpeg* video = getFFmpeg(self);
-		// check type of object
-		if (!newname)
-			newname = video->getImageName();
-		if (!newname) {
-			// if not set, retport error
-			PyErr_SetString(PyExc_RuntimeError, "No image file name given");
-			return NULL;
-		}
-		// make sure the previous file is cleared
-		video->release();
-		// open the new file
-		video->openFile(newname);
-	}
-	Py_RETURN_NONE;
-}
-
-// methods structure
-static PyMethodDef imageMethods[] =
-{ // methods from VideoBase class
-	{"refresh", (PyCFunction)Video_refresh, METH_NOARGS, "Refresh image, i.e. load it"},
-	{"reload", (PyCFunction)Image_reload, METH_VARARGS, "Reload image, i.e. reopen it"},
-	{NULL}
-};
-// attributes structure
-static PyGetSetDef imageGetSets[] =
-{ // methods from VideoBase class
-	{(char*)"status", (getter)Video_getStatus, NULL, (char*)"video status", NULL},
-	// attributes from ImageBase class
-	{(char*)"image", (getter)Image_getImage, NULL, (char*)"image data", NULL},
-	{(char*)"size", (getter)Image_getSize, NULL, (char*)"image size", NULL},
-	{(char*)"scale", (getter)Image_getScale, (setter)Image_setScale, (char*)"fast scale of image (near neighbour)", NULL},
-	{(char*)"flip", (getter)Image_getFlip, (setter)Image_setFlip, (char*)"flip image vertically", NULL},
-	{(char*)"filter", (getter)Image_getFilter, (setter)Image_setFilter, (char*)"pixel filter", NULL},
-	{NULL}
-};
-
->>>>>>> 7cce946d
 // python type declaration
 PyTypeObject ImageFFmpegType =
 { 
