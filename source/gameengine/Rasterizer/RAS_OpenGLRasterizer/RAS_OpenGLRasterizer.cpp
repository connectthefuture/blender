/*
 * $Id$
 * ***** BEGIN GPL LICENSE BLOCK *****
 *
 * This program is free software; you can redistribute it and/or
 * modify it under the terms of the GNU General Public License
 * as published by the Free Software Foundation; either version 2
 * of the License, or (at your option) any later version.
 *
 * This program is distributed in the hope that it will be useful,
 * but WITHOUT ANY WARRANTY; without even the implied warranty of
 * MERCHANTABILITY or FITNESS FOR A PARTICULAR PURPOSE.  See the
 * GNU General Public License for more details.
 *
 * You should have received a copy of the GNU General Public License
 * along with this program; if not, write to the Free Software Foundation,
 * Inc., 51 Franklin Street, Fifth Floor, Boston, MA 02110-1301, USA.
 *
 * The Original Code is Copyright (C) 2001-2002 by NaN Holding BV.
 * All rights reserved.
 *
 * The Original Code is: all of this file.
 *
 * Contributor(s): none yet.
 *
 * ***** END GPL LICENSE BLOCK *****
 */

/** \file gameengine/Rasterizer/RAS_OpenGLRasterizer/RAS_OpenGLRasterizer.cpp
 *  \ingroup bgerastogl
 */

 
#include <math.h>
#include <stdlib.h>
 
#include "RAS_OpenGLRasterizer.h"

#include "GL/glew.h"

#include "RAS_Rect.h"
#include "RAS_TexVert.h"
#include "RAS_MeshObject.h"
#include "MT_CmMatrix4x4.h"
#include "RAS_IRenderTools.h" // rendering text

#include "RAS_StorageIM.h"
#include "RAS_StorageVA.h"
#include "RAS_StorageVBO.h"

#include "GPU_draw.h"
#include "GPU_material.h"
#include "GPU_extensions.h"

#include "DNA_image_types.h"
#include "DNA_meshdata_types.h"
#include "DNA_material_types.h"
#include "DNA_scene_types.h"

#include "BKE_DerivedMesh.h"

#ifndef M_PI
#define M_PI		3.14159265358979323846
#endif

/**
 *  32x32 bit masks for vinterlace stereo mode
 */
static GLuint left_eye_vinterlace_mask[32];
static GLuint right_eye_vinterlace_mask[32];

/**
 *  32x32 bit masks for hinterlace stereo mode.
 *  Left eye = &hinterlace_mask[0]
 *  Right eye = &hinterlace_mask[1]
 */
static GLuint hinterlace_mask[33];

RAS_OpenGLRasterizer::RAS_OpenGLRasterizer(RAS_ICanvas* canvas, int storage)
	:RAS_IRasterizer(canvas),
	m_2DCanvas(canvas),
	m_fogenabled(false),
	m_time(0.0),
	m_campos(0.0f, 0.0f, 0.0f),
	m_camortho(false),
	m_stereomode(RAS_STEREO_NOSTEREO),
	m_curreye(RAS_STEREO_LEFTEYE),
	m_eyeseparation(0.0),
	m_focallength(0.0),
	m_setfocallength(false),
	m_noOfScanlines(32),
	m_motionblur(0),
	m_motionblurvalue(-1.0),
	m_texco_num(0),
	m_attrib_num(0),
	//m_last_alphablend(GPU_BLEND_SOLID),
	m_last_frontface(true),
	m_materialCachingInfo(0),
	m_storage_type(storage)
{
	m_viewmatrix.setIdentity();
	m_viewinvmatrix.setIdentity();
	
	for (int i = 0; i < 32; i++)
	{
		left_eye_vinterlace_mask[i] = 0x55555555;
		right_eye_vinterlace_mask[i] = 0xAAAAAAAA;
		hinterlace_mask[i] = (i&1)*0xFFFFFFFF;
	}
	hinterlace_mask[32] = 0;

<<<<<<< HEAD
	if (m_storage_type == RAS_VBO /*|| m_storage_type == RAS_AUTO_STORAGE && GLEW_ARB_vertex_buffer_object*/)
	{
		m_storage = new RAS_StorageVBO(&m_texco_num, m_texco, &m_attrib_num, m_attrib);
		m_failsafe_storage = new RAS_StorageIM(&m_texco_num, m_texco, &m_attrib_num, m_attrib);
		m_storage_type = RAS_VBO;
	}
	else if (m_storage_type == RAS_VA || m_storage_type == RAS_AUTO_STORAGE && GLEW_VERSION_1_1)
	{
		m_storage = new RAS_StorageVA(&m_texco_num, m_texco, &m_attrib_num, m_attrib);
		m_failsafe_storage = new RAS_StorageIM(&m_texco_num, m_texco, &m_attrib_num, m_attrib);
		m_storage_type = RAS_VA;
	}
	else
	{
		m_storage = m_failsafe_storage = new RAS_StorageIM(&m_texco_num, m_texco, &m_attrib_num, m_attrib);
		m_storage_type = RAS_IMMEDIATE;
	}
=======
	m_prevafvalue = GPU_get_anisotropic();
>>>>>>> a932f930
}



RAS_OpenGLRasterizer::~RAS_OpenGLRasterizer()
{
<<<<<<< HEAD
	delete m_storage;
=======
	// Restore the previous AF value
	GPU_set_anisotropic(m_prevafvalue);
>>>>>>> a932f930
}

bool RAS_OpenGLRasterizer::Init()
{
	bool storage_init;
	GPU_state_init();


	m_ambr = 0.0f;
	m_ambg = 0.0f;
	m_ambb = 0.0f;

	glDisable(GL_BLEND);
	glDisable(GL_ALPHA_TEST);
	//m_last_alphablend = GPU_BLEND_SOLID;
	GPU_set_material_alpha_blend(GPU_BLEND_SOLID);

	glFrontFace(GL_CCW);
	m_last_frontface = true;

	m_redback = 0.4375;
	m_greenback = 0.4375;
	m_blueback = 0.4375;
	m_alphaback = 0.0;

	glClearColor(m_redback,m_greenback,m_blueback,m_alphaback);
	glColorMask(GL_TRUE, GL_TRUE, GL_TRUE, GL_TRUE);
	glClear(GL_COLOR_BUFFER_BIT | GL_DEPTH_BUFFER_BIT);


	glShadeModel(GL_SMOOTH);

	storage_init = m_storage->Init();

	return true && storage_init;
}


void RAS_OpenGLRasterizer::SetAmbientColor(float red, float green, float blue)
{
	m_ambr = red;
	m_ambg = green;
	m_ambb = blue;
}


void RAS_OpenGLRasterizer::SetAmbient(float factor)
{
	float ambient[] = { m_ambr*factor, m_ambg*factor, m_ambb*factor, 1.0f };
	glLightModelfv(GL_LIGHT_MODEL_AMBIENT, ambient);
}


void RAS_OpenGLRasterizer::SetBackColor(float red,
										float green,
										float blue,
										float alpha)
{
	m_redback = red;
	m_greenback = green;
	m_blueback = blue;
	m_alphaback = alpha;
}



void RAS_OpenGLRasterizer::SetFogColor(float r,
									   float g,
									   float b)
{
	m_fogr = r;
	m_fogg = g;
	m_fogb = b;
	m_fogenabled = true;
}



void RAS_OpenGLRasterizer::SetFogStart(float start)
{
	m_fogstart = start;
	m_fogenabled = true;
}



void RAS_OpenGLRasterizer::SetFogEnd(float fogend)
{
	m_fogdist = fogend;
	m_fogenabled = true;
}



void RAS_OpenGLRasterizer::SetFog(float start,
								  float dist,
								  float r,
								  float g,
								  float b)
{
	m_fogstart = start;
	m_fogdist = dist;
	m_fogr = r;
	m_fogg = g;
	m_fogb = b;
	m_fogenabled = true;
}



void RAS_OpenGLRasterizer::DisableFog()
{
	m_fogenabled = false;
}

bool RAS_OpenGLRasterizer::IsFogEnabled()
{
	return m_fogenabled;
}


void RAS_OpenGLRasterizer::DisplayFog()
{
	if ((m_drawingmode >= KX_SOLID) && m_fogenabled)
	{
		float params[5];
		glFogi(GL_FOG_MODE, GL_LINEAR);
		glFogf(GL_FOG_DENSITY, 0.1f);
		glFogf(GL_FOG_START, m_fogstart);
		glFogf(GL_FOG_END, m_fogstart + m_fogdist);
		params[0]= m_fogr;
		params[1]= m_fogg;
		params[2]= m_fogb;
		params[3]= 0.0;
		glFogfv(GL_FOG_COLOR, params); 
		glEnable(GL_FOG);
	} 
	else
	{
		glDisable(GL_FOG);
	}
}



bool RAS_OpenGLRasterizer::SetMaterial(const RAS_IPolyMaterial& mat)
{
	return mat.Activate(this, m_materialCachingInfo);
}



void RAS_OpenGLRasterizer::Exit()
{

	m_storage->Exit();

	glEnable(GL_CULL_FACE);
	glEnable(GL_DEPTH_TEST);
	glClearDepth(1.0); 
	glColorMask(GL_TRUE, GL_TRUE, GL_TRUE, GL_TRUE);
	glClearColor(m_redback, m_greenback, m_blueback, m_alphaback);
	glClear(GL_COLOR_BUFFER_BIT | GL_DEPTH_BUFFER_BIT);
	glDepthMask (GL_TRUE);
	glDepthFunc(GL_LEQUAL);
	glBlendFunc(GL_ONE, GL_ZERO);
	
	glDisable(GL_POLYGON_STIPPLE);
	
	glDisable(GL_LIGHTING);
	if (GLEW_EXT_separate_specular_color || GLEW_VERSION_1_2)
		glLightModeli(GL_LIGHT_MODEL_COLOR_CONTROL, GL_SINGLE_COLOR);
	
	EndFrame();
}

bool RAS_OpenGLRasterizer::BeginFrame(int drawingmode, double time)
{
	m_time = time;
	SetDrawingMode(drawingmode);

	// Blender camera routine destroys the settings
	if (m_drawingmode < KX_SOLID)
	{
		glDisable (GL_CULL_FACE);
		glDisable (GL_DEPTH_TEST);
	}
	else
	{
		glEnable(GL_DEPTH_TEST);
		glEnable (GL_CULL_FACE);
	}

	glDisable(GL_BLEND);
	glDisable(GL_ALPHA_TEST);
	//m_last_alphablend = GPU_BLEND_SOLID;
	GPU_set_material_alpha_blend(GPU_BLEND_SOLID);

	glFrontFace(GL_CCW);
	m_last_frontface = true;

	glShadeModel(GL_SMOOTH);

	glEnable(GL_MULTISAMPLE_ARB);

	m_2DCanvas->BeginFrame();
	
	return true;
}



void RAS_OpenGLRasterizer::SetDrawingMode(int drawingmode)
{
	m_drawingmode = drawingmode;

	if(m_drawingmode == KX_WIREFRAME)
		glDisable(GL_CULL_FACE);

	m_storage->SetDrawingMode(drawingmode);
}

int RAS_OpenGLRasterizer::GetDrawingMode()
{
	return m_drawingmode;
}


void RAS_OpenGLRasterizer::SetDepthMask(DepthMask depthmask)
{
	glDepthMask(depthmask == KX_DEPTHMASK_DISABLED ? GL_FALSE : GL_TRUE);
}


void RAS_OpenGLRasterizer::ClearColorBuffer()
{
	m_2DCanvas->ClearColor(m_redback,m_greenback,m_blueback,m_alphaback);
	m_2DCanvas->ClearBuffer(RAS_ICanvas::COLOR_BUFFER);
}


void RAS_OpenGLRasterizer::ClearDepthBuffer()
{
	m_2DCanvas->ClearBuffer(RAS_ICanvas::DEPTH_BUFFER);
}


void RAS_OpenGLRasterizer::ClearCachingInfo(void)
{
	m_materialCachingInfo = 0;
}

void RAS_OpenGLRasterizer::FlushDebugShapes()
{
	if(!m_debugShapes.size())
		return;

	// DrawDebugLines
	GLboolean light, tex;

	light= glIsEnabled(GL_LIGHTING);
	tex= glIsEnabled(GL_TEXTURE_2D);

	if(light) glDisable(GL_LIGHTING);
	if(tex) glDisable(GL_TEXTURE_2D);

	//draw lines
	glBegin(GL_LINES);
	for (unsigned int i=0;i<m_debugShapes.size();i++)
	{
		if (m_debugShapes[i].m_type != OglDebugShape::LINE)
			continue;
		glColor4f(m_debugShapes[i].m_color[0],m_debugShapes[i].m_color[1],m_debugShapes[i].m_color[2],1.f);
		const MT_Scalar* fromPtr = &m_debugShapes[i].m_pos.x();
		const MT_Scalar* toPtr= &m_debugShapes[i].m_param.x();
		glVertex3dv(fromPtr);
		glVertex3dv(toPtr);
	}
	glEnd();

	//draw circles
	for (unsigned int i=0;i<m_debugShapes.size();i++)
	{
		if (m_debugShapes[i].m_type != OglDebugShape::CIRCLE)
			continue;
		glBegin(GL_LINE_LOOP);
		glColor4f(m_debugShapes[i].m_color[0],m_debugShapes[i].m_color[1],m_debugShapes[i].m_color[2],1.f);

		static const MT_Vector3 worldUp(0.,0.,1.);
		MT_Vector3 norm = m_debugShapes[i].m_param;
		MT_Matrix3x3 tr;
		if (norm.fuzzyZero() || norm == worldUp)
		{
			tr.setIdentity();
		}
		else
		{
			MT_Vector3 xaxis, yaxis;
			xaxis = MT_cross(norm, worldUp);
			yaxis = MT_cross(xaxis, norm);
			tr.setValue(xaxis.x(), xaxis.y(), xaxis.z(),
				yaxis.x(), yaxis.y(), yaxis.z(),
				norm.x(), norm.y(), norm.z());
		}
		MT_Scalar rad = m_debugShapes[i].m_param2.x();
		int n = (int) m_debugShapes[i].m_param2.y();
		for (int j = 0; j<n; j++)
		{
			MT_Scalar theta = j*M_PI*2/n;
			MT_Vector3 pos(cos(theta)*rad, sin(theta)*rad, 0.);
			pos = pos*tr;
			pos += m_debugShapes[i].m_pos;
			const MT_Scalar* posPtr = &pos.x();
			glVertex3dv(posPtr);
		}
		glEnd();
	}

	if(light) glEnable(GL_LIGHTING);
	if(tex) glEnable(GL_TEXTURE_2D);

	m_debugShapes.clear();
}

void RAS_OpenGLRasterizer::EndFrame()
{
	FlushDebugShapes();

	glColorMask(GL_TRUE, GL_TRUE, GL_TRUE, GL_TRUE);

	glDisable(GL_MULTISAMPLE_ARB);

	m_2DCanvas->EndFrame();
}	

void RAS_OpenGLRasterizer::SetRenderArea()
{
	RAS_Rect area;
	// only above/below stereo method needs viewport adjustment
	switch (m_stereomode)
	{
		case RAS_STEREO_ABOVEBELOW:
			switch(m_curreye)
			{
				case RAS_STEREO_LEFTEYE:
					// upper half of window
					area.SetLeft(0);
					area.SetBottom(m_2DCanvas->GetHeight() -
						int(m_2DCanvas->GetHeight() - m_noOfScanlines) / 2);
	
					area.SetRight(int(m_2DCanvas->GetWidth()));
					area.SetTop(int(m_2DCanvas->GetHeight()));
					m_2DCanvas->SetDisplayArea(&area);
					break;
				case RAS_STEREO_RIGHTEYE:
					// lower half of window
					area.SetLeft(0);
					area.SetBottom(0);
					area.SetRight(int(m_2DCanvas->GetWidth()));
					area.SetTop(int(m_2DCanvas->GetHeight() - m_noOfScanlines) / 2);
					m_2DCanvas->SetDisplayArea(&area);
					break;
			}
			break;
		case RAS_STEREO_SIDEBYSIDE:
			switch (m_curreye)
			{
				case RAS_STEREO_LEFTEYE:
					// Left half of window
					area.SetLeft(0);
					area.SetBottom(0);
					area.SetRight(m_2DCanvas->GetWidth()/2);
					area.SetTop(m_2DCanvas->GetHeight());
					m_2DCanvas->SetDisplayArea(&area);
					break;
				case RAS_STEREO_RIGHTEYE:
					// Right half of window
					area.SetLeft(m_2DCanvas->GetWidth()/2);
					area.SetBottom(0);
					area.SetRight(m_2DCanvas->GetWidth());
					area.SetTop(m_2DCanvas->GetHeight());
					m_2DCanvas->SetDisplayArea(&area);
					break;
			}
			break;
		default:
			// every available pixel
			area.SetLeft(0);
			area.SetBottom(0);
			area.SetRight(int(m_2DCanvas->GetWidth()));
			area.SetTop(int(m_2DCanvas->GetHeight()));
			m_2DCanvas->SetDisplayArea(&area);
			break;
	}
}
	
void RAS_OpenGLRasterizer::SetStereoMode(const StereoMode stereomode)
{
	m_stereomode = stereomode;
}

RAS_IRasterizer::StereoMode RAS_OpenGLRasterizer::GetStereoMode()
{
	return m_stereomode;
}

bool RAS_OpenGLRasterizer::Stereo()
{
	if(m_stereomode > RAS_STEREO_NOSTEREO) // > 0
		return true;
	else
		return false;
}

bool RAS_OpenGLRasterizer::InterlacedStereo()
{
	return m_stereomode == RAS_STEREO_VINTERLACE || m_stereomode == RAS_STEREO_INTERLACED;
}

void RAS_OpenGLRasterizer::SetEye(const StereoEye eye)
{
	m_curreye = eye;
	switch (m_stereomode)
	{
		case RAS_STEREO_QUADBUFFERED:
			glDrawBuffer(m_curreye == RAS_STEREO_LEFTEYE ? GL_BACK_LEFT : GL_BACK_RIGHT);
			break;
		case RAS_STEREO_ANAGLYPH:
			if (m_curreye == RAS_STEREO_LEFTEYE)
			{
				glColorMask(GL_FALSE, GL_TRUE, GL_TRUE, GL_FALSE);
			} else {
				//glAccum(GL_LOAD, 1.0);
				glColorMask(GL_TRUE, GL_FALSE, GL_FALSE, GL_FALSE);
				ClearDepthBuffer();
			}
			break;
		case RAS_STEREO_VINTERLACE:
		{
			glEnable(GL_POLYGON_STIPPLE);
			glPolygonStipple((const GLubyte*) ((m_curreye == RAS_STEREO_LEFTEYE) ? left_eye_vinterlace_mask : right_eye_vinterlace_mask));
			if (m_curreye == RAS_STEREO_RIGHTEYE)
				ClearDepthBuffer();
			break;
		}
		case RAS_STEREO_INTERLACED:
		{
			glEnable(GL_POLYGON_STIPPLE);
			glPolygonStipple((const GLubyte*) &hinterlace_mask[m_curreye == RAS_STEREO_LEFTEYE?0:1]);
			if (m_curreye == RAS_STEREO_RIGHTEYE)
				ClearDepthBuffer();
			break;
		}
		default:
			break;
	}
}

RAS_IRasterizer::StereoEye RAS_OpenGLRasterizer::GetEye()
{
	return m_curreye;
}


void RAS_OpenGLRasterizer::SetEyeSeparation(const float eyeseparation)
{
	m_eyeseparation = eyeseparation;
}

float RAS_OpenGLRasterizer::GetEyeSeparation()
{
	return m_eyeseparation;
}

void RAS_OpenGLRasterizer::SetFocalLength(const float focallength)
{
	m_focallength = focallength;
	m_setfocallength = true;
}

float RAS_OpenGLRasterizer::GetFocalLength()
{
	return m_focallength;
}


void RAS_OpenGLRasterizer::SwapBuffers()
{
	m_2DCanvas->SwapBuffers();
}



const MT_Matrix4x4& RAS_OpenGLRasterizer::GetViewMatrix() const
{
	return m_viewmatrix;
}

const MT_Matrix4x4& RAS_OpenGLRasterizer::GetViewInvMatrix() const
{
	return m_viewinvmatrix;
}

void RAS_OpenGLRasterizer::IndexPrimitives_3DText(RAS_MeshSlot& ms,
									class RAS_IPolyMaterial* polymat,
									class RAS_IRenderTools* rendertools)
{ 
	bool obcolor = ms.m_bObjectColor;
	MT_Vector4& rgba = ms.m_RGBAcolor;
	RAS_MeshSlot::iterator it;

	// handle object color
	if (obcolor) {
		glDisableClientState(GL_COLOR_ARRAY);
		glColor4d(rgba[0], rgba[1], rgba[2], rgba[3]);
	}
	else
		glEnableClientState(GL_COLOR_ARRAY);

	for(ms.begin(it); !ms.end(it); ms.next(it)) {
		RAS_TexVert *vertex;
		size_t i, j, numvert;
		
		numvert = it.array->m_type;

		if(it.array->m_type == RAS_DisplayArray::LINE) {
			// line drawing, no text
			glBegin(GL_LINES);

			for(i=0; i<it.totindex; i+=2)
			{
				vertex = &it.vertex[it.index[i]];
				glVertex3fv(vertex->getXYZ());

				vertex = &it.vertex[it.index[i+1]];
				glVertex3fv(vertex->getXYZ());
			}

			glEnd();
		}
		else {
			// triangle and quad text drawing
			for(i=0; i<it.totindex; i+=numvert)
			{
				float v[4][3];
				int glattrib, unit;

				for(j=0; j<numvert; j++) {
					vertex = &it.vertex[it.index[i+j]];

					v[j][0] = vertex->getXYZ()[0];
					v[j][1] = vertex->getXYZ()[1];
					v[j][2] = vertex->getXYZ()[2];
				}

				// find the right opengl attribute
				glattrib = -1;
				if(GLEW_ARB_vertex_program)
					for(unit=0; unit<m_attrib_num; unit++)
						if(m_attrib[unit] == RAS_TEXCO_UV)
							glattrib = unit;
				
				rendertools->RenderText(polymat->GetDrawingMode(), polymat,
					v[0], v[1], v[2], (numvert == 4)? v[3]: NULL, glattrib);

				ClearCachingInfo();
			}
		}
	}

	glDisableClientState(GL_COLOR_ARRAY);
}

void RAS_OpenGLRasterizer::SetTexCoordNum(int num)
{
	m_texco_num = num;
	if(m_texco_num > RAS_MAX_TEXCO)
		m_texco_num = RAS_MAX_TEXCO;
}

void RAS_OpenGLRasterizer::SetAttribNum(int num)
{
	m_attrib_num = num;
	if(m_attrib_num > RAS_MAX_ATTRIB)
		m_attrib_num = RAS_MAX_ATTRIB;
}

void RAS_OpenGLRasterizer::SetTexCoord(TexCoGen coords, int unit)
{
	// this changes from material to material
	if(unit < RAS_MAX_TEXCO)
		m_texco[unit] = coords;
}

void RAS_OpenGLRasterizer::SetAttrib(TexCoGen coords, int unit)
{
	// this changes from material to material
	if(unit < RAS_MAX_ATTRIB)
		m_attrib[unit] = coords;
}

void RAS_OpenGLRasterizer::IndexPrimitives(RAS_MeshSlot& ms)
{
	if (ms.m_pDerivedMesh)
		m_failsafe_storage->IndexPrimitives(ms);
	else
		m_storage->IndexPrimitives(ms);
}

void RAS_OpenGLRasterizer::IndexPrimitivesMulti(RAS_MeshSlot& ms)
{
<<<<<<< HEAD
	if (ms.m_pDerivedMesh)
		m_failsafe_storage->IndexPrimitivesMulti(ms);
	else
		m_storage->IndexPrimitivesMulti(ms);
=======
	IndexPrimitivesInternal(ms, true);
}

static bool current_wireframe;
static RAS_MaterialBucket *current_bucket;
static RAS_IPolyMaterial *current_polymat;
static RAS_MeshSlot *current_ms;
static RAS_MeshObject *current_mesh;
static int current_blmat_nr;
static GPUVertexAttribs current_gpu_attribs;
static Image *current_image;
static int CheckMaterialDM(int matnr, void *attribs)
{
	// only draw the current material
	if (matnr != current_blmat_nr)
		return 0;
	GPUVertexAttribs *gattribs = (GPUVertexAttribs *)attribs;
	if (gattribs)
		memcpy(gattribs, &current_gpu_attribs, sizeof(GPUVertexAttribs));
	return 1;
}

/*
static int CheckTexfaceDM(void *mcol, int index)
{

	// index is the original face index, retrieve the polygon
	RAS_Polygon* polygon = (index >= 0 && index < current_mesh->NumPolygons()) ?
		current_mesh->GetPolygon(index) : NULL;
	if (polygon && polygon->GetMaterial() == current_bucket) {
		// must handle color.
		if (current_wireframe)
			return 2;
		if (current_ms->m_bObjectColor) {
			MT_Vector4& rgba = current_ms->m_RGBAcolor;
			glColor4d(rgba[0], rgba[1], rgba[2], rgba[3]);
			// don't use mcol
			return 2;
		}
		if (!mcol) {
			// we have to set the color from the material
			unsigned char rgba[4];
			current_polymat->GetMaterialRGBAColor(rgba);
			glColor4ubv((const GLubyte *)rgba);
			return 2;
		}
		return 1;
	}
	return 0;
}
*/

static int CheckTexDM(MTFace *tface, int has_mcol, int matnr)
{

	// index is the original face index, retrieve the polygon
	if (matnr == current_blmat_nr &&
		(tface == NULL || tface->tpage == current_image)) {
		// must handle color.
		if (current_wireframe)
			return 2;
		if (current_ms->m_bObjectColor) {
			MT_Vector4& rgba = current_ms->m_RGBAcolor;
			glColor4d(rgba[0], rgba[1], rgba[2], rgba[3]);
			// don't use mcol
			return 2;
		}
		if (!has_mcol) {
			// we have to set the color from the material
			unsigned char rgba[4];
			current_polymat->GetMaterialRGBAColor(rgba);
			glColor4ubv((const GLubyte *)rgba);
			return 2;
		}
		return 1;
	}
	return 0;
}

void RAS_OpenGLRasterizer::IndexPrimitivesInternal(RAS_MeshSlot& ms, bool multi)
{ 
	bool obcolor = ms.m_bObjectColor;
	bool wireframe = m_drawingmode <= KX_WIREFRAME;
	MT_Vector4& rgba = ms.m_RGBAcolor;
	RAS_MeshSlot::iterator it;

	if (ms.m_pDerivedMesh) {
		// mesh data is in derived mesh, 
		current_bucket = ms.m_bucket;
		current_polymat = current_bucket->GetPolyMaterial();
		current_ms = &ms;
		current_mesh = ms.m_mesh;
		current_wireframe = wireframe;
		// MCol *mcol = (MCol*)ms.m_pDerivedMesh->getFaceDataArray(ms.m_pDerivedMesh, CD_MCOL); /* UNUSED */

		// handle two-side
		if (current_polymat->GetDrawingMode() & RAS_IRasterizer::KX_BACKCULL)
			this->SetCullFace(true);
		else
			this->SetCullFace(false);

		if (current_polymat->GetFlag() & RAS_BLENDERGLSL) {
			// GetMaterialIndex return the original mface material index, 
			// increment by 1 to match what derived mesh is doing
			current_blmat_nr = current_polymat->GetMaterialIndex()+1;
			// For GLSL we need to retrieve the GPU material attribute
			Material* blmat = current_polymat->GetBlenderMaterial();
			Scene* blscene = current_polymat->GetBlenderScene();
			if (!wireframe && blscene && blmat)
				GPU_material_vertex_attributes(GPU_material_from_blender(blscene, blmat), &current_gpu_attribs);
			else
				memset(&current_gpu_attribs, 0, sizeof(current_gpu_attribs));
			// DM draw can mess up blending mode, restore at the end
			int current_blend_mode = GPU_get_material_alpha_blend();
			ms.m_pDerivedMesh->drawFacesGLSL(ms.m_pDerivedMesh, CheckMaterialDM);
			GPU_set_material_alpha_blend(current_blend_mode);
		} else {
			//ms.m_pDerivedMesh->drawMappedFacesTex(ms.m_pDerivedMesh, CheckTexfaceDM, mcol);
			current_blmat_nr = current_polymat->GetMaterialIndex();
			current_image = current_polymat->GetBlenderImage();
			ms.m_pDerivedMesh->drawFacesTex(ms.m_pDerivedMesh, CheckTexDM);
		}
		return;
	}
	// iterate over display arrays, each containing an index + vertex array
	for(ms.begin(it); !ms.end(it); ms.next(it)) {
		RAS_TexVert *vertex;
		size_t i, j, numvert;
		
		numvert = it.array->m_type;

		if(it.array->m_type == RAS_DisplayArray::LINE) {
			// line drawing
			glBegin(GL_LINES);

			for(i=0; i<it.totindex; i+=2)
			{
				vertex = &it.vertex[it.index[i]];
				glVertex3fv(vertex->getXYZ());

				vertex = &it.vertex[it.index[i+1]];
				glVertex3fv(vertex->getXYZ());
			}

			glEnd();
		}
		else {
			// triangle and quad drawing
			if(it.array->m_type == RAS_DisplayArray::TRIANGLE)
				glBegin(GL_TRIANGLES);
			else
				glBegin(GL_QUADS);

			for(i=0; i<it.totindex; i+=numvert)
			{
				if(obcolor)
					glColor4d(rgba[0], rgba[1], rgba[2], rgba[3]);

				for(j=0; j<numvert; j++) {
					vertex = &it.vertex[it.index[i+j]];

					if(!wireframe) {
						if(!obcolor)
							glColor4ubv((const GLubyte *)(vertex->getRGBA()));

						glNormal3fv(vertex->getNormal());

						if(multi)
							TexCoord(*vertex);
						else
							glTexCoord2fv(vertex->getUV1());
					}

					glVertex3fv(vertex->getXYZ());
				}
			}

			glEnd();
		}
	}
>>>>>>> a932f930
}

void RAS_OpenGLRasterizer::SetProjectionMatrix(MT_CmMatrix4x4 &mat)
{
	glMatrixMode(GL_PROJECTION);
	double* matrix = &mat(0,0);
	glLoadMatrixd(matrix);

	m_camortho= (mat(3, 3) != 0.0f);
}

void RAS_OpenGLRasterizer::SetProjectionMatrix(const MT_Matrix4x4 & mat)
{
	glMatrixMode(GL_PROJECTION);
	double matrix[16];
	/* Get into argument. Looks a bit dodgy, but it's ok. */
	mat.getValue(matrix);
	/* Internally, MT_Matrix4x4 uses doubles (MT_Scalar). */
	glLoadMatrixd(matrix);	

	m_camortho= (mat[3][3] != 0.0f);
}

MT_Matrix4x4 RAS_OpenGLRasterizer::GetFrustumMatrix(
	float left,
	float right,
	float bottom,
	float top,
	float frustnear,
	float frustfar,
	float focallength,
	bool 
){
	MT_Matrix4x4 result;
	double mat[16];

	// correction for stereo
	if(Stereo())
	{
			float near_div_focallength;
			float offset;

			// if Rasterizer.setFocalLength is not called we use the camera focallength
			if (!m_setfocallength)
				// if focallength is null we use a value known to be reasonable
				m_focallength = (focallength == 0.f) ? m_eyeseparation * 30.0
					: focallength;

			near_div_focallength = frustnear / m_focallength;
			offset = 0.5 * m_eyeseparation * near_div_focallength;
			switch(m_curreye)
			{
				case RAS_STEREO_LEFTEYE:
						left += offset;
						right += offset;
						break;
				case RAS_STEREO_RIGHTEYE:
						left -= offset;
						right -= offset;
						break;
			}
			// leave bottom and top untouched
	}
	
	glMatrixMode(GL_PROJECTION);
	glLoadIdentity();
	glFrustum(left, right, bottom, top, frustnear, frustfar);
		
	glGetDoublev(GL_PROJECTION_MATRIX, mat);
	result.setValue(mat);

	return result;
}

MT_Matrix4x4 RAS_OpenGLRasterizer::GetOrthoMatrix(
	float left,
	float right,
	float bottom,
	float top,
	float frustnear,
	float frustfar
){
	MT_Matrix4x4 result;
	double mat[16];

	// stereo is meaning less for orthographic, disable it
	glMatrixMode(GL_PROJECTION);
	glLoadIdentity();
	glOrtho(left, right, bottom, top, frustnear, frustfar);
		
	glGetDoublev(GL_PROJECTION_MATRIX, mat);
	result.setValue(mat);

	return result;
}


// next arguments probably contain redundant info, for later...
void RAS_OpenGLRasterizer::SetViewMatrix(const MT_Matrix4x4 &mat, 
										 const MT_Matrix3x3 & camOrientMat3x3,
										 const MT_Point3 & pos,
										 bool perspective)
{
	m_viewmatrix = mat;

	// correction for stereo
	if(Stereo() && perspective)
	{
		MT_Vector3 unitViewDir(0.0, -1.0, 0.0);  // minus y direction, Blender convention
		MT_Vector3 unitViewupVec(0.0, 0.0, 1.0);
		MT_Vector3 viewDir, viewupVec;
		MT_Vector3 eyeline;

		// actual viewDir
		viewDir = camOrientMat3x3 * unitViewDir;  // this is the moto convention, vector on right hand side
		// actual viewup vec
		viewupVec = camOrientMat3x3 * unitViewupVec;

		// vector between eyes
		eyeline = viewDir.cross(viewupVec);

		switch(m_curreye)
		{
			case RAS_STEREO_LEFTEYE:
				{
				// translate to left by half the eye distance
				MT_Transform transform;
				transform.setIdentity();
				transform.translate(-(eyeline * m_eyeseparation / 2.0));
				m_viewmatrix *= transform;
				}
				break;
			case RAS_STEREO_RIGHTEYE:
				{
				// translate to right by half the eye distance
				MT_Transform transform;
				transform.setIdentity();
				transform.translate(eyeline * m_eyeseparation / 2.0);
				m_viewmatrix *= transform;
				}
				break;
		}
	}

	m_viewinvmatrix = m_viewmatrix;
	m_viewinvmatrix.invert();

	// note: getValue gives back column major as needed by OpenGL
	MT_Scalar glviewmat[16];
	m_viewmatrix.getValue(glviewmat);

	glMatrixMode(GL_MODELVIEW);
	glLoadMatrixd(glviewmat);
	m_campos = pos;
}


const MT_Point3& RAS_OpenGLRasterizer::GetCameraPosition()
{
	return m_campos;
}

bool RAS_OpenGLRasterizer::GetCameraOrtho()
{
	return m_camortho;
}

void RAS_OpenGLRasterizer::SetCullFace(bool enable)
{
	if (enable)
		glEnable(GL_CULL_FACE);
	else
		glDisable(GL_CULL_FACE);
}

void RAS_OpenGLRasterizer::SetLines(bool enable)
{
	if (enable)
		glPolygonMode(GL_FRONT_AND_BACK, GL_LINE);
	else
		glPolygonMode(GL_FRONT_AND_BACK, GL_FILL);
}

void RAS_OpenGLRasterizer::SetSpecularity(float specX,
										  float specY,
										  float specZ,
										  float specval)
{
	GLfloat mat_specular[] = {specX, specY, specZ, specval};
	glMaterialfv(GL_FRONT_AND_BACK, GL_SPECULAR, mat_specular);
}



void RAS_OpenGLRasterizer::SetShinyness(float shiny)
{
	GLfloat mat_shininess[] = {	shiny };
	glMaterialfv(GL_FRONT_AND_BACK, GL_SHININESS, mat_shininess);
}



void RAS_OpenGLRasterizer::SetDiffuse(float difX,float difY,float difZ,float diffuse)
{
	GLfloat mat_diffuse [] = {difX, difY,difZ, diffuse};
	glMaterialfv(GL_FRONT_AND_BACK, GL_DIFFUSE, mat_diffuse);
}

void RAS_OpenGLRasterizer::SetEmissive(float eX, float eY, float eZ, float e)
{
	GLfloat mat_emit [] = {eX,eY,eZ,e};
	glMaterialfv(GL_FRONT_AND_BACK, GL_EMISSION, mat_emit);
}


double RAS_OpenGLRasterizer::GetTime()
{
	return m_time;
}

void RAS_OpenGLRasterizer::SetPolygonOffset(float mult, float add)
{
	glPolygonOffset(mult, add);
	GLint mode = GL_POLYGON_OFFSET_FILL;
	if (m_drawingmode < KX_SHADED)
		mode = GL_POLYGON_OFFSET_LINE;
	if (mult != 0.0f || add != 0.0f)
		glEnable(mode);
	else
		glDisable(mode);
}

void RAS_OpenGLRasterizer::EnableMotionBlur(float motionblurvalue)
{
	/* don't just set m_motionblur to 1, but check if it is 0 so
	 * we don't reset a motion blur that is already enabled */
	if(m_motionblur == 0)
		m_motionblur = 1;
	m_motionblurvalue = motionblurvalue;
}

void RAS_OpenGLRasterizer::DisableMotionBlur()
{
	m_motionblur = 0;
	m_motionblurvalue = -1.0;
}

void RAS_OpenGLRasterizer::SetAlphaBlend(int alphablend)
{
	GPU_set_material_alpha_blend(alphablend);
/*
	if(alphablend == m_last_alphablend)
		return;

	if(alphablend == GPU_BLEND_SOLID) {
		glDisable(GL_BLEND);
		glDisable(GL_ALPHA_TEST);
		glBlendFunc(GL_SRC_ALPHA, GL_ONE_MINUS_SRC_ALPHA);
	}
	else if(alphablend == GPU_BLEND_ADD) {
		glBlendFunc(GL_ONE, GL_ONE);
		glEnable(GL_BLEND);
		glDisable(GL_ALPHA_TEST);
	}
	else if(alphablend == GPU_BLEND_ALPHA) {
		glBlendFunc(GL_SRC_ALPHA, GL_ONE_MINUS_SRC_ALPHA);
		glEnable(GL_BLEND);
		glEnable(GL_ALPHA_TEST);
		glAlphaFunc(GL_GREATER, 0.0f);
	}
	else if(alphablend == GPU_BLEND_CLIP) {
		glDisable(GL_BLEND); 
		glEnable(GL_ALPHA_TEST);
		glAlphaFunc(GL_GREATER, 0.5f);
	}

	m_last_alphablend = alphablend;
*/
}

void RAS_OpenGLRasterizer::SetFrontFace(bool ccw)
{
	if(m_last_frontface == ccw)
		return;

	if(ccw)
		glFrontFace(GL_CCW);
	else
		glFrontFace(GL_CW);
	
	m_last_frontface = ccw;
}

void RAS_OpenGLRasterizer::SetAnisotropicFiltering(short level)
{
	GPU_set_anisotropic((float)level);
}

short RAS_OpenGLRasterizer::GetAnisotropicFiltering()
{
	return (short)GPU_get_anisotropic();
}<|MERGE_RESOLUTION|>--- conflicted
+++ resolved
@@ -109,7 +109,8 @@
 	}
 	hinterlace_mask[32] = 0;
 
-<<<<<<< HEAD
+	m_prevafvalue = GPU_get_anisotropic();
+
 	if (m_storage_type == RAS_VBO /*|| m_storage_type == RAS_AUTO_STORAGE && GLEW_ARB_vertex_buffer_object*/)
 	{
 		m_storage = new RAS_StorageVBO(&m_texco_num, m_texco, &m_attrib_num, m_attrib);
@@ -127,21 +128,15 @@
 		m_storage = m_failsafe_storage = new RAS_StorageIM(&m_texco_num, m_texco, &m_attrib_num, m_attrib);
 		m_storage_type = RAS_IMMEDIATE;
 	}
-=======
-	m_prevafvalue = GPU_get_anisotropic();
->>>>>>> a932f930
 }
 
 
 
 RAS_OpenGLRasterizer::~RAS_OpenGLRasterizer()
 {
-<<<<<<< HEAD
-	delete m_storage;
-=======
 	// Restore the previous AF value
 	GPU_set_anisotropic(m_prevafvalue);
->>>>>>> a932f930
+	delete m_storage;
 }
 
 bool RAS_OpenGLRasterizer::Init()
@@ -753,193 +748,10 @@
 
 void RAS_OpenGLRasterizer::IndexPrimitivesMulti(RAS_MeshSlot& ms)
 {
-<<<<<<< HEAD
 	if (ms.m_pDerivedMesh)
 		m_failsafe_storage->IndexPrimitivesMulti(ms);
 	else
 		m_storage->IndexPrimitivesMulti(ms);
-=======
-	IndexPrimitivesInternal(ms, true);
-}
-
-static bool current_wireframe;
-static RAS_MaterialBucket *current_bucket;
-static RAS_IPolyMaterial *current_polymat;
-static RAS_MeshSlot *current_ms;
-static RAS_MeshObject *current_mesh;
-static int current_blmat_nr;
-static GPUVertexAttribs current_gpu_attribs;
-static Image *current_image;
-static int CheckMaterialDM(int matnr, void *attribs)
-{
-	// only draw the current material
-	if (matnr != current_blmat_nr)
-		return 0;
-	GPUVertexAttribs *gattribs = (GPUVertexAttribs *)attribs;
-	if (gattribs)
-		memcpy(gattribs, &current_gpu_attribs, sizeof(GPUVertexAttribs));
-	return 1;
-}
-
-/*
-static int CheckTexfaceDM(void *mcol, int index)
-{
-
-	// index is the original face index, retrieve the polygon
-	RAS_Polygon* polygon = (index >= 0 && index < current_mesh->NumPolygons()) ?
-		current_mesh->GetPolygon(index) : NULL;
-	if (polygon && polygon->GetMaterial() == current_bucket) {
-		// must handle color.
-		if (current_wireframe)
-			return 2;
-		if (current_ms->m_bObjectColor) {
-			MT_Vector4& rgba = current_ms->m_RGBAcolor;
-			glColor4d(rgba[0], rgba[1], rgba[2], rgba[3]);
-			// don't use mcol
-			return 2;
-		}
-		if (!mcol) {
-			// we have to set the color from the material
-			unsigned char rgba[4];
-			current_polymat->GetMaterialRGBAColor(rgba);
-			glColor4ubv((const GLubyte *)rgba);
-			return 2;
-		}
-		return 1;
-	}
-	return 0;
-}
-*/
-
-static int CheckTexDM(MTFace *tface, int has_mcol, int matnr)
-{
-
-	// index is the original face index, retrieve the polygon
-	if (matnr == current_blmat_nr &&
-		(tface == NULL || tface->tpage == current_image)) {
-		// must handle color.
-		if (current_wireframe)
-			return 2;
-		if (current_ms->m_bObjectColor) {
-			MT_Vector4& rgba = current_ms->m_RGBAcolor;
-			glColor4d(rgba[0], rgba[1], rgba[2], rgba[3]);
-			// don't use mcol
-			return 2;
-		}
-		if (!has_mcol) {
-			// we have to set the color from the material
-			unsigned char rgba[4];
-			current_polymat->GetMaterialRGBAColor(rgba);
-			glColor4ubv((const GLubyte *)rgba);
-			return 2;
-		}
-		return 1;
-	}
-	return 0;
-}
-
-void RAS_OpenGLRasterizer::IndexPrimitivesInternal(RAS_MeshSlot& ms, bool multi)
-{ 
-	bool obcolor = ms.m_bObjectColor;
-	bool wireframe = m_drawingmode <= KX_WIREFRAME;
-	MT_Vector4& rgba = ms.m_RGBAcolor;
-	RAS_MeshSlot::iterator it;
-
-	if (ms.m_pDerivedMesh) {
-		// mesh data is in derived mesh, 
-		current_bucket = ms.m_bucket;
-		current_polymat = current_bucket->GetPolyMaterial();
-		current_ms = &ms;
-		current_mesh = ms.m_mesh;
-		current_wireframe = wireframe;
-		// MCol *mcol = (MCol*)ms.m_pDerivedMesh->getFaceDataArray(ms.m_pDerivedMesh, CD_MCOL); /* UNUSED */
-
-		// handle two-side
-		if (current_polymat->GetDrawingMode() & RAS_IRasterizer::KX_BACKCULL)
-			this->SetCullFace(true);
-		else
-			this->SetCullFace(false);
-
-		if (current_polymat->GetFlag() & RAS_BLENDERGLSL) {
-			// GetMaterialIndex return the original mface material index, 
-			// increment by 1 to match what derived mesh is doing
-			current_blmat_nr = current_polymat->GetMaterialIndex()+1;
-			// For GLSL we need to retrieve the GPU material attribute
-			Material* blmat = current_polymat->GetBlenderMaterial();
-			Scene* blscene = current_polymat->GetBlenderScene();
-			if (!wireframe && blscene && blmat)
-				GPU_material_vertex_attributes(GPU_material_from_blender(blscene, blmat), &current_gpu_attribs);
-			else
-				memset(&current_gpu_attribs, 0, sizeof(current_gpu_attribs));
-			// DM draw can mess up blending mode, restore at the end
-			int current_blend_mode = GPU_get_material_alpha_blend();
-			ms.m_pDerivedMesh->drawFacesGLSL(ms.m_pDerivedMesh, CheckMaterialDM);
-			GPU_set_material_alpha_blend(current_blend_mode);
-		} else {
-			//ms.m_pDerivedMesh->drawMappedFacesTex(ms.m_pDerivedMesh, CheckTexfaceDM, mcol);
-			current_blmat_nr = current_polymat->GetMaterialIndex();
-			current_image = current_polymat->GetBlenderImage();
-			ms.m_pDerivedMesh->drawFacesTex(ms.m_pDerivedMesh, CheckTexDM);
-		}
-		return;
-	}
-	// iterate over display arrays, each containing an index + vertex array
-	for(ms.begin(it); !ms.end(it); ms.next(it)) {
-		RAS_TexVert *vertex;
-		size_t i, j, numvert;
-		
-		numvert = it.array->m_type;
-
-		if(it.array->m_type == RAS_DisplayArray::LINE) {
-			// line drawing
-			glBegin(GL_LINES);
-
-			for(i=0; i<it.totindex; i+=2)
-			{
-				vertex = &it.vertex[it.index[i]];
-				glVertex3fv(vertex->getXYZ());
-
-				vertex = &it.vertex[it.index[i+1]];
-				glVertex3fv(vertex->getXYZ());
-			}
-
-			glEnd();
-		}
-		else {
-			// triangle and quad drawing
-			if(it.array->m_type == RAS_DisplayArray::TRIANGLE)
-				glBegin(GL_TRIANGLES);
-			else
-				glBegin(GL_QUADS);
-
-			for(i=0; i<it.totindex; i+=numvert)
-			{
-				if(obcolor)
-					glColor4d(rgba[0], rgba[1], rgba[2], rgba[3]);
-
-				for(j=0; j<numvert; j++) {
-					vertex = &it.vertex[it.index[i+j]];
-
-					if(!wireframe) {
-						if(!obcolor)
-							glColor4ubv((const GLubyte *)(vertex->getRGBA()));
-
-						glNormal3fv(vertex->getNormal());
-
-						if(multi)
-							TexCoord(*vertex);
-						else
-							glTexCoord2fv(vertex->getUV1());
-					}
-
-					glVertex3fv(vertex->getXYZ());
-				}
-			}
-
-			glEnd();
-		}
-	}
->>>>>>> a932f930
 }
 
 void RAS_OpenGLRasterizer::SetProjectionMatrix(MT_CmMatrix4x4 &mat)
