--- conflicted
+++ resolved
@@ -24,12 +24,8 @@
 #
 # ***** END GPL LICENSE BLOCK *****
 
-<<<<<<< HEAD
-SET(SRC CcdPhysicsEnvironment.cpp CcdPhysicsController.cpp CcdGraphicController.cpp)
-=======
 # since this includes bullet we get errors from the headers too
 remove_strict_flags()
->>>>>>> 6d201907
 
 set(INC
 	.
@@ -51,11 +47,6 @@
 	${PYTHON_INC}
 )
 
-<<<<<<< HEAD
-IF(WITH_BULLET)
-	ADD_DEFINITIONS(-DUSE_BULLET)
-ENDIF(WITH_BULLET)
-=======
 set(SRC
 	CcdPhysicsEnvironment.cpp
 	CcdPhysicsController.cpp
@@ -69,6 +60,5 @@
 if(WITH_BULLET)
 	add_definitions(-DUSE_BULLET)
 endif()
->>>>>>> 6d201907
 
 blenderlib(ge_phys_bullet "${SRC}" "${INC}")