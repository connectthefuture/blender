--- conflicted
+++ resolved
@@ -238,15 +238,11 @@
 
 
 PyTypeObject CListValue::Type = {
-<<<<<<< HEAD
-	PyObject_HEAD_INIT(NULL)
-=======
 #if (PY_VERSION_HEX >= 0x02060000)
 	PyVarObject_HEAD_INIT(NULL, 0)
 #else
 	/* python 2.5 and below */
 	PyObject_HEAD_INIT( NULL )  /* required py macro */
->>>>>>> 0c6ec76a
 	0,				/*ob_size*/
 #endif
 	"CListValue",			/*tp_name*/
@@ -298,13 +294,10 @@
 
 PyObject* CListValue::py_getattro(PyObject* attr) {
 	py_getattro_up(CValue);
-<<<<<<< HEAD
-=======
 }
 
 PyObject* CListValue::py_getattro_dict() {
 	py_getattro_dict_up(CValue);
->>>>>>> 0c6ec76a
 }
 
 
