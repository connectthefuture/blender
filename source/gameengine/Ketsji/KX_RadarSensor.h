/**
 * $Id$
 *
 * ***** BEGIN GPL LICENSE BLOCK *****
 *
 * This program is free software; you can redistribute it and/or
 * modify it under the terms of the GNU General Public License
 * as published by the Free Software Foundation; either version 2
 * of the License, or (at your option) any later version.
 *
 * This program is distributed in the hope that it will be useful,
 * but WITHOUT ANY WARRANTY; without even the implied warranty of
 * MERCHANTABILITY or FITNESS FOR A PARTICULAR PURPOSE.  See the
 * GNU General Public License for more details.
 *
 * You should have received a copy of the GNU General Public License
 * along with this program; if not, write to the Free Software Foundation,
 * Inc., 59 Temple Place - Suite 330, Boston, MA  02111-1307, USA.
 *
 * The Original Code is Copyright (C) 2001-2002 by NaN Holding BV.
 * All rights reserved.
 *
 * The Original Code is: all of this file.
 *
 * Contributor(s): none yet.
 *
 * ***** END GPL LICENSE BLOCK *****
 */
#ifndef __KX_RADAR_SENSOR_H
#define __KX_RADAR_SENSOR_H

#include "KX_NearSensor.h"
#include "MT_Point3.h"

/**
* Radar 'cone' sensor. Very similar to a near-sensor, but instead of a sphere, a cone is used.
*/
class KX_RadarSensor : public KX_NearSensor
{
 protected:
	Py_Header;
		
	float		m_coneradius;

	/**
	 * Height of the cone.
	 */
	float		m_coneheight;
	int				m_axis;

	/**
	 * The previous position of the origin of the cone.
	 */
	float       m_cone_origin[3];

	/**
	 * The previous direction of the cone (origin to bottom plane).
	 */
	float       m_cone_target[3];
	
public:

	KX_RadarSensor(SCA_EventManager* eventmgr,
		KX_GameObject* gameobj,
			PHY_IPhysicsController* physCtrl,
			double coneradius,
			double coneheight,
			int	axis,
			double margin,
			double resetmargin,
			bool bFindMaterial,
			const STR_String& touchedpropname,
<<<<<<< HEAD
			class KX_Scene* kxscene);
=======
			PyTypeObject* T = &Type);
>>>>>>> 0949d48d
	KX_RadarSensor();
	virtual ~KX_RadarSensor();
	virtual void SynchronizeTransform();
	virtual CValue* GetReplica();

	/* --------------------------------------------------------------------- */
	/* Python interface ---------------------------------------------------- */
	/* --------------------------------------------------------------------- */
	enum RadarAxis {
		KX_RADAR_AXIS_POS_X = 0,
		KX_RADAR_AXIS_POS_Y,
		KX_RADAR_AXIS_POS_Z,
		KX_RADAR_AXIS_NEG_X,
		KX_RADAR_AXIS_NEG_Y,
		KX_RADAR_AXIS_NEG_Z
	};

	/* python */
	virtual sensortype GetSensorType() { return ST_RADAR; }

	//Deprecated ----->
	KX_PYMETHOD_DOC_NOARGS(KX_RadarSensor,GetConeOrigin);
	KX_PYMETHOD_DOC_NOARGS(KX_RadarSensor,GetConeTarget);
	KX_PYMETHOD_DOC_NOARGS(KX_RadarSensor,GetConeHeight);
	//<-----
};

#endif //__KX_RADAR_SENSOR_H
<|MERGE_RESOLUTION|>--- conflicted
+++ resolved
@@ -69,12 +69,7 @@
 			double margin,
 			double resetmargin,
 			bool bFindMaterial,
-			const STR_String& touchedpropname,
-<<<<<<< HEAD
-			class KX_Scene* kxscene);
-=======
-			PyTypeObject* T = &Type);
->>>>>>> 0949d48d
+			const STR_String& touchedpropname);
 	KX_RadarSensor();
 	virtual ~KX_RadarSensor();
 	virtual void SynchronizeTransform();
