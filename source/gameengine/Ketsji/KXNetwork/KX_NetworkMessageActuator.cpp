/**
 * $Id$
 *
 * ***** BEGIN GPL LICENSE BLOCK *****
 *
 * This program is free software; you can redistribute it and/or
 * modify it under the terms of the GNU General Public License
 * as published by the Free Software Foundation; either version 2
 * of the License, or (at your option) any later version.
 *
 * This program is distributed in the hope that it will be useful,
 * but WITHOUT ANY WARRANTY; without even the implied warranty of
 * MERCHANTABILITY or FITNESS FOR A PARTICULAR PURPOSE.  See the
 * GNU General Public License for more details.
 *
 * You should have received a copy of the GNU General Public License
 * along with this program; if not, write to the Free Software Foundation,
 * Inc., 59 Temple Place - Suite 330, Boston, MA  02111-1307, USA.
 *
 * The Original Code is Copyright (C) 2001-2002 by NaN Holding BV.
 * All rights reserved.
 *
 * The Original Code is: all of this file.
 *
 * Contributor(s): none yet.
 *
 * ***** END GPL LICENSE BLOCK *****
 * Ketsji Logic Extenstion: Network Message Actuator generic implementation
 */

#include "NG_NetworkScene.h"
#include "KX_NetworkMessageActuator.h"

#ifdef HAVE_CONFIG_H
#include <config.h>
#endif

KX_NetworkMessageActuator::KX_NetworkMessageActuator(
	SCA_IObject* gameobj,		// the actuator controlling object
	NG_NetworkScene* networkscene,	// needed for replication
	const STR_String &toPropName,
	const STR_String &subject,
	int bodyType,
	const STR_String &body,
	PyTypeObject* T) :
	SCA_IActuator(gameobj,T),
	m_networkscene(networkscene),
	m_toPropName(toPropName),
	m_subject(subject),
	m_bPropBody(bodyType),
	m_body(body)
{
}

KX_NetworkMessageActuator::~KX_NetworkMessageActuator()
{
}

// returns true if the actuators needs to be running over several frames
bool KX_NetworkMessageActuator::Update()
{
	//printf("update messageactuator\n");
	bool bNegativeEvent = IsNegativeEvent();
	RemoveAllEvents();

	if (bNegativeEvent) {
		return false; // do nothing on negative events
		//printf("messageactuator false event\n");
	}
	//printf("messageactuator true event\n");

	if (m_bPropBody) // ACT_MESG_PROP in DNA_actuator_types.h
	{
		m_networkscene->SendMessage(
			m_toPropName,
			GetParent()->GetName(),
			m_subject,
			GetParent()->GetPropertyText(m_body));
	} else
	{
		m_networkscene->SendMessage(
			m_toPropName,
			GetParent()->GetName(),
			m_subject,
			m_body);
	}
	return false;
}

CValue* KX_NetworkMessageActuator::GetReplica()
{
	KX_NetworkMessageActuator* replica =
	    new KX_NetworkMessageActuator(*this);
	replica->ProcessReplica();

	return replica;
}

/* -------------------------------------------------------------------- */
/* Python interface --------------------------------------------------- */
/* -------------------------------------------------------------------- */

/* Integration hooks -------------------------------------------------- */
PyTypeObject KX_NetworkMessageActuator::Type = {
<<<<<<< HEAD
	PyObject_HEAD_INIT(NULL)
	0,
=======
#if (PY_VERSION_HEX >= 0x02060000)
	PyVarObject_HEAD_INIT(NULL, 0)
#else
	/* python 2.5 and below */
	PyObject_HEAD_INIT( NULL )  /* required py macro */
	0,                          /* ob_size */
#endif
>>>>>>> 0c6ec76a
	"KX_NetworkMessageActuator",
	sizeof(PyObjectPlus_Proxy),
	0,
	py_base_dealloc,
	0,
	0,
	0,
	0,
	py_base_repr,
	0,0,0,0,0,0,
	py_base_getattro,
	py_base_setattro,
	0,0,0,0,0,0,0,0,0,
	Methods
};

PyParentObject KX_NetworkMessageActuator::Parents[] = {
	&KX_NetworkMessageActuator::Type,
	&SCA_IActuator::Type,
	&SCA_ILogicBrick::Type,
	&CValue::Type,
	NULL
};

PyMethodDef KX_NetworkMessageActuator::Methods[] = {
	// Deprecated ----->
	{"setToPropName", (PyCFunction)
		KX_NetworkMessageActuator::sPySetToPropName, METH_VARARGS},
	{"setSubject", (PyCFunction)
		KX_NetworkMessageActuator::sPySetSubject, METH_VARARGS},
	{"setBodyType", (PyCFunction)
		KX_NetworkMessageActuator::sPySetBodyType, METH_VARARGS},
	{"setBody", (PyCFunction)
		KX_NetworkMessageActuator::sPySetBody, METH_VARARGS},
	// <-----
	{NULL,NULL} // Sentinel
};

PyAttributeDef KX_NetworkMessageActuator::Attributes[] = {
	KX_PYATTRIBUTE_STRING_RW("propName", 0, 100, false, KX_NetworkMessageActuator, m_toPropName),
	KX_PYATTRIBUTE_STRING_RW("subject", 0, 100, false, KX_NetworkMessageActuator, m_subject),
	KX_PYATTRIBUTE_BOOL_RW("usePropBody", KX_NetworkMessageActuator, m_bPropBody),
	KX_PYATTRIBUTE_STRING_RW("body", 0, 100, false, KX_NetworkMessageActuator, m_body),
	{ NULL }	//Sentinel
};

PyObject* KX_NetworkMessageActuator::py_getattro(PyObject *attr) {
<<<<<<< HEAD
	PyObject* object = py_getattro_self(Attributes, this, attr);
	if (object != NULL)
		return object;
	py_getattro_up(SCA_IActuator);
}

int KX_NetworkMessageActuator::py_setattro(PyObject *attr, PyObject *value) {
	int ret = py_setattro_self(Attributes, this, attr, value);
	if (ret >= 0)
		return ret;
	return SCA_IActuator::py_setattro(attr, value);
}

=======
	py_getattro_up(SCA_IActuator);
}

PyObject* KX_NetworkMessageActuator::py_getattro_dict() {
	py_getattro_dict_up(SCA_IActuator);
}

int KX_NetworkMessageActuator::py_setattro(PyObject *attr, PyObject *value) {
	py_setattro_up(SCA_IActuator);
}

>>>>>>> 0c6ec76a
// Deprecated ----->
// 1. SetToPropName
PyObject* KX_NetworkMessageActuator::PySetToPropName(
	PyObject* args,
	PyObject* kwds)
{
	ShowDeprecationWarning("setToProp()", "the propName property");
    char* ToPropName;

	if (PyArg_ParseTuple(args, "s:setToPropName", &ToPropName)) {
	     m_toPropName = ToPropName;
	}
	else {
		return NULL;
	}

	Py_RETURN_NONE;
}

// 2. SetSubject
PyObject* KX_NetworkMessageActuator::PySetSubject(
	PyObject* args,
	PyObject* kwds)
{
	ShowDeprecationWarning("setSubject()", "the subject property");
    char* Subject;

	if (PyArg_ParseTuple(args, "s:setSubject", &Subject)) {
	     m_subject = Subject;
	}
	else {
		return NULL;
	}
	
	Py_RETURN_NONE;
}

// 3. SetBodyType
PyObject* KX_NetworkMessageActuator::PySetBodyType(
	PyObject* args,
	PyObject* kwds)
{
	ShowDeprecationWarning("setBodyType()", "the usePropBody property");
    int BodyType;

<<<<<<< HEAD
	if (PyArg_ParseTuple(args, "i", &BodyType)) {
=======
	if (PyArg_ParseTuple(args, "i:setBodyType", &BodyType)) {
>>>>>>> 0c6ec76a
		m_bPropBody = (BodyType != 0);
	}
	else {
		return NULL;
	}

	Py_RETURN_NONE;
}

// 4. SetBody
PyObject* KX_NetworkMessageActuator::PySetBody(
	PyObject* args,
	PyObject* kwds)
{
	ShowDeprecationWarning("setBody()", "the body property");
    char* Body;

	if (PyArg_ParseTuple(args, "s:setBody", &Body)) {
	     m_body = Body;
	}
	else {
		return NULL;
	}

	Py_RETURN_NONE;
}

// <----- Deprecated<|MERGE_RESOLUTION|>--- conflicted
+++ resolved
@@ -102,10 +102,6 @@
 
 /* Integration hooks -------------------------------------------------- */
 PyTypeObject KX_NetworkMessageActuator::Type = {
-<<<<<<< HEAD
-	PyObject_HEAD_INIT(NULL)
-	0,
-=======
 #if (PY_VERSION_HEX >= 0x02060000)
 	PyVarObject_HEAD_INIT(NULL, 0)
 #else
@@ -113,7 +109,6 @@
 	PyObject_HEAD_INIT( NULL )  /* required py macro */
 	0,                          /* ob_size */
 #endif
->>>>>>> 0c6ec76a
 	"KX_NetworkMessageActuator",
 	sizeof(PyObjectPlus_Proxy),
 	0,
@@ -161,21 +156,6 @@
 };
 
 PyObject* KX_NetworkMessageActuator::py_getattro(PyObject *attr) {
-<<<<<<< HEAD
-	PyObject* object = py_getattro_self(Attributes, this, attr);
-	if (object != NULL)
-		return object;
-	py_getattro_up(SCA_IActuator);
-}
-
-int KX_NetworkMessageActuator::py_setattro(PyObject *attr, PyObject *value) {
-	int ret = py_setattro_self(Attributes, this, attr, value);
-	if (ret >= 0)
-		return ret;
-	return SCA_IActuator::py_setattro(attr, value);
-}
-
-=======
 	py_getattro_up(SCA_IActuator);
 }
 
@@ -187,7 +167,6 @@
 	py_setattro_up(SCA_IActuator);
 }
 
->>>>>>> 0c6ec76a
 // Deprecated ----->
 // 1. SetToPropName
 PyObject* KX_NetworkMessageActuator::PySetToPropName(
@@ -233,11 +212,7 @@
 	ShowDeprecationWarning("setBodyType()", "the usePropBody property");
     int BodyType;
 
-<<<<<<< HEAD
-	if (PyArg_ParseTuple(args, "i", &BodyType)) {
-=======
 	if (PyArg_ParseTuple(args, "i:setBodyType", &BodyType)) {
->>>>>>> 0c6ec76a
 		m_bPropBody = (BodyType != 0);
 	}
 	else {
