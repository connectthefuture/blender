--- conflicted
+++ resolved
@@ -447,36 +447,7 @@
 	Py_RETURN_NONE;
 }
 
-<<<<<<< HEAD
-
-static PyObject *gEvalExpression(PyObject*, PyObject* value)
-{
-	char* txt= _PyUnicode_AsString(value);
-	
-	if (txt==NULL) {
-		PyErr_SetString(PyExc_TypeError, "Expression.calc(text): expects a single string argument");
-		return NULL;
-	}
-	
-	CParser parser;
-	CExpression* expr = parser.ProcessText(txt);
-	CValue* val = expr->Calculate();
-	expr->Release();
-	
-	if (val) {	
-		PyObject* pyobj = val->ConvertValueToPython();
-		if (pyobj)
-			return pyobj;
-		else
-			return val->GetProxy();
-	}
-	
-	Py_RETURN_NONE;
-}
-
-
-=======
->>>>>>> d7bf9688
+
 static struct PyMethodDef game_methods[] = {
 	{"expandPath", (PyCFunction)gPyExpandPath, METH_VARARGS, (const char *)gPyExpandPath_doc},
 	{"sendMessage", (PyCFunction)gPySendMessage, METH_VARARGS, (const char *)gPySendMessage_doc},
@@ -488,7 +459,6 @@
 	{"getSceneList", (PyCFunction) gPyGetSceneList,
 	METH_NOARGS, (const char *)gPyGetSceneList_doc},
 	{"getRandomFloat",(PyCFunction) gPyGetRandomFloat,
-<<<<<<< HEAD
 	METH_NOARGS, (const char *)gPyGetRandomFloat_doc},
 	{"setGravity",(PyCFunction) gPySetGravity, METH_O, (const char *)"set Gravitation"},
 	{"getSpectrum",(PyCFunction) gPyGetSpectrum, METH_NOARGS, (const char *)"get audio spectrum"},
@@ -504,24 +474,6 @@
 	{"getAverageFrameRate", (PyCFunction) gPyGetAverageFrameRate, METH_NOARGS, (const char *)"Gets the estimated average frame rate"},
 	{"getBlendFileList", (PyCFunction)gPyGetBlendFileList, METH_VARARGS, (const char *)"Gets a list of blend files in the same directory as the current blend file"},
 	{"PrintGLInfo", (PyCFunction)pyPrintExt, METH_NOARGS, (const char *)"Prints GL Extension Info"},
-	{"EvalExpression", (PyCFunction)gEvalExpression, METH_O, (const char *)"Evaluate a string as a game logic expression"},
-=======
-	METH_NOARGS, (PY_METHODCHAR)gPyGetRandomFloat_doc.Ptr()},
-	{"setGravity",(PyCFunction) gPySetGravity, METH_O, (PY_METHODCHAR)"set Gravitation"},
-	{"getSpectrum",(PyCFunction) gPyGetSpectrum, METH_NOARGS, (PY_METHODCHAR)"get audio spectrum"},
-	{"stopDSP",(PyCFunction) gPyStopDSP, METH_VARARGS, (PY_METHODCHAR)"stop using the audio dsp (for performance reasons)"},
-	{"getMaxLogicFrame", (PyCFunction) gPyGetMaxLogicFrame, METH_NOARGS, (PY_METHODCHAR)"Gets the max number of logic frame per render frame"},
-	{"setMaxLogicFrame", (PyCFunction) gPySetMaxLogicFrame, METH_VARARGS, (PY_METHODCHAR)"Sets the max number of logic frame per render frame"},
-	{"getMaxPhysicsFrame", (PyCFunction) gPyGetMaxPhysicsFrame, METH_NOARGS, (PY_METHODCHAR)"Gets the max number of physics frame per render frame"},
-	{"setMaxPhysicsFrame", (PyCFunction) gPySetMaxPhysicsFrame, METH_VARARGS, (PY_METHODCHAR)"Sets the max number of physics farme per render frame"},
-	{"getLogicTicRate", (PyCFunction) gPyGetLogicTicRate, METH_NOARGS, (PY_METHODCHAR)"Gets the logic tic rate"},
-	{"setLogicTicRate", (PyCFunction) gPySetLogicTicRate, METH_VARARGS, (PY_METHODCHAR)"Sets the logic tic rate"},
-	{"getPhysicsTicRate", (PyCFunction) gPyGetPhysicsTicRate, METH_NOARGS, (PY_METHODCHAR)"Gets the physics tic rate"},
-	{"setPhysicsTicRate", (PyCFunction) gPySetPhysicsTicRate, METH_VARARGS, (PY_METHODCHAR)"Sets the physics tic rate"},
-	{"getAverageFrameRate", (PyCFunction) gPyGetAverageFrameRate, METH_NOARGS, (PY_METHODCHAR)"Gets the estimated average frame rate"},
-	{"getBlendFileList", (PyCFunction)gPyGetBlendFileList, METH_VARARGS, (PY_METHODCHAR)"Gets a list of blend files in the same directory as the current blend file"},
-	{"PrintGLInfo", (PyCFunction)pyPrintExt, METH_NOARGS, (PY_METHODCHAR)"Prints GL Extension Info"},
->>>>>>> d7bf9688
 	{NULL, (PyCFunction) NULL, 0, NULL }
 };
 
