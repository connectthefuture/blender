--- conflicted
+++ resolved
@@ -1476,17 +1476,10 @@
 	PyObject *value;
 	int use_gfx= 1, use_phys= 0;
 	RAS_MeshObject *new_mesh;
-<<<<<<< HEAD
 	
 	if (!PyArg_ParseTuple(args,"O|ii:replaceMesh", &value, &use_gfx, &use_phys))
 		return NULL;
 	
-=======
-	
-	if (!PyArg_ParseTuple(args,"O|ii:replaceMesh", &value, &use_gfx, &use_phys))
-		return NULL;
-	
->>>>>>> 8ea29046
 	if (!ConvertPythonToMesh(value, &new_mesh, false, "gameOb.replaceMesh(value): KX_GameObject"))
 		return NULL;
 	
@@ -1790,7 +1783,6 @@
 	if (val < 0.0f) { /* also accounts for non float */
 		PyErr_SetString(PyExc_AttributeError, "gameOb.linVelocityMax = float: KX_GameObject, expected a float zero or above");
 		return PY_SET_ATTR_FAIL;
-<<<<<<< HEAD
 	}
 
 	if (spc)
@@ -1815,32 +1807,6 @@
 		return PY_SET_ATTR_FAIL;
 	}
 
-=======
-	}
-
-	if (spc)
-		spc->SetLinVelocityMax(val);
-
-	return PY_SET_ATTR_SUCCESS;
-}
-
-
-PyObject* KX_GameObject::pyattr_get_visible(void *self_v, const KX_PYATTRIBUTE_DEF *attrdef)
-{
-	KX_GameObject* self= static_cast<KX_GameObject*>(self_v);
-	return PyBool_FromLong(self->GetVisible());
-}
-
-int KX_GameObject::pyattr_set_visible(void *self_v, const KX_PYATTRIBUTE_DEF *attrdef, PyObject *value)
-{
-	KX_GameObject* self= static_cast<KX_GameObject*>(self_v);
-	int param = PyObject_IsTrue( value );
-	if (param == -1) {
-		PyErr_SetString(PyExc_AttributeError, "gameOb.visible = bool: KX_GameObject, expected True or False");
-		return PY_SET_ATTR_FAIL;
-	}
-
->>>>>>> 8ea29046
 	self->SetVisible(param, false);
 	self->UpdateBuckets(false);
 	return PY_SET_ATTR_SUCCESS;
@@ -1991,7 +1957,6 @@
 		return PyFloat_FromDouble(static_cast<KX_SlowParentRelation *>(sg_parent->GetParentRelation())->GetTimeOffset());
 	} else {
 		return PyFloat_FromDouble(0.0);
-<<<<<<< HEAD
 	}
 }
 
@@ -2008,24 +1973,6 @@
 		if (sg_parent && sg_parent->IsSlowParent())
 			static_cast<KX_SlowParentRelation *>(sg_parent->GetParentRelation())->SetTimeOffset(val);
 	}
-=======
-	}
-}
-
-int KX_GameObject::pyattr_set_timeOffset(void *self_v, const KX_PYATTRIBUTE_DEF *attrdef, PyObject *value)
-{
-	KX_GameObject* self= static_cast<KX_GameObject*>(self_v);
-	if (self->GetSGNode()) {
-		MT_Scalar val = PyFloat_AsDouble(value);
-		SG_Node* sg_parent= self->GetSGNode()->GetSGParent();
-		if (val < 0.0f) { /* also accounts for non float */
-			PyErr_SetString(PyExc_AttributeError, "gameOb.timeOffset = float: KX_GameObject, expected a float zero or above");
-			return PY_SET_ATTR_FAIL;
-		}
-		if (sg_parent && sg_parent->IsSlowParent())
-			static_cast<KX_SlowParentRelation *>(sg_parent->GetParentRelation())->SetTimeOffset(val);
-	}
->>>>>>> 8ea29046
 	return PY_SET_ATTR_SUCCESS;
 }
 
