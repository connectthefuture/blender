--- conflicted
+++ resolved
@@ -1169,11 +1169,6 @@
 			return; 
 		}
 
-<<<<<<< HEAD
-		MT_Vector3 *local = new MT_Vector3(scale);
-
-=======
->>>>>>> a667492d
 		p_scale[0] = 1/p_scale[0];
 		p_scale[1] = 1/p_scale[1];
 		p_scale[2] = 1/p_scale[2];
