--- conflicted
+++ resolved
@@ -232,8 +232,6 @@
 
 	/* XXX deprecated? */
 	struct bGPdata *gpd  DNA_DEPRECATED;		/* Grease-Pencil Data (annotation layers) */
-<<<<<<< HEAD
-=======
 
 	 /* multiview - stereo 3d */
 	short stereo3d_flag;
@@ -242,7 +240,6 @@
 	float stereo3d_convergence_factor;
 	float stereo3d_volume_alpha;
 	float stereo3d_convergence_alpha;
->>>>>>> d60ff6c1
 } View3D;
 
 
