/*
 * ***** BEGIN GPL LICENSE BLOCK *****
 *
 * This program is free software; you can redistribute it and/or
 * modify it under the terms of the GNU General Public License
 * as published by the Free Software Foundation; either version 2
 * of the License, or (at your option) any later version.
 *
 * This program is distributed in the hope that it will be useful,
 * but WITHOUT ANY WARRANTY; without even the implied warranty of
 * MERCHANTABILITY or FITNESS FOR A PARTICULAR PURPOSE.  See the
 * GNU General Public License for more details.
 *
 * You should have received a copy of the GNU General Public License
 * along with this program; if not, write to the Free Software Foundation,
 * Inc., 51 Franklin Street, Fifth Floor, Boston, MA 02110-1301, USA.
 *
 * The Original Code is Copyright (C) 2001-2002 by NaN Holding BV.
 * All rights reserved.
 *
 * The Original Code is: all of this file.
 *
 * Contributor(s): none yet.
 *
 * ***** END GPL LICENSE BLOCK *****
 */
/** \file DNA_space_types.h
 *  \ingroup DNA
 *  \since mar-2001
 *  \author nzc
 *
 * Structs for each of space type in the user interface.
 */

#ifndef __DNA_SPACE_TYPES_H__
#define __DNA_SPACE_TYPES_H__

#include "DNA_defs.h"
#include "DNA_listBase.h"
#include "DNA_color_types.h"        /* for Histogram */
#include "DNA_vec_types.h"
#include "DNA_outliner_types.h"     /* for TreeStoreElem */
#include "DNA_image_types.h"        /* ImageUser */
#include "DNA_movieclip_types.h"    /* MovieClipUser */
#include "DNA_sequence_types.h"     /* SequencerScopes */
#include "DNA_node_types.h"         /* for bNodeInstanceKey */
/* Hum ... Not really nice... but needed for spacebuts. */
#include "DNA_view2d_types.h"

struct ID;
struct Text;
struct Script;
struct bSound;
struct ImBuf;
struct Image;
struct Scopes;
struct Histogram;
struct SpaceIpo;
struct BlendHandle;
struct bNodeTree;
struct uiBlock;
struct FileList;
struct bGPdata;
struct bDopeSheet;
struct FileSelectParams;
struct FileLayout;
struct bScreen;
struct Scene;
struct wmOperator;
struct wmTimer;
struct MovieClip;
struct MovieClipScopes;
struct Mask;
struct GHash;
struct BLI_mempool;


/* SpaceLink (Base) ==================================== */

/**
 * The base structure all the other spaces
 * are derived (implicitly) from. Would be
 * good to make this explicit.
 */
typedef struct SpaceLink {
	struct SpaceLink *next, *prev;
	ListBase regionbase;        /* storage of regions for inactive spaces */
	int spacetype;
	float blockscale DNA_DEPRECATED;        /* XXX make deprecated */
	short blockhandler[8]  DNA_DEPRECATED;  /* XXX make deprecated */
} SpaceLink;


/* Space Info ========================================== */

/* Info Header */
typedef struct SpaceInfo {
	SpaceLink *next, *prev;
	ListBase regionbase;        /* storage of regions for inactive spaces */
	int spacetype;
	float blockscale DNA_DEPRECATED;
	short blockhandler[8]  DNA_DEPRECATED;      /* XXX make deprecated */
	
	char rpt_mask;
	char pad[7];
} SpaceInfo;

/* SpaceInfo.rpt_mask */
typedef enum eSpaceInfo_RptMask {
	INFO_RPT_DEBUG  = (1 << 0),
	INFO_RPT_INFO   = (1 << 1),
	INFO_RPT_OP     = (1 << 2),
	INFO_RPT_WARN   = (1 << 3),
	INFO_RPT_ERR    = (1 << 4),
} eSpaceInfo_RptMask;


/* Properties Editor ==================================== */

/* Properties Editor */
typedef struct SpaceButs {
	SpaceLink *next, *prev;
	ListBase regionbase;        /* storage of regions for inactive spaces */
	int spacetype;
	float blockscale DNA_DEPRECATED;
	
	short blockhandler[8]  DNA_DEPRECATED;

	View2D v2d DNA_DEPRECATED;                      /* deprecated, copied to region */
	
	short mainb, mainbo, mainbuser; /* context tabs */
	short re_align, align;          /* align for panels */
	short preview;                  /* preview is signal to refresh */
	/* texture context selector (material, lamp, particles, world, other)*/
	short texture_context, texture_context_prev;
	char flag, pad[7];
	
	void *path;                     /* runtime */
	int pathflag, dataicon;         /* runtime */
	ID *pinid;

	void *texuser;
} SpaceButs;

/* button defines (deprecated) */
/* warning: the values of these defines are used in sbuts->tabs[8] */
/* sbuts->mainb new */
#define CONTEXT_SCENE   0
#define CONTEXT_OBJECT  1
#define CONTEXT_TYPES   2
#define CONTEXT_SHADING 3
#define CONTEXT_EDITING 4
#define CONTEXT_SCRIPT  5
#define CONTEXT_LOGIC   6

/* sbuts->mainb old (deprecated) */
#define BUTS_VIEW           0
#define BUTS_LAMP           1
#define BUTS_MAT            2
#define BUTS_TEX            3
#define BUTS_ANIM           4
#define BUTS_WORLD          5
#define BUTS_RENDER         6
#define BUTS_EDIT           7
#define BUTS_GAME           8
#define BUTS_FPAINT         9
#define BUTS_RADIO          10
#define BUTS_SCRIPT         11
#define BUTS_SOUND          12
#define BUTS_CONSTRAINT     13
#define BUTS_EFFECTS        14

/* buts->mainb new */
typedef enum eSpaceButtons_Context {
	BCONTEXT_RENDER = 0,
	BCONTEXT_SCENE = 1,
	BCONTEXT_WORLD = 2,
	BCONTEXT_OBJECT = 3,
	BCONTEXT_DATA = 4,
	BCONTEXT_MATERIAL = 5,
	BCONTEXT_TEXTURE = 6,
	BCONTEXT_PARTICLE = 7,
	BCONTEXT_PHYSICS = 8,
	BCONTEXT_BONE = 9,
	BCONTEXT_MODIFIER = 10,
	BCONTEXT_CONSTRAINT = 11,
	BCONTEXT_BONE_CONSTRAINT = 12,
	BCONTEXT_RENDER_LAYER = 13,
	
	/* always as last... */
	BCONTEXT_TOT
} eSpaceButtons_Context;

/* sbuts->flag */
typedef enum eSpaceButtons_Flag {
	SB_PRV_OSA = (1 << 0),
	SB_PIN_CONTEXT = (1 << 1),
	/* SB_WORLD_TEX = (1 << 2), */ /* not used anymore */
	/* SB_BRUSH_TEX = (1 << 3), */ /* not used anymore */
	SB_TEX_USER_LIMITED = (1 << 3), /* Do not add materials, particles, etc. in TemplateTextureUser list. */
	SB_SHADING_CONTEXT = (1 << 4),
} eSpaceButtons_Flag;

/* sbuts->texture_context */
typedef enum eSpaceButtons_Texture_Context {
	SB_TEXC_MATERIAL = 0,
	SB_TEXC_WORLD = 1,
	SB_TEXC_LAMP = 2,
	SB_TEXC_PARTICLES = 3,
	SB_TEXC_OTHER = 4,
	SB_TEXC_LINESTYLE = 5,
} eSpaceButtons_Texture_Context;

/* sbuts->align */
typedef enum eSpaceButtons_Align {
	BUT_FREE = 0,
	BUT_HORIZONTAL = 1,
	BUT_VERTICAL = 2,
	BUT_AUTO = 3,
} eSpaceButtons_Align;

/* sbuts->scaflag */
#define BUTS_SENS_SEL           1
#define BUTS_SENS_ACT           2
#define BUTS_SENS_LINK          4
#define BUTS_CONT_SEL           8
#define BUTS_CONT_ACT           16
#define BUTS_CONT_LINK          32
#define BUTS_ACT_SEL            64
#define BUTS_ACT_ACT            128
#define BUTS_ACT_LINK           256
#define BUTS_SENS_STATE         512
#define BUTS_ACT_STATE          1024
#define BUTS_CONT_INIT_STATE    2048


/* Outliner =============================================== */

/* Outliner */
typedef struct SpaceOops {
	SpaceLink *next, *prev;
	ListBase regionbase;        /* storage of regions for inactive spaces */
	int spacetype;
	float blockscale DNA_DEPRECATED;
	short blockhandler[8]  DNA_DEPRECATED;

	View2D v2d DNA_DEPRECATED;  /* deprecated, copied to region */
	
	ListBase tree;
	
	/* treestore is an ordered list of TreeStoreElem's from outliner tree;
	 * Note that treestore may contain duplicate elements if element
	 * is used multiple times in outliner tree (e. g. linked objects)
	 * Also note that BLI_mempool can not be read/written in DNA directly,
	 * therefore readfile.c/writefile.c linearize treestore into TreeStore structure
	 */
	struct BLI_mempool *treestore;
	
	/* search stuff */
	char search_string[32];
	struct TreeStoreElem search_tse;

	short flag, outlinevis, storeflag, search_flags;
	
	/* pointers to treestore elements, grouped by (id, type, nr) in hashtable for faster searching */
	void *treehash;
} SpaceOops;


/* SpaceOops->flag */
typedef enum eSpaceOutliner_Flag {
	SO_TESTBLOCKS           = (1 << 0),
	SO_NEWSELECTED          = (1 << 1),
	SO_HIDE_RESTRICTCOLS    = (1 << 2),
	SO_HIDE_KEYINGSETINFO   = (1 << 3),
} eSpaceOutliner_Flag;

/* SpaceOops->outlinevis */
typedef enum eSpaceOutliner_Mode {
	SO_ALL_SCENES = 0,
	SO_CUR_SCENE = 1,
	SO_VISIBLE = 2,
	SO_SELECTED = 3,
	SO_ACTIVE = 4,
	SO_SAME_TYPE = 5,
	SO_GROUPS = 6,
	SO_LIBRARIES = 7,
	/* SO_VERSE_SESSION = 8, */  /* deprecated! */
	/* SO_VERSE_MS = 9, */       /* deprecated! */
	SO_SEQUENCE = 10,
	SO_DATABLOCKS = 11,
	SO_USERDEF = 12,
	/* SO_KEYMAP = 13, */        /* deprecated! */
} eSpaceOutliner_Mode;

/* SpaceOops->storeflag */
typedef enum eSpaceOutliner_StoreFlag {
	/* rebuild tree */
	SO_TREESTORE_CLEANUP    = (1 << 0),
	/* if set, it allows redraws. gets set for some allqueue events */
	SO_TREESTORE_REDRAW     = (1 << 1),
} eSpaceOutliner_StoreFlag;

/* outliner search flags (SpaceOops->search_flags) */
typedef enum eSpaceOutliner_Search_Flags {
	SO_FIND_CASE_SENSITIVE  = (1 << 0),
	SO_FIND_COMPLETE        = (1 << 1),
	SO_SEARCH_RECURSIVE     = (1 << 2),
} eSpaceOutliner_Search_Flags;


/* Graph Editor ========================================= */

/* 'Graph' Editor (formerly known as the IPO Editor) */
typedef struct SpaceIpo {
	SpaceLink *next, *prev;
	ListBase regionbase;        /* storage of regions for inactive spaces */
	int spacetype;
	float blockscale DNA_DEPRECATED;
	short blockhandler[8]  DNA_DEPRECATED;
	
	View2D v2d DNA_DEPRECATED;  /* deprecated, copied to region */
	
	struct bDopeSheet *ads; /* settings for filtering animation data (NOTE: we use a pointer due to code-linking issues) */
	
	ListBase ghostCurves;   /* sampled snapshots of F-Curves used as in-session guides */
	
	short mode;             /* mode for the Graph editor (eGraphEdit_Mode) */
	short autosnap;         /* time-transform autosnapping settings for Graph editor (eAnimEdit_AutoSnap in DNA_action_types.h) */
	int flag;               /* settings for Graph editor (eGraphEdit_Flag) */
	
	float cursorVal;        /* cursor value (y-value, x-value is current frame) */
	int around;             /* pivot point for transforms */
} SpaceIpo;


/* SpaceIpo->flag (Graph Editor Settings) */
typedef enum eGraphEdit_Flag {
	/* OLD DEPRECEATED SETTING */
	/* SIPO_LOCK_VIEW            = (1 << 0), */
	
	/* don't merge keyframes on the same frame after a transform */
	SIPO_NOTRANSKEYCULL       = (1 << 1),
	/* don't show any keyframe handles at all */
	SIPO_NOHANDLES            = (1 << 2),
	/* don't show current frame number beside indicator line */
	SIPO_NODRAWCFRANUM        = (1 << 3),
	/* show timing in seconds instead of frames */
	SIPO_DRAWTIME             = (1 << 4),
	/* only show keyframes for selected F-Curves */
	SIPO_SELCUVERTSONLY       = (1 << 5),
	/* draw names of F-Curves beside the respective curves */
	/* NOTE: currently not used */
	SIPO_DRAWNAMES            = (1 << 6),
	/* show sliders in channels list */
	SIPO_SLIDERS              = (1 << 7),
	/* don't show the horizontal component of the cursor */
	SIPO_NODRAWCURSOR         = (1 << 8),
	/* only show handles of selected keyframes */
	SIPO_SELVHANDLESONLY      = (1 << 9),
	/* temporary flag to force channel selections to be synced with main */
	SIPO_TEMP_NEEDCHANSYNC    = (1 << 10),
	/* don't perform realtime updates */
	SIPO_NOREALTIMEUPDATES    = (1 << 11),
	/* don't draw curves with AA ("beauty-draw") for performance */
	SIPO_BEAUTYDRAW_OFF       = (1 << 12),
	/* draw grouped channels with colors set in group */
	SIPO_NODRAWGCOLORS        = (1 << 13),
	/* normalize curves on display */
	SIPO_NORMALIZE            = (1 << 14),
	SIPO_NORMALIZE_FREEZE     = (1 << 15),
} eGraphEdit_Flag;

/* SpaceIpo->mode (Graph Editor Mode) */
typedef enum eGraphEdit_Mode {
	/* all animation curves (from all over Blender) */
	SIPO_MODE_ANIMATION = 0,
	/* drivers only */
	SIPO_MODE_DRIVERS = 1,
} eGraphEdit_Mode;


/* NLA Editor ============================================= */

/* NLA Editor */
typedef struct SpaceNla {
	struct SpaceLink *next, *prev;
	ListBase regionbase;        /* storage of regions for inactive spaces */
	int spacetype;
	float blockscale DNA_DEPRECATED;
	short blockhandler[8]  DNA_DEPRECATED;

	short autosnap;         /* this uses the same settings as autosnap for Action Editor */
	short flag;
	int pad;
	
	struct bDopeSheet *ads;
	View2D v2d DNA_DEPRECATED;   /* deprecated, copied to region */
} SpaceNla;

/* nla->flag */
typedef enum eSpaceNla_Flag {
	/* flags (1<<0), (1<<1), and (1<<3) are deprecated flags from old verisons */

	/* draw timing in seconds instead of frames */
	SNLA_DRAWTIME          = (1 << 2),
	/* don't draw frame number beside frame indicator */
	SNLA_NODRAWCFRANUM     = (1 << 4),
	/* don't draw influence curves on strips */
	SNLA_NOSTRIPCURVES     = (1 << 5),
	/* don't perform realtime updates */
	SNLA_NOREALTIMEUPDATES = (1 << 6),
} eSpaceNla_Flag;


/* Timeline =============================================== */

/* Pointcache drawing data */
# /* Only store the data array in the cache to avoid constant reallocation. */
# /* No need to store when saved. */
typedef struct SpaceTimeCache {
	struct SpaceTimeCache *next, *prev;
	float *array;
} SpaceTimeCache;

/* Timeline View */
typedef struct SpaceTime {
	SpaceLink *next, *prev;
	ListBase regionbase;        /* storage of regions for inactive spaces */
	int spacetype;
	float blockscale DNA_DEPRECATED;
	
	View2D v2d DNA_DEPRECATED;  /* deprecated, copied to region */

	ListBase caches;

	int cache_display;
	int flag;
} SpaceTime;


/* time->flag */
typedef enum eTimeline_Flag {
	/* show timing in frames instead of in seconds */
	TIME_DRAWFRAMES    = (1 << 0),
	/* show time indicator box beside the frame number */
	TIME_CFRA_NUM      = (1 << 1),
	/* only keyframes from active/selected channels get shown */
	TIME_ONLYACTSEL    = (1 << 2),
} eTimeline_Flag;

/* time->redraws (now screen->redraws_flag) */
typedef enum eScreen_Redraws_Flag {
	TIME_REGION            = (1 << 0),
	TIME_ALL_3D_WIN        = (1 << 1),
	TIME_ALL_ANIM_WIN      = (1 << 2),
	TIME_ALL_BUTS_WIN      = (1 << 3),
	// TIME_WITH_SEQ_AUDIO    = (1 << 4), /* DEPRECATED */
	TIME_SEQ               = (1 << 5),
	TIME_ALL_IMAGE_WIN     = (1 << 6),
	// TIME_CONTINUE_PHYSICS  = (1 << 7), /* UNUSED */
	TIME_NODES             = (1 << 8),
	TIME_CLIPS             = (1 << 9),
} eScreen_Redraws_Flag;

/* time->cache */
typedef enum eTimeline_Cache_Flag {
	TIME_CACHE_DISPLAY       = (1 << 0),
	TIME_CACHE_SOFTBODY      = (1 << 1),
	TIME_CACHE_PARTICLES     = (1 << 2),
	TIME_CACHE_CLOTH         = (1 << 3),
	TIME_CACHE_SMOKE         = (1 << 4),
	TIME_CACHE_DYNAMICPAINT  = (1 << 5),
	TIME_CACHE_RIGIDBODY     = (1 << 6),
} eTimeline_Cache_Flag;


/* Sequence Editor ======================================= */

/* Sequencer */
typedef struct SpaceSeq {
	SpaceLink *next, *prev;
	ListBase regionbase;        /* storage of regions for inactive spaces */
	int spacetype;
	float blockscale DNA_DEPRECATED;

	short blockhandler[8]  DNA_DEPRECATED;

	View2D v2d DNA_DEPRECATED;  /* deprecated, copied to region */
	
	float xof DNA_DEPRECATED, yof DNA_DEPRECATED;   /* deprecated: offset for drawing the image preview */
	short mainb;    /* weird name for the sequencer subtype (seq, image, luma... etc) */
	short render_size;
	short chanshown;
	short zebra;
	int flag;
	float zoom DNA_DEPRECATED;  /* deprecated, handled by View2D now */
	int view; /* see SEQ_VIEW_* below */
	int overlay_type;
	int draw_flag; /* overlay an image of the editing on below the strips */
	int pad;

	struct bGPdata *gpd;        /* grease-pencil data */

	struct SequencerScopes scopes;  /* different scoped displayed in space */
} SpaceSeq;


/* sseq->mainb */
typedef enum eSpaceSeq_RegionType {
	SEQ_DRAW_SEQUENCE = 0,
	SEQ_DRAW_IMG_IMBUF = 1,
	SEQ_DRAW_IMG_WAVEFORM = 2,
	SEQ_DRAW_IMG_VECTORSCOPE = 3,
	SEQ_DRAW_IMG_HISTOGRAM = 4,
} eSpaceSeq_RegionType;

/* sseq->draw_flag */
typedef enum eSpaceSeq_DrawFlag {
	SEQ_DRAW_BACKDROP              = (1 << 0),
	SEQ_DRAW_OFFSET_EXT            = (1 << 1),
} eSpaceSeq_DrawFlag;


/* sseq->flag */
typedef enum eSpaceSeq_Flag {
	SEQ_DRAWFRAMES              = (1 << 0),
	SEQ_MARKER_TRANS            = (1 << 1),
	SEQ_DRAW_COLOR_SEPARATED    = (1 << 2),
	SEQ_DRAW_SAFE_MARGINS       = (1 << 3),
	SEQ_SHOW_GPENCIL            = (1 << 4),
	SEQ_NO_DRAW_CFRANUM         = (1 << 5),
	SEQ_USE_ALPHA               = (1 << 6), /* use RGBA display mode for preview */
	SEQ_ALL_WAVEFORMS           = (1 << 7), /* draw all waveforms */
	SEQ_NO_WAVEFORMS            = (1 << 8), /* draw no waveforms */
} eSpaceSeq_Flag;

/* sseq->view */
typedef enum eSpaceSeq_Displays {
	SEQ_VIEW_SEQUENCE = 1,
	SEQ_VIEW_PREVIEW = 2,
	SEQ_VIEW_SEQUENCE_PREVIEW = 3,
} eSpaceSeq_Dispays;

/* sseq->render_size */
typedef enum eSpaceSeq_Proxy_RenderSize {
	SEQ_PROXY_RENDER_SIZE_NONE      =  -1,
	SEQ_PROXY_RENDER_SIZE_SCENE     =   0,
	SEQ_PROXY_RENDER_SIZE_25        =  25,
	SEQ_PROXY_RENDER_SIZE_50        =  50,
	SEQ_PROXY_RENDER_SIZE_75        =  75,
	SEQ_PROXY_RENDER_SIZE_100       =  99,
	SEQ_PROXY_RENDER_SIZE_FULL      = 100
} eSpaceSeq_Proxy_RenderSize;

typedef struct MaskSpaceInfo
{
	/* **** mask editing **** */
	struct Mask *mask;
	/* draw options */
	char draw_flag;
	char draw_type;
	char overlay_mode;
	char pad3[5];
} MaskSpaceInfo;

/* sseq->mainb */
typedef enum eSpaceSeq_OverlayType {
	SEQ_DRAW_OVERLAY_RECT = 0,
	SEQ_DRAW_OVERLAY_REFERENCE = 1,
	SEQ_DRAW_OVERLAY_CURRENT = 2
} eSpaceSeq_OverlayType;

/* File Selector ========================================== */

/* Config and Input for File Selector */
typedef struct FileSelectParams {
	char title[96]; /* title, also used for the text of the execute button */
	char dir[1090]; /* directory, FILE_MAX_LIBEXTRA, 1024 + 66, this is for extreme case when 1023 length path
	                 * needs to be linked in, where foo.blend/Armature need adding  */
	char pad_c1[2];
	char file[256]; /* file */
	char renamefile[256];
	char renameedit[256]; /* annoying but the first is only used for initialization */

	char filter_glob[64]; /* list of filetypes to filter */

	char filter_search[64];  /* text items' name must match to be shown. */
	int filter_id;  /* same as filter, but for ID types (aka library groups). */

	int active_file;
	int sel_first;
	int sel_last;

	/* short */
	short type; /* XXXXX for now store type here, should be moved to the operator */
	short flag; /* settings for filter, hiding dots files,...  */
	short sort; /* sort order */
	short display; /* display mode flag */
	int filter; /* filter when (flags & FILE_FILTER) is true */

	/* XXX --- still unused -- */
	short f_fp; /* show font preview */
	short pad_s1;
	char fp_str[8]; /* string to use for font preview */

	/* XXX --- end unused -- */
} FileSelectParams;

/* File Browser */
typedef struct SpaceFile {
	SpaceLink *next, *prev;
	ListBase regionbase;        /* storage of regions for inactive spaces */
	int spacetype;
	
	int scroll_offset;

	struct FileSelectParams *params; /* config and input for file select */
	
	struct FileList *files; /* holds the list of files to show */

	ListBase *folders_prev; /* holds the list of previous directories to show */
	ListBase *folders_next; /* holds the list of next directories (pushed from previous) to show */

	/* operator that is invoking fileselect 
	 * op->exec() will be called on the 'Load' button.
	 * if operator provides op->cancel(), then this will be invoked
	 * on the cancel button.
	 */
	struct wmOperator *op; 

	struct wmTimer *smoothscroll_timer;

	struct FileLayout *layout;
	
	short recentnr, bookmarknr;
	short systemnr, system_bookmarknr;
} SpaceFile;

/* FSMenuEntry's without paths indicate seperators */
typedef struct FSMenuEntry {
	struct FSMenuEntry *next;

	char *path;
	char name[256];  /* FILE_MAXFILE */
	short save;
	short pad[3];
} FSMenuEntry;

/* FileSelectParams.display */
enum FileDisplayTypeE {
	FILE_DEFAULTDISPLAY = 0,
	FILE_SHORTDISPLAY = 1,
	FILE_LONGDISPLAY = 2,
	FILE_IMGDISPLAY = 3
};

/* FileSelectParams.sort */
enum FileSortTypeE {
	FILE_SORT_NONE = 0,
	FILE_SORT_ALPHA = 1,
	FILE_SORT_EXTENSION = 2,
	FILE_SORT_TIME = 3,
	FILE_SORT_SIZE = 4
};

/* these values need to be hardcoded in structs, dna does not recognize defines */
/* also defined in BKE */
#define FILE_MAXDIR         768
#define FILE_MAXFILE        256
#define FILE_MAX            1024

#define FILE_MAX_LIBEXTRA   (FILE_MAX + MAX_ID_NAME)

/* filesel types */
#define FILE_UNIX           8
#define FILE_BLENDER        8 /* don't display relative paths */
#define FILE_SPECIAL        9

#define FILE_LOADLIB        1
#define FILE_MAIN           2
#define FILE_LOADFONT       3

/* filesel op property -> action */
typedef enum eFileSel_Action {
	FILE_OPENFILE = 0,
	FILE_SAVE = 1,
} eFileSel_Action;

/* sfile->params->flag and simasel->flag */
typedef enum eFileSel_Params_Flag {
	FILE_SHOWSHORT      = (1 << 0),
	FILE_RELPATH        = (1 << 1), /* was FILE_STRINGCODE */
	FILE_LINK           = (1 << 2),
	FILE_HIDE_DOT       = (1 << 3),
	FILE_AUTOSELECT     = (1 << 4),
	FILE_ACTIVELAY      = (1 << 5),
/*  FILE_ATCURSOR       = (1 << 6), */ /* deprecated */
	FILE_DIRSEL_ONLY    = (1 << 7),
	FILE_FILTER         = (1 << 8),
	FILE_BOOKMARKS      = (1 << 9),
	FILE_GROUP_INSTANCE = (1 << 10),
	FILE_SHOWFLAT       = (1 << 11),
} eFileSel_Params_Flag;


/* files in filesel list: file types */
typedef enum eFileSel_File_Types {
<<<<<<< HEAD
	BLENDERFILE         = (1 << 2),
	BLENDERFILE_BACKUP  = (1 << 3),
	IMAGEFILE           = (1 << 4),
	MOVIEFILE           = (1 << 5),
	PYSCRIPTFILE        = (1 << 6),
	FTFONTFILE          = (1 << 7),
	SOUNDFILE           = (1 << 8),
	TEXTFILE            = (1 << 9),
	MOVIEFILE_ICON      = (1 << 10), /* movie file that preview can't load */
	FOLDERFILE          = (1 << 11), /* represents folders for filtering */
	BTXFILE             = (1 << 12),
	COLLADAFILE         = (1 << 13),
	OPERATORFILE        = (1 << 14), /* from filter_glob operator property */
	APPLICATIONBUNDLE   = (1 << 15),

	BLENDERLIB          = (1 << 31),
=======
	FILE_TYPE_BLENDER           = (1 << 2),
	FILE_TYPE_BLENDER_BACKUP    = (1 << 3),
	FILE_TYPE_IMAGE             = (1 << 4),
	FILE_TYPE_MOVIE             = (1 << 5),
	FILE_TYPE_PYSCRIPT          = (1 << 6),
	FILE_TYPE_FTFONT            = (1 << 7),
	FILE_TYPE_SOUND             = (1 << 8),
	FILE_TYPE_TEXT              = (1 << 9),
	FILE_TYPE_MOVIE_ICON        = (1 << 10), /* movie file that preview can't load */
	FILE_TYPE_FOLDER            = (1 << 11), /* represents folders for filtering */
	FILE_TYPE_BTX               = (1 << 12),
	FILE_TYPE_COLLADA           = (1 << 13),
	FILE_TYPE_OPERATOR          = (1 << 14), /* from filter_glob operator property */
	FILE_TYPE_APPLICATIONBUNDLE = (1 << 15),
>>>>>>> a08c5e11
} eFileSel_File_Types;

/* To filter ID types (filter_id) */
typedef enum eFileSel_LibID_Types {
	FILTER_ID_AC        = (1 << 0),
	FILTER_ID_AR        = (1 << 1),
	FILTER_ID_BR        = (1 << 2),
	FILTER_ID_CA        = (1 << 3),
	FILTER_ID_CU        = (1 << 4),
	FILTER_ID_GD        = (1 << 5),
	FILTER_ID_GR        = (1 << 6),
	FILTER_ID_IM        = (1 << 7),
	FILTER_ID_LA        = (1 << 8),
	FILTER_ID_LS        = (1 << 9),
	FILTER_ID_LT        = (1 << 10),
	FILTER_ID_MA        = (1 << 11),
	FILTER_ID_MB        = (1 << 12),
	FILTER_ID_MC        = (1 << 13),
	FILTER_ID_ME        = (1 << 14),
	FILTER_ID_MSK       = (1 << 15),
	FILTER_ID_NT        = (1 << 16),
	FILTER_ID_OB        = (1 << 17),
	FILTER_ID_PAL       = (1 << 18),
	FILTER_ID_PC        = (1 << 19),
	FILTER_ID_SCE       = (1 << 20),
	FILTER_ID_SPK       = (1 << 21),
	FILTER_ID_SO        = (1 << 22),
	FILTER_ID_TE        = (1 << 23),
	FILTER_ID_TXT       = (1 << 24),
	FILTER_ID_VF        = (1 << 25),
	FILTER_ID_WO        = (1 << 26),
} eFileSel_LibID_Types;

/* Selection Flags in filesel: struct direntry, unsigned char selflag */
typedef enum eDirEntry_SelectFlag {
/*	FILE_SEL_ACTIVE         = (1 << 1), */ /* UNUSED */
	FILE_SEL_HIGHLIGHTED    = (1 << 2),
	FILE_SEL_SELECTED       = (1 << 3),
	FILE_SEL_EDITING        = (1 << 4),
} eDirEntry_SelectFlag;

/* Image/UV Editor ======================================== */

/* Image/UV Editor */
typedef struct SpaceImage {
	SpaceLink *next, *prev;
	ListBase regionbase;        /* storage of regions for inactive spaces */
	int spacetype;

	int flag;

	struct Image *image;
	struct ImageUser iuser;

	struct CurveMapping *cumap DNA_DEPRECATED;  /* was switched to scene's color management settings */

	struct Scopes scopes;           /* histogram waveform and vectorscope */
	struct Histogram sample_line_hist;  /* sample line histogram */

	struct bGPdata *gpd;            /* grease pencil data */

	float cursor[2];                /* UV editor 2d cursor */
	float xof, yof;                 /* user defined offset, image is centered */
	float zoom;                     /* user defined zoom level */
	float centx, centy;             /* storage for offset while render drawing */

	char  mode;                     /* view/paint/mask */
	char  pin;
	short pad;
	short curtile; /* the currently active tile of the image when tile is enabled, is kept in sync with the active faces tile */
	short lock;
	char dt_uv; /* UV draw type */
	char sticky; /* sticky selection type */
	char dt_uvstretch;
	char around;

	MaskSpaceInfo mask_info;
} SpaceImage;


/* SpaceImage->dt_uv */
typedef enum eSpaceImage_UVDT {
	SI_UVDT_OUTLINE = 0,
	SI_UVDT_DASH = 1,
	SI_UVDT_BLACK = 2,
	SI_UVDT_WHITE = 3,
} eSpaceImage_UVDT;

/* SpaceImage->dt_uvstretch */
typedef enum eSpaceImage_UVDT_Stretch {
	SI_UVDT_STRETCH_ANGLE = 0,
	SI_UVDT_STRETCH_AREA = 1,
} eSpaceImage_UVDT_Stretch;

/* SpaceImage->mode */
typedef enum eSpaceImage_Mode {
	SI_MODE_VIEW  = 0,
	SI_MODE_PAINT = 1,
	SI_MODE_MASK  = 2   /* note: mesh edit mode overrides mask */
} eSpaceImage_Mode;

/* SpaceImage->sticky
 * Note DISABLE should be 0, however would also need to re-arrange icon order,
 * also, sticky loc is the default mode so this means we don't need to 'do_versons' */
typedef enum eSpaceImage_Sticky {
	SI_STICKY_LOC      = 0,
	SI_STICKY_DISABLE  = 1,
	SI_STICKY_VERTEX   = 2,
} eSpaceImage_Sticky;

/* SpaceImage->flag */
typedef enum eSpaceImage_Flag {
/*	SI_BE_SQUARE          = (1 << 0), */  /* deprecated */
	SI_EDITTILE           = (1 << 1),     /* XXX - not used but should be? */
	SI_CLIP_UV            = (1 << 2),
/*	SI_DRAWTOOL           = (1 << 3), */  /* deprecated */
	SI_NO_DRAWFACES       = (1 << 4),
	SI_DRAWSHADOW         = (1 << 5),
/*	SI_SELACTFACE         = (1 << 6), */  /* deprecated */
/*	SI_DEPRECATED2        = (1 << 7), */  /* deprecated */
/*	SI_DEPRECATED3        = (1 << 8), */  /* deprecated */
	SI_COORDFLOATS        = (1 << 9),
	SI_PIXELSNAP          = (1 << 10),
	SI_LIVE_UNWRAP        = (1 << 11),
	SI_USE_ALPHA          = (1 << 12),
	SI_SHOW_ALPHA         = (1 << 13),
	SI_SHOW_ZBUF          = (1 << 14),
	
	/* next two for render window display */
	SI_PREVSPACE          = (1 << 15),
	SI_FULLWINDOW         = (1 << 16),
	
/*	SI_DEPRECATED4        = (1 << 17), */  /* deprecated */
/*	SI_DEPRECATED5        = (1 << 18), */  /* deprecated */
	
	/* this means that the image is drawn until it reaches the view edge,
	 * in the image view, its unrelated to the 'tile' mode for texface
	 */
	SI_DRAW_TILE          = (1 << 19),
	SI_SMOOTH_UV          = (1 << 20),
	SI_DRAW_STRETCH       = (1 << 21),
	SI_SHOW_GPENCIL       = (1 << 22),
	SI_DRAW_OTHER         = (1 << 23),

	SI_COLOR_CORRECTION   = (1 << 24),

	SI_NO_DRAW_TEXPAINT   = (1 << 25),
} eSpaceImage_Flag;

/* Text Editor ============================================ */

/* Text Editor */
typedef struct SpaceText {
	SpaceLink *next, *prev;
	ListBase regionbase;        /* storage of regions for inactive spaces */
	int spacetype;
	float blockscale DNA_DEPRECATED;
	short blockhandler[8]  DNA_DEPRECATED;

	struct Text *text;

	int top, viewlines;
	short flags, menunr;

	short lheight;      /* user preference, is font_size! */
	char cwidth, linenrs_tot;       /* runtime computed, character width and the number of chars to use when showing line numbers */
	int left;
	int showlinenrs;
	int tabnumber;

	short showsyntax;
	short line_hlight;
	short overwrite;
	short live_edit; /* run python while editing, evil */
	float pix_per_line;

	struct rcti txtscroll, txtbar;

	int wordwrap, doplugins;

	char findstr[256];      /* ST_MAX_FIND_STR */
	char replacestr[256];   /* ST_MAX_FIND_STR */

	short margin_column;	/* column number to show right margin at */
	short lheight_dpi;		/* actual lineheight, dpi controlled */
	char pad[4];

	void *drawcache; /* cache for faster drawing */

	float scroll_accum[2]; /* runtime, for scroll increments smaller than a line */
} SpaceText;


/* SpaceText flags (moved from DNA_text_types.h) */
typedef enum eSpaceText_Flags {
	/* scrollable */
	ST_SCROLL_SELECT        = (1 << 0),
	/* clear namespace after script execution (BPY_main.c) */
	ST_CLEAR_NAMESPACE      = (1 << 4), 
	
	ST_FIND_WRAP            = (1 << 5),
	ST_FIND_ALL             = (1 << 6),
	ST_SHOW_MARGIN          = (1 << 7),
	ST_MATCH_CASE           = (1 << 8),
	
	ST_FIND_ACTIVATE		= (1 << 9),
} eSpaceText_Flags;

/* stext->findstr/replacestr */
#define ST_MAX_FIND_STR     256

/* Script View (Obsolete) ================================== */

/* Script Runtime Data - Obsolete (pre 2.5) */
typedef struct Script {
	ID id;

	void *py_draw;
	void *py_event;
	void *py_button;
	void *py_browsercallback;
	void *py_globaldict;

	int flags, lastspace;
	/* store the script file here so we can re-run it on loading blender, if "Enable Scripts" is on */
	char scriptname[1024]; /* 1024 = FILE_MAX */
	char scriptarg[256]; /* 1024 = FILE_MAX */
} Script;
#define SCRIPT_SET_NULL(_script) _script->py_draw = _script->py_event = _script->py_button = _script->py_browsercallback = _script->py_globaldict = NULL; _script->flags = 0

/* Script View - Obsolete (pre 2.5) */
typedef struct SpaceScript {
	SpaceLink *next, *prev;
	ListBase regionbase;        /* storage of regions for inactive spaces */
	int spacetype;
	float blockscale DNA_DEPRECATED;
	struct Script *script;

	short flags, menunr;
	int pad1;
	
	void *but_refs;
} SpaceScript;

/* Nodes Editor =========================================== */

/* Node Editor */

typedef struct bNodeTreePath {
	struct bNodeTreePath *next, *prev;
	
	struct bNodeTree *nodetree;
	bNodeInstanceKey parent_key;	/* base key for nodes in this tree instance */
	int pad;
	float view_center[2];			/* v2d center point, so node trees can have different offsets in editors */
	/* XXX this is not automatically updated when node names are changed! */
	char node_name[64];		/* MAX_NAME */
} bNodeTreePath;

typedef struct SpaceNode {
	SpaceLink *next, *prev;
	ListBase regionbase;        /* storage of regions for inactive spaces */
	int spacetype;
	float blockscale DNA_DEPRECATED;
	short blockhandler[8]  DNA_DEPRECATED;
	
	View2D v2d DNA_DEPRECATED;  /* deprecated, copied to region */
	
	struct ID *id, *from;       /* context, no need to save in file? well... pinning... */
	short flag, pad1;           /* menunr: browse id block in header */
	float aspect, pad2;	/* internal state variables */
	
	float xof, yof;     /* offset for drawing the backdrop */
	float zoom;   /* zoom for backdrop */
	float cursor[2];    /* mouse pos for drawing socketless link and adding nodes */
	
	/* XXX nodetree pointer info is all in the path stack now,
	 * remove later on and use bNodeTreePath instead. For now these variables are set when pushing/popping
	 * from path stack, to avoid having to update all the functions and operators. Can be done when
	 * design is accepted and everything is properly tested.
	 */
	ListBase treepath;
	
	struct bNodeTree *nodetree, *edittree;
	
	/* tree type for the current node tree */
	char tree_idname[64];
	int treetype DNA_DEPRECATED; /* treetype: as same nodetree->type */
	int pad3;
	
	short texfrom;      /* texfrom object, world or brush */
	short shaderfrom;   /* shader from object or world */
	short recalc;       /* currently on 0/1, for auto compo */
	short pad4;
	ListBase linkdrag;  /* temporary data for modal linking operator */
	
	struct bGPdata *gpd;        /* grease-pencil data */
} SpaceNode;

/* snode->flag */
typedef enum eSpaceNode_Flag {
	SNODE_BACKDRAW       = (1 << 1),
	SNODE_SHOW_GPENCIL   = (1 << 2),
	SNODE_USE_ALPHA      = (1 << 3),
	SNODE_SHOW_ALPHA     = (1 << 4),
	SNODE_SHOW_R         = (1 << 7),
	SNODE_SHOW_G         = (1 << 8),
	SNODE_SHOW_B         = (1 << 9),
	SNODE_AUTO_RENDER    = (1 << 5),
	SNODE_SHOW_HIGHLIGHT = (1 << 6),
//	SNODE_USE_HIDDEN_PREVIEW = (1 << 10), DNA_DEPRECATED December2013 
	SNODE_NEW_SHADERS = (1 << 11),
	SNODE_PIN            = (1 << 12),
} eSpaceNode_Flag;

/* snode->texfrom */
typedef enum eSpaceNode_TexFrom {
	SNODE_TEX_OBJECT   = 0,
	SNODE_TEX_WORLD    = 1,
	SNODE_TEX_BRUSH    = 2,
	SNODE_TEX_LINESTYLE = 3,
} eSpaceNode_TexFrom;

/* snode->shaderfrom */
typedef enum eSpaceNode_ShaderFrom {
	SNODE_SHADER_OBJECT = 0,
	SNODE_SHADER_WORLD = 1,
	SNODE_SHADER_LINESTYLE = 2,
} eSpaceNode_ShaderFrom;

/* Game Logic Editor ===================================== */

/* Logic Editor */
typedef struct SpaceLogic {
	SpaceLink *next, *prev;
	ListBase regionbase;        /* storage of regions for inactive spaces */
	int spacetype;
	float blockscale DNA_DEPRECATED;
	
	short blockhandler[8]  DNA_DEPRECATED;
	
	short flag, scaflag;
	int pad;
	
	struct bGPdata *gpd;        /* grease-pencil data */
} SpaceLogic;

/* Console ================================================ */

/* Console content */
typedef struct ConsoleLine {
	struct ConsoleLine *next, *prev;
	
	/* keep these 3 vars so as to share free, realloc funcs */
	int len_alloc;  /* allocated length */
	int len;    /* real len - strlen() */
	char *line; 
	
	int cursor;
	int type; /* only for use when in the 'scrollback' listbase */
} ConsoleLine;

/* ConsoleLine.type */
typedef enum eConsoleLine_Type {
	CONSOLE_LINE_OUTPUT = 0,
	CONSOLE_LINE_INPUT = 1,
	CONSOLE_LINE_INFO = 2, /* autocomp feedback */
	CONSOLE_LINE_ERROR = 3
} eConsoleLine_Type;


/* Console View */
typedef struct SpaceConsole {
	SpaceLink *next, *prev;
	ListBase regionbase;        /* storage of regions for inactive spaces */
	int spacetype;
	float blockscale DNA_DEPRECATED;            // XXX are these needed?
	short blockhandler[8]  DNA_DEPRECATED;      // XXX are these needed?
	
	/* space vars */
	int lheight, pad;

	ListBase scrollback; /* ConsoleLine; output */
	ListBase history; /* ConsoleLine; command history, current edited line is the first */
	char prompt[256];
	char language[32]; /* multiple consoles are possible, not just python */
	
	int sel_start;
	int sel_end;
} SpaceConsole;


/* User Preferences ======================================= */

/* User Preferences View */
typedef struct SpaceUserPref {
	SpaceLink *next, *prev;
	ListBase regionbase;        /* storage of regions for inactive spaces */
	int spacetype;
	
	char pad[3];
	char filter_type;
	char filter[64];        /* search term for filtering in the UI */
} SpaceUserPref;

/* Motion Tracking ======================================== */

/* Clip Editor */
typedef struct SpaceClip {
	SpaceLink *next, *prev;
	ListBase regionbase;        /* storage of regions for inactive spaces */
	int spacetype;

	float xof, yof;             /* user defined offset, image is centered */
	float xlockof, ylockof;     /* user defined offset from locked position */
	float zoom;                 /* user defined zoom level */

	struct MovieClipUser user;      /* user of clip */
	struct MovieClip *clip;         /* clip data */
	struct MovieClipScopes scopes;  /* different scoped displayed in space panels */

	int flag;                   /* flags */
	short mode;                 /* editor mode (editing context being displayed) */
	short view;                 /* type of the clip editor view */

	int path_length;            /* length of displaying path, in frames */

	/* current stabilization data */
	float loc[2], scale, angle; /* pre-composed stabilization data */
	int pad;
	float stabmat[4][4], unistabmat[4][4];  /* current stabilization matrix and the same matrix in unified space,
	                                         * defined when drawing and used for mouse position calculation */

	/* movie postprocessing */
	int postproc_flag;

	/* grease pencil */
	short gpencil_src, pad2;

	int around, pad4;             /* pivot point for transforms */

	float cursor[2];              /* Mask editor 2d cursor */

	MaskSpaceInfo mask_info;
} SpaceClip;

/* SpaceClip->flag */
typedef enum eSpaceClip_Flag {
	SC_SHOW_MARKER_PATTERN      = (1 << 0),
	SC_SHOW_MARKER_SEARCH       = (1 << 1),
	SC_LOCK_SELECTION           = (1 << 2),
	SC_SHOW_TINY_MARKER         = (1 << 3),
	SC_SHOW_TRACK_PATH          = (1 << 4),
	SC_SHOW_BUNDLES             = (1 << 5),
	SC_MUTE_FOOTAGE             = (1 << 6),
	SC_HIDE_DISABLED            = (1 << 7),
	SC_SHOW_NAMES               = (1 << 8),
	SC_SHOW_GRID                = (1 << 9),
	SC_SHOW_STABLE              = (1 << 10),
	SC_MANUAL_CALIBRATION       = (1 << 11),
	SC_SHOW_GPENCIL             = (1 << 12),
	SC_SHOW_FILTERS             = (1 << 13),
	SC_SHOW_GRAPH_FRAMES        = (1 << 14),
	SC_SHOW_GRAPH_TRACKS_MOTION = (1 << 15),
/*	SC_SHOW_PYRAMID_LEVELS      = (1 << 16), */	/* UNUSED */
	SC_LOCK_TIMECURSOR          = (1 << 17),
	SC_SHOW_SECONDS             = (1 << 18),
	SC_SHOW_GRAPH_SEL_ONLY      = (1 << 19),
	SC_SHOW_GRAPH_HIDDEN        = (1 << 20),
	SC_SHOW_GRAPH_TRACKS_ERROR  = (1 << 21),
} eSpaceClip_Flag;

/* SpaceClip->mode */
typedef enum eSpaceClip_Mode {
	SC_MODE_TRACKING = 0,
	/*SC_MODE_RECONSTRUCTION = 1,*/  /* DEPRECATED */
	/*SC_MODE_DISTORTION = 2,*/  /* DEPRECATED */
	SC_MODE_MASKEDIT = 3,
} eSpaceClip_Mode;

/* SpaceClip->view */
typedef enum eSpaceClip_View {
	SC_VIEW_CLIP = 0,
	SC_VIEW_GRAPH = 1,
	SC_VIEW_DOPESHEET = 2,
} eSpaceClip_View;

/* SpaceClip->gpencil_src */
typedef enum eSpaceClip_GPencil_Source {
	SC_GPENCIL_SRC_CLIP = 0,
	SC_GPENCIL_SRC_TRACK = 1,
} eSpaceClip_GPencil_Source;

/* **************** SPACE DEFINES ********************* */

/* space types, moved from DNA_screen_types.h */
/* Do NOT change order, append on end. types are hardcoded needed */
typedef enum eSpace_Type {
	SPACE_EMPTY    = 0,
	SPACE_VIEW3D   = 1,
	SPACE_IPO      = 2,
	SPACE_OUTLINER = 3,
	SPACE_BUTS     = 4,
	SPACE_FILE     = 5,
	SPACE_IMAGE    = 6,
	SPACE_INFO     = 7,
	SPACE_SEQ      = 8,
	SPACE_TEXT     = 9,
	SPACE_IMASEL   = 10, /* deprecated */
	SPACE_SOUND    = 11, /* Deprecated */
	SPACE_ACTION   = 12,
	SPACE_NLA      = 13,
	SPACE_SCRIPT   = 14, /* Deprecated */
	SPACE_TIME     = 15,
	SPACE_NODE     = 16,
	SPACE_LOGIC    = 17,
	SPACE_CONSOLE  = 18,
	SPACE_USERPREF = 19,
	SPACE_CLIP     = 20,
	
	SPACEICONMAX = SPACE_CLIP
} eSpace_Type;

// TODO: SPACE_SCRIPT
#if (DNA_DEPRECATED_GCC_POISON == 1)
#pragma GCC poison SPACE_IMASEL SPACE_SOUND
#endif

#define IMG_SIZE_FALLBACK 256

#endif  /* __DNA_SPACE_TYPES_H__ */<|MERGE_RESOLUTION|>--- conflicted
+++ resolved
@@ -706,24 +706,6 @@
 
 /* files in filesel list: file types */
 typedef enum eFileSel_File_Types {
-<<<<<<< HEAD
-	BLENDERFILE         = (1 << 2),
-	BLENDERFILE_BACKUP  = (1 << 3),
-	IMAGEFILE           = (1 << 4),
-	MOVIEFILE           = (1 << 5),
-	PYSCRIPTFILE        = (1 << 6),
-	FTFONTFILE          = (1 << 7),
-	SOUNDFILE           = (1 << 8),
-	TEXTFILE            = (1 << 9),
-	MOVIEFILE_ICON      = (1 << 10), /* movie file that preview can't load */
-	FOLDERFILE          = (1 << 11), /* represents folders for filtering */
-	BTXFILE             = (1 << 12),
-	COLLADAFILE         = (1 << 13),
-	OPERATORFILE        = (1 << 14), /* from filter_glob operator property */
-	APPLICATIONBUNDLE   = (1 << 15),
-
-	BLENDERLIB          = (1 << 31),
-=======
 	FILE_TYPE_BLENDER           = (1 << 2),
 	FILE_TYPE_BLENDER_BACKUP    = (1 << 3),
 	FILE_TYPE_IMAGE             = (1 << 4),
@@ -738,7 +720,8 @@
 	FILE_TYPE_COLLADA           = (1 << 13),
 	FILE_TYPE_OPERATOR          = (1 << 14), /* from filter_glob operator property */
 	FILE_TYPE_APPLICATIONBUNDLE = (1 << 15),
->>>>>>> a08c5e11
+
+	FILE_TYPE_BLENDERLIB        = (1 << 31),
 } eFileSel_File_Types;
 
 /* To filter ID types (filter_id) */
