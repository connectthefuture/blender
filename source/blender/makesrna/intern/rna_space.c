/*
 * ***** BEGIN GPL LICENSE BLOCK *****
 *
 * This program is free software; you can redistribute it and/or
 * modify it under the terms of the GNU General Public License
 * as published by the Free Software Foundation; either version 2
 * of the License, or (at your option) any later version.
 *
 * This program is distributed in the hope that it will be useful,
 * but WITHOUT ANY WARRANTY; without even the implied warranty of
 * MERCHANTABILITY or FITNESS FOR A PARTICULAR PURPOSE.  See the
 * GNU General Public License for more details.
 *
 * You should have received a copy of the GNU General Public License
 * along with this program; if not, write to the Free Software Foundation,
 * Inc., 51 Franklin Street, Fifth Floor, Boston, MA 02110-1301, USA.
 *
 * Contributor(s): Blender Foundation (2008)
 *
 * ***** END GPL LICENSE BLOCK *****
 */

/** \file blender/makesrna/intern/rna_space.c
 *  \ingroup RNA
 */

#include <stdlib.h>
#include <string.h>

#include "MEM_guardedalloc.h"

#include "BLF_translation.h"

#include "BKE_key.h"
#include "BKE_movieclip.h"
#include "BKE_node.h"
<<<<<<< HEAD
#include "BKE_image.h"
=======
#include "BKE_screen.h"
>>>>>>> 90a9415c

#include "DNA_action_types.h"
#include "DNA_key_types.h"
#include "DNA_material_types.h"
#include "DNA_node_types.h"
#include "DNA_object_types.h"
#include "DNA_space_types.h"
#include "DNA_sequence_types.h"
#include "DNA_mask_types.h"
#include "DNA_view3d_types.h"

#include "RNA_access.h"
#include "RNA_define.h"

#include "rna_internal.h"

#include "WM_api.h"
#include "WM_types.h"

#include "RE_engine.h"
#include "RE_pipeline.h"

#include "ED_fileselect.h"

#include "RNA_enum_types.h"


EnumPropertyItem space_type_items[] = {
	/* empty must be here for python, is skipped for UI */
	{SPACE_EMPTY, "EMPTY", ICON_NONE, "Empty", ""},
	{SPACE_VIEW3D, "VIEW_3D", ICON_VIEW3D, "3D View", "3D viewport"},
	{0, "", ICON_NONE, NULL, NULL},
	{SPACE_TIME, "TIMELINE", ICON_TIME, "Timeline", "Timeline and playback controls"},
	{SPACE_IPO, "GRAPH_EDITOR", ICON_IPO, "Graph Editor", "Edit drivers and keyframe interpolation"},
	{SPACE_ACTION, "DOPESHEET_EDITOR", ICON_ACTION, "Dope Sheet", "Adjust timing of keyframes"},
	{SPACE_NLA, "NLA_EDITOR", ICON_NLA, "NLA Editor", "Combine and layer Actions"},
	{0, "", ICON_NONE, NULL, NULL},
	{SPACE_IMAGE, "IMAGE_EDITOR", ICON_IMAGE_COL, "UV/Image Editor", "View and edit images and UV Maps"},
	{SPACE_SEQ, "SEQUENCE_EDITOR", ICON_SEQUENCE, "Video Sequence Editor", "Video editing tools"},
	{SPACE_CLIP, "CLIP_EDITOR", ICON_CLIP, "Movie Clip Editor", "Motion tracking tools"},
	{SPACE_TEXT, "TEXT_EDITOR", ICON_TEXT, "Text Editor", "Edit scripts and in-file documentation"},
	{SPACE_NODE, "NODE_EDITOR", ICON_NODETREE, "Node Editor", "Editor for node-based shading and compositing tools"},
	{SPACE_LOGIC, "LOGIC_EDITOR", ICON_LOGIC, "Logic Editor", "Game logic editing"},
	{0, "", ICON_NONE, NULL, NULL},
	{SPACE_BUTS, "PROPERTIES", ICON_BUTS, "Properties", "Edit properties of active object and related datablocks"},
	{SPACE_OUTLINER, "OUTLINER", ICON_OOPS, "Outliner", "Overview of scene graph and all available datablocks"},
	{SPACE_USERPREF, "USER_PREFERENCES", ICON_PREFERENCES, "User Preferences", "Edit persistent configuration settings"},
	{SPACE_INFO, "INFO", ICON_INFO, "Info", "Main menu bar and list of error messages (drag down to expand and display)"},
	{0, "", ICON_NONE, NULL, NULL},
	{SPACE_FILE, "FILE_BROWSER", ICON_FILESEL, "File Browser", "Browse for files and assets"},
	{0, "", ICON_NONE, NULL, NULL},
	{SPACE_CONSOLE, "CONSOLE", ICON_CONSOLE, "Python Console", "Interactive programmatic console for advanced editing and script development"},
	{0, NULL, 0, NULL, NULL}
};

#define V3D_S3D_CAMERA_LEFT        {STEREO_LEFT_ID, "LEFT", ICON_RESTRICT_RENDER_OFF, "Left", ""},
#define V3D_S3D_CAMERA_RIGHT       {STEREO_RIGHT_ID, "RIGHT", ICON_RESTRICT_RENDER_OFF, "Right", ""},
#define V3D_S3D_CAMERA_S3D         {STEREO_3D_ID, "S3D", ICON_CAMERA_STEREO, "3D", ""},
#ifdef RNA_RUNTIME
#define V3D_S3D_CAMERA_VIEWS       {STEREO_MONO_ID, "MONO", ICON_RESTRICT_RENDER_OFF, "Views", ""},
#endif

static EnumPropertyItem stereo3d_camera_items[] = {
	V3D_S3D_CAMERA_LEFT
	V3D_S3D_CAMERA_RIGHT
	V3D_S3D_CAMERA_S3D
	{0, NULL, 0, NULL, NULL}
};

#ifdef RNA_RUNTIME
static EnumPropertyItem multiview_camera_items[] = {
	V3D_S3D_CAMERA_VIEWS
	V3D_S3D_CAMERA_S3D
	{0, NULL, 0, NULL, NULL}
};
#endif

#undef V3D_S3D_CAMERA_LEFT
#undef V3D_S3D_CAMERA_RIGHT
#undef V3D_S3D_CAMERA_S3D
#undef V3D_S3D_CAMERA_VIEWS


static EnumPropertyItem pivot_items_full[] = {
	{V3D_CENTER, "BOUNDING_BOX_CENTER", ICON_ROTATE, "Bounding Box Center",
	             "Pivot around bounding box center of selected object(s)"},
	{V3D_CURSOR, "CURSOR", ICON_CURSOR, "3D Cursor", "Pivot around the 3D cursor"},
	{V3D_LOCAL, "INDIVIDUAL_ORIGINS", ICON_ROTATECOLLECTION,
	            "Individual Origins", "Pivot around each object's own origin"},
	{V3D_CENTROID, "MEDIAN_POINT", ICON_ROTATECENTER, "Median Point",
	               "Pivot around the median point of selected objects"},
	{V3D_ACTIVE, "ACTIVE_ELEMENT", ICON_ROTACTIVE, "Active Element", "Pivot around active object"},
	{0, NULL, 0, NULL, NULL}
};

static EnumPropertyItem draw_channels_items[] = {
	{SI_USE_ALPHA, "COLOR_ALPHA", ICON_IMAGE_RGB_ALPHA, "Color and Alpha",
	               "Draw image with RGB colors and alpha transparency"},
	{0, "COLOR", ICON_IMAGE_RGB, "Color", "Draw image with RGB colors"},
	{SI_SHOW_ALPHA, "ALPHA", ICON_IMAGE_ALPHA, "Alpha", "Draw alpha transparency channel"},
	{SI_SHOW_ZBUF, "Z_BUFFER", ICON_IMAGE_ZDEPTH, "Z-Buffer",
	               "Draw Z-buffer associated with image (mapped from camera clip start to end)"},
	{0, NULL, 0, NULL, NULL}
};

static EnumPropertyItem transform_orientation_items[] = {
	{V3D_MANIP_GLOBAL, "GLOBAL", 0, "Global", "Align the transformation axes to world space"},
	{V3D_MANIP_LOCAL, "LOCAL", 0, "Local", "Align the transformation axes to the selected objects' local space"},
	{V3D_MANIP_NORMAL, "NORMAL", 0, "Normal",
	                   "Align the transformation axes to average normal of selected elements "
	                   "(bone Y axis for pose mode)"},
	{V3D_MANIP_GIMBAL, "GIMBAL", 0, "Gimbal", "Align each axis to the Euler rotation axis as used for input"},
	{V3D_MANIP_VIEW, "VIEW", 0, "View", "Align the transformation axes to the window"},
	// {V3D_MANIP_CUSTOM, "CUSTOM", 0, "Custom", "Use a custom transform orientation"},
	{0, NULL, 0, NULL, NULL}
};

#ifndef RNA_RUNTIME
static EnumPropertyItem autosnap_items[] = {
	{SACTSNAP_OFF, "NONE", 0, "No Auto-Snap", ""},
	/* {-1, "", 0, "", ""}, */
	{SACTSNAP_STEP, "STEP", 0, "Frame Step", "Snap to 1.0 frame intervals"},
	{SACTSNAP_TSTEP, "TIME_STEP", 0, "Second Step", "Snap to 1.0 second intervals"},
	/* {-1, "", 0, "", ""}, */
	{SACTSNAP_FRAME, "FRAME", 0, "Nearest Frame", "Snap to actual frames (nla-action time)"},
	{SACTSNAP_SECOND, "SECOND", 0, "Nearest Second", "Snap to actual seconds (nla-action time)"},
	/* {-1, "", 0, "", ""}, */
	{SACTSNAP_MARKER, "MARKER", 0, "Nearest Marker", "Snap to nearest marker"},
	{0, NULL, 0, NULL, NULL}
};
#endif

EnumPropertyItem viewport_shade_items[] = {
	{OB_BOUNDBOX, "BOUNDBOX", ICON_BBOX, "Bounding Box", "Display the object's local bounding boxes only"},
	{OB_WIRE, "WIREFRAME", ICON_WIRE, "Wireframe", "Display the object as wire edges"},
	{OB_SOLID, "SOLID", ICON_SOLID, "Solid", "Display the object solid, lit with default OpenGL lights"},
	{OB_TEXTURE, "TEXTURED", ICON_POTATO, "Texture", "Display the object solid, with a texture"},
	{OB_MATERIAL, "MATERIAL", ICON_MATERIAL_DATA, "Material", "Display objects solid, with GLSL material"},
	{OB_RENDER, "RENDERED", ICON_SMOOTH, "Rendered", "Display render preview"},
	{0, NULL, 0, NULL, NULL}
};


EnumPropertyItem clip_editor_mode_items[] = {
	{SC_MODE_TRACKING, "TRACKING", ICON_ANIM_DATA, "Tracking", "Show tracking and solving tools"},
	{SC_MODE_MASKEDIT, "MASK", ICON_MOD_MASK, "Mask", "Show mask editing tools"},
	{0, NULL, 0, NULL, NULL}
};

/* Actually populated dynamically trough a function, but helps for context-less access (e.g. doc, i18n...). */
static EnumPropertyItem buttons_context_items[] = {
	{BCONTEXT_SCENE, "SCENE", ICON_SCENE_DATA, "Scene", "Scene"},
	{BCONTEXT_RENDER, "RENDER", ICON_SCENE, "Render", "Render"},
	{BCONTEXT_RENDER_LAYER, "RENDER_LAYER", ICON_RENDERLAYERS, "Render Layers", "Render layers"},
	{BCONTEXT_WORLD, "WORLD", ICON_WORLD, "World", "World"},
	{BCONTEXT_OBJECT, "OBJECT", ICON_OBJECT_DATA, "Object", "Object"},
	{BCONTEXT_CONSTRAINT, "CONSTRAINT", ICON_CONSTRAINT, "Constraints", "Object constraints"},
	{BCONTEXT_MODIFIER, "MODIFIER", ICON_MODIFIER, "Modifiers", "Object modifiers"},
	{BCONTEXT_DATA, "DATA", ICON_NONE, "Data", "Object data"},
	{BCONTEXT_BONE, "BONE", ICON_BONE_DATA, "Bone", "Bone"},
	{BCONTEXT_BONE_CONSTRAINT, "BONE_CONSTRAINT", ICON_CONSTRAINT_BONE, "Bone Constraints", "Bone constraints"},
	{BCONTEXT_MATERIAL, "MATERIAL", ICON_MATERIAL, "Material", "Material"},
	{BCONTEXT_TEXTURE, "TEXTURE", ICON_TEXTURE, "Texture", "Texture"},
	{BCONTEXT_PARTICLE, "PARTICLES", ICON_PARTICLES, "Particles", "Particle"},
	{BCONTEXT_PHYSICS, "PHYSICS", ICON_PHYSICS, "Physics", "Physics"},
	{0, NULL, 0, NULL, NULL}
};

/* Actually populated dynamically trough a function, but helps for context-less access (e.g. doc, i18n...). */
static EnumPropertyItem buttons_texture_context_items[] = {
	{SB_TEXC_MATERIAL, "MATERIAL", ICON_MATERIAL, "", "Show material textures"},
	{SB_TEXC_WORLD, "WORLD", ICON_WORLD, "", "Show world textures"},
	{SB_TEXC_LAMP, "LAMP", ICON_LAMP, "", "Show lamp textures"},
	{SB_TEXC_PARTICLES, "PARTICLES", ICON_PARTICLES, "", "Show particles textures"},
	{SB_TEXC_LINESTYLE, "LINESTYLE", ICON_LINE_DATA, "", "Show linestyle textures"},
	{SB_TEXC_OTHER, "OTHER", ICON_TEXTURE, "", "Show other data textures"},
	{0, NULL, 0, NULL, NULL}
};

#ifdef RNA_RUNTIME

#include "DNA_anim_types.h"
#include "DNA_mask_types.h"
#include "DNA_scene_types.h"
#include "DNA_screen_types.h"
#include "DNA_userdef_types.h"

#include "BLI_math.h"

#include "BKE_animsys.h"
#include "BKE_brush.h"
#include "BKE_colortools.h"
#include "BKE_context.h"
#include "BKE_depsgraph.h"
#include "BKE_paint.h"
#include "BKE_scene.h"
#include "BKE_screen.h"
#include "BKE_icons.h"

#include "ED_buttons.h"
#include "ED_fileselect.h"
#include "ED_image.h"
#include "ED_node.h"
#include "ED_screen.h"
#include "ED_view3d.h"
#include "ED_sequencer.h"
#include "ED_clip.h"

#include "GPU_material.h"

#include "IMB_imbuf_types.h"

#include "UI_interface.h"
#include "UI_view2d.h"

static StructRNA *rna_Space_refine(struct PointerRNA *ptr)
{
	SpaceLink *space = (SpaceLink *)ptr->data;

	switch (space->spacetype) {
		case SPACE_VIEW3D:
			return &RNA_SpaceView3D;
		case SPACE_IPO:
			return &RNA_SpaceGraphEditor;
		case SPACE_OUTLINER:
			return &RNA_SpaceOutliner;
		case SPACE_BUTS:
			return &RNA_SpaceProperties;
		case SPACE_FILE:
			return &RNA_SpaceFileBrowser;
		case SPACE_IMAGE:
			return &RNA_SpaceImageEditor;
		case SPACE_INFO:
			return &RNA_SpaceInfo;
		case SPACE_SEQ:
			return &RNA_SpaceSequenceEditor;
		case SPACE_TEXT:
			return &RNA_SpaceTextEditor;
		case SPACE_ACTION:
			return &RNA_SpaceDopeSheetEditor;
		case SPACE_NLA:
			return &RNA_SpaceNLA;
		case SPACE_TIME:
			return &RNA_SpaceTimeline;
		case SPACE_NODE:
			return &RNA_SpaceNodeEditor;
		case SPACE_LOGIC:
			return &RNA_SpaceLogicEditor;
		case SPACE_CONSOLE:
			return &RNA_SpaceConsole;
		case SPACE_USERPREF:
			return &RNA_SpaceUserPreferences;
		case SPACE_CLIP:
			return &RNA_SpaceClipEditor;
		default:
			return &RNA_Space;
	}
}

static ScrArea *rna_area_from_space(PointerRNA *ptr)
{
	bScreen *sc = (bScreen *)ptr->id.data;
	SpaceLink *link = (SpaceLink *)ptr->data;
	return BKE_screen_find_area_from_space(sc, link);
}

static void area_region_from_regiondata(bScreen *sc, void *regiondata, ScrArea **r_sa, ARegion **r_ar)
{
	ScrArea *sa;
	ARegion *ar;

	*r_sa = NULL;
	*r_ar = NULL;

	for (sa = sc->areabase.first; sa; sa = sa->next) {
		for (ar = sa->regionbase.first; ar; ar = ar->next) {
			if (ar->regiondata == regiondata) {
				*r_sa = sa;
				*r_ar = ar;
				return;
			}
		}
	}
}

static void rna_area_region_from_regiondata(PointerRNA *ptr, ScrArea **r_sa, ARegion **r_ar)
{
	bScreen *sc = (bScreen *)ptr->id.data;
	void *regiondata = ptr->data;

	area_region_from_regiondata(sc, regiondata, r_sa, r_ar);
}

static int rna_Space_view2d_sync_get(PointerRNA *ptr)
{
	ScrArea *sa;
	ARegion *ar;

	sa = rna_area_from_space(ptr); /* can be NULL */
	ar = BKE_area_find_region_type(sa, RGN_TYPE_WINDOW);
	if (ar) {
		View2D *v2d = &ar->v2d;
		return (v2d->flag & V2D_VIEWSYNC_SCREEN_TIME) != 0;
	}

	return false;
}

static void rna_Space_view2d_sync_set(PointerRNA *ptr, int value)
{
	ScrArea *sa;
	ARegion *ar;

	sa = rna_area_from_space(ptr); /* can be NULL */
	ar = BKE_area_find_region_type(sa, RGN_TYPE_WINDOW);
	if (ar) {
		View2D *v2d = &ar->v2d;
		if (value) {
			v2d->flag |= V2D_VIEWSYNC_SCREEN_TIME;
		}
		else {
			v2d->flag &= ~V2D_VIEWSYNC_SCREEN_TIME;
		}
	}
}

static void rna_Space_view2d_sync_update(Main *UNUSED(bmain), Scene *UNUSED(scene), PointerRNA *ptr)
{
	ScrArea *sa;
	ARegion *ar;

	sa = rna_area_from_space(ptr); /* can be NULL */
	ar = BKE_area_find_region_type(sa, RGN_TYPE_WINDOW);

	if (ar) {
		bScreen *sc = (bScreen *)ptr->id.data;
		View2D *v2d = &ar->v2d;

		UI_view2d_sync(sc, sa, v2d, V2D_LOCK_SET);
	}
}

static PointerRNA rna_CurrentOrientation_get(PointerRNA *ptr)
{
	Scene *scene = ((bScreen *)ptr->id.data)->scene;
	View3D *v3d = (View3D *)ptr->data;

	if (v3d->twmode < V3D_MANIP_CUSTOM)
		return rna_pointer_inherit_refine(ptr, &RNA_TransformOrientation, NULL);
	else
		return rna_pointer_inherit_refine(ptr, &RNA_TransformOrientation,
		                                  BLI_findlink(&scene->transform_spaces, v3d->twmode - V3D_MANIP_CUSTOM));
}

EnumPropertyItem *rna_TransformOrientation_itemf(bContext *C, PointerRNA *ptr, PropertyRNA *UNUSED(prop), bool *r_free)
{
	Scene *scene = NULL;
	ListBase *transform_spaces;
	TransformOrientation *ts = NULL;
	EnumPropertyItem tmp = {0, "", 0, "", ""};
	EnumPropertyItem *item = NULL;
	int i = V3D_MANIP_CUSTOM, totitem = 0;

	RNA_enum_items_add(&item, &totitem, transform_orientation_items);

	if (ptr->type == &RNA_SpaceView3D)
		scene = ((bScreen *)ptr->id.data)->scene;
	else
		scene = CTX_data_scene(C);  /* can't use scene from ptr->id.data because that enum is also used by operators */

	if (scene) {
		transform_spaces = &scene->transform_spaces;
		ts = transform_spaces->first;
	}

	if (ts) {
		RNA_enum_item_add_separator(&item, &totitem);

		for (; ts; ts = ts->next) {
			tmp.identifier = ts->name;
			tmp.name = ts->name;
			tmp.value = i++;
			RNA_enum_item_add(&item, &totitem, &tmp);
		}
	}

	RNA_enum_item_end(&item, &totitem);
	*r_free = true;

	return item;
}

/* Space 3D View */
static void rna_SpaceView3D_lock_camera_and_layers_set(PointerRNA *ptr, int value)
{
	View3D *v3d = (View3D *)(ptr->data);
	bScreen *sc = (bScreen *)ptr->id.data;

	v3d->scenelock = value;

	if (value) {
		int bit;
		v3d->lay = sc->scene->lay;
		/* seek for layact */
		bit = 0;
		while (bit < 32) {
			if (v3d->lay & (1 << bit)) {
				v3d->layact = 1 << bit;
				break;
			}
			bit++;
		}
		v3d->camera = sc->scene->camera;
	}
}

static void rna_View3D_CursorLocation_get(PointerRNA *ptr, float *values)
{
	View3D *v3d = (View3D *)(ptr->data);
	bScreen *sc = (bScreen *)ptr->id.data;
	Scene *scene = (Scene *)sc->scene;
	const float *loc = ED_view3d_cursor3d_get(scene, v3d);
	
	copy_v3_v3(values, loc);
}

static void rna_View3D_CursorLocation_set(PointerRNA *ptr, const float *values)
{
	View3D *v3d = (View3D *)(ptr->data);
	bScreen *sc = (bScreen *)ptr->id.data;
	Scene *scene = (Scene *)sc->scene;
	float *cursor = ED_view3d_cursor3d_get(scene, v3d);
	
	copy_v3_v3(cursor, values);
}

static float rna_View3D_GridScaleUnit_get(PointerRNA *ptr)
{
	View3D *v3d = (View3D *)(ptr->data);
	bScreen *sc = (bScreen *)ptr->id.data;
	Scene *scene = (Scene *)sc->scene;

	return ED_view3d_grid_scale(scene, v3d, NULL);
}

static void rna_SpaceView3D_layer_set(PointerRNA *ptr, const int *values)
{
	View3D *v3d = (View3D *)(ptr->data);
	
	v3d->lay = ED_view3d_scene_layer_set(v3d->lay, values, &v3d->layact);
}

static void rna_SpaceView3D_layer_update(Main *bmain, Scene *UNUSED(scene), PointerRNA *UNUSED(ptr))
{
	DAG_on_visible_update(bmain, false);
}

static void rna_SpaceView3D_viewport_shade_update(Main *bmain, Scene *scene, PointerRNA *ptr)
{
	View3D *v3d = (View3D *)(ptr->data);
	ScrArea *sa = rna_area_from_space(ptr);

	ED_view3d_shade_update(bmain, scene, v3d, sa);
}

static void rna_SpaceView3D_matcap_update(Main *UNUSED(bmain), Scene *UNUSED(scene), PointerRNA *ptr)
{
	View3D *v3d = (View3D *)(ptr->data);
	
	if (v3d->defmaterial) {
		Material *ma = v3d->defmaterial;
		
		if (ma->preview)
			BKE_previewimg_free(&ma->preview);
		
		if (ma->gpumaterial.first)
			GPU_material_free(&ma->gpumaterial);
		
		WM_main_add_notifier(NC_MATERIAL | ND_SHADING_DRAW, ma);
	}
}

static void rna_SpaceView3D_matcap_enable(Main *UNUSED(bmain), Scene *UNUSED(scene), PointerRNA *ptr)
{
	View3D *v3d = (View3D *)(ptr->data);
	
	if (v3d->matcap_icon == 0)
		v3d->matcap_icon = ICON_MATCAP_01;
}

static void rna_SpaceView3D_pivot_update(Main *bmain, Scene *UNUSED(scene), PointerRNA *ptr)
{
	if (U.uiflag & USER_LOCKAROUND) {
		View3D *v3d_act = (View3D *)(ptr->data);

		/* TODO, space looper */
		bScreen *screen;
		for (screen = bmain->screen.first; screen; screen = screen->id.next) {
			ScrArea *sa;
			for (sa = screen->areabase.first; sa; sa = sa->next) {
				SpaceLink *sl;
				for (sl = sa->spacedata.first; sl; sl = sl->next) {
					if (sl->spacetype == SPACE_VIEW3D) {
						View3D *v3d = (View3D *)sl;
						if (v3d != v3d_act) {
							v3d->around = v3d_act->around;
							v3d->flag = (v3d->flag & ~V3D_ALIGN) | (v3d_act->flag & V3D_ALIGN);
							ED_area_tag_redraw_regiontype(sa, RGN_TYPE_HEADER);
						}
					}
				}
			}
		}
	}
}

static PointerRNA rna_SpaceView3D_region_3d_get(PointerRNA *ptr)
{
	View3D *v3d = (View3D *)(ptr->data);
	ScrArea *sa = rna_area_from_space(ptr);
	void *regiondata = NULL;
	if (sa) {
		ListBase *regionbase = (sa->spacedata.first == v3d) ? &sa->regionbase : &v3d->regionbase;
		ARegion *ar = regionbase->last; /* always last in list, weak .. */
		regiondata = ar->regiondata;
	}

	return rna_pointer_inherit_refine(ptr, &RNA_RegionView3D, regiondata);
}

static void rna_SpaceView3D_region_quadviews_begin(CollectionPropertyIterator *iter, PointerRNA *ptr)
{
	View3D *v3d = (View3D *)(ptr->data);
	ScrArea *sa = rna_area_from_space(ptr);
	int i = 3;

	ARegion *ar = ((sa && sa->spacedata.first == v3d) ? &sa->regionbase : &v3d->regionbase)->last;
	ListBase lb = {NULL, NULL};

	if (ar && ar->alignment == RGN_ALIGN_QSPLIT) {
		while (i-- && ar) {
			ar = ar->prev;
		}

		if (i < 0) {
			lb.first = ar;
		}
	}

	rna_iterator_listbase_begin(iter, &lb, NULL);
}

static PointerRNA rna_SpaceView3D_region_quadviews_get(CollectionPropertyIterator *iter)
{
	void *regiondata = ((ARegion *)rna_iterator_listbase_get(iter))->regiondata;

	return rna_pointer_inherit_refine(&iter->parent, &RNA_RegionView3D, regiondata);
}

static void rna_RegionView3D_quadview_update(Main *UNUSED(main), Scene *UNUSED(scene), PointerRNA *ptr)
{
	ScrArea *sa;
	ARegion *ar;

	rna_area_region_from_regiondata(ptr, &sa, &ar);
	if (sa && ar && ar->alignment == RGN_ALIGN_QSPLIT)
		ED_view3d_quadview_update(sa, ar, false);
}

/* same as above but call clip==true */
static void rna_RegionView3D_quadview_clip_update(Main *UNUSED(main), Scene *UNUSED(scene), PointerRNA *ptr)
{
	ScrArea *sa;
	ARegion *ar;

	rna_area_region_from_regiondata(ptr, &sa, &ar);
	if (sa && ar && ar->alignment == RGN_ALIGN_QSPLIT)
		ED_view3d_quadview_update(sa, ar, true);
}

static void rna_RegionView3D_view_location_get(PointerRNA *ptr, float *values)
{
	RegionView3D *rv3d = (RegionView3D *)(ptr->data);
	negate_v3_v3(values, rv3d->ofs);
}

static void rna_RegionView3D_view_location_set(PointerRNA *ptr, const float *values)
{
	RegionView3D *rv3d = (RegionView3D *)(ptr->data);
	negate_v3_v3(rv3d->ofs, values);
}

static void rna_RegionView3D_view_rotation_get(PointerRNA *ptr, float *values)
{
	RegionView3D *rv3d = (RegionView3D *)(ptr->data);
	invert_qt_qt(values, rv3d->viewquat);
}

static void rna_RegionView3D_view_rotation_set(PointerRNA *ptr, const float *values)
{
	RegionView3D *rv3d = (RegionView3D *)(ptr->data);
	invert_qt_qt(rv3d->viewquat, values);
}

static void rna_RegionView3D_view_matrix_set(PointerRNA *ptr, const float *values)
{
	RegionView3D *rv3d = (RegionView3D *)(ptr->data);
	float mat[4][4];
	invert_m4_m4(mat, (float (*)[4])values);
	ED_view3d_from_m4(mat, rv3d->ofs, rv3d->viewquat, &rv3d->dist);
}

static int rna_SpaceView3D_viewport_shade_get(PointerRNA *ptr)
{
	Scene *scene = ((bScreen *)ptr->id.data)->scene;
	RenderEngineType *type = RE_engines_find(scene->r.engine);
	View3D *v3d = (View3D *)ptr->data;
	int drawtype = v3d->drawtype;

	if (drawtype == OB_RENDER && !(type && type->view_draw))
		return OB_SOLID;

	return drawtype;
}

static EnumPropertyItem *rna_SpaceView3D_viewport_shade_itemf(bContext *UNUSED(C), PointerRNA *ptr,
                                                              PropertyRNA *UNUSED(prop), bool *r_free)
{
	Scene *scene = ((bScreen *)ptr->id.data)->scene;
	RenderEngineType *type = RE_engines_find(scene->r.engine);
	
	EnumPropertyItem *item = NULL;
	int totitem = 0;

	RNA_enum_items_add_value(&item, &totitem, viewport_shade_items, OB_BOUNDBOX);
	RNA_enum_items_add_value(&item, &totitem, viewport_shade_items, OB_WIRE);
	RNA_enum_items_add_value(&item, &totitem, viewport_shade_items, OB_SOLID);
	RNA_enum_items_add_value(&item, &totitem, viewport_shade_items, OB_TEXTURE);
	RNA_enum_items_add_value(&item, &totitem, viewport_shade_items, OB_MATERIAL);
	
	if (type && type->view_draw)
		RNA_enum_items_add_value(&item, &totitem, viewport_shade_items, OB_RENDER);

	RNA_enum_item_end(&item, &totitem);
	*r_free = true;

	return item;
}

static EnumPropertyItem *rna_SpaceView3D_stereo3d_camera_itemf(bContext *UNUSED(C), PointerRNA *ptr,
                                                               PropertyRNA *UNUSED(prop), bool *UNUSED(r_free))
{
	Scene *scene = ((bScreen *)ptr->id.data)->scene;

	if (scene->r.views_format == SCE_VIEWS_FORMAT_MULTIVIEW)
		return multiview_camera_items;
	else
		return stereo3d_camera_items;
}

/* Space Image Editor */

static PointerRNA rna_SpaceImageEditor_uvedit_get(PointerRNA *ptr)
{
	return rna_pointer_inherit_refine(ptr, &RNA_SpaceUVEditor, ptr->data);
}

static void rna_SpaceImageEditor_mode_update(Main *bmain, Scene *scene, PointerRNA *UNUSED(ptr))
{
	ED_space_image_paint_update(bmain->wm.first, scene->toolsettings);
}


static void rna_SpaceImageEditor_show_stereo_set(PointerRNA *ptr, int value)
{
	SpaceImage *sima = (SpaceImage *)(ptr->data);

	if (value)
		sima->iuser.flag |= IMA_SHOW_STEREO;
	else
		sima->iuser.flag &= ~IMA_SHOW_STEREO;
}

static int rna_SpaceImageEditor_show_stereo_get(PointerRNA *ptr)
{
	SpaceImage *sima = (SpaceImage *)(ptr->data);
	return (sima->iuser.flag & IMA_SHOW_STEREO);
}

static void rna_SpaceImageEditor_show_stereo_update(Main *UNUSED(bmain), Scene *UNUSED(unused), PointerRNA *ptr)
{
	SpaceImage *sima = (SpaceImage *)(ptr->data);
	Image *ima = sima->image;

	if (ima) {
		if (ima->rr) {
			BKE_image_multilayer_index(ima->rr, &sima->iuser);
		}
		else {
			BKE_image_multiview_index(ima, &sima->iuser);
		}
	}
}

static int rna_SpaceImageEditor_show_render_get(PointerRNA *ptr)
{
	SpaceImage *sima = (SpaceImage *)(ptr->data);
	return ED_space_image_show_render(sima);
}

static int rna_SpaceImageEditor_show_paint_get(PointerRNA *ptr)
{
	SpaceImage *sima = (SpaceImage *)(ptr->data);
	return ED_space_image_show_paint(sima);
}

static int rna_SpaceImageEditor_show_uvedit_get(PointerRNA *ptr)
{
	SpaceImage *sima = (SpaceImage *)(ptr->data);
	bScreen *sc = (bScreen *)ptr->id.data;
	return ED_space_image_show_uvedit(sima, sc->scene->obedit);
}

static int rna_SpaceImageEditor_show_maskedit_get(PointerRNA *ptr)
{
	SpaceImage *sima = (SpaceImage *)(ptr->data);
	bScreen *sc = (bScreen *)ptr->id.data;
	return ED_space_image_check_show_maskedit(sc->scene, sima);
}

static void rna_SpaceImageEditor_image_set(PointerRNA *ptr, PointerRNA value)
{
	SpaceImage *sima = (SpaceImage *)(ptr->data);
	bScreen *sc = (bScreen *)ptr->id.data;

	ED_space_image_set(sima, sc->scene, sc->scene->obedit, (Image *)value.data);
}

static void rna_SpaceImageEditor_mask_set(PointerRNA *ptr, PointerRNA value)
{
	SpaceImage *sima = (SpaceImage *)(ptr->data);

	ED_space_image_set_mask(NULL, sima, (Mask *)value.data);
}

static EnumPropertyItem *rna_SpaceImageEditor_draw_channels_itemf(bContext *UNUSED(C), PointerRNA *ptr,
                                                                  PropertyRNA *UNUSED(prop), bool *r_free)
{
	SpaceImage *sima = (SpaceImage *)ptr->data;
	EnumPropertyItem *item = NULL;
	ImBuf *ibuf;
	void *lock;
	int zbuf, alpha, totitem = 0;

	ibuf = ED_space_image_acquire_buffer(sima, &lock);
	
	alpha = ibuf && (ibuf->channels == 4);
	zbuf = ibuf && (ibuf->zbuf || ibuf->zbuf_float || (ibuf->channels == 1));

	ED_space_image_release_buffer(sima, ibuf, lock);

	if (alpha && zbuf)
		return draw_channels_items;

	if (alpha) {
		RNA_enum_items_add_value(&item, &totitem, draw_channels_items, SI_USE_ALPHA);
		RNA_enum_items_add_value(&item, &totitem, draw_channels_items, 0);
		RNA_enum_items_add_value(&item, &totitem, draw_channels_items, SI_SHOW_ALPHA);
	}
	else if (zbuf) {
		RNA_enum_items_add_value(&item, &totitem, draw_channels_items, 0);
		RNA_enum_items_add_value(&item, &totitem, draw_channels_items, SI_SHOW_ZBUF);
	}
	else {
		RNA_enum_items_add_value(&item, &totitem, draw_channels_items, 0);
	}

	RNA_enum_item_end(&item, &totitem);
	*r_free = true;

	return item;
}

static void rna_SpaceImageEditor_zoom_get(PointerRNA *ptr, float *values)
{
	SpaceImage *sima = (SpaceImage *)ptr->data;
	ScrArea *sa;
	ARegion *ar;

	values[0] = values[1] = 1;

	/* find aregion */
	sa = rna_area_from_space(ptr); /* can be NULL */
	ar = BKE_area_find_region_type(sa, RGN_TYPE_WINDOW);
	if (ar) {
		ED_space_image_get_zoom(sima, ar, &values[0], &values[1]);
	}
}

static void rna_SpaceImageEditor_cursor_location_get(PointerRNA *ptr, float *values)
{
	SpaceImage *sima = (SpaceImage *)ptr->data;
	
	if (sima->flag & SI_COORDFLOATS) {
		copy_v2_v2(values, sima->cursor);
	}
	else {
		int w, h;
		ED_space_image_get_size(sima, &w, &h);
		
		values[0] = sima->cursor[0] * w;
		values[1] = sima->cursor[1] * h;
	}
}

static void rna_SpaceImageEditor_cursor_location_set(PointerRNA *ptr, const float *values)
{
	SpaceImage *sima = (SpaceImage *)ptr->data;
	
	if (sima->flag & SI_COORDFLOATS) {
		copy_v2_v2(sima->cursor, values);
	}
	else {
		int w, h;
		ED_space_image_get_size(sima, &w, &h);
		
		sima->cursor[0] = values[0] / w;
		sima->cursor[1] = values[1] / h;
	}
}

static void rna_SpaceImageEditor_image_update(Main *UNUSED(bmain), Scene *UNUSED(scene), PointerRNA *ptr)
{
	SpaceImage *sima = (SpaceImage *)ptr->data;
	Image *ima = sima->image;

	/* make sure all the iuser settings are valid for the sima image */
	if (ima) {
		if (ima->rr) {
			if (BKE_image_multilayer_index(sima->image->rr, &sima->iuser) == NULL) {
				BKE_image_init_imageuser(sima->image, &sima->iuser);
			}
		}
		else {
			BKE_image_multiview_index(ima, &sima->iuser);
		}
	}
}

static void rna_SpaceImageEditor_scopes_update(struct bContext *C, struct PointerRNA *ptr)
{
	SpaceImage *sima = (SpaceImage *)ptr->data;
	ImBuf *ibuf;
	void *lock;
	
	ibuf = ED_space_image_acquire_buffer(sima, &lock);
	if (ibuf) {
		ED_space_image_scopes_update(C, sima, ibuf, true);
		WM_main_add_notifier(NC_IMAGE, sima->image);
	}
	ED_space_image_release_buffer(sima, ibuf, lock);
}

static EnumPropertyItem *rna_SpaceImageEditor_pivot_itemf(bContext *UNUSED(C), PointerRNA *ptr,
                                                          PropertyRNA *UNUSED(prop), bool *UNUSED(r_free))
{
	static EnumPropertyItem pivot_items[] = {
		{V3D_CENTER, "CENTER", ICON_ROTATE, "Bounding Box Center", ""},
		{V3D_CENTROID, "MEDIAN", ICON_ROTATECENTER, "Median Point", ""},
		{V3D_CURSOR, "CURSOR", ICON_CURSOR, "2D Cursor", ""},
		{0, NULL, 0, NULL, NULL}
	};

	SpaceImage *sima = (SpaceImage *)ptr->data;

	if (sima->mode == SI_MODE_PAINT)
		return pivot_items_full;
	else
		return pivot_items;
}

/* Space Text Editor */

static void rna_SpaceTextEditor_word_wrap_set(PointerRNA *ptr, int value)
{
	SpaceText *st = (SpaceText *)(ptr->data);

	st->wordwrap = value;
	st->left = 0;
}

static void rna_SpaceTextEditor_text_set(PointerRNA *ptr, PointerRNA value)
{
	SpaceText *st = (SpaceText *)(ptr->data);

	st->text = value.data;

	WM_main_add_notifier(NC_TEXT | NA_SELECTED, st->text);
}

static void rna_SpaceTextEditor_updateEdited(Main *UNUSED(bmain), Scene *UNUSED(scene), PointerRNA *ptr)
{
	SpaceText *st = (SpaceText *)ptr->data;

	if (st->text)
		WM_main_add_notifier(NC_TEXT | NA_EDITED, st->text);
}

/* Space Properties */

/* note: this function exists only to avoid id refcounting */
static void rna_SpaceProperties_pin_id_set(PointerRNA *ptr, PointerRNA value)
{
	SpaceButs *sbuts = (SpaceButs *)(ptr->data);
	sbuts->pinid = value.data;
}

static StructRNA *rna_SpaceProperties_pin_id_typef(PointerRNA *ptr)
{
	SpaceButs *sbuts = (SpaceButs *)(ptr->data);

	if (sbuts->pinid)
		return ID_code_to_RNA_type(GS(sbuts->pinid->name));

	return &RNA_ID;
}

static void rna_SpaceProperties_pin_id_update(Main *UNUSED(bmain), Scene *UNUSED(scene), PointerRNA *ptr)
{
	SpaceButs *sbuts = (SpaceButs *)(ptr->data);
	ID *id = sbuts->pinid;
	
	if (id == NULL) {
		sbuts->flag &= ~SB_PIN_CONTEXT;
		return;
	}
	
	switch (GS(id->name)) {
		case ID_MA:
			WM_main_add_notifier(NC_MATERIAL | ND_SHADING, NULL);
			break;
		case ID_TE:
			WM_main_add_notifier(NC_TEXTURE, NULL);
			break;
		case ID_WO:
			WM_main_add_notifier(NC_WORLD, NULL);
			break;
		case ID_LA:
			WM_main_add_notifier(NC_LAMP, NULL);
			break;
	}
}


static void rna_SpaceProperties_context_set(PointerRNA *ptr, int value)
{
	SpaceButs *sbuts = (SpaceButs *)(ptr->data);
	
	sbuts->mainb = value;
	sbuts->mainbuser = value;
}

static EnumPropertyItem *rna_SpaceProperties_context_itemf(bContext *UNUSED(C), PointerRNA *ptr,
                                                           PropertyRNA *UNUSED(prop), bool *r_free)
{
	SpaceButs *sbuts = (SpaceButs *)(ptr->data);
	EnumPropertyItem *item = NULL;
	int totitem = 0;

	if (sbuts->pathflag & (1 << BCONTEXT_RENDER)) {
		RNA_enum_items_add_value(&item, &totitem, buttons_context_items, BCONTEXT_RENDER);
	}

	if (sbuts->pathflag & (1 << BCONTEXT_RENDER_LAYER)) {
		RNA_enum_items_add_value(&item, &totitem, buttons_context_items, BCONTEXT_RENDER_LAYER);
	}

	if (sbuts->pathflag & (1 << BCONTEXT_SCENE)) {
		RNA_enum_items_add_value(&item, &totitem, buttons_context_items, BCONTEXT_SCENE);
	}

	if (sbuts->pathflag & (1 << BCONTEXT_WORLD)) {
		RNA_enum_items_add_value(&item, &totitem, buttons_context_items, BCONTEXT_WORLD);
	}

	if (sbuts->pathflag & (1 << BCONTEXT_OBJECT)) {
		RNA_enum_items_add_value(&item, &totitem, buttons_context_items, BCONTEXT_OBJECT);
	}

	if (sbuts->pathflag & (1 << BCONTEXT_CONSTRAINT)) {
		RNA_enum_items_add_value(&item, &totitem, buttons_context_items, BCONTEXT_CONSTRAINT);
	}

	if (sbuts->pathflag & (1 << BCONTEXT_MODIFIER)) {
		RNA_enum_items_add_value(&item, &totitem, buttons_context_items, BCONTEXT_MODIFIER);
	}

	if (sbuts->pathflag & (1 << BCONTEXT_DATA)) {
		RNA_enum_items_add_value(&item, &totitem, buttons_context_items, BCONTEXT_DATA);
		(item + totitem - 1)->icon = sbuts->dataicon;
	}

	if (sbuts->pathflag & (1 << BCONTEXT_BONE)) {
		RNA_enum_items_add_value(&item, &totitem, buttons_context_items, BCONTEXT_BONE);
	}

	if (sbuts->pathflag & (1 << BCONTEXT_BONE_CONSTRAINT)) {
		RNA_enum_items_add_value(&item, &totitem, buttons_context_items, BCONTEXT_BONE_CONSTRAINT);
	}

	if (sbuts->pathflag & (1 << BCONTEXT_MATERIAL)) {
		RNA_enum_items_add_value(&item, &totitem, buttons_context_items, BCONTEXT_MATERIAL);
	}

	if (sbuts->pathflag & (1 << BCONTEXT_TEXTURE)) {
		RNA_enum_items_add_value(&item, &totitem, buttons_context_items, BCONTEXT_TEXTURE);
	}

	if (sbuts->pathflag & (1 << BCONTEXT_PARTICLE)) {
		RNA_enum_items_add_value(&item, &totitem, buttons_context_items, BCONTEXT_PARTICLE);
	}

	if (sbuts->pathflag & (1 << BCONTEXT_PHYSICS)) {
		RNA_enum_items_add_value(&item, &totitem, buttons_context_items, BCONTEXT_PHYSICS);
	}

	RNA_enum_item_end(&item, &totitem);
	*r_free = true;

	return item;
}

static void rna_SpaceProperties_align_set(PointerRNA *ptr, int value)
{
	SpaceButs *sbuts = (SpaceButs *)(ptr->data);

	sbuts->align = value;
	sbuts->re_align = 1;
}

static EnumPropertyItem *rna_SpaceProperties_texture_context_itemf(bContext *C, PointerRNA *UNUSED(ptr),
                                                                   PropertyRNA *UNUSED(prop), bool *r_free)
{
	EnumPropertyItem *item = NULL;
	int totitem = 0;

	if (ED_texture_context_check_world(C)) {
		RNA_enum_items_add_value(&item, &totitem, buttons_texture_context_items, SB_TEXC_WORLD);
	}

	if (ED_texture_context_check_lamp(C)) {
		RNA_enum_items_add_value(&item, &totitem, buttons_texture_context_items, SB_TEXC_LAMP);
	}
	else if (ED_texture_context_check_material(C)) {
		RNA_enum_items_add_value(&item, &totitem, buttons_texture_context_items, SB_TEXC_MATERIAL);
	}

	if (ED_texture_context_check_particles(C)) {
		RNA_enum_items_add_value(&item, &totitem, buttons_texture_context_items, SB_TEXC_PARTICLES);
	}

	if (ED_texture_context_check_linestyle(C)) {
		RNA_enum_items_add_value(&item, &totitem, buttons_texture_context_items, SB_TEXC_LINESTYLE);
	}

	if (ED_texture_context_check_others(C)) {
		RNA_enum_items_add_value(&item, &totitem, buttons_texture_context_items, SB_TEXC_OTHER);
	}

	RNA_enum_item_end(&item, &totitem);
	*r_free = true;

	return item;
}

static void rna_SpaceProperties_texture_context_set(PointerRNA *ptr, int value)
{
	SpaceButs *sbuts = (SpaceButs *)(ptr->data);

	/* User action, no need to keep "better" value in prev here! */
	sbuts->texture_context = sbuts->texture_context_prev = value;
}

/* Space Console */
static void rna_ConsoleLine_body_get(PointerRNA *ptr, char *value)
{
	ConsoleLine *ci = (ConsoleLine *)ptr->data;
	memcpy(value, ci->line, ci->len + 1);
}

static int rna_ConsoleLine_body_length(PointerRNA *ptr)
{
	ConsoleLine *ci = (ConsoleLine *)ptr->data;
	return ci->len;
}

static void rna_ConsoleLine_body_set(PointerRNA *ptr, const char *value)
{
	ConsoleLine *ci = (ConsoleLine *)ptr->data;
	int len = strlen(value);
	
	if ((len >= ci->len_alloc) || (len * 2 < ci->len_alloc) ) { /* allocate a new string */
		MEM_freeN(ci->line);
		ci->line = MEM_mallocN((len + 1) * sizeof(char), "rna_consoleline");
		ci->len_alloc = len + 1;
	}
	memcpy(ci->line, value, len + 1);
	ci->len = len;

	if (ci->cursor > len) /* clamp the cursor */
		ci->cursor = len;
}

static void rna_ConsoleLine_cursor_index_range(PointerRNA *ptr, int *min, int *max,
                                               int *UNUSED(softmin), int *UNUSED(softmax))
{
	ConsoleLine *ci = (ConsoleLine *)ptr->data;

	*min = 0;
	*max = ci->len; /* intentionally _not_ -1 */
}

/* Space Dopesheet */

static void rna_SpaceDopeSheetEditor_action_set(PointerRNA *ptr, PointerRNA value)
{
	SpaceAction *saction = (SpaceAction *)(ptr->data);
	bAction *act = (bAction *)value.data;
	
	if ((act == NULL) || (act->idroot == 0)) {
		/* just set if we're clearing the action or if the action is "amorphous" still */
		saction->action = act;
	}
	else {
		/* action to set must strictly meet the mode criteria... */
		if (saction->mode == SACTCONT_ACTION) {
			/* currently, this is "object-level" only, until we have some way of specifying this */
			if (act->idroot == ID_OB)
				saction->action = act;
			else
				printf("ERROR: cannot assign Action '%s' to Action Editor, as action is not object-level animation\n",
				       act->id.name + 2);
		}
		else if (saction->mode == SACTCONT_SHAPEKEY) {
			/* as the name says, "shapekey-level" only... */
			if (act->idroot == ID_KE)
				saction->action = act;
			else
				printf("ERROR: cannot assign Action '%s' to Shape Key Editor, as action doesn't animate Shape Keys\n",
				       act->id.name + 2);
		}
		else {
			printf("ACK: who's trying to set an action while not in a mode displaying a single Action only?\n");
		}
	}
}

static void rna_SpaceDopeSheetEditor_action_update(Main *UNUSED(bmain), Scene *scene, PointerRNA *ptr)
{
	SpaceAction *saction = (SpaceAction *)(ptr->data);
	Object *obact = (scene->basact) ? scene->basact->object : NULL;

	/* we must set this action to be the one used by active object (if not pinned) */
	if (obact /* && saction->pin == 0*/) {
		AnimData *adt = NULL;
		
		if (saction->mode == SACTCONT_ACTION) {
			/* TODO: context selector could help decide this with more control? */
			adt = BKE_id_add_animdata(&obact->id); /* this only adds if non-existent */
		}
		else if (saction->mode == SACTCONT_SHAPEKEY) {
			Key *key = BKE_key_from_object(obact);
			if (key)
				adt = BKE_id_add_animdata(&key->id);  /* this only adds if non-existent */
		}
		
		/* set action */
		if (adt) {
			/* fix id-count of action we're replacing */
			id_us_min(&adt->action->id);
			
			/* show new id-count of action we're replacing */
			adt->action = saction->action;
			id_us_plus(&adt->action->id);
			
			/* force update of animdata */
			adt->recalc |= ADT_RECALC_ANIM;
		}
		
		/* force depsgraph flush too */
		DAG_id_tag_update(&obact->id, OB_RECALC_OB | OB_RECALC_DATA);
	}
}

static void rna_SpaceDopeSheetEditor_mode_update(Main *UNUSED(bmain), Scene *scene, PointerRNA *ptr)
{
	SpaceAction *saction = (SpaceAction *)(ptr->data);
	Object *obact = (scene->basact) ? scene->basact->object : NULL;
	
	/* special exceptions for ShapeKey Editor mode */
	if (saction->mode == SACTCONT_SHAPEKEY) {
		Key *key = BKE_key_from_object(obact);
		
		/* 1)	update the action stored for the editor */
		if (key)
			saction->action = (key->adt) ? key->adt->action : NULL;
		else
			saction->action = NULL;
		
		/* 2)	enable 'show sliders' by default, since one of the main
		 *		points of the ShapeKey Editor is to provide a one-stop shop
		 *		for controlling the shapekeys, whose main control is the value
		 */
		saction->flag |= SACTION_SLIDERS;
	}
	/* make sure action stored is valid */
	else if (saction->mode == SACTCONT_ACTION) {
		/* 1)	update the action stored for the editor */
		/* TODO: context selector could help decide this with more control? */
		if (obact)
			saction->action = (obact->adt) ? obact->adt->action : NULL;
		else
			saction->action = NULL;
	}
	
	/* recalculate extents of channel list */
	saction->flag |= SACTION_TEMP_NEEDCHANSYNC;
}

/* Space Graph Editor */

static void rna_SpaceGraphEditor_display_mode_update(Main *UNUSED(bmain), Scene *UNUSED(scene), PointerRNA *ptr)
{
	ScrArea *sa = rna_area_from_space(ptr);
	
	/* after changing view mode, must force recalculation of F-Curve colors
	 * which can only be achieved using refresh as opposed to redraw
	 */
	ED_area_tag_refresh(sa);
}

static int rna_SpaceGraphEditor_has_ghost_curves_get(PointerRNA *ptr)
{
	SpaceIpo *sipo = (SpaceIpo *)(ptr->data);
	return (BLI_listbase_is_empty(&sipo->ghostCurves) == false);
}

static void rna_Sequencer_view_type_update(Main *UNUSED(bmain), Scene *UNUSED(scene), PointerRNA *ptr)
{
	ScrArea *sa = rna_area_from_space(ptr);
	ED_area_tag_refresh(sa);
}

static float rna_BackgroundImage_opacity_get(PointerRNA *ptr)
{
	BGpic *bgpic = (BGpic *)ptr->data;
	return 1.0f - bgpic->blend;
}

static void rna_BackgroundImage_opacity_set(PointerRNA *ptr, float value)
{
	BGpic *bgpic = (BGpic *)ptr->data;
	bgpic->blend = 1.0f - value;
}

static BGpic *rna_BackgroundImage_new(View3D *v3d)
{
	BGpic *bgpic = ED_view3D_background_image_new(v3d);

	WM_main_add_notifier(NC_SPACE | ND_SPACE_VIEW3D, v3d);

	return bgpic;
}

static void rna_BackgroundImage_remove(View3D *v3d, ReportList *reports, PointerRNA *bgpic_ptr)
{
	BGpic *bgpic = bgpic_ptr->data;
	if (BLI_findindex(&v3d->bgpicbase, bgpic) == -1) {
		BKE_report(reports, RPT_ERROR, "Background image cannot be removed");
	}

	ED_view3D_background_image_remove(v3d, bgpic);
	RNA_POINTER_INVALIDATE(bgpic_ptr);

	WM_main_add_notifier(NC_SPACE | ND_SPACE_VIEW3D, v3d);
}

static void rna_BackgroundImage_clear(View3D *v3d)
{
	ED_view3D_background_image_clear(v3d);
	WM_main_add_notifier(NC_SPACE | ND_SPACE_VIEW3D, v3d);
}

/* Space Node Editor */

static void rna_SpaceNodeEditor_node_tree_set(PointerRNA *ptr, const PointerRNA value)
{
	SpaceNode *snode = (SpaceNode *)ptr->data;
	ED_node_tree_start(snode, (bNodeTree *)value.data, NULL, NULL);
}

static int rna_SpaceNodeEditor_node_tree_poll(PointerRNA *ptr, const PointerRNA value)
{
	SpaceNode *snode = (SpaceNode *)ptr->data;
	bNodeTree *ntree = (bNodeTree *)value.data;
	
	/* node tree type must match the selected type in node editor */
	return (STREQ(snode->tree_idname, ntree->idname));
}

static void rna_SpaceNodeEditor_node_tree_update(const bContext *C, PointerRNA *UNUSED(ptr))
{
	ED_node_tree_update(C);
}

static int rna_SpaceNodeEditor_tree_type_get(PointerRNA *ptr)
{
	SpaceNode *snode = (SpaceNode *)ptr->data;
	return rna_node_tree_idname_to_enum(snode->tree_idname);
}
static void rna_SpaceNodeEditor_tree_type_set(PointerRNA *ptr, int value)
{
	SpaceNode *snode = (SpaceNode *)ptr->data;
	ED_node_set_tree_type(snode, rna_node_tree_type_from_enum(value));
}
static int rna_SpaceNodeEditor_tree_type_poll(void *Cv, bNodeTreeType *type)
{
	bContext *C = (bContext *)Cv;
	if (type->poll)
		return type->poll(C, type);
	else
		return true;
}
static EnumPropertyItem *rna_SpaceNodeEditor_tree_type_itemf(bContext *C, PointerRNA *UNUSED(ptr),
                                                             PropertyRNA *UNUSED(prop), bool *r_free)
{
	return rna_node_tree_type_itemf(C, rna_SpaceNodeEditor_tree_type_poll, r_free);
}

static void rna_SpaceNodeEditor_path_get(PointerRNA *ptr, char *value)
{
	SpaceNode *snode = ptr->data;
	ED_node_tree_path_get(snode, value);
}

static int rna_SpaceNodeEditor_path_length(PointerRNA *ptr)
{
	SpaceNode *snode = ptr->data;
	return ED_node_tree_path_length(snode);
}

static void rna_SpaceNodeEditor_path_clear(SpaceNode *snode, bContext *C)
{
	ED_node_tree_start(snode, NULL, NULL, NULL);
	ED_node_tree_update(C);
}

static void rna_SpaceNodeEditor_path_start(SpaceNode *snode, bContext *C, PointerRNA *node_tree)
{
	ED_node_tree_start(snode, (bNodeTree *)node_tree->data, NULL, NULL);
	ED_node_tree_update(C);
}

static void rna_SpaceNodeEditor_path_append(SpaceNode *snode, bContext *C, PointerRNA *node_tree, PointerRNA *node)
{
	ED_node_tree_push(snode, node_tree->data, node->data);
	ED_node_tree_update(C);
}

static void rna_SpaceNodeEditor_path_pop(SpaceNode *snode, bContext *C)
{
	ED_node_tree_pop(snode);
	ED_node_tree_update(C);
}

static void rna_SpaceNodeEditor_show_backdrop_update(Main *UNUSED(bmain), Scene *UNUSED(scene), PointerRNA *UNUSED(ptr))
{
	WM_main_add_notifier(NC_NODE | NA_EDITED, NULL);
	WM_main_add_notifier(NC_SCENE | ND_NODES, NULL);
}

static void rna_SpaceNodeEditor_cursor_location_from_region(SpaceNode *snode, bContext *C, int x, int y)
{
	ARegion *ar = CTX_wm_region(C);
	
	UI_view2d_region_to_view(&ar->v2d, x, y, &snode->cursor[0], &snode->cursor[1]);
	snode->cursor[0] /= UI_DPI_FAC;
	snode->cursor[1] /= UI_DPI_FAC;
}

static void rna_SpaceClipEditor_clip_set(PointerRNA *ptr, PointerRNA value)
{
	SpaceClip *sc = (SpaceClip *)(ptr->data);
	bScreen *screen = (bScreen *)ptr->id.data;

	ED_space_clip_set_clip(NULL, screen, sc, (MovieClip *)value.data);
}

static void rna_SpaceClipEditor_mask_set(PointerRNA *ptr, PointerRNA value)
{
	SpaceClip *sc = (SpaceClip *)(ptr->data);

	ED_space_clip_set_mask(NULL, sc, (Mask *)value.data);
}

static void rna_SpaceClipEditor_clip_mode_update(Main *UNUSED(bmain), Scene *UNUSED(scene), PointerRNA *ptr)
{
	SpaceClip *sc = (SpaceClip *)(ptr->data);

	sc->scopes.ok = 0;
}

static void rna_SpaceClipEditor_lock_selection_update(Main *UNUSED(bmain), Scene *UNUSED(scene), PointerRNA *ptr)
{
	SpaceClip *sc = (SpaceClip *)(ptr->data);

	sc->xlockof = 0.f;
	sc->ylockof = 0.f;
}

static void rna_SpaceClipEditor_view_type_update(Main *UNUSED(bmain), Scene *UNUSED(scene), PointerRNA *ptr)
{
	ScrArea *sa = rna_area_from_space(ptr);
	ED_area_tag_refresh(sa);
}

/* File browser. */

static void rna_FileBrowser_FSMenuEntry_path_get(PointerRNA *ptr, char *value)
{
	char *path = ED_fsmenu_entry_get_path(ptr->data);

	strcpy(value, path ? path : "");
}

static int rna_FileBrowser_FSMenuEntry_path_length(PointerRNA *ptr)
{
	char *path = ED_fsmenu_entry_get_path(ptr->data);

	return (int)(path ? strlen(path) : 0);
}

static void rna_FileBrowser_FSMenuEntry_path_set(PointerRNA *ptr, const char *value)
{
	FSMenuEntry *fsm = ptr->data;

	/* Note: this will write to file immediately.
	 * Not nice (and to be fixed ultimately), but acceptable in this case for now. */
	ED_fsmenu_entry_set_path(fsm, value);
}

static void rna_FileBrowser_FSMenuEntry_name_get(PointerRNA *ptr, char *value)
{
	strcpy(value, ED_fsmenu_entry_get_name(ptr->data));
}

static int rna_FileBrowser_FSMenuEntry_name_length(PointerRNA *ptr)
{
	return (int)strlen(ED_fsmenu_entry_get_name(ptr->data));
}

static void rna_FileBrowser_FSMenuEntry_name_set(PointerRNA *ptr, const char *value)
{
	FSMenuEntry *fsm = ptr->data;

	/* Note: this will write to file immediately.
	 * Not nice (and to be fixed ultimately), but acceptable in this case for now. */
	ED_fsmenu_entry_set_name(fsm, value);
}

static int rna_FileBrowser_FSMenuEntry_name_get_editable(PointerRNA *ptr)
{
	FSMenuEntry *fsm = ptr->data;

	return fsm->save;
}

static int rna_FileBrowser_FSMenuEntry_is_valid_get(PointerRNA *ptr)
{
	char *path = ED_fsmenu_entry_get_path(ptr->data);

	return path ? BLI_is_dir(path) : false;  /* For now, no path = invalid. */
}

static void rna_FileBrowser_FSMenu_next(CollectionPropertyIterator *iter)
{
	ListBaseIterator *internal = &iter->internal.listbase;

	if (internal->skip) {
		do {
			internal->link = (Link *)(((FSMenuEntry *)(internal->link))->next);
			iter->valid = (internal->link != NULL);
		} while (iter->valid && internal->skip(iter, internal->link));
	}
	else {
		internal->link = (Link *)(((FSMenuEntry *)(internal->link))->next);
		iter->valid = (internal->link != NULL);
	}
}

static void rna_FileBrowser_FSMenu_begin(CollectionPropertyIterator *iter, FSMenuCategory category)
{
	ListBaseIterator *internal = &iter->internal.listbase;

	struct FSMenu *fsmenu = ED_fsmenu_get();
	struct FSMenuEntry *fsmentry = ED_fsmenu_get_category(fsmenu, category);

	internal->link = (fsmentry) ? (Link *)fsmentry : NULL;
	internal->skip = NULL;

	iter->valid = (internal->link != NULL);
}

static PointerRNA rna_FileBrowser_FSMenu_get(CollectionPropertyIterator *iter)
{
	ListBaseIterator *internal = &iter->internal.listbase;
	PointerRNA r_ptr;

	RNA_pointer_create(NULL, &RNA_FileBrowserFSMenuEntry, internal->link, &r_ptr);

	return r_ptr;
}

static void rna_FileBrowser_FSMenu_end(CollectionPropertyIterator *UNUSED(iter))
{
}

static void rna_FileBrowser_FSMenuSystem_data_begin(CollectionPropertyIterator *iter, PointerRNA *UNUSED(ptr))
{
	rna_FileBrowser_FSMenu_begin(iter, FS_CATEGORY_SYSTEM);
}

static int rna_FileBrowser_FSMenuSystem_data_length(PointerRNA *UNUSED(ptr))
{
	struct FSMenu *fsmenu = ED_fsmenu_get();

	return ED_fsmenu_get_nentries(fsmenu, FS_CATEGORY_SYSTEM);
}

static void rna_FileBrowser_FSMenuSystemBookmark_data_begin(CollectionPropertyIterator *iter, PointerRNA *UNUSED(ptr))
{
	rna_FileBrowser_FSMenu_begin(iter, FS_CATEGORY_SYSTEM_BOOKMARKS);
}

static int rna_FileBrowser_FSMenuSystemBookmark_data_length(PointerRNA *UNUSED(ptr))
{
	struct FSMenu *fsmenu = ED_fsmenu_get();

	return ED_fsmenu_get_nentries(fsmenu, FS_CATEGORY_SYSTEM_BOOKMARKS);
}

static void rna_FileBrowser_FSMenuBookmark_data_begin(CollectionPropertyIterator *iter, PointerRNA *UNUSED(ptr))
{
	rna_FileBrowser_FSMenu_begin(iter, FS_CATEGORY_BOOKMARKS);
}

static int rna_FileBrowser_FSMenuBookmark_data_length(PointerRNA *UNUSED(ptr))
{
	struct FSMenu *fsmenu = ED_fsmenu_get();

	return ED_fsmenu_get_nentries(fsmenu, FS_CATEGORY_BOOKMARKS);
}

static void rna_FileBrowser_FSMenuRecent_data_begin(CollectionPropertyIterator *iter, PointerRNA *UNUSED(ptr))
{
	rna_FileBrowser_FSMenu_begin(iter, FS_CATEGORY_RECENT);
}

static int rna_FileBrowser_FSMenuRecent_data_length(PointerRNA *UNUSED(ptr))
{
	struct FSMenu *fsmenu = ED_fsmenu_get();

	return ED_fsmenu_get_nentries(fsmenu, FS_CATEGORY_RECENT);
}

static int rna_FileBrowser_FSMenu_active_get(PointerRNA *ptr, const FSMenuCategory category)
{
	SpaceFile *sf = ptr->data;
	int actnr = -1;

	switch (category) {
		case FS_CATEGORY_SYSTEM:
			actnr = sf->systemnr;
			break;
		case FS_CATEGORY_SYSTEM_BOOKMARKS:
			actnr = sf->system_bookmarknr;
			break;
		case FS_CATEGORY_BOOKMARKS:
			actnr = sf->bookmarknr;
			break;
		case FS_CATEGORY_RECENT:
			actnr = sf->recentnr;
			break;
	}

	return actnr;
}

static void rna_FileBrowser_FSMenu_active_set(PointerRNA *ptr, int value, const FSMenuCategory category)
{
	SpaceFile *sf = ptr->data;
	struct FSMenu *fsmenu = ED_fsmenu_get();
	FSMenuEntry *fsm = ED_fsmenu_get_entry(fsmenu, category, value);

	if (fsm && sf->params) {
		switch (category) {
			case FS_CATEGORY_SYSTEM:
				sf->systemnr = value;
				break;
			case FS_CATEGORY_SYSTEM_BOOKMARKS:
				sf->system_bookmarknr = value;
				break;
			case FS_CATEGORY_BOOKMARKS:
				sf->bookmarknr = value;
				break;
			case FS_CATEGORY_RECENT:
				sf->recentnr = value;
				break;
		}

		BLI_strncpy(sf->params->dir, fsm->path, sizeof(sf->params->dir));
	}
}

static void rna_FileBrowser_FSMenu_active_range(
        PointerRNA *UNUSED(ptr), int *min, int *max, int *softmin, int *softmax, const FSMenuCategory category)
{
	struct FSMenu *fsmenu = ED_fsmenu_get();

	*min = *softmin = -1;
	*max = *softmax = ED_fsmenu_get_nentries(fsmenu, category) - 1;
}

static void rna_FileBrowser_FSMenu_active_update(struct bContext *C, PointerRNA *UNUSED(ptr))
{
	ED_file_change_dir(C, true);
}

static int rna_FileBrowser_FSMenuSystem_active_get(PointerRNA *ptr)
{
	return rna_FileBrowser_FSMenu_active_get(ptr, FS_CATEGORY_SYSTEM);
}

static void rna_FileBrowser_FSMenuSystem_active_set(PointerRNA *ptr, int value)
{
	rna_FileBrowser_FSMenu_active_set(ptr, value, FS_CATEGORY_SYSTEM);
}

static void rna_FileBrowser_FSMenuSystem_active_range(PointerRNA *ptr, int *min, int *max, int *softmin, int *softmax)
{
	rna_FileBrowser_FSMenu_active_range(ptr, min, max, softmin, softmax, FS_CATEGORY_SYSTEM);
}

static int rna_FileBrowser_FSMenuSystemBookmark_active_get(PointerRNA *ptr)
{
	return rna_FileBrowser_FSMenu_active_get(ptr, FS_CATEGORY_SYSTEM_BOOKMARKS);
}

static void rna_FileBrowser_FSMenuSystemBookmark_active_set(PointerRNA *ptr, int value)
{
	rna_FileBrowser_FSMenu_active_set(ptr, value, FS_CATEGORY_SYSTEM_BOOKMARKS);
}

static void rna_FileBrowser_FSMenuSystemBookmark_active_range(PointerRNA *ptr, int *min, int *max, int *softmin, int *softmax)
{
	rna_FileBrowser_FSMenu_active_range(ptr, min, max, softmin, softmax, FS_CATEGORY_SYSTEM_BOOKMARKS);
}

static int rna_FileBrowser_FSMenuBookmark_active_get(PointerRNA *ptr)
{
	return rna_FileBrowser_FSMenu_active_get(ptr, FS_CATEGORY_BOOKMARKS);
}

static void rna_FileBrowser_FSMenuBookmark_active_set(PointerRNA *ptr, int value)
{
	rna_FileBrowser_FSMenu_active_set(ptr, value, FS_CATEGORY_BOOKMARKS);
}

static void rna_FileBrowser_FSMenuBookmark_active_range(PointerRNA *ptr, int *min, int *max, int *softmin, int *softmax)
{
	rna_FileBrowser_FSMenu_active_range(ptr, min, max, softmin, softmax, FS_CATEGORY_BOOKMARKS);
}

static int rna_FileBrowser_FSMenuRecent_active_get(PointerRNA *ptr)
{
	return rna_FileBrowser_FSMenu_active_get(ptr, FS_CATEGORY_RECENT);
}

static void rna_FileBrowser_FSMenuRecent_active_set(PointerRNA *ptr, int value)
{
	rna_FileBrowser_FSMenu_active_set(ptr, value, FS_CATEGORY_RECENT);
}

static void rna_FileBrowser_FSMenuRecent_active_range(PointerRNA *ptr, int *min, int *max, int *softmin, int *softmax)
{
	rna_FileBrowser_FSMenu_active_range(ptr, min, max, softmin, softmax, FS_CATEGORY_RECENT);
}

#else

static EnumPropertyItem dt_uv_items[] = {
	{SI_UVDT_OUTLINE, "OUTLINE", 0, "Outline", "Draw white edges with black outline"},
	{SI_UVDT_DASH, "DASH", 0, "Dash", "Draw dashed black-white edges"},
	{SI_UVDT_BLACK, "BLACK", 0, "Black", "Draw black edges"},
	{SI_UVDT_WHITE, "WHITE", 0, "White", "Draw white edges"},
	{0, NULL, 0, NULL, NULL}
};

static void rna_def_space(BlenderRNA *brna)
{
	StructRNA *srna;
	PropertyRNA *prop;
	
	srna = RNA_def_struct(brna, "Space", NULL);
	RNA_def_struct_sdna(srna, "SpaceLink");
	RNA_def_struct_ui_text(srna, "Space", "Space data for a screen area");
	RNA_def_struct_refine_func(srna, "rna_Space_refine");
	
	prop = RNA_def_property(srna, "type", PROP_ENUM, PROP_NONE);
	RNA_def_property_enum_sdna(prop, NULL, "spacetype");
	RNA_def_property_enum_items(prop, space_type_items);
	RNA_def_property_clear_flag(prop, PROP_EDITABLE);
	RNA_def_property_ui_text(prop, "Type", "Space data type");

	/* access to V2D_VIEWSYNC_SCREEN_TIME */
	prop = RNA_def_property(srna, "show_locked_time", PROP_BOOLEAN, PROP_NONE);
	RNA_def_property_boolean_funcs(prop, "rna_Space_view2d_sync_get", "rna_Space_view2d_sync_set");
	RNA_def_property_ui_text(prop, "Lock Time to Other Windows", "");
	RNA_def_property_update(prop, NC_SPACE | ND_SPACE_TIME, "rna_Space_view2d_sync_update");
}

/* for all spaces that use a mask */
static void rna_def_space_mask_info(StructRNA *srna, int noteflag, const char *mask_set_func)
{
	PropertyRNA *prop;

	static EnumPropertyItem overlay_mode_items[] = {
		{MASK_OVERLAY_ALPHACHANNEL, "ALPHACHANNEL", ICON_NONE, "Alpha Channel", "Show alpha channel of the mask"},
		{MASK_OVERLAY_COMBINED,     "COMBINED",     ICON_NONE, "Combined",      "Combine space background image with the mask"},
		{0, NULL, 0, NULL, NULL}
	};

	prop = RNA_def_property(srna, "mask", PROP_POINTER, PROP_NONE);
	RNA_def_property_pointer_sdna(prop, NULL, "mask_info.mask");
	RNA_def_property_flag(prop, PROP_EDITABLE);
	RNA_def_property_ui_text(prop, "Mask", "Mask displayed and edited in this space");
	RNA_def_property_pointer_funcs(prop, NULL, mask_set_func, NULL, NULL);
	RNA_def_property_update(prop, noteflag, NULL);

	/* mask drawing */
	prop = RNA_def_property(srna, "mask_draw_type", PROP_ENUM, PROP_NONE);
	RNA_def_property_enum_sdna(prop, NULL, "mask_info.draw_type");
	RNA_def_property_enum_items(prop, dt_uv_items);
	RNA_def_property_ui_text(prop, "Edge Draw Type", "Draw type for mask splines");
	RNA_def_property_update(prop, noteflag, NULL);

	prop = RNA_def_property(srna, "show_mask_smooth", PROP_BOOLEAN, PROP_NONE);
	RNA_def_property_boolean_sdna(prop, NULL, "mask_info.draw_flag", MASK_DRAWFLAG_SMOOTH);
	RNA_def_property_ui_text(prop, "Draw Smooth Splines", "");
	RNA_def_property_update(prop, noteflag, NULL);

	prop = RNA_def_property(srna, "show_mask_overlay", PROP_BOOLEAN, PROP_NONE);
	RNA_def_property_boolean_sdna(prop, NULL, "mask_info.draw_flag", MASK_DRAWFLAG_OVERLAY);
	RNA_def_property_ui_text(prop, "Show Mask Overlay", "");
	RNA_def_property_update(prop, noteflag, NULL);

	prop = RNA_def_property(srna, "mask_overlay_mode", PROP_ENUM, PROP_NONE);
	RNA_def_property_enum_sdna(prop, NULL, "mask_info.overlay_mode");
	RNA_def_property_enum_items(prop, overlay_mode_items);
	RNA_def_property_ui_text(prop, "Overlay Mode", "Overlay mode of rasterized mask");
	RNA_def_property_update(prop, noteflag, NULL);
}

static void rna_def_space_image_uv(BlenderRNA *brna)
{
	StructRNA *srna;
	PropertyRNA *prop;

	static EnumPropertyItem sticky_mode_items[] = {
		{SI_STICKY_DISABLE, "DISABLED", ICON_STICKY_UVS_DISABLE, "Disabled", "Sticky vertex selection disabled"},
		{SI_STICKY_LOC, "SHARED_LOCATION", ICON_STICKY_UVS_LOC, "Shared Location",
		                "Select UVs that are at the same location and share a mesh vertex"},
		{SI_STICKY_VERTEX, "SHARED_VERTEX", ICON_STICKY_UVS_VERT, "Shared Vertex",
		                   "Select UVs that share mesh vertex, irrespective if they are in the same location"},
		{0, NULL, 0, NULL, NULL}
	};

	static EnumPropertyItem dt_uvstretch_items[] = {
		{SI_UVDT_STRETCH_ANGLE, "ANGLE", 0, "Angle", "Angular distortion between UV and 3D angles"},
		{SI_UVDT_STRETCH_AREA, "AREA", 0, "Area", "Area distortion between UV and 3D faces"},
		{0, NULL, 0, NULL, NULL}
	};

	srna = RNA_def_struct(brna, "SpaceUVEditor", NULL);
	RNA_def_struct_sdna(srna, "SpaceImage");
	RNA_def_struct_nested(brna, srna, "SpaceImageEditor");
	RNA_def_struct_ui_text(srna, "Space UV Editor", "UV editor data for the image editor space");

	/* selection */
	prop = RNA_def_property(srna, "sticky_select_mode", PROP_ENUM, PROP_NONE);
	RNA_def_property_enum_sdna(prop, NULL, "sticky");
	RNA_def_property_enum_items(prop, sticky_mode_items);
	RNA_def_property_ui_text(prop, "Sticky Selection Mode",
	                         "Automatically select also UVs sharing the same vertex as the ones being selected");
	RNA_def_property_update(prop, NC_SPACE | ND_SPACE_IMAGE, NULL);

	/* drawing */
	prop = RNA_def_property(srna, "edge_draw_type", PROP_ENUM, PROP_NONE);
	RNA_def_property_enum_sdna(prop, NULL, "dt_uv");
	RNA_def_property_enum_items(prop, dt_uv_items);
	RNA_def_property_ui_text(prop, "Edge Draw Type", "Draw type for drawing UV edges");
	RNA_def_property_update(prop, NC_SPACE | ND_SPACE_IMAGE, NULL);

	prop = RNA_def_property(srna, "show_smooth_edges", PROP_BOOLEAN, PROP_NONE);
	RNA_def_property_boolean_sdna(prop, NULL, "flag", SI_SMOOTH_UV);
	RNA_def_property_ui_text(prop, "Draw Smooth Edges", "Draw UV edges anti-aliased");
	RNA_def_property_update(prop, NC_SPACE | ND_SPACE_IMAGE, NULL);

	prop = RNA_def_property(srna, "show_stretch", PROP_BOOLEAN, PROP_NONE);
	RNA_def_property_boolean_sdna(prop, NULL, "flag", SI_DRAW_STRETCH);
	RNA_def_property_ui_text(prop, "Draw Stretch",
	                         "Draw faces colored according to the difference in shape between UVs and "
	                         "their 3D coordinates (blue for low distortion, red for high distortion)");
	RNA_def_property_update(prop, NC_SPACE | ND_SPACE_IMAGE, NULL);

	prop = RNA_def_property(srna, "draw_stretch_type", PROP_ENUM, PROP_NONE);
	RNA_def_property_enum_sdna(prop, NULL, "dt_uvstretch");
	RNA_def_property_enum_items(prop, dt_uvstretch_items);
	RNA_def_property_ui_text(prop, "Draw Stretch Type", "Type of stretch to draw");
	RNA_def_property_update(prop, NC_SPACE | ND_SPACE_IMAGE, NULL);

	prop = RNA_def_property(srna, "show_modified_edges", PROP_BOOLEAN, PROP_NONE);
	RNA_def_property_boolean_sdna(prop, NULL, "flag", SI_DRAWSHADOW);
	RNA_def_property_ui_text(prop, "Draw Modified Edges", "Draw edges after modifiers are applied");
	RNA_def_property_update(prop, NC_SPACE | ND_SPACE_IMAGE, NULL);

	prop = RNA_def_property(srna, "show_other_objects", PROP_BOOLEAN, PROP_NONE);
	RNA_def_property_boolean_sdna(prop, NULL, "flag", SI_DRAW_OTHER);
	RNA_def_property_ui_text(prop, "Draw Other Objects", "Draw other selected objects that share the same image");
	RNA_def_property_update(prop, NC_SPACE | ND_SPACE_IMAGE, NULL);

	prop = RNA_def_property(srna, "show_texpaint", PROP_BOOLEAN, PROP_NONE);
	RNA_def_property_boolean_negative_sdna(prop, NULL, "flag", SI_NO_DRAW_TEXPAINT);
	RNA_def_property_ui_text(prop, "Draw Texture Paint UVs", "Draw overlay of texture paint uv layer");
	RNA_def_property_update(prop, NC_SPACE | ND_SPACE_IMAGE, NULL);

	prop = RNA_def_property(srna, "show_normalized_coords", PROP_BOOLEAN, PROP_NONE);
	RNA_def_property_boolean_sdna(prop, NULL, "flag", SI_COORDFLOATS);
	RNA_def_property_ui_text(prop, "Normalized Coordinates",
	                         "Display UV coordinates from 0.0 to 1.0 rather than in pixels");
	RNA_def_property_update(prop, NC_SPACE | ND_SPACE_IMAGE, NULL);

	prop = RNA_def_property(srna, "show_faces", PROP_BOOLEAN, PROP_NONE);
	RNA_def_property_boolean_negative_sdna(prop, NULL, "flag", SI_NO_DRAWFACES);
	RNA_def_property_ui_text(prop, "Draw Faces", "Draw faces over the image");
	RNA_def_property_update(prop, NC_SPACE | ND_SPACE_IMAGE, NULL);

	/* todo: move edge and face drawing options here from G.f */

	prop = RNA_def_property(srna, "use_snap_to_pixels", PROP_BOOLEAN, PROP_NONE);
	RNA_def_property_boolean_sdna(prop, NULL, "flag", SI_PIXELSNAP);
	RNA_def_property_ui_text(prop, "Snap to Pixels", "Snap UVs to pixel locations while editing");
	RNA_def_property_update(prop, NC_SPACE | ND_SPACE_IMAGE, NULL);

	prop = RNA_def_property(srna, "lock_bounds", PROP_BOOLEAN, PROP_NONE);
	RNA_def_property_boolean_sdna(prop, NULL, "flag", SI_CLIP_UV);
	RNA_def_property_ui_text(prop, "Constrain to Image Bounds",
	                         "Constraint to stay within the image bounds while editing");
	RNA_def_property_update(prop, NC_SPACE | ND_SPACE_IMAGE, NULL);

	prop = RNA_def_property(srna, "use_live_unwrap", PROP_BOOLEAN, PROP_NONE);
	RNA_def_property_boolean_sdna(prop, NULL, "flag", SI_LIVE_UNWRAP);
	RNA_def_property_ui_text(prop, "Live Unwrap",
	                         "Continuously unwrap the selected UV island while transforming pinned vertices");
	RNA_def_property_update(prop, NC_SPACE | ND_SPACE_IMAGE, NULL);
}

static void rna_def_space_outliner(BlenderRNA *brna)
{
	StructRNA *srna;
	PropertyRNA *prop;

	static EnumPropertyItem display_mode_items[] = {
		{SO_ALL_SCENES, "ALL_SCENES", 0, "All Scenes", "Display datablocks in all scenes"},
		{SO_CUR_SCENE, "CURRENT_SCENE", 0, "Current Scene", "Display datablocks in current scene"},
		{SO_VISIBLE, "VISIBLE_LAYERS", 0, "Visible Layers", "Display datablocks in visible layers"},
		{SO_SELECTED, "SELECTED", 0, "Selected", "Display datablocks of selected objects"},
		{SO_ACTIVE, "ACTIVE", 0, "Active", "Display datablocks of active object"},
		{SO_SAME_TYPE, "SAME_TYPES", 0, "Same Types",
		               "Display datablocks of all objects of same type as selected object"},
		{SO_GROUPS, "GROUPS", 0, "Groups", "Display groups and their datablocks"},
		{SO_SEQUENCE, "SEQUENCE", 0, "Sequence", "Display sequence datablocks"},
		{SO_LIBRARIES, "LIBRARIES", 0, "Blender File", "Display data of current file and linked libraries"},
		{SO_DATABLOCKS, "DATABLOCKS", 0, "Datablocks", "Display all raw datablocks"},
		{SO_USERDEF, "USER_PREFERENCES", 0, "User Preferences", "Display the user preference datablocks"},
		{0, NULL, 0, NULL, NULL}
	};
	
	srna = RNA_def_struct(brna, "SpaceOutliner", "Space");
	RNA_def_struct_sdna(srna, "SpaceOops");
	RNA_def_struct_ui_text(srna, "Space Outliner", "Outliner space data");
	
	prop = RNA_def_property(srna, "display_mode", PROP_ENUM, PROP_NONE);
	RNA_def_property_enum_sdna(prop, NULL, "outlinevis");
	RNA_def_property_enum_items(prop, display_mode_items);
	RNA_def_property_ui_text(prop, "Display Mode", "Type of information to display");
	RNA_def_property_update(prop, NC_SPACE | ND_SPACE_OUTLINER, NULL);
	
	prop = RNA_def_property(srna, "filter_text", PROP_STRING, PROP_NONE);
	RNA_def_property_string_sdna(prop, NULL, "search_string");
	RNA_def_property_ui_text(prop, "Display Filter", "Live search filtering string");
	RNA_def_property_flag(prop, PROP_TEXTEDIT_UPDATE);
	RNA_def_property_update(prop, NC_SPACE | ND_SPACE_OUTLINER, NULL);
	
	prop = RNA_def_property(srna, "use_filter_case_sensitive", PROP_BOOLEAN, PROP_NONE);
	RNA_def_property_boolean_sdna(prop, NULL, "search_flags", SO_FIND_CASE_SENSITIVE);
	RNA_def_property_ui_text(prop, "Case Sensitive Matches Only", "Only use case sensitive matches of search string");
	RNA_def_property_update(prop, NC_SPACE | ND_SPACE_OUTLINER, NULL);
	
	prop = RNA_def_property(srna, "use_filter_complete", PROP_BOOLEAN, PROP_NONE);
	RNA_def_property_boolean_sdna(prop, NULL, "search_flags", SO_FIND_COMPLETE);
	RNA_def_property_ui_text(prop, "Complete Matches Only", "Only use complete matches of search string");
	RNA_def_property_update(prop, NC_SPACE | ND_SPACE_OUTLINER, NULL);

	prop = RNA_def_property(srna, "use_sort_alpha", PROP_BOOLEAN, PROP_NONE);
	RNA_def_property_boolean_negative_sdna(prop, NULL, "flag", SO_SKIP_SORT_ALPHA);
	RNA_def_property_ui_text(prop, "Sort Alphabetically", "");
	RNA_def_property_update(prop, NC_SPACE | ND_SPACE_OUTLINER, NULL);

	prop = RNA_def_property(srna, "show_restrict_columns", PROP_BOOLEAN, PROP_NONE);
	RNA_def_property_boolean_negative_sdna(prop, NULL, "flag", SO_HIDE_RESTRICTCOLS);
	RNA_def_property_ui_text(prop, "Show Restriction Columns", "Show column");
	RNA_def_property_update(prop, NC_SPACE | ND_SPACE_OUTLINER, NULL);
}

static void rna_def_background_image(BlenderRNA *brna)
{
	StructRNA *srna;
	PropertyRNA *prop;

	/* note: combinations work but don't flip so arnt that useful */
	static EnumPropertyItem bgpic_axis_items[] = {
		{0, "", 0, N_("X Axis"), ""},
		{(1 << RV3D_VIEW_LEFT), "LEFT", 0, "Left", "Show background image while looking to the left"},
		{(1 << RV3D_VIEW_RIGHT), "RIGHT", 0, "Right", "Show background image while looking to the right"},
		/*{(1<<RV3D_VIEW_LEFT)|(1<<RV3D_VIEW_RIGHT), "LEFT_RIGHT", 0, "Left/Right", ""},*/
		{0, "", 0, N_("Y Axis"), ""},
		{(1 << RV3D_VIEW_BACK), "BACK", 0, "Back", "Show background image in back view"},
		{(1 << RV3D_VIEW_FRONT), "FRONT", 0, "Front", "Show background image in front view"},
		/*{(1<<RV3D_VIEW_BACK)|(1<<RV3D_VIEW_FRONT), "BACK_FRONT", 0, "Back/Front", ""},*/
		{0, "", 0, N_("Z Axis"), ""},
		{(1 << RV3D_VIEW_BOTTOM), "BOTTOM", 0, "Bottom", "Show background image in bottom view"},
		{(1 << RV3D_VIEW_TOP), "TOP", 0, "Top", "Show background image in top view"},
		/*{(1<<RV3D_VIEW_BOTTOM)|(1<<RV3D_VIEW_TOP), "BOTTOM_TOP", 0, "Top/Bottom", ""},*/
		{0, "", 0, N_("Other"), ""},
		{0, "ALL", 0, "All Views", "Show background image in all views"},
		{(1 << RV3D_VIEW_CAMERA), "CAMERA", 0, "Camera", "Show background image in camera view"},
		{0, NULL, 0, NULL, NULL}
	};

	static EnumPropertyItem bgpic_source_items[] = {
		{V3D_BGPIC_IMAGE, "IMAGE", 0, "Image", ""},
		{V3D_BGPIC_MOVIE, "MOVIE_CLIP", 0, "Movie Clip", ""},
		{0, NULL, 0, NULL, NULL}
	};

	static const EnumPropertyItem bgpic_camera_frame_items[] = {
		{0, "STRETCH", 0, "Stretch", ""},
		{V3D_BGPIC_CAMERA_ASPECT, "FIT", 0, "Fit", ""},
		{V3D_BGPIC_CAMERA_ASPECT | V3D_BGPIC_CAMERA_CROP, "CROP", 0, "Crop", ""},
		{0, NULL, 0, NULL, NULL}
	};

	static const EnumPropertyItem bgpic_draw_depth_items[] = {
		{0, "BACK", 0, "Back", ""},
		{V3D_BGPIC_FOREGROUND, "FRONT", 0, "Front", ""},
		{0, NULL, 0, NULL, NULL}
	};

	srna = RNA_def_struct(brna, "BackgroundImage", NULL);
	RNA_def_struct_sdna(srna, "BGpic");
	RNA_def_struct_ui_text(srna, "Background Image", "Image and settings for display in the 3D View background");

	prop = RNA_def_property(srna, "source", PROP_ENUM, PROP_NONE);
	RNA_def_property_enum_sdna(prop, NULL, "source");
	RNA_def_property_enum_items(prop, bgpic_source_items);
	RNA_def_property_ui_text(prop, "Background Source", "Data source used for background");
	RNA_def_property_update(prop, NC_SPACE | ND_SPACE_VIEW3D, NULL);

	prop = RNA_def_property(srna, "image", PROP_POINTER, PROP_NONE);
	RNA_def_property_pointer_sdna(prop, NULL, "ima");
	RNA_def_property_ui_text(prop, "Image", "Image displayed and edited in this space");
	RNA_def_property_flag(prop, PROP_EDITABLE);
	RNA_def_property_update(prop, NC_SPACE | ND_SPACE_VIEW3D, NULL);

	prop = RNA_def_property(srna, "clip", PROP_POINTER, PROP_NONE);
	RNA_def_property_pointer_sdna(prop, NULL, "clip");
	RNA_def_property_ui_text(prop, "MovieClip", "Movie clip displayed and edited in this space");
	RNA_def_property_flag(prop, PROP_EDITABLE);
	RNA_def_property_update(prop, NC_SPACE | ND_SPACE_VIEW3D, NULL);

	prop = RNA_def_property(srna, "image_user", PROP_POINTER, PROP_NONE);
	RNA_def_property_flag(prop, PROP_NEVER_NULL);
	RNA_def_property_pointer_sdna(prop, NULL, "iuser");
	RNA_def_property_ui_text(prop, "Image User",
	                         "Parameters defining which layer, pass and frame of the image is displayed");
	RNA_def_property_update(prop, NC_SPACE | ND_SPACE_VIEW3D, NULL);

	prop = RNA_def_property(srna, "clip_user", PROP_POINTER, PROP_NONE);
	RNA_def_property_flag(prop, PROP_NEVER_NULL);
	RNA_def_property_struct_type(prop, "MovieClipUser");
	RNA_def_property_pointer_sdna(prop, NULL, "cuser");
	RNA_def_property_ui_text(prop, "Clip User", "Parameters defining which frame of the movie clip is displayed");
	RNA_def_property_update(prop, NC_SPACE | ND_SPACE_VIEW3D, NULL);
	
	prop = RNA_def_property(srna, "offset_x", PROP_FLOAT, PROP_NONE);
	RNA_def_property_float_sdna(prop, NULL, "xof");
	RNA_def_property_ui_text(prop, "X Offset", "Offset image horizontally from the world origin");
	RNA_def_property_update(prop, NC_SPACE | ND_SPACE_VIEW3D, NULL);
	
	prop = RNA_def_property(srna, "offset_y", PROP_FLOAT, PROP_NONE);
	RNA_def_property_float_sdna(prop, NULL, "yof");
	RNA_def_property_ui_text(prop, "Y Offset", "Offset image vertically from the world origin");
	RNA_def_property_update(prop, NC_SPACE | ND_SPACE_VIEW3D, NULL);
	
	prop = RNA_def_property(srna, "size", PROP_FLOAT, PROP_NONE);
	RNA_def_property_float_sdna(prop, NULL, "size");
	RNA_def_property_ui_text(prop, "Size", "Scaling factor for the background image");
	RNA_def_property_range(prop, 0.0, FLT_MAX);
	RNA_def_property_update(prop, NC_SPACE | ND_SPACE_VIEW3D, NULL);

	prop = RNA_def_property(srna, "rotation", PROP_FLOAT, PROP_EULER);
	RNA_def_property_float_sdna(prop, NULL, "rotation");
	RNA_def_property_ui_text(prop, "Rotation", "Rotation for the background image");
	RNA_def_property_update(prop, NC_SPACE | ND_SPACE_VIEW3D, NULL);

	prop = RNA_def_property(srna, "use_flip_x", PROP_BOOLEAN, PROP_NONE);
	RNA_def_property_boolean_sdna(prop, NULL, "flag", V3D_BGPIC_FLIP_X);
	RNA_def_property_ui_text(prop, "Flip Horizontally", "Flip the background image horizontally");
	RNA_def_property_update(prop, NC_SPACE | ND_SPACE_VIEW3D, NULL);

	prop = RNA_def_property(srna, "use_flip_y", PROP_BOOLEAN, PROP_NONE);
	RNA_def_property_boolean_sdna(prop, NULL, "flag", V3D_BGPIC_FLIP_Y);
	RNA_def_property_ui_text(prop, "Flip Vertically", "Flip the background image vertically");
	RNA_def_property_update(prop, NC_SPACE | ND_SPACE_VIEW3D, NULL);

	prop = RNA_def_property(srna, "opacity", PROP_FLOAT, PROP_NONE);
	RNA_def_property_float_sdna(prop, NULL, "blend");
	RNA_def_property_float_funcs(prop, "rna_BackgroundImage_opacity_get", "rna_BackgroundImage_opacity_set", NULL);
	RNA_def_property_ui_text(prop, "Opacity", "Image opacity to blend the image against the background color");
	RNA_def_property_range(prop, 0.0, 1.0);
	RNA_def_property_update(prop, NC_SPACE | ND_SPACE_VIEW3D, NULL);

	prop = RNA_def_property(srna, "view_axis", PROP_ENUM, PROP_NONE);
	RNA_def_property_enum_sdna(prop, NULL, "view");
	RNA_def_property_enum_items(prop, bgpic_axis_items);
	RNA_def_property_ui_text(prop, "Image Axis", "The axis to display the image on");
	RNA_def_property_update(prop, NC_SPACE | ND_SPACE_VIEW3D, NULL);

	prop = RNA_def_property(srna, "show_expanded", PROP_BOOLEAN, PROP_NONE);
	RNA_def_property_boolean_sdna(prop, NULL, "flag", V3D_BGPIC_EXPANDED);
	RNA_def_property_ui_text(prop, "Show Expanded", "Show the expanded in the user interface");
	RNA_def_property_ui_icon(prop, ICON_TRIA_RIGHT, 1);

	prop = RNA_def_property(srna, "use_camera_clip", PROP_BOOLEAN, PROP_NONE);
	RNA_def_property_boolean_sdna(prop, NULL, "flag", V3D_BGPIC_CAMERACLIP);
	RNA_def_property_ui_text(prop, "Camera Clip", "Use movie clip from active scene camera");
	RNA_def_property_update(prop, NC_SPACE | ND_SPACE_VIEW3D, NULL);

	prop = RNA_def_property(srna, "show_background_image", PROP_BOOLEAN, PROP_NONE);
	RNA_def_property_boolean_negative_sdna(prop, NULL, "flag", V3D_BGPIC_DISABLED);
	RNA_def_property_ui_text(prop, "Show Background Image", "Show this image as background");
	RNA_def_property_update(prop, NC_SPACE | ND_SPACE_VIEW3D, NULL);

	prop = RNA_def_property(srna, "show_on_foreground", PROP_BOOLEAN, PROP_NONE);
	RNA_def_property_boolean_sdna(prop, NULL, "flag", V3D_BGPIC_FOREGROUND);
	RNA_def_property_ui_text(prop, "Show On Foreground", "Show this image in front of objects in viewport");
	RNA_def_property_update(prop, NC_SPACE | ND_SPACE_VIEW3D, NULL);

	/* expose 1 flag as a enum of 2 items */
	prop = RNA_def_property(srna, "draw_depth", PROP_ENUM, PROP_NONE);
	RNA_def_property_enum_bitflag_sdna(prop, NULL, "flag");
	RNA_def_property_enum_items(prop, bgpic_draw_depth_items);
	RNA_def_property_ui_text(prop, "Depth", "Draw under or over everything");
	RNA_def_property_update(prop, NC_SPACE | ND_SPACE_VIEW3D, NULL);

	/* expose 2 flags as a enum of 3 items */
	prop = RNA_def_property(srna, "frame_method", PROP_ENUM, PROP_NONE);
	RNA_def_property_enum_bitflag_sdna(prop, NULL, "flag");
	RNA_def_property_enum_items(prop, bgpic_camera_frame_items);
	RNA_def_property_ui_text(prop, "Frame Method", "How the image fits in the camera frame");
	RNA_def_property_update(prop, NC_SPACE | ND_SPACE_VIEW3D, NULL);
}

static void rna_def_backgroundImages(BlenderRNA *brna, PropertyRNA *cprop)
{
	StructRNA *srna;
	FunctionRNA *func;
	PropertyRNA *parm;

	RNA_def_property_srna(cprop, "BackgroundImages");
	srna = RNA_def_struct(brna, "BackgroundImages", NULL);
	RNA_def_struct_sdna(srna, "View3D");
	RNA_def_struct_ui_text(srna, "Background Images", "Collection of background images");

	func = RNA_def_function(srna, "new", "rna_BackgroundImage_new");
	RNA_def_function_ui_description(func, "Add new background image");
	parm = RNA_def_pointer(func, "image", "BackgroundImage", "", "Image displayed as viewport background");
	RNA_def_function_return(func, parm);

	func = RNA_def_function(srna, "remove", "rna_BackgroundImage_remove");
	RNA_def_function_ui_description(func, "Remove background image");
	RNA_def_function_flag(func, FUNC_USE_REPORTS);
	parm = RNA_def_pointer(func, "image", "BackgroundImage", "", "Image displayed as viewport background");
	RNA_def_property_flag(parm, PROP_REQUIRED | PROP_NEVER_NULL | PROP_RNAPTR);
	RNA_def_property_clear_flag(parm, PROP_THICK_WRAP);

	func = RNA_def_function(srna, "clear", "rna_BackgroundImage_clear");
	RNA_def_function_ui_description(func, "Remove all background images");
}


static void rna_def_space_view3d(BlenderRNA *brna)
{
	StructRNA *srna;
	PropertyRNA *prop;

	static EnumPropertyItem manipulators_items[] = {
		{V3D_MANIP_TRANSLATE, "TRANSLATE", ICON_MAN_TRANS, "Translate",
		                      "Use the manipulator for movement transformations"},
		{V3D_MANIP_ROTATE, "ROTATE", ICON_MAN_ROT, "Rotate",
		                   "Use the manipulator for rotation transformations"},
		{V3D_MANIP_SCALE, "SCALE", ICON_MAN_SCALE, "Scale",
		                  "Use the manipulator for scale transformations"},
		{0, NULL, 0, NULL, NULL}
	};

	static EnumPropertyItem rv3d_persp_items[] = {
		{RV3D_PERSP, "PERSP", 0, "Perspective", ""},
		{RV3D_ORTHO, "ORTHO", 0, "Orthographic", ""},
		{RV3D_CAMOB, "CAMERA", 0, "Camera", ""},
		{0, NULL, 0, NULL, NULL}
	};
	
	static EnumPropertyItem bundle_drawtype_items[] = {
		{OB_PLAINAXES, "PLAIN_AXES", 0, "Plain Axes", ""},
		{OB_ARROWS, "ARROWS", 0, "Arrows", ""},
		{OB_SINGLE_ARROW, "SINGLE_ARROW", 0, "Single Arrow", ""},
		{OB_CIRCLE, "CIRCLE", 0, "Circle", ""},
		{OB_CUBE, "CUBE", 0, "Cube", ""},
		{OB_EMPTY_SPHERE, "SPHERE", 0, "Sphere", ""},
		{OB_EMPTY_CONE, "CONE", 0, "Cone", ""},
		{0, NULL, 0, NULL, NULL}
	};
	
	static EnumPropertyItem view3d_matcap_items[] = {
		{ICON_MATCAP_01, "01", ICON_MATCAP_01, "", ""},
		{ICON_MATCAP_02, "02", ICON_MATCAP_02, "", ""},
		{ICON_MATCAP_03, "03", ICON_MATCAP_03, "", ""},
		{ICON_MATCAP_04, "04", ICON_MATCAP_04, "", ""},
		{ICON_MATCAP_05, "05", ICON_MATCAP_05, "", ""},
		{ICON_MATCAP_06, "06", ICON_MATCAP_06, "", ""},
		{ICON_MATCAP_07, "07", ICON_MATCAP_07, "", ""},
		{ICON_MATCAP_08, "08", ICON_MATCAP_08, "", ""},
		{ICON_MATCAP_09, "09", ICON_MATCAP_09, "", ""},
		{ICON_MATCAP_10, "10", ICON_MATCAP_10, "", ""},
		{ICON_MATCAP_11, "11", ICON_MATCAP_11, "", ""},
		{ICON_MATCAP_12, "12", ICON_MATCAP_12, "", ""},
		{ICON_MATCAP_13, "13", ICON_MATCAP_13, "", ""},
		{ICON_MATCAP_14, "14", ICON_MATCAP_14, "", ""},
		{ICON_MATCAP_15, "15", ICON_MATCAP_15, "", ""},
		{ICON_MATCAP_16, "16", ICON_MATCAP_16, "", ""},
		{ICON_MATCAP_17, "17", ICON_MATCAP_17, "", ""},
		{ICON_MATCAP_18, "18", ICON_MATCAP_18, "", ""},
		{ICON_MATCAP_19, "19", ICON_MATCAP_19, "", ""},
		{ICON_MATCAP_20, "20", ICON_MATCAP_20, "", ""},
		{ICON_MATCAP_21, "21", ICON_MATCAP_21, "", ""},
		{ICON_MATCAP_22, "22", ICON_MATCAP_22, "", ""},
		{ICON_MATCAP_23, "23", ICON_MATCAP_23, "", ""},
		{ICON_MATCAP_24, "24", ICON_MATCAP_24, "", ""},
		{0, NULL, 0, NULL, NULL}
	};
<<<<<<< HEAD

=======
	
>>>>>>> 90a9415c
	srna = RNA_def_struct(brna, "SpaceView3D", "Space");
	RNA_def_struct_sdna(srna, "View3D");
	RNA_def_struct_ui_text(srna, "3D View Space", "3D View space data");
	
	prop = RNA_def_property(srna, "camera", PROP_POINTER, PROP_NONE);
	RNA_def_property_flag(prop, PROP_EDITABLE);
	RNA_def_property_pointer_sdna(prop, NULL, "camera");
	RNA_def_property_ui_text(prop, "Camera",
	                         "Active camera used in this view (when unlocked from the scene's active camera)");
	RNA_def_property_update(prop, NC_SPACE | ND_SPACE_VIEW3D, NULL);

	/* render border */
	prop = RNA_def_property(srna, "use_render_border", PROP_BOOLEAN, PROP_NONE);
	RNA_def_property_boolean_sdna(prop, NULL, "flag2", V3D_RENDER_BORDER);
	RNA_def_property_clear_flag(prop, PROP_ANIMATABLE);
	RNA_def_property_ui_text(prop, "Render Border", "Use a region within the frame size for rendered viewport "
	                         "(when not viewing through the camera)");
	RNA_def_property_update(prop, NC_SPACE | ND_SPACE_VIEW3D, NULL);

	prop = RNA_def_property(srna, "render_border_min_x", PROP_FLOAT, PROP_NONE);
	RNA_def_property_float_sdna(prop, NULL, "render_border.xmin");
	RNA_def_property_range(prop, 0.0f, 1.0f);
	RNA_def_property_ui_text(prop, "Border Minimum X", "Minimum X value to for the render border");
	RNA_def_property_update(prop, NC_SPACE | ND_SPACE_VIEW3D, NULL);

	prop = RNA_def_property(srna, "render_border_min_y", PROP_FLOAT, PROP_NONE);
	RNA_def_property_float_sdna(prop, NULL, "render_border.ymin");
	RNA_def_property_range(prop, 0.0f, 1.0f);
	RNA_def_property_ui_text(prop, "Border Minimum Y", "Minimum Y value for the render border");
	RNA_def_property_update(prop, NC_SPACE | ND_SPACE_VIEW3D, NULL);

	prop = RNA_def_property(srna, "render_border_max_x", PROP_FLOAT, PROP_NONE);
	RNA_def_property_float_sdna(prop, NULL, "render_border.xmax");
	RNA_def_property_range(prop, 0.0f, 1.0f);
	RNA_def_property_ui_text(prop, "Border Maximum X", "Maximum X value for the render border");
	RNA_def_property_update(prop, NC_SPACE | ND_SPACE_VIEW3D, NULL);

	prop = RNA_def_property(srna, "render_border_max_y", PROP_FLOAT, PROP_NONE);
	RNA_def_property_float_sdna(prop, NULL, "render_border.ymax");
	RNA_def_property_range(prop, 0.0f, 1.0f);
	RNA_def_property_ui_text(prop, "Border Maximum Y", "Maximum Y value for the render border");
	RNA_def_property_update(prop, NC_SPACE | ND_SPACE_VIEW3D, NULL);

	prop = RNA_def_property(srna, "lock_object", PROP_POINTER, PROP_NONE);
	RNA_def_property_flag(prop, PROP_EDITABLE);
	RNA_def_property_pointer_sdna(prop, NULL, "ob_centre");
	RNA_def_property_ui_text(prop, "Lock to Object", "3D View center is locked to this object's position");
	RNA_def_property_update(prop, NC_SPACE | ND_SPACE_VIEW3D, NULL);
	
	prop = RNA_def_property(srna, "lock_bone", PROP_STRING, PROP_NONE);
	RNA_def_property_string_sdna(prop, NULL, "ob_centre_bone");
	RNA_def_property_ui_text(prop, "Lock to Bone", "3D View center is locked to this bone's position");
	RNA_def_property_update(prop, NC_SPACE | ND_SPACE_VIEW3D, NULL);

	prop = RNA_def_property(srna, "lock_cursor", PROP_BOOLEAN, PROP_NONE);
	RNA_def_property_boolean_sdna(prop, NULL, "ob_centre_cursor", 1);
	RNA_def_property_ui_text(prop, "Lock to Cursor", "3D View center is locked to the cursor's position");
	RNA_def_property_update(prop, NC_SPACE | ND_SPACE_VIEW3D, NULL);

	prop = RNA_def_property(srna, "viewport_shade", PROP_ENUM, PROP_NONE);
	RNA_def_property_enum_sdna(prop, NULL, "drawtype");
	RNA_def_property_enum_items(prop, viewport_shade_items);
	RNA_def_property_enum_funcs(prop, "rna_SpaceView3D_viewport_shade_get", NULL,
	                            "rna_SpaceView3D_viewport_shade_itemf");
	RNA_def_property_ui_text(prop, "Viewport Shading", "Method to display/shade objects in the 3D View");
	RNA_def_property_update(prop, NC_SPACE | ND_SPACE_VIEW3D, "rna_SpaceView3D_viewport_shade_update");

	prop = RNA_def_property(srna, "local_view", PROP_POINTER, PROP_NONE);
	RNA_def_property_pointer_sdna(prop, NULL, "localvd");
	RNA_def_property_ui_text(prop, "Local View",
	                         "Display an isolated sub-set of objects, apart from the scene visibility");
	
	prop = RNA_def_property(srna, "cursor_location", PROP_FLOAT, PROP_XYZ_LENGTH);
	RNA_def_property_array(prop, 3);
	RNA_def_property_float_funcs(prop, "rna_View3D_CursorLocation_get", "rna_View3D_CursorLocation_set", NULL);
	RNA_def_property_ui_text(prop, "3D Cursor Location",
	                         "3D cursor location for this view (dependent on local view setting)");
	RNA_def_property_ui_range(prop, -10000.0, 10000.0, 10, 4);
	RNA_def_property_update(prop, NC_SPACE | ND_SPACE_VIEW3D, NULL);
	
	prop = RNA_def_property(srna, "lens", PROP_FLOAT, PROP_UNIT_CAMERA);
	RNA_def_property_float_sdna(prop, NULL, "lens");
	RNA_def_property_ui_text(prop, "Lens", "Viewport lens angle");
	RNA_def_property_range(prop, 1.0f, 250.0f);
	RNA_def_property_update(prop, NC_SPACE | ND_SPACE_VIEW3D, NULL);
	
	prop = RNA_def_property(srna, "clip_start", PROP_FLOAT, PROP_DISTANCE);
	RNA_def_property_float_sdna(prop, NULL, "near");
	RNA_def_property_range(prop, 0.001f, FLT_MAX);
	RNA_def_property_float_default(prop, 0.1f);
	RNA_def_property_ui_text(prop, "Clip Start", "3D View near clipping distance (perspective view only)");
	RNA_def_property_update(prop, NC_SPACE | ND_SPACE_VIEW3D, NULL);

	prop = RNA_def_property(srna, "clip_end", PROP_FLOAT, PROP_DISTANCE);
	RNA_def_property_float_sdna(prop, NULL, "far");
	RNA_def_property_range(prop, 1.0f, FLT_MAX);
	RNA_def_property_float_default(prop, 1000.0f);
	RNA_def_property_ui_text(prop, "Clip End", "3D View far clipping distance");
	RNA_def_property_update(prop, NC_SPACE | ND_SPACE_VIEW3D, NULL);

	prop = RNA_def_property(srna, "grid_scale", PROP_FLOAT, PROP_NONE);
	RNA_def_property_float_sdna(prop, NULL, "grid");
	RNA_def_property_ui_text(prop, "Grid Scale", "Distance between 3D View grid lines");
	RNA_def_property_range(prop, 0.0f, FLT_MAX);
	RNA_def_property_ui_range(prop, 0.001f, 1000.0f, 0.1f, 3);
	RNA_def_property_float_default(prop, 1.0f);
	RNA_def_property_update(prop, NC_SPACE | ND_SPACE_VIEW3D, NULL);

	prop = RNA_def_property(srna, "grid_lines", PROP_INT, PROP_NONE);
	RNA_def_property_int_sdna(prop, NULL, "gridlines");
	RNA_def_property_ui_text(prop, "Grid Lines", "Number of grid lines to display in perspective view");
	RNA_def_property_range(prop, 0, 1024);
	RNA_def_property_int_default(prop, 16);
	RNA_def_property_update(prop, NC_SPACE | ND_SPACE_VIEW3D, NULL);
	
	prop = RNA_def_property(srna, "grid_subdivisions", PROP_INT, PROP_NONE);
	RNA_def_property_int_sdna(prop, NULL, "gridsubdiv");
	RNA_def_property_ui_text(prop, "Grid Subdivisions", "Number of subdivisions between grid lines");
	RNA_def_property_range(prop, 1, 1024);
	RNA_def_property_int_default(prop, 10);
	RNA_def_property_update(prop, NC_SPACE | ND_SPACE_VIEW3D, NULL);

	prop = RNA_def_property(srna, "grid_scale_unit", PROP_FLOAT, PROP_NONE);
	RNA_def_property_clear_flag(prop, PROP_EDITABLE);
	RNA_def_property_float_funcs(prop, "rna_View3D_GridScaleUnit_get", NULL, NULL);
	RNA_def_property_ui_text(prop, "Grid Scale Unit", "Grid cell size scaled by scene unit system settings");

	prop = RNA_def_property(srna, "show_floor", PROP_BOOLEAN, PROP_NONE);
	RNA_def_property_boolean_sdna(prop, NULL, "gridflag", V3D_SHOW_FLOOR);
	RNA_def_property_ui_text(prop, "Display Grid Floor", "Show the ground plane grid in perspective view");
	RNA_def_property_update(prop, NC_SPACE | ND_SPACE_VIEW3D, NULL);
	
	prop = RNA_def_property(srna, "show_axis_x", PROP_BOOLEAN, PROP_NONE);
	RNA_def_property_boolean_sdna(prop, NULL, "gridflag", V3D_SHOW_X);
	RNA_def_property_ui_text(prop, "Display X Axis", "Show the X axis line in perspective view");
	RNA_def_property_update(prop, NC_SPACE | ND_SPACE_VIEW3D, NULL);
	
	prop = RNA_def_property(srna, "show_axis_y", PROP_BOOLEAN, PROP_NONE);
	RNA_def_property_boolean_sdna(prop, NULL, "gridflag", V3D_SHOW_Y);
	RNA_def_property_ui_text(prop, "Display Y Axis", "Show the Y axis line in perspective view");
	RNA_def_property_update(prop, NC_SPACE | ND_SPACE_VIEW3D, NULL);
	
	prop = RNA_def_property(srna, "show_axis_z", PROP_BOOLEAN, PROP_NONE);
	RNA_def_property_boolean_sdna(prop, NULL, "gridflag", V3D_SHOW_Z);
	RNA_def_property_ui_text(prop, "Display Z Axis", "Show the Z axis line in perspective view");
	RNA_def_property_update(prop, NC_SPACE | ND_SPACE_VIEW3D, NULL);
	
	prop = RNA_def_property(srna, "show_outline_selected", PROP_BOOLEAN, PROP_NONE);
	RNA_def_property_boolean_sdna(prop, NULL, "flag", V3D_SELECT_OUTLINE);
	RNA_def_property_ui_text(prop, "Outline Selected",
	                         "Show an outline highlight around selected objects in non-wireframe views");
	RNA_def_property_update(prop, NC_SPACE | ND_SPACE_VIEW3D, NULL);
	
	prop = RNA_def_property(srna, "show_all_objects_origin", PROP_BOOLEAN, PROP_NONE);
	RNA_def_property_boolean_sdna(prop, NULL, "flag", V3D_DRAW_CENTERS);
	RNA_def_property_ui_text(prop, "All Object Origins",
	                         "Show the object origin center dot for all (selected and unselected) objects");
	RNA_def_property_update(prop, NC_SPACE | ND_SPACE_VIEW3D, NULL);

	prop = RNA_def_property(srna, "show_relationship_lines", PROP_BOOLEAN, PROP_NONE);
	RNA_def_property_boolean_negative_sdna(prop, NULL, "flag", V3D_HIDE_HELPLINES);
	RNA_def_property_ui_text(prop, "Relationship Lines",
	                         "Show dashed lines indicating parent or constraint relationships");
	RNA_def_property_update(prop, NC_SPACE | ND_SPACE_VIEW3D, NULL);
	
	prop = RNA_def_property(srna, "show_grease_pencil", PROP_BOOLEAN, PROP_NONE);
	RNA_def_property_boolean_sdna(prop, NULL, "flag2", V3D_SHOW_GPENCIL);
	RNA_def_property_ui_text(prop, "Show Grease Pencil",
	                         "Show grease pencil for this view");
	RNA_def_property_update(prop, NC_SPACE | ND_SPACE_VIEW3D, NULL);

	prop = RNA_def_property(srna, "show_textured_solid", PROP_BOOLEAN, PROP_NONE);
	RNA_def_property_boolean_sdna(prop, NULL, "flag2", V3D_SOLID_TEX);
	RNA_def_property_ui_text(prop, "Textured Solid", "Display face-assigned textures in solid view");
	RNA_def_property_update(prop, NC_SPACE | ND_SPACE_VIEW3D, NULL);

	prop = RNA_def_property(srna, "show_backface_culling", PROP_BOOLEAN, PROP_NONE);
	RNA_def_property_boolean_sdna(prop, NULL, "flag2", V3D_BACKFACE_CULLING);
	RNA_def_property_ui_text(prop, "Backface Culling", "Use back face culling to hide the back side of faces");
	RNA_def_property_update(prop, NC_SPACE | ND_SPACE_VIEW3D, NULL);

	prop = RNA_def_property(srna, "show_textured_shadeless", PROP_BOOLEAN, PROP_NONE);
	RNA_def_property_boolean_sdna(prop, NULL, "flag2", V3D_SHADELESS_TEX);
	RNA_def_property_ui_text(prop, "Shadeless", "Show shadeless texture without lighting in textured draw mode");
	RNA_def_property_update(prop, NC_SPACE | ND_SPACE_VIEW3D, NULL);

	prop = RNA_def_property(srna, "show_occlude_wire", PROP_BOOLEAN, PROP_NONE);
	RNA_def_property_boolean_sdna(prop, NULL, "flag2", V3D_OCCLUDE_WIRE);
	RNA_def_property_ui_text(prop, "Hidden Wire", "Use hidden wireframe display");
	RNA_def_property_update(prop, NC_SPACE | ND_SPACE_VIEW3D, NULL);

	prop = RNA_def_property(srna, "lock_camera", PROP_BOOLEAN, PROP_NONE);
	RNA_def_property_boolean_sdna(prop, NULL, "flag2", V3D_LOCK_CAMERA);
	RNA_def_property_ui_text(prop, "Lock Camera to View", "Enable view navigation within the camera view");
	RNA_def_property_update(prop, NC_SPACE | ND_SPACE_VIEW3D, NULL);

	prop = RNA_def_property(srna, "show_only_render", PROP_BOOLEAN, PROP_NONE);
	RNA_def_property_boolean_sdna(prop, NULL, "flag2", V3D_RENDER_OVERRIDE);
	RNA_def_property_ui_text(prop, "Only Render", "Display only objects which will be rendered");
	RNA_def_property_update(prop, NC_SPACE | ND_SPACE_VIEW3D, NULL);
	
	prop = RNA_def_property(srna, "show_world", PROP_BOOLEAN, PROP_NONE);
	RNA_def_property_boolean_sdna(prop, NULL, "flag3", V3D_SHOW_WORLD);
	RNA_def_property_ui_text(prop, "World Background", "Display world colors in the background");
	RNA_def_property_update(prop, NC_SPACE | ND_SPACE_VIEW3D, NULL);

	prop = RNA_def_property(srna, "use_occlude_geometry", PROP_BOOLEAN, PROP_NONE);
	RNA_def_property_boolean_sdna(prop, NULL, "flag", V3D_ZBUF_SELECT);
	RNA_def_property_ui_text(prop, "Occlude Geometry", "Limit selection to visible (clipped with depth buffer)");
	RNA_def_property_ui_icon(prop, ICON_ORTHO, 0);
	RNA_def_property_update(prop, NC_SPACE | ND_SPACE_VIEW3D, NULL);

	prop = RNA_def_property(srna, "background_images", PROP_COLLECTION, PROP_NONE);
	RNA_def_property_collection_sdna(prop, NULL, "bgpicbase", NULL);
	RNA_def_property_struct_type(prop, "BackgroundImage");
	RNA_def_property_ui_text(prop, "Background Images", "List of background images");
	RNA_def_property_update(prop, NC_SPACE | ND_SPACE_VIEW3D, NULL);
	rna_def_backgroundImages(brna, prop);

	prop = RNA_def_property(srna, "show_background_images", PROP_BOOLEAN, PROP_NONE);
	RNA_def_property_boolean_sdna(prop, NULL, "flag", V3D_DISPBGPICS);
	RNA_def_property_ui_text(prop, "Display Background Images",
	                         "Display reference images behind objects in the 3D View");
	RNA_def_property_update(prop, NC_SPACE | ND_SPACE_VIEW3D, NULL);

	prop = RNA_def_property(srna, "pivot_point", PROP_ENUM, PROP_NONE);
	RNA_def_property_enum_sdna(prop, NULL, "around");
	RNA_def_property_enum_items(prop, pivot_items_full);
	RNA_def_property_ui_text(prop, "Pivot Point", "Pivot center for rotation/scaling");
	RNA_def_property_update(prop, NC_SPACE | ND_SPACE_VIEW3D, "rna_SpaceView3D_pivot_update");
	
	prop = RNA_def_property(srna, "use_pivot_point_align", PROP_BOOLEAN, PROP_NONE);
	RNA_def_property_boolean_sdna(prop, NULL, "flag", V3D_ALIGN);
	RNA_def_property_ui_text(prop, "Align", "Manipulate center points (object and pose mode only)");
	RNA_def_property_ui_icon(prop, ICON_ALIGN, 0);
	RNA_def_property_update(prop, NC_SPACE | ND_SPACE_VIEW3D, "rna_SpaceView3D_pivot_update");

	prop = RNA_def_property(srna, "show_manipulator", PROP_BOOLEAN, PROP_NONE);
	RNA_def_property_boolean_sdna(prop, NULL, "twflag", V3D_USE_MANIPULATOR);
	RNA_def_property_ui_text(prop, "Manipulator", "Use a 3D manipulator widget for controlling transforms");
	RNA_def_property_ui_icon(prop, ICON_MANIPUL, 0);
	RNA_def_property_update(prop, NC_SPACE | ND_SPACE_VIEW3D, NULL);

	prop = RNA_def_property(srna, "transform_manipulators", PROP_ENUM, PROP_NONE);
	RNA_def_property_enum_sdna(prop, NULL, "twtype");
	RNA_def_property_enum_items(prop, manipulators_items);
	RNA_def_property_flag(prop, PROP_ENUM_FLAG);
	RNA_def_property_ui_text(prop, "Transform Manipulators", "Transformation manipulators");
	RNA_def_property_update(prop, NC_SPACE | ND_SPACE_VIEW3D, NULL);
	
	prop = RNA_def_property(srna, "transform_orientation", PROP_ENUM, PROP_NONE);
	RNA_def_property_enum_sdna(prop, NULL, "twmode");
	RNA_def_property_enum_items(prop, transform_orientation_items);
	RNA_def_property_enum_funcs(prop, NULL, NULL, "rna_TransformOrientation_itemf");
	RNA_def_property_ui_text(prop, "Transform Orientation", "Transformation orientation");
	RNA_def_property_update(prop, NC_SPACE | ND_SPACE_VIEW3D, NULL);

	prop = RNA_def_property(srna, "current_orientation", PROP_POINTER, PROP_NONE);
	RNA_def_property_struct_type(prop, "TransformOrientation");
	RNA_def_property_pointer_funcs(prop, "rna_CurrentOrientation_get", NULL, NULL, NULL);
	RNA_def_property_ui_text(prop, "Current Transform Orientation", "Current transformation orientation");

	prop = RNA_def_property(srna, "lock_camera_and_layers", PROP_BOOLEAN, PROP_NONE);
	RNA_def_property_boolean_sdna(prop, NULL, "scenelock", 1);
	RNA_def_property_boolean_funcs(prop, NULL, "rna_SpaceView3D_lock_camera_and_layers_set");
	RNA_def_property_ui_text(prop, "Lock Camera and Layers",
	                         "Use the scene's active camera and layers in this view, rather than local layers");
	RNA_def_property_ui_icon(prop, ICON_LOCKVIEW_OFF, 1);
	RNA_def_property_update(prop, NC_SPACE | ND_SPACE_VIEW3D, NULL);

	prop = RNA_def_property(srna, "layers", PROP_BOOLEAN, PROP_LAYER_MEMBER);
	RNA_def_property_boolean_sdna(prop, NULL, "lay", 1);
	RNA_def_property_array(prop, 20);
	RNA_def_property_boolean_funcs(prop, NULL, "rna_SpaceView3D_layer_set");
	RNA_def_property_ui_text(prop, "Visible Layers", "Layers visible in this 3D View");
	RNA_def_property_update(prop, NC_SPACE | ND_SPACE_VIEW3D, "rna_SpaceView3D_layer_update");

	prop = RNA_def_property(srna, "layers_local_view", PROP_BOOLEAN, PROP_LAYER_MEMBER);
	RNA_def_property_boolean_sdna(prop, NULL, "lay", 0x01000000);
	RNA_def_property_array(prop, 8);
	RNA_def_property_clear_flag(prop, PROP_EDITABLE);
	RNA_def_property_ui_text(prop, "Local View Layers", "Local view layers visible in this 3D View");
	
	prop = RNA_def_property(srna, "layers_used", PROP_BOOLEAN, PROP_LAYER_MEMBER);
	RNA_def_property_boolean_sdna(prop, NULL, "lay_used", 1);
	RNA_def_property_array(prop, 20);
	RNA_def_property_clear_flag(prop, PROP_EDITABLE);
	RNA_def_property_ui_text(prop, "Used Layers", "Layers that contain something");

	prop = RNA_def_property(srna, "region_3d", PROP_POINTER, PROP_NONE);
	RNA_def_property_struct_type(prop, "RegionView3D");
	RNA_def_property_pointer_funcs(prop, "rna_SpaceView3D_region_3d_get", NULL, NULL, NULL);
	RNA_def_property_ui_text(prop, "3D Region", "3D region in this space, in case of quad view the camera region");

	prop = RNA_def_property(srna, "region_quadviews", PROP_COLLECTION, PROP_NONE);
	RNA_def_property_struct_type(prop, "RegionView3D");
	RNA_def_property_collection_funcs(prop, "rna_SpaceView3D_region_quadviews_begin", "rna_iterator_listbase_next",
	                                  "rna_iterator_listbase_end", "rna_SpaceView3D_region_quadviews_get",
	                                  NULL, NULL, NULL, NULL);
	RNA_def_property_ui_text(prop, "Quad View Regions", "3D regions (the third one defines quad view settings, "
	                                                    "the forth one is same as 'region_3d')");

	prop = RNA_def_property(srna, "show_reconstruction", PROP_BOOLEAN, PROP_NONE);
	RNA_def_property_boolean_sdna(prop, NULL, "flag2", V3D_SHOW_RECONSTRUCTION);
	RNA_def_property_ui_text(prop, "Show Reconstruction", "Display reconstruction data from active movie clip");
	RNA_def_property_update(prop, NC_SPACE | ND_SPACE_VIEW3D, NULL);

	prop = RNA_def_property(srna, "tracks_draw_size", PROP_FLOAT, PROP_NONE);
	RNA_def_property_range(prop, 0.0, FLT_MAX);
	RNA_def_property_ui_range(prop, 0, 5, 1, 3);
	RNA_def_property_float_sdna(prop, NULL, "bundle_size");
	RNA_def_property_ui_text(prop, "Tracks Size", "Display size of tracks from reconstructed data");
	RNA_def_property_update(prop, NC_SPACE | ND_SPACE_VIEW3D, NULL);

	prop = RNA_def_property(srna, "tracks_draw_type", PROP_ENUM, PROP_NONE);
	RNA_def_property_enum_sdna(prop, NULL, "bundle_drawtype");
	RNA_def_property_enum_items(prop, bundle_drawtype_items);
	RNA_def_property_ui_text(prop, "Tracks Display Type", "Viewport display style for tracks");
	RNA_def_property_update(prop, NC_SPACE | ND_SPACE_VIEW3D, NULL);

	prop = RNA_def_property(srna, "show_camera_path", PROP_BOOLEAN, PROP_NONE);
	RNA_def_property_boolean_sdna(prop, NULL, "flag2", V3D_SHOW_CAMERAPATH);
	RNA_def_property_ui_text(prop, "Show Camera Path", "Show reconstructed camera path");
	RNA_def_property_update(prop, NC_SPACE | ND_SPACE_VIEW3D, NULL);

	prop = RNA_def_property(srna, "show_bundle_names", PROP_BOOLEAN, PROP_NONE);
	RNA_def_property_boolean_sdna(prop, NULL, "flag2", V3D_SHOW_BUNDLENAME);
	RNA_def_property_ui_text(prop, "Show 3D Marker Names", "Show names for reconstructed tracks objects");
	RNA_def_property_update(prop, NC_SPACE | ND_SPACE_VIEW3D, NULL);

	prop = RNA_def_property(srna, "use_matcap", PROP_BOOLEAN, PROP_NONE);
	RNA_def_property_boolean_sdna(prop, NULL, "flag2", V3D_SOLID_MATCAP);
	RNA_def_property_ui_text(prop, "Matcap", "Active Objects draw images mapped on normals, enhancing Solid Draw Mode");
	RNA_def_property_update(prop, NC_SPACE | ND_SPACE_VIEW3D, "rna_SpaceView3D_matcap_enable");
	
	prop = RNA_def_property(srna, "matcap_icon", PROP_ENUM, PROP_NONE);
	RNA_def_property_enum_sdna(prop, NULL, "matcap_icon");
	RNA_def_property_enum_items(prop, view3d_matcap_items);
	RNA_def_property_ui_text(prop, "Matcap", "Image to use for Material Capture, active objects only");
	RNA_def_property_update(prop, NC_SPACE | ND_SPACE_VIEW3D, "rna_SpaceView3D_matcap_update");

<<<<<<< HEAD
	/* Stereo Settings */
	prop = RNA_def_property(srna, "stereo_3d_camera", PROP_ENUM, PROP_NONE);
	RNA_def_property_enum_sdna(prop, NULL, "stereo3d_camera");
	RNA_def_property_enum_items(prop, stereo3d_camera_items);
	RNA_def_property_enum_funcs(prop, NULL, NULL, "rna_SpaceView3D_stereo3d_camera_itemf");
	RNA_def_property_ui_text(prop, "Camera", "");
	RNA_def_property_update(prop, NC_SPACE | ND_SPACE_VIEW3D, NULL);

	prop = RNA_def_property(srna, "show_stereo_3d_cameras", PROP_BOOLEAN, PROP_NONE);
	RNA_def_property_boolean_sdna(prop, NULL, "stereo3d_flag", V3D_S3D_DISPCAMERAS);
	RNA_def_property_ui_text(prop, "Cameras", "Show the left and right cameras");
	RNA_def_property_update(prop, NC_SPACE | ND_SPACE_VIEW3D, NULL);

	prop = RNA_def_property(srna, "show_stereo_3d_convergence_plane", PROP_BOOLEAN, PROP_NONE);
	RNA_def_property_boolean_sdna(prop, NULL, "stereo3d_flag", V3D_S3D_DISPPLANE);
	RNA_def_property_ui_text(prop, "Plane", "Show the stereo 3d convergence plane");
	RNA_def_property_update(prop, NC_SPACE | ND_SPACE_VIEW3D, NULL);

	prop = RNA_def_property(srna, "stereo_3d_convergence_plane_alpha", PROP_FLOAT, PROP_FACTOR);
	RNA_def_property_float_sdna(prop, NULL, "stereo3d_convergence_alpha");
	RNA_def_property_ui_text(prop, "Plane Alpha", "Opacity (alpha) of the convergence plane");
	RNA_def_property_update(prop, NC_SPACE | ND_SPACE_VIEW3D, NULL);

	prop = RNA_def_property(srna, "show_stereo_3d_volume", PROP_BOOLEAN, PROP_NONE);
	RNA_def_property_boolean_sdna(prop, NULL, "stereo3d_flag", V3D_S3D_DISPVOLUME);
	RNA_def_property_ui_text(prop, "Volume", "Show the stereo 3d frustum volume");
	RNA_def_property_update(prop, NC_SPACE | ND_SPACE_VIEW3D, NULL);

	prop = RNA_def_property(srna, "stereo_3d_volume_alpha", PROP_FLOAT, PROP_FACTOR);
	RNA_def_property_float_sdna(prop, NULL, "stereo3d_volume_alpha");
	RNA_def_property_ui_text(prop, "Volume Alpha", "Opacity (alpha) of the cameras frustum volume");
	RNA_def_property_update(prop, NC_SPACE | ND_SPACE_VIEW3D, NULL);

	/* *** Animated *** */
	RNA_define_animate_sdna(true);
=======
	prop = RNA_def_property(srna, "fx_settings", PROP_POINTER, PROP_NONE);
	RNA_def_property_ui_text(prop, "FX Options", "Options used for real time compositing");
	RNA_def_property_update(prop, NC_SPACE | ND_SPACE_VIEW3D, NULL);

>>>>>>> 90a9415c
	/* region */

	srna = RNA_def_struct(brna, "RegionView3D", NULL);
	RNA_def_struct_sdna(srna, "RegionView3D");
	RNA_def_struct_ui_text(srna, "3D View Region", "3D View region data");

	prop = RNA_def_property(srna, "lock_rotation", PROP_BOOLEAN, PROP_NONE);
	RNA_def_property_boolean_sdna(prop, NULL, "viewlock", RV3D_LOCKED);
	RNA_def_property_ui_text(prop, "Lock", "Lock view rotation in side views");
	RNA_def_property_update(prop, NC_SPACE | ND_SPACE_VIEW3D, "rna_RegionView3D_quadview_update");
	
	prop = RNA_def_property(srna, "show_sync_view", PROP_BOOLEAN, PROP_NONE);
	RNA_def_property_boolean_sdna(prop, NULL, "viewlock", RV3D_BOXVIEW);
	RNA_def_property_ui_text(prop, "Box", "Sync view position between side views");
	RNA_def_property_update(prop, NC_SPACE | ND_SPACE_VIEW3D, "rna_RegionView3D_quadview_update");
	
	prop = RNA_def_property(srna, "use_box_clip", PROP_BOOLEAN, PROP_NONE);
	RNA_def_property_boolean_sdna(prop, NULL, "viewlock", RV3D_BOXCLIP);
	RNA_def_property_ui_text(prop, "Clip", "Clip objects based on what's visible in other side views");
	RNA_def_property_update(prop, NC_SPACE | ND_SPACE_VIEW3D, "rna_RegionView3D_quadview_clip_update");
	
	prop = RNA_def_property(srna, "perspective_matrix", PROP_FLOAT, PROP_MATRIX);
	RNA_def_property_float_sdna(prop, NULL, "persmat");
	RNA_def_property_clear_flag(prop, PROP_EDITABLE); /* XXX: for now, it's too risky for users to do this */
	RNA_def_property_multi_array(prop, 2, rna_matrix_dimsize_4x4);
	RNA_def_property_ui_text(prop, "Perspective Matrix",
	                         "Current perspective matrix (``window_matrix * view_matrix``)");

	prop = RNA_def_property(srna, "window_matrix", PROP_FLOAT, PROP_MATRIX);
	RNA_def_property_float_sdna(prop, NULL, "winmat");
	RNA_def_property_clear_flag(prop, PROP_EDITABLE);
	RNA_def_property_multi_array(prop, 2, rna_matrix_dimsize_4x4);
	RNA_def_property_ui_text(prop, "Window Matrix", "Current window matrix");
	
	prop = RNA_def_property(srna, "view_matrix", PROP_FLOAT, PROP_MATRIX);
	RNA_def_property_float_sdna(prop, NULL, "viewmat");
	RNA_def_property_multi_array(prop, 2, rna_matrix_dimsize_4x4);
	RNA_def_property_float_funcs(prop, NULL, "rna_RegionView3D_view_matrix_set", NULL);
	RNA_def_property_ui_text(prop, "View Matrix", "Current view matrix");
	RNA_def_property_update(prop, NC_SPACE | ND_SPACE_VIEW3D, NULL);

	prop = RNA_def_property(srna, "view_perspective", PROP_ENUM, PROP_NONE);
	RNA_def_property_enum_sdna(prop, NULL, "persp");
	RNA_def_property_enum_items(prop, rv3d_persp_items);
	RNA_def_property_ui_text(prop, "Perspective", "View Perspective");
	RNA_def_property_update(prop, NC_SPACE | ND_SPACE_VIEW3D, NULL);

	prop = RNA_def_property(srna, "is_perspective", PROP_BOOLEAN, PROP_NONE);
	RNA_def_property_boolean_sdna(prop, NULL, "is_persp", 1);
	RNA_def_property_ui_text(prop, "Is Perspective", "");
	RNA_def_property_flag(prop, PROP_EDITABLE);
	
	prop = RNA_def_property(srna, "view_location", PROP_FLOAT, PROP_TRANSLATION);
#if 0
	RNA_def_property_float_sdna(prop, NULL, "ofs"); /* cant use because its negated */
#else
	RNA_def_property_array(prop, 3);
	RNA_def_property_float_funcs(prop, "rna_RegionView3D_view_location_get",
	                             "rna_RegionView3D_view_location_set", NULL);
#endif
	RNA_def_property_ui_text(prop, "View Location", "View pivot location");
	RNA_def_property_ui_range(prop, -10000.0, 10000.0, 10, RNA_TRANSLATION_PREC_DEFAULT);
	RNA_def_property_update(prop, NC_WINDOW, NULL);
	
	prop = RNA_def_property(srna, "view_rotation", PROP_FLOAT, PROP_QUATERNION); /* cant use because its inverted */
#if 0
	RNA_def_property_float_sdna(prop, NULL, "viewquat");
#else
	RNA_def_property_array(prop, 4);
	RNA_def_property_float_funcs(prop, "rna_RegionView3D_view_rotation_get",
	                             "rna_RegionView3D_view_rotation_set", NULL);
#endif
	RNA_def_property_ui_text(prop, "View Rotation", "Rotation in quaternions (keep normalized)");
	RNA_def_property_update(prop, NC_SPACE | ND_SPACE_VIEW3D, NULL);
	
	/* not sure we need rna access to these but adding anyway */
	prop = RNA_def_property(srna, "view_distance", PROP_FLOAT, PROP_UNSIGNED);
	RNA_def_property_float_sdna(prop, NULL, "dist");
	RNA_def_property_ui_text(prop, "Distance", "Distance to the view location");
	RNA_def_property_update(prop, NC_SPACE | ND_SPACE_VIEW3D, NULL);

	prop = RNA_def_property(srna, "view_camera_zoom", PROP_FLOAT, PROP_UNSIGNED);
	RNA_def_property_float_sdna(prop, NULL, "camzoom");
	RNA_def_property_ui_text(prop, "Camera Zoom", "Zoom factor in camera view");
	RNA_def_property_range(prop, RV3D_CAMZOOM_MIN, RV3D_CAMZOOM_MAX);
	RNA_def_property_update(prop, NC_SPACE | ND_SPACE_VIEW3D, NULL);

	prop = RNA_def_property(srna, "view_camera_offset", PROP_FLOAT, PROP_NONE);
	RNA_def_property_float_sdna(prop, NULL, "camdx");
	RNA_def_property_array(prop, 2);
	RNA_def_property_ui_text(prop, "Camera Offset", "View shift in camera view");
	RNA_def_property_update(prop, NC_SPACE | ND_SPACE_VIEW3D, NULL);

	RNA_api_region_view3d(srna);
}

static void rna_def_space_buttons(BlenderRNA *brna)
{
	StructRNA *srna;
	PropertyRNA *prop;

	static EnumPropertyItem align_items[] = {
		{BUT_HORIZONTAL, "HORIZONTAL", 0, "Horizontal", ""},
		{BUT_VERTICAL, "VERTICAL", 0, "Vertical", ""},
		{0, NULL, 0, NULL, NULL}
	};

	srna = RNA_def_struct(brna, "SpaceProperties", "Space");
	RNA_def_struct_sdna(srna, "SpaceButs");
	RNA_def_struct_ui_text(srna, "Properties Space", "Properties space data");
	
	prop = RNA_def_property(srna, "context", PROP_ENUM, PROP_NONE);
	RNA_def_property_enum_sdna(prop, NULL, "mainb");
	RNA_def_property_enum_items(prop, buttons_context_items);
	RNA_def_property_enum_funcs(prop, NULL, "rna_SpaceProperties_context_set", "rna_SpaceProperties_context_itemf");
	RNA_def_property_ui_text(prop, "Context", "Type of active data to display and edit");
	RNA_def_property_update(prop, NC_SPACE | ND_SPACE_PROPERTIES, NULL);
	
	prop = RNA_def_property(srna, "align", PROP_ENUM, PROP_NONE);
	RNA_def_property_enum_sdna(prop, NULL, "align");
	RNA_def_property_enum_items(prop, align_items);
	RNA_def_property_enum_funcs(prop, NULL, "rna_SpaceProperties_align_set", NULL);
	RNA_def_property_ui_text(prop, "Align", "Arrangement of the panels");
	RNA_def_property_update(prop, NC_SPACE | ND_SPACE_PROPERTIES, NULL);

	prop = RNA_def_property(srna, "texture_context", PROP_ENUM, PROP_NONE);
	RNA_def_property_enum_items(prop, buttons_texture_context_items);
	RNA_def_property_enum_funcs(prop, NULL, "rna_SpaceProperties_texture_context_set",
	                            "rna_SpaceProperties_texture_context_itemf");
	RNA_def_property_ui_text(prop, "Texture Context", "Type of texture data to display and edit");
	RNA_def_property_update(prop, NC_TEXTURE, NULL);

	prop = RNA_def_property(srna, "use_limited_texture_context", PROP_BOOLEAN, PROP_NONE);
	RNA_def_property_boolean_sdna(prop, NULL, "flag", SB_TEX_USER_LIMITED);
	RNA_def_property_ui_text(prop, "Limited Texture Context",
	                         "Use the limited version of texture user (for 'old shading' mode)");

	/* pinned data */
	prop = RNA_def_property(srna, "pin_id", PROP_POINTER, PROP_NONE);
	RNA_def_property_pointer_sdna(prop, NULL, "pinid");
	RNA_def_property_struct_type(prop, "ID");
	/* note: custom set function is ONLY to avoid rna setting a user for this. */
	RNA_def_property_pointer_funcs(prop, NULL, "rna_SpaceProperties_pin_id_set",
	                               "rna_SpaceProperties_pin_id_typef", NULL);
	RNA_def_property_flag(prop, PROP_EDITABLE | PROP_NEVER_UNLINK);
	RNA_def_property_update(prop, NC_SPACE | ND_SPACE_PROPERTIES, "rna_SpaceProperties_pin_id_update");

	prop = RNA_def_property(srna, "use_pin_id", PROP_BOOLEAN, PROP_NONE);
	RNA_def_property_boolean_sdna(prop, NULL, "flag", SB_PIN_CONTEXT);
	RNA_def_property_ui_text(prop, "Pin ID", "Use the pinned context");
}

static void rna_def_space_image(BlenderRNA *brna)
{
	static EnumPropertyItem image_space_mode_items[] = {
		{SI_MODE_VIEW, "VIEW", ICON_FILE_IMAGE, "View", "View the image and UV edit in mesh editmode"},
		{SI_MODE_PAINT, "PAINT", ICON_TPAINT_HLT, "Paint", "2D image painting mode"},
		{SI_MODE_MASK, "MASK", ICON_MOD_MASK, "Mask", "Mask editing"},
		{0, NULL, 0, NULL, NULL}
	};

	StructRNA *srna;
	PropertyRNA *prop;

	srna = RNA_def_struct(brna, "SpaceImageEditor", "Space");
	RNA_def_struct_sdna(srna, "SpaceImage");
	RNA_def_struct_ui_text(srna, "Space Image Editor", "Image and UV editor space data");

	/* image */
	prop = RNA_def_property(srna, "image", PROP_POINTER, PROP_NONE);
	RNA_def_property_pointer_funcs(prop, NULL, "rna_SpaceImageEditor_image_set", NULL, NULL);
	RNA_def_property_ui_text(prop, "Image", "Image displayed and edited in this space");
	RNA_def_property_flag(prop, PROP_EDITABLE);
	RNA_def_property_update(prop, NC_GEOM | ND_DATA, "rna_SpaceImageEditor_image_update"); /* is handled in image editor too */

	prop = RNA_def_property(srna, "image_user", PROP_POINTER, PROP_NONE);
	RNA_def_property_flag(prop, PROP_NEVER_NULL);
	RNA_def_property_pointer_sdna(prop, NULL, "iuser");
	RNA_def_property_ui_text(prop, "Image User",
	                         "Parameters defining which layer, pass and frame of the image is displayed");
	RNA_def_property_update(prop, NC_SPACE | ND_SPACE_IMAGE, NULL);

	prop = RNA_def_property(srna, "scopes", PROP_POINTER, PROP_NONE);
	RNA_def_property_pointer_sdna(prop, NULL, "scopes");
	RNA_def_property_struct_type(prop, "Scopes");
	RNA_def_property_ui_text(prop, "Scopes", "Scopes to visualize image statistics");
	RNA_def_property_flag(prop, PROP_CONTEXT_UPDATE);
	RNA_def_property_update(prop, NC_SPACE | ND_SPACE_IMAGE, "rna_SpaceImageEditor_scopes_update");

	prop = RNA_def_property(srna, "use_image_pin", PROP_BOOLEAN, PROP_NONE);
	RNA_def_property_boolean_sdna(prop, NULL, "pin", 0);
	RNA_def_property_ui_text(prop, "Image Pin", "Display current image regardless of object selection");
	RNA_def_property_ui_icon(prop, ICON_UNPINNED, 1);
	RNA_def_property_update(prop, NC_SPACE | ND_SPACE_IMAGE, NULL);

	prop = RNA_def_property(srna, "sample_histogram", PROP_POINTER, PROP_NONE);
	RNA_def_property_pointer_sdna(prop, NULL, "sample_line_hist");
	RNA_def_property_struct_type(prop, "Histogram");
	RNA_def_property_ui_text(prop, "Line sample", "Sampled colors along line");

	prop = RNA_def_property(srna, "zoom", PROP_FLOAT, PROP_NONE);
	RNA_def_property_array(prop, 2);
	RNA_def_property_clear_flag(prop, PROP_EDITABLE);
	RNA_def_property_float_funcs(prop, "rna_SpaceImageEditor_zoom_get", NULL, NULL);
	RNA_def_property_ui_text(prop, "Zoom", "Zoom factor");
	
	/* image draw */
	prop = RNA_def_property(srna, "show_repeat", PROP_BOOLEAN, PROP_NONE);
	RNA_def_property_boolean_sdna(prop, NULL, "flag", SI_DRAW_TILE);
	RNA_def_property_ui_text(prop, "Draw Repeated", "Draw the image repeated outside of the main view");
	RNA_def_property_update(prop, NC_SPACE | ND_SPACE_IMAGE, NULL);

	prop = RNA_def_property(srna, "show_grease_pencil", PROP_BOOLEAN, PROP_NONE);
	RNA_def_property_boolean_sdna(prop, NULL, "flag", SI_SHOW_GPENCIL);
	RNA_def_property_ui_text(prop, "Show Grease Pencil",
	                         "Show grease pencil for this view");
	RNA_def_property_update(prop, NC_SPACE | ND_SPACE_IMAGE, NULL);

	prop = RNA_def_property(srna, "draw_channels", PROP_ENUM, PROP_NONE);
	RNA_def_property_enum_bitflag_sdna(prop, NULL, "flag");
	RNA_def_property_enum_items(prop, draw_channels_items);
	RNA_def_property_enum_funcs(prop, NULL, NULL, "rna_SpaceImageEditor_draw_channels_itemf");
	RNA_def_property_ui_text(prop, "Draw Channels", "Channels of the image to draw");
	RNA_def_property_update(prop, NC_SPACE | ND_SPACE_IMAGE, NULL);

	prop = RNA_def_property(srna, "show_stereo_3d", PROP_BOOLEAN, PROP_NONE);
	RNA_def_property_boolean_funcs(prop, "rna_SpaceImageEditor_show_stereo_get", "rna_SpaceImageEditor_show_stereo_set");
	RNA_def_property_ui_text(prop, "Show Stereo", "Display the image in Stereo 3D");
	RNA_def_property_ui_icon(prop, ICON_CAMERA_STEREO, 0);
	RNA_def_property_update(prop, NC_SPACE | ND_SPACE_IMAGE, "rna_SpaceImageEditor_show_stereo_update");

	/* uv */
	prop = RNA_def_property(srna, "uv_editor", PROP_POINTER, PROP_NONE);
	RNA_def_property_flag(prop, PROP_NEVER_NULL);
	RNA_def_property_struct_type(prop, "SpaceUVEditor");
	RNA_def_property_pointer_funcs(prop, "rna_SpaceImageEditor_uvedit_get", NULL, NULL, NULL);
	RNA_def_property_ui_text(prop, "UV Editor", "UV editor settings");
	
	/* mode */
	prop = RNA_def_property(srna, "mode", PROP_ENUM, PROP_NONE);
	RNA_def_property_enum_sdna(prop, NULL, "mode");
	RNA_def_property_enum_items(prop, image_space_mode_items);
	RNA_def_property_ui_text(prop, "Mode", "Editing context being displayed");
	RNA_def_property_update(prop, NC_SPACE | ND_SPACE_IMAGE, "rna_SpaceImageEditor_mode_update");

	/* transform */
	prop = RNA_def_property(srna, "cursor_location", PROP_FLOAT, PROP_XYZ);
	RNA_def_property_array(prop, 2);
	RNA_def_property_float_funcs(prop, "rna_SpaceImageEditor_cursor_location_get",
	                             "rna_SpaceImageEditor_cursor_location_set", NULL);
	RNA_def_property_ui_text(prop, "2D Cursor Location", "2D cursor location for this view");
	RNA_def_property_update(prop, NC_SPACE | ND_SPACE_IMAGE, NULL);

	prop = RNA_def_property(srna, "pivot_point", PROP_ENUM, PROP_NONE);
	RNA_def_property_enum_sdna(prop, NULL, "around");
	RNA_def_property_enum_items(prop, pivot_items_full);
	RNA_def_property_enum_funcs(prop, NULL, NULL, "rna_SpaceImageEditor_pivot_itemf");
	RNA_def_property_ui_text(prop, "Pivot", "Rotation/Scaling Pivot");
	RNA_def_property_update(prop, NC_SPACE | ND_SPACE_IMAGE, NULL);

	/* grease pencil */
	prop = RNA_def_property(srna, "grease_pencil", PROP_POINTER, PROP_NONE);
	RNA_def_property_pointer_sdna(prop, NULL, "gpd");
	RNA_def_property_struct_type(prop, "GreasePencil");
	RNA_def_property_flag(prop, PROP_EDITABLE | PROP_ID_REFCOUNT);
	RNA_def_property_ui_text(prop, "Grease Pencil", "Grease pencil data for this space");
	RNA_def_property_update(prop, NC_SPACE | ND_SPACE_IMAGE, NULL);
	
	/* update */
	prop = RNA_def_property(srna, "use_realtime_update", PROP_BOOLEAN, PROP_NONE);
	RNA_def_property_boolean_sdna(prop, NULL, "lock", 0);
	RNA_def_property_ui_text(prop, "Update Automatically",
	                         "Update other affected window spaces automatically to reflect changes "
	                         "during interactive operations such as transform");

	/* state */
	prop = RNA_def_property(srna, "show_render", PROP_BOOLEAN, PROP_NONE);
	RNA_def_property_boolean_funcs(prop, "rna_SpaceImageEditor_show_render_get", NULL);
	RNA_def_property_clear_flag(prop, PROP_EDITABLE);
	RNA_def_property_ui_text(prop, "Show Render", "Show render related properties");

	prop = RNA_def_property(srna, "show_paint", PROP_BOOLEAN, PROP_NONE);
	RNA_def_property_boolean_funcs(prop, "rna_SpaceImageEditor_show_paint_get", NULL);
	RNA_def_property_clear_flag(prop, PROP_EDITABLE);
	RNA_def_property_ui_text(prop, "Show Paint", "Show paint related properties");

	prop = RNA_def_property(srna, "show_uvedit", PROP_BOOLEAN, PROP_NONE);
	RNA_def_property_boolean_funcs(prop, "rna_SpaceImageEditor_show_uvedit_get", NULL);
	RNA_def_property_clear_flag(prop, PROP_EDITABLE);
	RNA_def_property_ui_text(prop, "Show UV Editor", "Show UV editing related properties");

	prop = RNA_def_property(srna, "show_maskedit", PROP_BOOLEAN, PROP_NONE);
	RNA_def_property_boolean_funcs(prop, "rna_SpaceImageEditor_show_maskedit_get", NULL);
	RNA_def_property_clear_flag(prop, PROP_EDITABLE);
	RNA_def_property_ui_text(prop, "Show Mask Editor", "Show Mask editing related properties");

	rna_def_space_image_uv(brna);

	/* mask */
	rna_def_space_mask_info(srna, NC_SPACE | ND_SPACE_IMAGE, "rna_SpaceImageEditor_mask_set");
}

static void rna_def_space_sequencer(BlenderRNA *brna)
{
	StructRNA *srna;
	PropertyRNA *prop;
	
	static EnumPropertyItem view_type_items[] = {
		{SEQ_VIEW_SEQUENCE, "SEQUENCER", ICON_SEQ_SEQUENCER, "Sequencer", ""},
		{SEQ_VIEW_PREVIEW,  "PREVIEW", ICON_SEQ_PREVIEW, "Image Preview", ""},
		{SEQ_VIEW_SEQUENCE_PREVIEW,  "SEQUENCER_PREVIEW", ICON_SEQ_SPLITVIEW, "Sequencer and Image Preview", ""},
		{0, NULL, 0, NULL, NULL}
	};

	static EnumPropertyItem display_mode_items[] = {
		{SEQ_DRAW_IMG_IMBUF, "IMAGE", ICON_SEQ_PREVIEW, "Image Preview", ""},
		{SEQ_DRAW_IMG_WAVEFORM, "WAVEFORM", ICON_SEQ_LUMA_WAVEFORM, "Luma Waveform", ""},
		{SEQ_DRAW_IMG_VECTORSCOPE, "VECTOR_SCOPE", ICON_SEQ_CHROMA_SCOPE, "Chroma Vectorscope", ""},
		{SEQ_DRAW_IMG_HISTOGRAM, "HISTOGRAM", ICON_SEQ_HISTOGRAM, "Histogram", ""},
		{0, NULL, 0, NULL, NULL}
	};

	static EnumPropertyItem proxy_render_size_items[] = {
		{SEQ_PROXY_RENDER_SIZE_NONE, "NONE", 0, "No display", ""},
		{SEQ_PROXY_RENDER_SIZE_SCENE, "SCENE", 0, "Scene render size", ""},
		{SEQ_PROXY_RENDER_SIZE_25, "PROXY_25", 0, "Proxy size 25%", ""},
		{SEQ_PROXY_RENDER_SIZE_50, "PROXY_50", 0, "Proxy size 50%", ""},
		{SEQ_PROXY_RENDER_SIZE_75, "PROXY_75", 0, "Proxy size 75%", ""},
		{SEQ_PROXY_RENDER_SIZE_100, "PROXY_100", 0, "Proxy size 100%", ""},
		{SEQ_PROXY_RENDER_SIZE_FULL, "FULL", 0, "No proxy, full render", ""},
		{0, NULL, 0, NULL, NULL}
	};

	static EnumPropertyItem overlay_type_items[] = {
		{SEQ_DRAW_OVERLAY_RECT, "RECTANGLE", 0, "Rectangle", "Show rectangle area overlay"},
		{SEQ_DRAW_OVERLAY_REFERENCE, "REFERENCE", 0, "Reference", "Show reference frame only"},
		{SEQ_DRAW_OVERLAY_CURRENT, "CURRENT", 0, "Current", "Show current frame only"},
		{0, NULL, 0, NULL, NULL}
	};

	static EnumPropertyItem preview_channels_items[] = {
		{SEQ_USE_ALPHA, "COLOR_ALPHA", ICON_IMAGE_RGB_ALPHA, "Color and Alpha",
		                "Draw image with RGB colors and alpha transparency"},
		{0, "COLOR", ICON_IMAGE_RGB, "Color", "Draw image with RGB colors"},
		{0, NULL, 0, NULL, NULL}
	};

	static EnumPropertyItem waveform_type_draw_items[] = {
		{SEQ_NO_WAVEFORMS, "NO_WAVEFORMS", 0, "Waveforms Off",
		 "No waveforms drawn for any sound strips"},
		{SEQ_ALL_WAVEFORMS, "ALL_WAVEFORMS", 0, "Waveforms On",
		 "Waveforms drawn for all sound strips"},
		{0, "DEFAULT_WAVEFORMS", 0, "Use Strip Option",
		 "Waveforms drawn according to strip setting"},
		{0, NULL, 0, NULL, NULL}
	};

	srna = RNA_def_struct(brna, "SpaceSequenceEditor", "Space");
	RNA_def_struct_sdna(srna, "SpaceSeq");
	RNA_def_struct_ui_text(srna, "Space Sequence Editor", "Sequence editor space data");
	
	/* view type, fairly important */
	prop = RNA_def_property(srna, "view_type", PROP_ENUM, PROP_NONE);
	RNA_def_property_enum_sdna(prop, NULL, "view");
	RNA_def_property_enum_items(prop, view_type_items);
	RNA_def_property_ui_text(prop, "View Type", "Type of the Sequencer view (sequencer, preview or both)");
	RNA_def_property_update(prop, 0, "rna_Sequencer_view_type_update");

	/* display type, fairly important */
	prop = RNA_def_property(srna, "display_mode", PROP_ENUM, PROP_NONE);
	RNA_def_property_enum_sdna(prop, NULL, "mainb");
	RNA_def_property_enum_items(prop, display_mode_items);
	RNA_def_property_ui_text(prop, "Display Mode", "View mode to use for displaying sequencer output");
	RNA_def_property_update(prop, NC_SPACE | ND_SPACE_SEQUENCER, NULL);

	/* flags */
	prop = RNA_def_property(srna, "show_frame_indicator", PROP_BOOLEAN, PROP_NONE);
	RNA_def_property_boolean_negative_sdna(prop, NULL, "flag", SEQ_NO_DRAW_CFRANUM);
	RNA_def_property_ui_text(prop, "Show Frame Number Indicator",
	                         "Show frame number beside the current frame indicator line");
	RNA_def_property_update(prop, NC_SPACE | ND_SPACE_SEQUENCER, NULL);
	
	prop = RNA_def_property(srna, "show_frames", PROP_BOOLEAN, PROP_NONE);
	RNA_def_property_boolean_sdna(prop, NULL, "flag", SEQ_DRAWFRAMES);
	RNA_def_property_ui_text(prop, "Draw Frames", "Draw frames rather than seconds");
	RNA_def_property_update(prop, NC_SPACE | ND_SPACE_SEQUENCER, NULL);
	
	prop = RNA_def_property(srna, "use_marker_sync", PROP_BOOLEAN, PROP_NONE);
	RNA_def_property_boolean_sdna(prop, NULL, "flag", SEQ_MARKER_TRANS);
	RNA_def_property_ui_text(prop, "Sync Markers", "Transform markers as well as strips");
	RNA_def_property_update(prop, NC_SPACE | ND_SPACE_SEQUENCER, NULL);
	
	prop = RNA_def_property(srna, "show_separate_color", PROP_BOOLEAN, PROP_NONE);
	RNA_def_property_boolean_sdna(prop, NULL, "flag", SEQ_DRAW_COLOR_SEPARATED);
	RNA_def_property_ui_text(prop, "Separate Colors", "Separate color channels in preview");
	RNA_def_property_update(prop, NC_SPACE | ND_SPACE_SEQUENCER, NULL);

	prop = RNA_def_property(srna, "show_safe_areas", PROP_BOOLEAN, PROP_NONE);
	RNA_def_property_boolean_sdna(prop, NULL, "flag", SEQ_SHOW_SAFE_MARGINS);
	RNA_def_property_ui_text(prop, "Safe Areas", "Show TV title safe and action safe areas in preview");
	RNA_def_property_update(prop, NC_SPACE | ND_SPACE_SEQUENCER, NULL);

	prop = RNA_def_property(srna, "show_safe_center", PROP_BOOLEAN, PROP_NONE);
	RNA_def_property_boolean_sdna(prop, NULL, "flag", SEQ_SHOW_SAFE_CENTER);
	RNA_def_property_ui_text(prop, "Center-Cut Safe Areas", "Show safe areas to fit content in a different aspect ratio");
	RNA_def_property_update(prop, NC_SPACE | ND_SPACE_SEQUENCER, NULL);

	prop = RNA_def_property(srna, "show_seconds", PROP_BOOLEAN, PROP_NONE);
	RNA_def_property_boolean_negative_sdna(prop, NULL, "flag", SEQ_DRAWFRAMES);
	RNA_def_property_ui_text(prop, "Show Seconds", "Show timing in seconds not frames");
	RNA_def_property_update(prop, NC_SPACE | ND_SPACE_SEQUENCER, NULL);
	
	prop = RNA_def_property(srna, "show_grease_pencil", PROP_BOOLEAN, PROP_NONE);
	RNA_def_property_boolean_sdna(prop, NULL, "flag", SEQ_SHOW_GPENCIL);
	RNA_def_property_ui_text(prop, "Show Grease Pencil",
	                         "Show grease pencil for this view");
	RNA_def_property_update(prop, NC_SPACE | ND_SPACE_SEQUENCER, NULL);

	prop = RNA_def_property(srna, "display_channel", PROP_INT, PROP_NONE);
	RNA_def_property_int_sdna(prop, NULL, "chanshown");
	RNA_def_property_ui_text(prop, "Display Channel",
	                         "The channel number shown in the image preview. 0 is the result of all strips combined");
	RNA_def_property_range(prop, 1, MAXSEQ);
	RNA_def_property_update(prop, NC_SPACE | ND_SPACE_SEQUENCER, NULL);

	prop = RNA_def_property(srna, "preview_channels", PROP_ENUM, PROP_NONE);
	RNA_def_property_enum_bitflag_sdna(prop, NULL, "flag");
	RNA_def_property_enum_items(prop, preview_channels_items);
	RNA_def_property_ui_text(prop, "Draw Channels", "Channels of the preview to draw");
	RNA_def_property_update(prop, NC_SPACE | ND_SPACE_SEQUENCER, NULL);

	prop = RNA_def_property(srna, "waveform_draw_type", PROP_ENUM, PROP_NONE);
	RNA_def_property_enum_bitflag_sdna(prop, NULL, "flag");
	RNA_def_property_enum_items(prop, waveform_type_draw_items);
	RNA_def_property_ui_text(prop, "Waveform Drawing", "How Waveforms are drawn");
	RNA_def_property_update(prop, NC_SPACE | ND_SPACE_SEQUENCER, NULL);

	prop = RNA_def_property(srna, "draw_overexposed", PROP_INT, PROP_NONE);
	RNA_def_property_int_sdna(prop, NULL, "zebra");
	RNA_def_property_ui_text(prop, "Show Overexposed", "Show overexposed areas with zebra stripes");
	RNA_def_property_range(prop, 0, 110);
	RNA_def_property_update(prop, NC_SPACE | ND_SPACE_SEQUENCER, NULL);
	
	prop = RNA_def_property(srna, "proxy_render_size", PROP_ENUM, PROP_NONE);
	RNA_def_property_enum_sdna(prop, NULL, "render_size");
	RNA_def_property_enum_items(prop, proxy_render_size_items);
	RNA_def_property_ui_text(prop, "Proxy render size",
	                         "Draw preview using full resolution or different proxy resolutions");
	RNA_def_property_update(prop, NC_SPACE | ND_SPACE_SEQUENCER, NULL);
	
	/* grease pencil */
	prop = RNA_def_property(srna, "grease_pencil", PROP_POINTER, PROP_NONE);
	RNA_def_property_pointer_sdna(prop, NULL, "gpd");
	RNA_def_property_struct_type(prop, "GreasePencil");
	RNA_def_property_flag(prop, PROP_EDITABLE | PROP_ID_REFCOUNT);
	RNA_def_property_ui_text(prop, "Grease Pencil", "Grease pencil data for this space");
	RNA_def_property_update(prop, NC_SPACE | ND_SPACE_SEQUENCER, NULL);

	prop = RNA_def_property(srna, "overlay_type", PROP_ENUM, PROP_NONE);
	RNA_def_property_enum_sdna(prop, NULL, "overlay_type");
	RNA_def_property_enum_items(prop, overlay_type_items);
	RNA_def_property_ui_text(prop, "Overlay Type", "Overlay draw type");
	RNA_def_property_update(prop, NC_SPACE | ND_SPACE_SEQUENCER, NULL);

	prop = RNA_def_property(srna, "show_backdrop", PROP_BOOLEAN, PROP_NONE);
	RNA_def_property_boolean_sdna(prop, NULL, "draw_flag", SEQ_DRAW_BACKDROP);
	RNA_def_property_ui_text(prop, "Use Backdrop", "Display result under strips");
	RNA_def_property_update(prop, NC_SPACE | ND_SPACE_SEQUENCER, NULL);

	prop = RNA_def_property(srna, "show_strip_offset", PROP_BOOLEAN, PROP_NONE);
	RNA_def_property_boolean_sdna(prop, NULL, "draw_flag", SEQ_DRAW_OFFSET_EXT);
	RNA_def_property_ui_text(prop, "Show Offsets", "Display strip in/out offsets");
	RNA_def_property_update(prop, NC_SPACE | ND_SPACE_SEQUENCER, NULL);
}

static void rna_def_space_text(BlenderRNA *brna)
{
	StructRNA *srna;
	PropertyRNA *prop;

	srna = RNA_def_struct(brna, "SpaceTextEditor", "Space");
	RNA_def_struct_sdna(srna, "SpaceText");
	RNA_def_struct_ui_text(srna, "Space Text Editor", "Text editor space data");

	/* text */
	prop = RNA_def_property(srna, "text", PROP_POINTER, PROP_NONE);
	RNA_def_property_flag(prop, PROP_EDITABLE);
	RNA_def_property_ui_text(prop, "Text", "Text displayed and edited in this space");
	RNA_def_property_pointer_funcs(prop, NULL, "rna_SpaceTextEditor_text_set", NULL, NULL);
	RNA_def_property_update(prop, NC_SPACE | ND_SPACE_TEXT, NULL);

	/* display */
	prop = RNA_def_property(srna, "show_word_wrap", PROP_BOOLEAN, PROP_NONE);
	RNA_def_property_boolean_sdna(prop, NULL, "wordwrap", 0);
	RNA_def_property_boolean_funcs(prop, NULL, "rna_SpaceTextEditor_word_wrap_set");
	RNA_def_property_ui_text(prop, "Word Wrap", "Wrap words if there is not enough horizontal space");
	RNA_def_property_ui_icon(prop, ICON_WORDWRAP_OFF, 1);
	RNA_def_property_update(prop, NC_SPACE | ND_SPACE_TEXT, NULL);

	prop = RNA_def_property(srna, "show_line_numbers", PROP_BOOLEAN, PROP_NONE);
	RNA_def_property_boolean_sdna(prop, NULL, "showlinenrs", 0);
	RNA_def_property_ui_text(prop, "Line Numbers", "Show line numbers next to the text");
	RNA_def_property_ui_icon(prop, ICON_LINENUMBERS_OFF, 1);
	RNA_def_property_update(prop, NC_SPACE | ND_SPACE_TEXT, NULL);

	prop = RNA_def_property(srna, "show_syntax_highlight", PROP_BOOLEAN, PROP_NONE);
	RNA_def_property_boolean_sdna(prop, NULL, "showsyntax", 0);
	RNA_def_property_ui_text(prop, "Syntax Highlight", "Syntax highlight for scripting");
	RNA_def_property_ui_icon(prop, ICON_SYNTAX_OFF, 1);
	RNA_def_property_update(prop, NC_SPACE | ND_SPACE_TEXT, NULL);
	
	prop = RNA_def_property(srna, "show_line_highlight", PROP_BOOLEAN, PROP_NONE);
	RNA_def_property_boolean_sdna(prop, NULL, "line_hlight", 0);
	RNA_def_property_ui_text(prop, "Highlight Line", "Highlight the current line");
	RNA_def_property_update(prop, NC_SPACE | ND_SPACE_TEXT, NULL);

	prop = RNA_def_property(srna, "tab_width", PROP_INT, PROP_NONE);
	RNA_def_property_int_sdna(prop, NULL, "tabnumber");
	RNA_def_property_range(prop, 2, 8);
	RNA_def_property_ui_text(prop, "Tab Width", "Number of spaces to display tabs with");
	RNA_def_property_update(prop, NC_SPACE | ND_SPACE_TEXT, "rna_SpaceTextEditor_updateEdited");

	prop = RNA_def_property(srna, "font_size", PROP_INT, PROP_NONE);
	RNA_def_property_int_sdna(prop, NULL, "lheight");
	RNA_def_property_range(prop, 8, 32);
	RNA_def_property_ui_text(prop, "Font Size", "Font size to use for displaying the text");
	RNA_def_property_update(prop, NC_SPACE | ND_SPACE_TEXT, NULL);

	prop = RNA_def_property(srna, "show_margin", PROP_BOOLEAN, PROP_NONE);
	RNA_def_property_boolean_sdna(prop, NULL, "flags", ST_SHOW_MARGIN);
	RNA_def_property_ui_text(prop, "Show Margin", "Show right margin");
	RNA_def_property_update(prop, NC_SPACE | ND_SPACE_TEXT, NULL);

	prop = RNA_def_property(srna, "margin_column", PROP_INT, PROP_NONE);
	RNA_def_property_int_sdna(prop, NULL, "margin_column");
	RNA_def_property_range(prop, 0, 1024);
	RNA_def_property_ui_text(prop, "Margin Column", "Column number to show right margin at");
	RNA_def_property_update(prop, NC_SPACE | ND_SPACE_TEXT, NULL);

	prop = RNA_def_property(srna, "top", PROP_INT, PROP_NONE);
	RNA_def_property_clear_flag(prop, PROP_EDITABLE);
	RNA_def_property_int_sdna(prop, NULL, "top");
	RNA_def_property_ui_text(prop, "Top Line", "Top line visible");

	prop = RNA_def_property(srna, "visible_lines", PROP_INT, PROP_NONE);
	RNA_def_property_clear_flag(prop, PROP_EDITABLE);
	RNA_def_property_int_sdna(prop, NULL, "viewlines");
	RNA_def_property_ui_text(prop, "Top Line", "Amount of lines that can be visible in current editor");

	/* functionality options */
	prop = RNA_def_property(srna, "use_overwrite", PROP_BOOLEAN, PROP_NONE);
	RNA_def_property_boolean_sdna(prop, NULL, "overwrite", 1);
	RNA_def_property_ui_text(prop, "Overwrite", "Overwrite characters when typing rather than inserting them");
	RNA_def_property_update(prop, NC_SPACE | ND_SPACE_TEXT, NULL);
	
	prop = RNA_def_property(srna, "use_live_edit", PROP_BOOLEAN, PROP_NONE);
	RNA_def_property_boolean_sdna(prop, NULL, "live_edit", 1);
	RNA_def_property_ui_text(prop, "Live Edit", "Run python while editing");
	RNA_def_property_update(prop, NC_SPACE | ND_SPACE_TEXT, NULL);
	
	/* find */
	prop = RNA_def_property(srna, "use_find_all", PROP_BOOLEAN, PROP_NONE);
	RNA_def_property_boolean_sdna(prop, NULL, "flags", ST_FIND_ALL);
	RNA_def_property_ui_text(prop, "Find All", "Search in all text datablocks, instead of only the active one");
	RNA_def_property_update(prop, NC_SPACE | ND_SPACE_TEXT, NULL);

	prop = RNA_def_property(srna, "use_find_wrap", PROP_BOOLEAN, PROP_NONE);
	RNA_def_property_boolean_sdna(prop, NULL, "flags", ST_FIND_WRAP);
	RNA_def_property_ui_text(prop, "Find Wrap", "Search again from the start of the file when reaching the end");
	RNA_def_property_update(prop, NC_SPACE | ND_SPACE_TEXT, NULL);

	prop = RNA_def_property(srna, "use_match_case", PROP_BOOLEAN, PROP_NONE);
	RNA_def_property_boolean_sdna(prop, NULL, "flags", ST_MATCH_CASE);
	RNA_def_property_ui_text(prop, "Match case", "Search string is sensitive to uppercase and lowercase letters");
	RNA_def_property_update(prop, NC_SPACE | ND_SPACE_TEXT, NULL);

	prop = RNA_def_property(srna, "find_text", PROP_STRING, PROP_NONE);
	RNA_def_property_string_sdna(prop, NULL, "findstr");
	RNA_def_property_ui_text(prop, "Find Text", "Text to search for with the find tool");
	RNA_def_property_update(prop, NC_SPACE | ND_SPACE_TEXT, NULL);

	prop = RNA_def_property(srna, "replace_text", PROP_STRING, PROP_NONE);
	RNA_def_property_string_sdna(prop, NULL, "replacestr");
	RNA_def_property_ui_text(prop, "Replace Text", "Text to replace selected text with using the replace tool");
	RNA_def_property_update(prop, NC_SPACE | ND_SPACE_TEXT, NULL);

	RNA_api_space_text(srna);
}

static void rna_def_space_dopesheet(BlenderRNA *brna)
{
	StructRNA *srna;
	PropertyRNA *prop;
	
	/* XXX: action-editor is currently for object-level only actions, so show that using object-icon hint */
	static EnumPropertyItem mode_items[] = {
		{SACTCONT_DOPESHEET, "DOPESHEET", ICON_OOPS, "Dope Sheet", "Edit all keyframes in scene"},
		{SACTCONT_ACTION, "ACTION", ICON_OBJECT_DATA, "Action Editor", "Edit keyframes in active object's Object-level action"},
		{SACTCONT_SHAPEKEY, "SHAPEKEY", ICON_SHAPEKEY_DATA, "Shape Key Editor", "Edit keyframes in active object's Shape Keys action"},
		{SACTCONT_GPENCIL, "GPENCIL", ICON_GREASEPENCIL, "Grease Pencil", "Edit timings for all Grease Pencil sketches in file"},
		{SACTCONT_MASK, "MASK", ICON_MOD_MASK, "Mask", "Edit timings for Mask Editor splines"},
		{0, NULL, 0, NULL, NULL}
	};
		
	
	srna = RNA_def_struct(brna, "SpaceDopeSheetEditor", "Space");
	RNA_def_struct_sdna(srna, "SpaceAction");
	RNA_def_struct_ui_text(srna, "Space Dope Sheet Editor", "Dope Sheet space data");

	/* data */
	prop = RNA_def_property(srna, "action", PROP_POINTER, PROP_NONE);
	RNA_def_property_flag(prop, PROP_EDITABLE);
	RNA_def_property_pointer_funcs(prop, NULL, "rna_SpaceDopeSheetEditor_action_set", NULL,
	                               "rna_Action_actedit_assign_poll");
	RNA_def_property_ui_text(prop, "Action", "Action displayed and edited in this space");
	RNA_def_property_update(prop, NC_ANIMATION | ND_KEYFRAME | NA_EDITED, "rna_SpaceDopeSheetEditor_action_update");
	
	/* mode */
	prop = RNA_def_property(srna, "mode", PROP_ENUM, PROP_NONE);
	RNA_def_property_enum_sdna(prop, NULL, "mode");
	RNA_def_property_enum_items(prop, mode_items);
	RNA_def_property_ui_text(prop, "Mode", "Editing context being displayed");
	RNA_def_property_update(prop, NC_SPACE | ND_SPACE_DOPESHEET, "rna_SpaceDopeSheetEditor_mode_update");
	
	/* display */
	prop = RNA_def_property(srna, "show_seconds", PROP_BOOLEAN, PROP_NONE);
	RNA_def_property_boolean_sdna(prop, NULL, "flag", SACTION_DRAWTIME);
	RNA_def_property_ui_text(prop, "Show Seconds", "Show timing in seconds not frames");
	RNA_def_property_update(prop, NC_SPACE | ND_SPACE_DOPESHEET, NULL);
	
	prop = RNA_def_property(srna, "show_frame_indicator", PROP_BOOLEAN, PROP_NONE);
	RNA_def_property_boolean_negative_sdna(prop, NULL, "flag", SACTION_NODRAWCFRANUM);
	RNA_def_property_ui_text(prop, "Show Frame Number Indicator",
	                         "Show frame number beside the current frame indicator line");
	RNA_def_property_update(prop, NC_SPACE | ND_SPACE_DOPESHEET, NULL);
	
	prop = RNA_def_property(srna, "show_sliders", PROP_BOOLEAN, PROP_NONE);
	RNA_def_property_boolean_sdna(prop, NULL, "flag", SACTION_SLIDERS);
	RNA_def_property_ui_text(prop, "Show Sliders", "Show sliders beside F-Curve channels");
	RNA_def_property_update(prop, NC_SPACE | ND_SPACE_DOPESHEET, NULL);
	
	prop = RNA_def_property(srna, "show_pose_markers", PROP_BOOLEAN, PROP_NONE);
	RNA_def_property_boolean_sdna(prop, NULL, "flag", SACTION_POSEMARKERS_SHOW);
	RNA_def_property_ui_text(prop, "Show Pose Markers",
	                         "Show markers belonging to the active action instead of Scene markers "
	                         "(Action and Shape Key Editors only)");
	RNA_def_property_update(prop, NC_SPACE | ND_SPACE_DOPESHEET, NULL);
	
	prop = RNA_def_property(srna, "show_group_colors", PROP_BOOLEAN, PROP_NONE);
	RNA_def_property_boolean_negative_sdna(prop, NULL, "flag", SACTION_NODRAWGCOLORS);
	RNA_def_property_ui_text(prop, "Show Group Colors",
	                         "Draw groups and channels with colors matching their corresponding groups "
	                         "(pose bones only currently)");
	RNA_def_property_update(prop, NC_SPACE | ND_SPACE_DOPESHEET, NULL);
	
	/* editing */
	prop = RNA_def_property(srna, "use_auto_merge_keyframes", PROP_BOOLEAN, PROP_NONE);
	RNA_def_property_boolean_negative_sdna(prop, NULL, "flag", SACTION_NOTRANSKEYCULL);
	RNA_def_property_ui_text(prop, "AutoMerge Keyframes", "Automatically merge nearby keyframes");
	RNA_def_property_update(prop, NC_SPACE | ND_SPACE_DOPESHEET, NULL);
	
	prop = RNA_def_property(srna, "use_realtime_update", PROP_BOOLEAN, PROP_NONE);
	RNA_def_property_boolean_negative_sdna(prop, NULL, "flag", SACTION_NOREALTIMEUPDATES);
	RNA_def_property_ui_text(prop, "Realtime Updates",
	                         "When transforming keyframes, changes to the animation data are flushed to other views");
	RNA_def_property_update(prop, NC_SPACE | ND_SPACE_DOPESHEET, NULL);

	prop = RNA_def_property(srna, "use_marker_sync", PROP_BOOLEAN, PROP_NONE);
	RNA_def_property_boolean_sdna(prop, NULL, "flag", SACTION_MARKERS_MOVE);
	RNA_def_property_ui_text(prop, "Sync Markers", "Sync Markers with keyframe edits");

	/* dopesheet */
	prop = RNA_def_property(srna, "dopesheet", PROP_POINTER, PROP_NONE);
	RNA_def_property_struct_type(prop, "DopeSheet");
	RNA_def_property_pointer_sdna(prop, NULL, "ads");
	RNA_def_property_ui_text(prop, "Dope Sheet", "Settings for filtering animation data");

	/* autosnap */
	prop = RNA_def_property(srna, "auto_snap", PROP_ENUM, PROP_NONE);
	RNA_def_property_enum_sdna(prop, NULL, "autosnap");
	RNA_def_property_enum_items(prop, autosnap_items);
	RNA_def_property_ui_text(prop, "Auto Snap", "Automatic time snapping settings for transformations");
	RNA_def_property_update(prop, NC_SPACE | ND_SPACE_DOPESHEET, NULL);
}

static void rna_def_space_graph(BlenderRNA *brna)
{
	StructRNA *srna;
	PropertyRNA *prop;
	
	static EnumPropertyItem mode_items[] = {
		{SIPO_MODE_ANIMATION, "FCURVES", ICON_IPO, "F-Curve",
		 "Edit animation/keyframes displayed as 2D curves"},
		{SIPO_MODE_DRIVERS, "DRIVERS", ICON_DRIVER, "Drivers", "Edit drivers"},
		{0, NULL, 0, NULL, NULL}
	};
		
	/* this is basically the same as the one for the 3D-View, but with some entries omitted */
	static EnumPropertyItem gpivot_items[] = {
		{V3D_CENTER, "BOUNDING_BOX_CENTER", ICON_ROTATE, "Bounding Box Center", ""},
		{V3D_CURSOR, "CURSOR", ICON_CURSOR, "2D Cursor", ""},
		{V3D_LOCAL, "INDIVIDUAL_ORIGINS", ICON_ROTATECOLLECTION, "Individual Centers", ""},
		/*{V3D_CENTROID, "MEDIAN_POINT", 0, "Median Point", ""}, */
		/*{V3D_ACTIVE, "ACTIVE_ELEMENT", 0, "Active Element", ""}, */
		{0, NULL, 0, NULL, NULL}
	};

	
	srna = RNA_def_struct(brna, "SpaceGraphEditor", "Space");
	RNA_def_struct_sdna(srna, "SpaceIpo");
	RNA_def_struct_ui_text(srna, "Space Graph Editor", "Graph Editor space data");
	
	/* mode */
	prop = RNA_def_property(srna, "mode", PROP_ENUM, PROP_NONE);
	RNA_def_property_enum_sdna(prop, NULL, "mode");
	RNA_def_property_enum_items(prop, mode_items);
	RNA_def_property_ui_text(prop, "Mode", "Editing context being displayed");
	RNA_def_property_update(prop, NC_SPACE | ND_SPACE_GRAPH, "rna_SpaceGraphEditor_display_mode_update");
	
	/* display */
	prop = RNA_def_property(srna, "show_seconds", PROP_BOOLEAN, PROP_NONE);
	RNA_def_property_boolean_sdna(prop, NULL, "flag", SIPO_DRAWTIME);
	RNA_def_property_ui_text(prop, "Show Seconds", "Show timing in seconds not frames");
	RNA_def_property_update(prop, NC_SPACE | ND_SPACE_GRAPH, NULL);
	
	prop = RNA_def_property(srna, "show_frame_indicator", PROP_BOOLEAN, PROP_NONE);
	RNA_def_property_boolean_negative_sdna(prop, NULL, "flag", SIPO_NODRAWCFRANUM);
	RNA_def_property_ui_text(prop, "Show Frame Number Indicator",
	                         "Show frame number beside the current frame indicator line");
	RNA_def_property_update(prop, NC_SPACE | ND_SPACE_GRAPH, NULL);
	
	prop = RNA_def_property(srna, "show_sliders", PROP_BOOLEAN, PROP_NONE);
	RNA_def_property_boolean_sdna(prop, NULL, "flag", SIPO_SLIDERS);
	RNA_def_property_ui_text(prop, "Show Sliders", "Show sliders beside F-Curve channels");
	RNA_def_property_update(prop, NC_SPACE | ND_SPACE_GRAPH, NULL);
	
	prop = RNA_def_property(srna, "show_handles", PROP_BOOLEAN, PROP_NONE);
	RNA_def_property_boolean_negative_sdna(prop, NULL, "flag", SIPO_NOHANDLES);
	RNA_def_property_ui_text(prop, "Show Handles", "Show handles of Bezier control points");
	RNA_def_property_update(prop, NC_SPACE | ND_SPACE_GRAPH, NULL);
	
	prop = RNA_def_property(srna, "use_only_selected_curves_handles", PROP_BOOLEAN, PROP_NONE);
	RNA_def_property_boolean_sdna(prop, NULL, "flag", SIPO_SELCUVERTSONLY);
	RNA_def_property_ui_text(prop, "Only Selected Curve Keyframes",
	                         "Only keyframes of selected F-Curves are visible and editable");
	RNA_def_property_update(prop, NC_SPACE | ND_SPACE_GRAPH, NULL);
	
	prop = RNA_def_property(srna, "use_only_selected_keyframe_handles", PROP_BOOLEAN, PROP_NONE);
	RNA_def_property_boolean_sdna(prop, NULL, "flag", SIPO_SELVHANDLESONLY);
	RNA_def_property_ui_text(prop, "Only Selected Keyframes Handles",
	                         "Only show and edit handles of selected keyframes");
	RNA_def_property_update(prop, NC_SPACE | ND_SPACE_GRAPH, NULL);
	
	prop = RNA_def_property(srna, "use_beauty_drawing", PROP_BOOLEAN, PROP_NONE);
	RNA_def_property_boolean_negative_sdna(prop, NULL, "flag", SIPO_BEAUTYDRAW_OFF);
	RNA_def_property_ui_text(prop, "Use High Quality Drawing",
	                         "Draw F-Curves using Anti-Aliasing and other fancy effects "
	                         "(disable for better performance)");
	RNA_def_property_update(prop, NC_SPACE | ND_SPACE_GRAPH, NULL);
	
	prop = RNA_def_property(srna, "show_group_colors", PROP_BOOLEAN, PROP_NONE);
	RNA_def_property_boolean_negative_sdna(prop, NULL, "flag", SIPO_NODRAWGCOLORS);
	RNA_def_property_ui_text(prop, "Show Group Colors",
	                         "Draw groups and channels with colors matching their corresponding groups");
	RNA_def_property_update(prop, NC_SPACE | ND_SPACE_GRAPH, NULL);
	
	/* editing */
	prop = RNA_def_property(srna, "use_auto_merge_keyframes", PROP_BOOLEAN, PROP_NONE);
	RNA_def_property_boolean_negative_sdna(prop, NULL, "flag", SIPO_NOTRANSKEYCULL);
	RNA_def_property_ui_text(prop, "AutoMerge Keyframes", "Automatically merge nearby keyframes");
	RNA_def_property_update(prop, NC_SPACE | ND_SPACE_GRAPH, NULL);
	
	prop = RNA_def_property(srna, "use_realtime_update", PROP_BOOLEAN, PROP_NONE);
	RNA_def_property_boolean_negative_sdna(prop, NULL, "flag", SIPO_NOREALTIMEUPDATES);
	RNA_def_property_ui_text(prop, "Realtime Updates",
	                         "When transforming keyframes, changes to the animation data are flushed to other views");
	RNA_def_property_update(prop, NC_SPACE | ND_SPACE_GRAPH, NULL);
	
	/* cursor */
	prop = RNA_def_property(srna, "show_cursor", PROP_BOOLEAN, PROP_NONE);
	RNA_def_property_boolean_negative_sdna(prop, NULL, "flag", SIPO_NODRAWCURSOR);
	RNA_def_property_ui_text(prop, "Show Cursor", "Show 2D cursor");
	RNA_def_property_update(prop, NC_SPACE | ND_SPACE_GRAPH, NULL);
	
	prop = RNA_def_property(srna, "cursor_position_y", PROP_FLOAT, PROP_NONE);
	RNA_def_property_float_sdna(prop, NULL, "cursorVal");
	RNA_def_property_ui_text(prop, "Cursor Y-Value", "Graph Editor 2D-Value cursor - Y-Value component");
	RNA_def_property_update(prop, NC_SPACE | ND_SPACE_GRAPH, NULL);
	
	prop = RNA_def_property(srna, "pivot_point", PROP_ENUM, PROP_NONE);
	RNA_def_property_enum_sdna(prop, NULL, "around");
	RNA_def_property_enum_items(prop, gpivot_items);
	RNA_def_property_ui_text(prop, "Pivot Point", "Pivot center for rotation/scaling");
	RNA_def_property_update(prop, NC_SPACE | ND_SPACE_GRAPH, NULL);

	/* dopesheet */
	prop = RNA_def_property(srna, "dopesheet", PROP_POINTER, PROP_NONE);
	RNA_def_property_struct_type(prop, "DopeSheet");
	RNA_def_property_pointer_sdna(prop, NULL, "ads");
	RNA_def_property_ui_text(prop, "Dope Sheet", "Settings for filtering animation data");

	/* autosnap */
	prop = RNA_def_property(srna, "auto_snap", PROP_ENUM, PROP_NONE);
	RNA_def_property_enum_sdna(prop, NULL, "autosnap");
	RNA_def_property_enum_items(prop, autosnap_items);
	RNA_def_property_ui_text(prop, "Auto Snap", "Automatic time snapping settings for transformations");
	RNA_def_property_update(prop, NC_SPACE | ND_SPACE_GRAPH, NULL);

	/* readonly state info */
	prop = RNA_def_property(srna, "has_ghost_curves", PROP_BOOLEAN, PROP_NONE);
	RNA_def_property_boolean_funcs(prop, "rna_SpaceGraphEditor_has_ghost_curves_get", NULL);
	RNA_def_property_clear_flag(prop, PROP_EDITABLE);
	RNA_def_property_ui_text(prop, "Has Ghost Curves", "Graph Editor instance has some ghost curves stored");

	/* auto view */
	prop = RNA_def_property(srna, "use_auto_view_selected", PROP_BOOLEAN, PROP_NONE);
	RNA_def_property_boolean_sdna(prop, NULL, "flag", SIPO_AUTO_VIEW_SELECTED);
	RNA_def_property_ui_text(prop, "Auto View Selected", "Automatically adjust view based on selection");
	RNA_def_property_update(prop, NC_SPACE | ND_SPACE_GRAPH, NULL);

	/* nromalize curves */
	prop = RNA_def_property(srna, "use_normalization", PROP_BOOLEAN, PROP_NONE);
	RNA_def_property_boolean_sdna(prop, NULL, "flag", SIPO_NORMALIZE);
	RNA_def_property_ui_text(prop, "Use Normalization", "Display curves in normalized to -1..1 range, "
	                         "for easier editing of multiple curves with different ranges");
	RNA_def_property_update(prop, NC_SPACE | ND_SPACE_GRAPH, NULL);

	prop = RNA_def_property(srna, "use_auto_normalization", PROP_BOOLEAN, PROP_NONE);
	RNA_def_property_boolean_negative_sdna(prop, NULL, "flag", SIPO_NORMALIZE_FREEZE);
	RNA_def_property_ui_text(prop, "Auto Normalization",
	                         "Automatically recalculate curve normalization on every curve edit");
	RNA_def_property_update(prop, NC_SPACE | ND_SPACE_GRAPH, NULL);
}

static void rna_def_space_nla(BlenderRNA *brna)
{
	StructRNA *srna;
	PropertyRNA *prop;
	
	srna = RNA_def_struct(brna, "SpaceNLA", "Space");
	RNA_def_struct_sdna(srna, "SpaceNla");
	RNA_def_struct_ui_text(srna, "Space Nla Editor", "NLA editor space data");
	
	/* display */
	prop = RNA_def_property(srna, "show_seconds", PROP_BOOLEAN, PROP_NONE);
	RNA_def_property_boolean_sdna(prop, NULL, "flag", SNLA_DRAWTIME);
	RNA_def_property_ui_text(prop, "Show Seconds", "Show timing in seconds not frames");
	RNA_def_property_update(prop, NC_SPACE | ND_SPACE_NLA, NULL);
	
	prop = RNA_def_property(srna, "show_frame_indicator", PROP_BOOLEAN, PROP_NONE);
	RNA_def_property_boolean_negative_sdna(prop, NULL, "flag", SNLA_NODRAWCFRANUM);
	RNA_def_property_ui_text(prop, "Show Frame Number Indicator",
	                         "Show frame number beside the current frame indicator line");
	RNA_def_property_update(prop, NC_SPACE | ND_SPACE_NLA, NULL);
	
	prop = RNA_def_property(srna, "show_strip_curves", PROP_BOOLEAN, PROP_NONE);
	RNA_def_property_boolean_negative_sdna(prop, NULL, "flag", SNLA_NOSTRIPCURVES);
	RNA_def_property_ui_text(prop, "Show Control F-Curves", "Show influence F-Curves on strips");
	RNA_def_property_update(prop, NC_SPACE | ND_SPACE_NLA, NULL);
	
	/* editing */
	prop = RNA_def_property(srna, "use_realtime_update", PROP_BOOLEAN, PROP_NONE);
	RNA_def_property_boolean_negative_sdna(prop, NULL, "flag", SNLA_NOREALTIMEUPDATES);
	RNA_def_property_ui_text(prop, "Realtime Updates",
	                         "When transforming strips, changes to the animation data are flushed to other views");
	RNA_def_property_update(prop, NC_SPACE | ND_SPACE_NLA, NULL);

	/* dopesheet */
	prop = RNA_def_property(srna, "dopesheet", PROP_POINTER, PROP_NONE);
	RNA_def_property_struct_type(prop, "DopeSheet");
	RNA_def_property_pointer_sdna(prop, NULL, "ads");
	RNA_def_property_ui_text(prop, "Dope Sheet", "Settings for filtering animation data");

	/* autosnap */
	prop = RNA_def_property(srna, "auto_snap", PROP_ENUM, PROP_NONE);
	RNA_def_property_enum_sdna(prop, NULL, "autosnap");
	RNA_def_property_enum_items(prop, autosnap_items);
	RNA_def_property_ui_text(prop, "Auto Snap", "Automatic time snapping settings for transformations");
	RNA_def_property_update(prop, NC_SPACE | ND_SPACE_NLA, NULL);
}

static void rna_def_space_time(BlenderRNA *brna)
{
	StructRNA *srna;
	PropertyRNA *prop;
	
	srna = RNA_def_struct(brna, "SpaceTimeline", "Space");
	RNA_def_struct_sdna(srna, "SpaceTime");
	RNA_def_struct_ui_text(srna, "Space Timeline Editor", "Timeline editor space data");
	
	/* view settings */
	prop = RNA_def_property(srna, "show_frame_indicator", PROP_BOOLEAN, PROP_NONE);
	RNA_def_property_boolean_sdna(prop, NULL, "flag", TIME_CFRA_NUM);
	RNA_def_property_ui_text(prop, "Show Frame Number Indicator",
	                         "Show frame number beside the current frame indicator line");
	RNA_def_property_update(prop, NC_SPACE | ND_SPACE_TIME, NULL);
	
	prop = RNA_def_property(srna, "show_seconds", PROP_BOOLEAN, PROP_NONE);
	RNA_def_property_boolean_negative_sdna(prop, NULL, "flag", TIME_DRAWFRAMES);
	RNA_def_property_ui_text(prop, "Show Seconds", "Show timing in seconds not frames");
	RNA_def_property_update(prop, NC_SPACE | ND_SPACE_TIME, NULL);
	
	/* displaying cache status */
	prop = RNA_def_property(srna, "show_cache", PROP_BOOLEAN, PROP_NONE);
	RNA_def_property_boolean_sdna(prop, NULL, "cache_display", TIME_CACHE_DISPLAY);
	RNA_def_property_ui_text(prop, "Show Cache", "Show the status of cached frames in the timeline");
	RNA_def_property_update(prop, NC_SPACE | ND_SPACE_TIME, NULL);
	
	prop = RNA_def_property(srna, "cache_softbody", PROP_BOOLEAN, PROP_NONE);
	RNA_def_property_boolean_sdna(prop, NULL, "cache_display", TIME_CACHE_SOFTBODY);
	RNA_def_property_ui_text(prop, "Softbody", "Show the active object's softbody point cache");
	RNA_def_property_update(prop, NC_SPACE | ND_SPACE_TIME, NULL);
	
	prop = RNA_def_property(srna, "cache_particles", PROP_BOOLEAN, PROP_NONE);
	RNA_def_property_boolean_sdna(prop, NULL, "cache_display", TIME_CACHE_PARTICLES);
	RNA_def_property_ui_text(prop, "Particles", "Show the active object's particle point cache");
	RNA_def_property_update(prop, NC_SPACE | ND_SPACE_TIME, NULL);
	
	prop = RNA_def_property(srna, "cache_cloth", PROP_BOOLEAN, PROP_NONE);
	RNA_def_property_boolean_sdna(prop, NULL, "cache_display", TIME_CACHE_CLOTH);
	RNA_def_property_ui_text(prop, "Cloth", "Show the active object's cloth point cache");
	RNA_def_property_update(prop, NC_SPACE | ND_SPACE_TIME, NULL);
	
	prop = RNA_def_property(srna, "cache_smoke", PROP_BOOLEAN, PROP_NONE);
	RNA_def_property_boolean_sdna(prop, NULL, "cache_display", TIME_CACHE_SMOKE);
	RNA_def_property_ui_text(prop, "Smoke", "Show the active object's smoke cache");
	RNA_def_property_update(prop, NC_SPACE | ND_SPACE_TIME, NULL);
		
	prop = RNA_def_property(srna, "cache_dynamicpaint", PROP_BOOLEAN, PROP_NONE);
	RNA_def_property_boolean_sdna(prop, NULL, "cache_display", TIME_CACHE_DYNAMICPAINT);
	RNA_def_property_ui_text(prop, "Dynamic Paint", "Show the active object's Dynamic Paint cache");
	RNA_def_property_update(prop, NC_SPACE | ND_SPACE_TIME, NULL);
	
	prop = RNA_def_property(srna, "cache_rigidbody", PROP_BOOLEAN, PROP_NONE);
	RNA_def_property_boolean_sdna(prop, NULL, "cache_display", TIME_CACHE_RIGIDBODY);
	RNA_def_property_ui_text(prop, "Rigid Body", "Show the active object's Rigid Body cache");
	RNA_def_property_update(prop, NC_SPACE | ND_SPACE_TIME, NULL);
}

static void rna_def_console_line(BlenderRNA *brna)
{
	static EnumPropertyItem console_line_type_items[] = {
		{CONSOLE_LINE_OUTPUT, "OUTPUT", 0, "Output", ""},
		{CONSOLE_LINE_INPUT, "INPUT", 0, "Input", ""},
		{CONSOLE_LINE_INFO, "INFO", 0, "Info", ""},
		{CONSOLE_LINE_ERROR, "ERROR", 0, "Error", ""},
		{0, NULL, 0, NULL, NULL}
	};

	StructRNA *srna;
	PropertyRNA *prop;
	
	srna = RNA_def_struct(brna, "ConsoleLine", NULL);
	RNA_def_struct_ui_text(srna, "Console Input", "Input line for the interactive console");
	
	prop = RNA_def_property(srna, "body", PROP_STRING, PROP_NONE);
	RNA_def_property_string_funcs(prop, "rna_ConsoleLine_body_get", "rna_ConsoleLine_body_length",
	                              "rna_ConsoleLine_body_set");
	RNA_def_property_ui_text(prop, "Line", "Text in the line");
	RNA_def_property_update(prop, NC_SPACE | ND_SPACE_CONSOLE, NULL);
	RNA_def_property_translation_context(prop, BLF_I18NCONTEXT_ID_TEXT);
	
	prop = RNA_def_property(srna, "current_character", PROP_INT, PROP_NONE); /* copied from text editor */
	RNA_def_property_int_sdna(prop, NULL, "cursor");
	RNA_def_property_int_funcs(prop, NULL, NULL, "rna_ConsoleLine_cursor_index_range");
	RNA_def_property_update(prop, NC_SPACE | ND_SPACE_CONSOLE, NULL);

	prop = RNA_def_property(srna, "type", PROP_ENUM, PROP_NONE);
	RNA_def_property_enum_sdna(prop, NULL, "type");
	RNA_def_property_enum_items(prop, console_line_type_items);
	RNA_def_property_ui_text(prop, "Type", "Console line type when used in scrollback");
}
	
static void rna_def_space_console(BlenderRNA *brna)
{
	StructRNA *srna;
	PropertyRNA *prop;
	
	srna = RNA_def_struct(brna, "SpaceConsole", "Space");
	RNA_def_struct_sdna(srna, "SpaceConsole");
	RNA_def_struct_ui_text(srna, "Space Console", "Interactive python console");
	
	/* display */
	prop = RNA_def_property(srna, "font_size", PROP_INT, PROP_NONE); /* copied from text editor */
	RNA_def_property_int_sdna(prop, NULL, "lheight");
	RNA_def_property_range(prop, 8, 32);
	RNA_def_property_ui_text(prop, "Font Size", "Font size to use for displaying the text");
	RNA_def_property_update(prop, NC_SPACE | ND_SPACE_CONSOLE, NULL);


	prop = RNA_def_property(srna, "select_start", PROP_INT, PROP_UNSIGNED); /* copied from text editor */
	RNA_def_property_int_sdna(prop, NULL, "sel_start");
	RNA_def_property_update(prop, NC_SPACE | ND_SPACE_CONSOLE, NULL);
	
	prop = RNA_def_property(srna, "select_end", PROP_INT, PROP_UNSIGNED); /* copied from text editor */
	RNA_def_property_int_sdna(prop, NULL, "sel_end");
	RNA_def_property_update(prop, NC_SPACE | ND_SPACE_CONSOLE, NULL);

	prop = RNA_def_property(srna, "prompt", PROP_STRING, PROP_NONE);
	RNA_def_property_ui_text(prop, "Prompt", "Command line prompt");
	
	prop = RNA_def_property(srna, "language", PROP_STRING, PROP_NONE);
	RNA_def_property_ui_text(prop, "Language", "Command line prompt language");

	prop = RNA_def_property(srna, "history", PROP_COLLECTION, PROP_NONE);
	RNA_def_property_collection_sdna(prop, NULL, "history", NULL);
	RNA_def_property_struct_type(prop, "ConsoleLine");
	RNA_def_property_ui_text(prop, "History", "Command history");
	
	prop = RNA_def_property(srna, "scrollback", PROP_COLLECTION, PROP_NONE);
	RNA_def_property_collection_sdna(prop, NULL, "scrollback", NULL);
	RNA_def_property_struct_type(prop, "ConsoleLine");
	RNA_def_property_ui_text(prop, "Output", "Command output");
}

static void rna_def_fileselect_params(BlenderRNA *brna)
{
	StructRNA *srna;
	PropertyRNA *prop;
	
	static EnumPropertyItem file_display_items[] = {
		{FILE_SHORTDISPLAY, "FILE_SHORTDISPLAY", ICON_SHORTDISPLAY, "Short List", "Display files as short list"},
		{FILE_LONGDISPLAY, "FILE_LONGDISPLAY", ICON_LONGDISPLAY, "Long List", "Display files as a detailed list"},
		{FILE_IMGDISPLAY, "FILE_IMGDISPLAY", ICON_IMGDISPLAY, "Thumbnails", "Display files as thumbnails"},
		{0, NULL, 0, NULL, NULL}
	};

	static EnumPropertyItem file_sort_items[] = {
		{FILE_SORT_ALPHA, "FILE_SORT_ALPHA", ICON_SORTALPHA, "Sort alphabetically",
		                  "Sort the file list alphabetically"},
		{FILE_SORT_EXTENSION, "FILE_SORT_EXTENSION", ICON_SORTBYEXT, "Sort by extension",
		                      "Sort the file list by extension"},
		{FILE_SORT_TIME, "FILE_SORT_TIME", ICON_SORTTIME, "Sort by time", "Sort files by modification time"},
		{FILE_SORT_SIZE, "FILE_SORT_SIZE", ICON_SORTSIZE, "Sort by size", "Sort files by size"},
		{0, NULL, 0, NULL, NULL}
	};

	srna = RNA_def_struct(brna, "FileSelectParams", NULL);
	RNA_def_struct_ui_text(srna, "File Select Parameters", "File Select Parameters");

	prop = RNA_def_property(srna, "title", PROP_STRING, PROP_NONE);
	RNA_def_property_string_sdna(prop, NULL, "title");
	RNA_def_property_ui_text(prop, "Title", "Title for the file browser");
	RNA_def_property_clear_flag(prop, PROP_EDITABLE);

	prop = RNA_def_property(srna, "directory", PROP_STRING, PROP_DIRPATH);
	RNA_def_property_string_sdna(prop, NULL, "dir");
	RNA_def_property_ui_text(prop, "Directory", "Directory displayed in the file browser");
	RNA_def_property_update(prop, NC_SPACE | ND_SPACE_FILE_PARAMS, NULL);

	prop = RNA_def_property(srna, "filename", PROP_STRING, PROP_FILENAME);
	RNA_def_property_string_sdna(prop, NULL, "file");
	RNA_def_property_ui_text(prop, "File Name", "Active file in the file browser");
	RNA_def_property_update(prop, NC_SPACE | ND_SPACE_FILE_PARAMS, NULL);

	prop = RNA_def_property(srna, "display_type", PROP_ENUM, PROP_NONE);
	RNA_def_property_enum_sdna(prop, NULL, "display");
	RNA_def_property_enum_items(prop, file_display_items);
	RNA_def_property_ui_text(prop, "Display Mode", "Display mode for the file list");
	RNA_def_property_update(prop, NC_SPACE | ND_SPACE_FILE_PARAMS, NULL);

	prop = RNA_def_property(srna, "use_filter", PROP_BOOLEAN, PROP_NONE);
	RNA_def_property_boolean_sdna(prop, NULL, "flag", FILE_FILTER);
	RNA_def_property_ui_text(prop, "Filter Files", "Enable filtering of files");
	RNA_def_property_update(prop, NC_SPACE | ND_SPACE_FILE_PARAMS, NULL);

	prop = RNA_def_property(srna, "show_hidden", PROP_BOOLEAN, PROP_NONE);
	RNA_def_property_boolean_negative_sdna(prop, NULL, "flag", FILE_HIDE_DOT);
	RNA_def_property_ui_text(prop, "Show Hidden", "Show hidden dot files");
	RNA_def_property_update(prop, NC_SPACE | ND_SPACE_FILE_PARAMS, NULL);

	prop = RNA_def_property(srna, "sort_method", PROP_ENUM, PROP_NONE);
	RNA_def_property_enum_sdna(prop, NULL, "sort");
	RNA_def_property_enum_items(prop, file_sort_items);
	RNA_def_property_ui_text(prop, "Sort", "");
	RNA_def_property_update(prop, NC_SPACE | ND_SPACE_FILE_PARAMS, NULL);

	prop = RNA_def_property(srna, "use_filter_image", PROP_BOOLEAN, PROP_NONE);
	RNA_def_property_boolean_sdna(prop, NULL, "filter", FILE_TYPE_IMAGE);
	RNA_def_property_ui_text(prop, "Filter Images", "Show image files");
	RNA_def_property_ui_icon(prop, ICON_FILE_IMAGE, 0);
	RNA_def_property_update(prop, NC_SPACE | ND_SPACE_FILE_PARAMS, NULL);

	prop = RNA_def_property(srna, "use_filter_blender", PROP_BOOLEAN, PROP_NONE);
	RNA_def_property_boolean_sdna(prop, NULL, "filter", FILE_TYPE_BLENDER);
	RNA_def_property_ui_text(prop, "Filter Blender", "Show .blend files");
	RNA_def_property_ui_icon(prop, ICON_FILE_BLEND, 0);
	RNA_def_property_update(prop, NC_SPACE | ND_SPACE_FILE_PARAMS, NULL);

	prop = RNA_def_property(srna, "use_filter_backup", PROP_BOOLEAN, PROP_NONE);
	RNA_def_property_boolean_sdna(prop, NULL, "filter", FILE_TYPE_BLENDER_BACKUP);
	RNA_def_property_ui_text(prop, "Filter BlenderBackup files", "Show .blend1, .blend2, etc. files");
	RNA_def_property_ui_icon(prop, ICON_FILE_BACKUP, 0);
	RNA_def_property_update(prop, NC_SPACE | ND_SPACE_FILE_PARAMS, NULL);

	prop = RNA_def_property(srna, "use_filter_movie", PROP_BOOLEAN, PROP_NONE);
	RNA_def_property_boolean_sdna(prop, NULL, "filter", FILE_TYPE_MOVIE);
	RNA_def_property_ui_text(prop, "Filter Movies", "Show movie files");
	RNA_def_property_ui_icon(prop, ICON_FILE_MOVIE, 0);
	RNA_def_property_update(prop, NC_SPACE | ND_SPACE_FILE_PARAMS, NULL);

	prop = RNA_def_property(srna, "use_filter_script", PROP_BOOLEAN, PROP_NONE);
	RNA_def_property_boolean_sdna(prop, NULL, "filter", FILE_TYPE_PYSCRIPT);
	RNA_def_property_ui_text(prop, "Filter Script", "Show script files");
	RNA_def_property_ui_icon(prop, ICON_FILE_SCRIPT, 0);
	RNA_def_property_update(prop, NC_SPACE | ND_SPACE_FILE_PARAMS, NULL);

	prop = RNA_def_property(srna, "use_filter_font", PROP_BOOLEAN, PROP_NONE);
	RNA_def_property_boolean_sdna(prop, NULL, "filter", FILE_TYPE_FTFONT);
	RNA_def_property_ui_text(prop, "Filter Fonts", "Show font files");
	RNA_def_property_ui_icon(prop, ICON_FILE_FONT, 0);
	RNA_def_property_update(prop, NC_SPACE | ND_SPACE_FILE_PARAMS, NULL);

	prop = RNA_def_property(srna, "use_filter_sound", PROP_BOOLEAN, PROP_NONE);
	RNA_def_property_boolean_sdna(prop, NULL, "filter", FILE_TYPE_SOUND);
	RNA_def_property_ui_text(prop, "Filter Sound", "Show sound files");
	RNA_def_property_ui_icon(prop, ICON_FILE_SOUND, 0);
	RNA_def_property_update(prop, NC_SPACE | ND_SPACE_FILE_PARAMS, NULL);

	prop = RNA_def_property(srna, "use_filter_text", PROP_BOOLEAN, PROP_NONE);
	RNA_def_property_boolean_sdna(prop, NULL, "filter", FILE_TYPE_TEXT);
	RNA_def_property_ui_text(prop, "Filter Text", "Show text files");
	RNA_def_property_ui_icon(prop, ICON_FILE_TEXT, 0);
	RNA_def_property_update(prop, NC_SPACE | ND_SPACE_FILE_PARAMS, NULL);

	prop = RNA_def_property(srna, "use_filter_folder", PROP_BOOLEAN, PROP_NONE);
	RNA_def_property_boolean_sdna(prop, NULL, "filter", FILE_TYPE_FOLDER);
	RNA_def_property_ui_text(prop, "Filter Folder", "Show folders");
	RNA_def_property_ui_icon(prop, ICON_FILE_FOLDER, 0);
	RNA_def_property_update(prop, NC_SPACE | ND_SPACE_FILE_PARAMS, NULL);
	
	prop = RNA_def_property(srna, "filter_glob", PROP_STRING, PROP_NONE);
	RNA_def_property_string_sdna(prop, NULL, "filter_glob");
	RNA_def_property_ui_text(prop, "Extension Filter", "");
	RNA_def_property_update(prop, NC_SPACE | ND_SPACE_FILE_LIST, NULL);

	prop = RNA_def_property(srna, "filter_search", PROP_STRING, PROP_NONE);
	RNA_def_property_string_sdna(prop, NULL, "filter_search");
	RNA_def_property_ui_text(prop, "Name Filter", "Filter by name, supports '*' wildcard");
	RNA_def_property_flag(prop, PROP_TEXTEDIT_UPDATE);
	RNA_def_property_update(prop, NC_SPACE | ND_SPACE_FILE_LIST, NULL);
}

static void rna_def_filemenu_entry(BlenderRNA *brna)
{
	StructRNA *srna;
	PropertyRNA *prop;

	srna = RNA_def_struct(brna, "FileBrowserFSMenuEntry", NULL);
	RNA_def_struct_sdna(srna, "FSMenuEntry");
	RNA_def_struct_ui_text(srna, "File Select Parameters", "File Select Parameters");

	prop = RNA_def_property(srna, "path", PROP_STRING, PROP_FILEPATH);
	RNA_def_property_string_sdna(prop, NULL, "path");
	RNA_def_property_string_funcs(prop, "rna_FileBrowser_FSMenuEntry_path_get",
	                                    "rna_FileBrowser_FSMenuEntry_path_length",
	                                    "rna_FileBrowser_FSMenuEntry_path_set");
	RNA_def_property_ui_text(prop, "Path", "");

	prop = RNA_def_property(srna, "name", PROP_STRING, PROP_NONE);
	RNA_def_property_string_sdna(prop, NULL, "name");
	RNA_def_property_string_funcs(prop, "rna_FileBrowser_FSMenuEntry_name_get",
	                                    "rna_FileBrowser_FSMenuEntry_name_length",
	                                    "rna_FileBrowser_FSMenuEntry_name_set");
	RNA_def_property_editable_func(prop, "rna_FileBrowser_FSMenuEntry_name_get_editable");
	RNA_def_property_ui_text(prop, "Name", "");
	RNA_def_struct_name_property(srna, prop);

	prop = RNA_def_property(srna, "use_save", PROP_BOOLEAN, PROP_NONE);
	RNA_def_property_boolean_sdna(prop, NULL, "save", 1);
	RNA_def_property_ui_text(prop, "Save", "Whether this path is saved in bookmarks, or generated from OS");
	RNA_def_property_clear_flag(prop, PROP_EDITABLE);

	prop = RNA_def_property(srna, "is_valid", PROP_BOOLEAN, PROP_NONE);
	RNA_def_property_boolean_funcs(prop, "rna_FileBrowser_FSMenuEntry_is_valid_get", NULL);
	RNA_def_property_ui_text(prop, "Save", "Whether this path is saved in bookmarks, or generated from OS");
	RNA_def_property_clear_flag(prop, PROP_EDITABLE);
}

static void rna_def_space_filebrowser(BlenderRNA *brna)
{
	StructRNA *srna;
	PropertyRNA *prop;

	srna = RNA_def_struct(brna, "SpaceFileBrowser", "Space");
	RNA_def_struct_sdna(srna, "SpaceFile");
	RNA_def_struct_ui_text(srna, "Space File Browser", "File browser space data");

	prop = RNA_def_property(srna, "params", PROP_POINTER, PROP_NONE);
	RNA_def_property_pointer_sdna(prop, NULL, "params");
	RNA_def_property_ui_text(prop, "Filebrowser Parameter", "Parameters and Settings for the Filebrowser");
	
	prop = RNA_def_property(srna, "active_operator", PROP_POINTER, PROP_NONE);
	RNA_def_property_pointer_sdna(prop, NULL, "op");
	RNA_def_property_ui_text(prop, "Active Operator", "");

	/* keep this for compatibility with existing presets,
	 * not exposed in c++ api because of keyword conflict */
	prop = RNA_def_property(srna, "operator", PROP_POINTER, PROP_NONE);
	RNA_def_property_pointer_sdna(prop, NULL, "op");
	RNA_def_property_ui_text(prop, "Active Operator", "");

	/* bookmarks, recent files etc. */
	prop = RNA_def_collection(srna, "system_folders", "FileBrowserFSMenuEntry", "System Folders",
	                          "System's folders (usually root, available hard drives, etc)");
	RNA_def_property_collection_funcs(prop, "rna_FileBrowser_FSMenuSystem_data_begin", "rna_FileBrowser_FSMenu_next",
	                                  "rna_FileBrowser_FSMenu_end", "rna_FileBrowser_FSMenu_get",
	                                  "rna_FileBrowser_FSMenuSystem_data_length", NULL, NULL, NULL);
	RNA_def_property_clear_flag(prop, PROP_EDITABLE);

	prop = RNA_def_int(srna, "system_folders_active", -1, -1, INT_MAX, "Active System Folder",
	                   "Index of active system folder (-1 if none)", -1, INT_MAX);
	RNA_def_property_int_sdna(prop, NULL, "systemnr");
	RNA_def_property_int_funcs(prop, "rna_FileBrowser_FSMenuSystem_active_get",
	                           "rna_FileBrowser_FSMenuSystem_active_set", "rna_FileBrowser_FSMenuSystem_active_range");
	RNA_def_property_flag(prop, PROP_CONTEXT_UPDATE);
	RNA_def_property_update(prop, NC_SPACE | ND_SPACE_FILE_PARAMS, "rna_FileBrowser_FSMenu_active_update");

	prop = RNA_def_collection(srna, "system_bookmarks", "FileBrowserFSMenuEntry", "System Bookmarks",
	                          "System's bookmarks");
	RNA_def_property_collection_funcs(prop, "rna_FileBrowser_FSMenuSystemBookmark_data_begin", "rna_FileBrowser_FSMenu_next",
	                                  "rna_FileBrowser_FSMenu_end", "rna_FileBrowser_FSMenu_get",
	                                  "rna_FileBrowser_FSMenuSystemBookmark_data_length", NULL, NULL, NULL);
	RNA_def_property_clear_flag(prop, PROP_EDITABLE);

	prop = RNA_def_int(srna, "system_bookmarks_active", -1, -1, INT_MAX, "Active System Bookmark",
	                   "Index of active system bookmark (-1 if none)", -1, INT_MAX);
	RNA_def_property_int_sdna(prop, NULL, "system_bookmarknr");
	RNA_def_property_int_funcs(prop, "rna_FileBrowser_FSMenuSystemBookmark_active_get",
	                           "rna_FileBrowser_FSMenuSystemBookmark_active_set", "rna_FileBrowser_FSMenuSystemBookmark_active_range");
	RNA_def_property_flag(prop, PROP_CONTEXT_UPDATE);
	RNA_def_property_update(prop, NC_SPACE | ND_SPACE_FILE_PARAMS, "rna_FileBrowser_FSMenu_active_update");

	prop = RNA_def_collection(srna, "bookmarks", "FileBrowserFSMenuEntry", "Bookmarks",
	                          "User's bookmarks");
	RNA_def_property_collection_funcs(prop, "rna_FileBrowser_FSMenuBookmark_data_begin", "rna_FileBrowser_FSMenu_next",
	                                  "rna_FileBrowser_FSMenu_end", "rna_FileBrowser_FSMenu_get",
	                                  "rna_FileBrowser_FSMenuBookmark_data_length", NULL, NULL, NULL);
	RNA_def_property_clear_flag(prop, PROP_EDITABLE);

	prop = RNA_def_int(srna, "bookmarks_active", -1, -1, INT_MAX, "Active Bookmark",
	                   "Index of active bookmark (-1 if none)", -1, INT_MAX);
	RNA_def_property_int_sdna(prop, NULL, "bookmarknr");
	RNA_def_property_int_funcs(prop, "rna_FileBrowser_FSMenuBookmark_active_get",
	                           "rna_FileBrowser_FSMenuBookmark_active_set", "rna_FileBrowser_FSMenuBookmark_active_range");
	RNA_def_property_flag(prop, PROP_CONTEXT_UPDATE);
	RNA_def_property_update(prop, NC_SPACE | ND_SPACE_FILE_PARAMS, "rna_FileBrowser_FSMenu_active_update");

	prop = RNA_def_collection(srna, "recent_folders", "FileBrowserFSMenuEntry", "Recent Folders",
	                          "");
	RNA_def_property_collection_funcs(prop, "rna_FileBrowser_FSMenuRecent_data_begin", "rna_FileBrowser_FSMenu_next",
	                                  "rna_FileBrowser_FSMenu_end", "rna_FileBrowser_FSMenu_get",
	                                  "rna_FileBrowser_FSMenuRecent_data_length", NULL, NULL, NULL);
	RNA_def_property_clear_flag(prop, PROP_EDITABLE);

	prop = RNA_def_int(srna, "recent_folders_active", -1, -1, INT_MAX, "Active Recent Folder",
	                   "Index of active recent folder (-1 if none)", -1, INT_MAX);
	RNA_def_property_int_sdna(prop, NULL, "recentnr");
	RNA_def_property_int_funcs(prop, "rna_FileBrowser_FSMenuRecent_active_get",
	                           "rna_FileBrowser_FSMenuRecent_active_set", "rna_FileBrowser_FSMenuRecent_active_range");
	RNA_def_property_flag(prop, PROP_CONTEXT_UPDATE);
	RNA_def_property_update(prop, NC_SPACE | ND_SPACE_FILE_PARAMS, "rna_FileBrowser_FSMenu_active_update");
}

static void rna_def_space_info(BlenderRNA *brna)
{
	StructRNA *srna;
	PropertyRNA *prop;

	srna = RNA_def_struct(brna, "SpaceInfo", "Space");
	RNA_def_struct_sdna(srna, "SpaceInfo");
	RNA_def_struct_ui_text(srna, "Space Info", "Info space data");
	
	/* reporting display */
	prop = RNA_def_property(srna, "show_report_debug", PROP_BOOLEAN, PROP_NONE);
	RNA_def_property_boolean_sdna(prop, NULL, "rpt_mask", INFO_RPT_DEBUG);
	RNA_def_property_ui_text(prop, "Show Debug", "Display debug reporting info");
	RNA_def_property_update(prop, NC_SPACE | ND_SPACE_INFO_REPORT, NULL);
	
	prop = RNA_def_property(srna, "show_report_info", PROP_BOOLEAN, PROP_NONE);
	RNA_def_property_boolean_sdna(prop, NULL, "rpt_mask", INFO_RPT_INFO);
	RNA_def_property_ui_text(prop, "Show Info", "Display general information");
	RNA_def_property_update(prop, NC_SPACE | ND_SPACE_INFO_REPORT, NULL);
	
	prop = RNA_def_property(srna, "show_report_operator", PROP_BOOLEAN, PROP_NONE);
	RNA_def_property_boolean_sdna(prop, NULL, "rpt_mask", INFO_RPT_OP);
	RNA_def_property_ui_text(prop, "Show Operator", "Display the operator log");
	RNA_def_property_update(prop, NC_SPACE | ND_SPACE_INFO_REPORT, NULL);
	
	prop = RNA_def_property(srna, "show_report_warning", PROP_BOOLEAN, PROP_NONE);
	RNA_def_property_boolean_sdna(prop, NULL, "rpt_mask", INFO_RPT_WARN);
	RNA_def_property_ui_text(prop, "Show Warn", "Display warnings");
	RNA_def_property_update(prop, NC_SPACE | ND_SPACE_INFO_REPORT, NULL);
	
	prop = RNA_def_property(srna, "show_report_error", PROP_BOOLEAN, PROP_NONE);
	RNA_def_property_boolean_sdna(prop, NULL, "rpt_mask", INFO_RPT_ERR);
	RNA_def_property_ui_text(prop, "Show Error", "Display error text");
	RNA_def_property_update(prop, NC_SPACE | ND_SPACE_INFO_REPORT, NULL);
}

static void rna_def_space_userpref(BlenderRNA *brna)
{
	static EnumPropertyItem filter_type_items[] = {
	    {0,     "NAME",     0,      "Name",        "Filter based on the operator name"},
	    {1,     "KEY",      0,      "Key-Binding", "Filter based on key bindings"},
	    {0, NULL, 0, NULL, NULL}};

	StructRNA *srna;
	PropertyRNA *prop;
	
	srna = RNA_def_struct(brna, "SpaceUserPreferences", "Space");
	RNA_def_struct_sdna(srna, "SpaceUserPref");
	RNA_def_struct_ui_text(srna, "Space User Preferences", "User preferences space data");

	prop = RNA_def_property(srna, "filter_type", PROP_ENUM, PROP_NONE);
	RNA_def_property_enum_sdna(prop, NULL, "filter_type");
	RNA_def_property_enum_items(prop, filter_type_items);
	RNA_def_property_ui_text(prop, "Filter Type", "Filter method");
	RNA_def_property_update(prop, NC_SPACE | ND_SPACE_NODE, NULL);

	prop = RNA_def_property(srna, "filter_text", PROP_STRING, PROP_NONE);
	RNA_def_property_string_sdna(prop, NULL, "filter");
	RNA_def_property_flag(prop, PROP_TEXTEDIT_UPDATE);
	RNA_def_property_ui_text(prop, "Filter", "Search term for filtering in the UI");

}

static void rna_def_node_tree_path(BlenderRNA *brna)
{
	StructRNA *srna;
	PropertyRNA *prop;
	
	srna = RNA_def_struct(brna, "NodeTreePath", NULL);
	RNA_def_struct_sdna(srna, "bNodeTreePath");
	RNA_def_struct_ui_text(srna, "Node Tree Path", "Element of the node space tree path");

	prop = RNA_def_property(srna, "node_tree", PROP_POINTER, PROP_NONE);
	RNA_def_property_pointer_sdna(prop, NULL, "nodetree");
	RNA_def_property_clear_flag(prop, PROP_EDITABLE);
	RNA_def_property_ui_text(prop, "Node Tree", "Base node tree from context");
}

static void rna_def_space_node_path_api(BlenderRNA *brna, PropertyRNA *cprop)
{
	StructRNA *srna;
	PropertyRNA *prop, *parm;
	FunctionRNA *func;

	RNA_def_property_srna(cprop, "SpaceNodeEditorPath");
	srna = RNA_def_struct(brna, "SpaceNodeEditorPath", NULL);
	RNA_def_struct_sdna(srna, "SpaceNode");
	RNA_def_struct_ui_text(srna, "Space Node Editor Path", "History of node trees in the editor");

	prop = RNA_def_property(srna, "to_string", PROP_STRING, PROP_NONE);
	RNA_def_property_string_funcs(prop, "rna_SpaceNodeEditor_path_get", "rna_SpaceNodeEditor_path_length", NULL);
	RNA_def_property_clear_flag(prop, PROP_EDITABLE);
	RNA_def_struct_ui_text(srna, "Path", "Get the node tree path as a string");

	func = RNA_def_function(srna, "clear", "rna_SpaceNodeEditor_path_clear");
	RNA_def_function_ui_description(func, "Reset the node tree path");
	RNA_def_function_flag(func, FUNC_USE_CONTEXT);

	func = RNA_def_function(srna, "start", "rna_SpaceNodeEditor_path_start");
	RNA_def_function_ui_description(func, "Set the root node tree");
	RNA_def_function_flag(func, FUNC_USE_CONTEXT);
	parm = RNA_def_pointer(func, "node_tree", "NodeTree", "Node Tree", "");
	RNA_def_property_flag(parm, PROP_REQUIRED | PROP_RNAPTR);

	func = RNA_def_function(srna, "append", "rna_SpaceNodeEditor_path_append");
	RNA_def_function_ui_description(func, "Append a node group tree to the path");
	RNA_def_function_flag(func, FUNC_USE_CONTEXT);
	parm = RNA_def_pointer(func, "node_tree", "NodeTree", "Node Tree", "Node tree to append to the node editor path");
	RNA_def_property_flag(parm, PROP_REQUIRED | PROP_RNAPTR);
	parm = RNA_def_pointer(func, "node", "Node", "Node", "Group node linking to this node tree");
	RNA_def_property_flag(parm, PROP_RNAPTR);

	func = RNA_def_function(srna, "pop", "rna_SpaceNodeEditor_path_pop");
	RNA_def_function_ui_description(func, "Remove the last node tree from the path");
	RNA_def_function_flag(func, FUNC_USE_CONTEXT);
}

static void rna_def_space_node(BlenderRNA *brna)
{
	StructRNA *srna;
	PropertyRNA *prop;

	static EnumPropertyItem texture_type_items[] = {
		{SNODE_TEX_OBJECT, "OBJECT", ICON_OBJECT_DATA, "Object", "Edit texture nodes from Object"},
		{SNODE_TEX_WORLD, "WORLD", ICON_WORLD_DATA, "World", "Edit texture nodes from World"},
		{SNODE_TEX_BRUSH, "BRUSH", ICON_BRUSH_DATA, "Brush", "Edit texture nodes from Brush"},
#ifdef WITH_FREESTYLE
		{SNODE_TEX_LINESTYLE, "LINESTYLE", ICON_LINE_DATA, "Line Style", "Edit texture nodes from Line Style"},
#endif
		{0, NULL, 0, NULL, NULL}
	};

	static EnumPropertyItem shader_type_items[] = {
		{SNODE_SHADER_OBJECT, "OBJECT", ICON_OBJECT_DATA, "Object", "Edit shader nodes from Object"},
		{SNODE_SHADER_WORLD, "WORLD", ICON_WORLD_DATA, "World", "Edit shader nodes from World"},
#ifdef WITH_FREESTYLE
		{SNODE_SHADER_LINESTYLE, "LINESTYLE", ICON_LINE_DATA, "Line Style", "Edit shader nodes from Line Style"},
#endif
		{0, NULL, 0, NULL, NULL}
	};

	static EnumPropertyItem backdrop_channels_items[] = {
		{SNODE_USE_ALPHA, "COLOR_ALPHA", ICON_IMAGE_RGB_ALPHA, "Color and Alpha",
		                  "Draw image with RGB colors and alpha transparency"},
		{0, "COLOR", ICON_IMAGE_RGB, "Color", "Draw image with RGB colors"},
		{SNODE_SHOW_ALPHA, "ALPHA", ICON_IMAGE_ALPHA, "Alpha", "Draw alpha transparency channel"},
		{SNODE_SHOW_R, "RED",   ICON_COLOR_RED, "Red", ""},
		{SNODE_SHOW_G, "GREEN", ICON_COLOR_GREEN, "Green", ""},
		{SNODE_SHOW_B, "BLUE",  ICON_COLOR_BLUE, "Blue", ""},
		{0, NULL, 0, NULL, NULL}
	};

	static EnumPropertyItem dummy_items[] = {
		{0, "DUMMY", 0, "", ""},
		{0, NULL, 0, NULL, NULL}};

	srna = RNA_def_struct(brna, "SpaceNodeEditor", "Space");
	RNA_def_struct_sdna(srna, "SpaceNode");
	RNA_def_struct_ui_text(srna, "Space Node Editor", "Node editor space data");

	prop = RNA_def_property(srna, "tree_type", PROP_ENUM, PROP_NONE);
	RNA_def_property_enum_items(prop, dummy_items);
	RNA_def_property_enum_funcs(prop, "rna_SpaceNodeEditor_tree_type_get", "rna_SpaceNodeEditor_tree_type_set",
	                            "rna_SpaceNodeEditor_tree_type_itemf");
	RNA_def_property_ui_text(prop, "Tree Type", "Node tree type to display and edit");
	RNA_def_property_update(prop, NC_SPACE | ND_SPACE_NODE, NULL);

	prop = RNA_def_property(srna, "texture_type", PROP_ENUM, PROP_NONE);
	RNA_def_property_enum_sdna(prop, NULL, "texfrom");
	RNA_def_property_enum_items(prop, texture_type_items);
	RNA_def_property_ui_text(prop, "Texture Type", "Type of data to take texture from");
	RNA_def_property_update(prop, NC_SPACE | ND_SPACE_NODE, NULL);

	prop = RNA_def_property(srna, "shader_type", PROP_ENUM, PROP_NONE);
	RNA_def_property_enum_sdna(prop, NULL, "shaderfrom");
	RNA_def_property_enum_items(prop, shader_type_items);
	RNA_def_property_ui_text(prop, "Shader Type", "Type of data to take shader from");
	RNA_def_property_update(prop, NC_SPACE | ND_SPACE_NODE, NULL);

	prop = RNA_def_property(srna, "id", PROP_POINTER, PROP_NONE);
	RNA_def_property_clear_flag(prop, PROP_EDITABLE);
	RNA_def_property_ui_text(prop, "ID", "Datablock whose nodes are being edited");

	prop = RNA_def_property(srna, "id_from", PROP_POINTER, PROP_NONE);
	RNA_def_property_pointer_sdna(prop, NULL, "from");
	RNA_def_property_clear_flag(prop, PROP_EDITABLE);
	RNA_def_property_ui_text(prop, "ID From", "Datablock from which the edited datablock is linked");

	prop = RNA_def_property(srna, "path", PROP_COLLECTION, PROP_NONE);
	RNA_def_property_collection_sdna(prop, NULL, "treepath", NULL);
	RNA_def_property_struct_type(prop, "NodeTreePath");
	RNA_def_property_ui_text(prop, "Node Tree Path", "Path from the data block to the currently edited node tree");
	rna_def_space_node_path_api(brna, prop);

	prop = RNA_def_property(srna, "node_tree", PROP_POINTER, PROP_NONE);
	RNA_def_property_pointer_funcs(prop, NULL, "rna_SpaceNodeEditor_node_tree_set", NULL,
	                               "rna_SpaceNodeEditor_node_tree_poll");
	RNA_def_property_pointer_sdna(prop, NULL, "nodetree");
	RNA_def_property_flag(prop, PROP_EDITABLE | PROP_CONTEXT_UPDATE);
	RNA_def_property_ui_text(prop, "Node Tree", "Base node tree from context");
	RNA_def_property_update(prop, NC_SPACE | ND_SPACE_NODE, "rna_SpaceNodeEditor_node_tree_update");

	prop = RNA_def_property(srna, "edit_tree", PROP_POINTER, PROP_NONE);
	RNA_def_property_pointer_sdna(prop, NULL, "edittree");
	RNA_def_property_clear_flag(prop, PROP_EDITABLE);
	RNA_def_property_ui_text(prop, "Edit Tree", "Node tree being displayed and edited");

	prop = RNA_def_property(srna, "pin", PROP_BOOLEAN, PROP_NONE);
	RNA_def_property_boolean_sdna(prop, NULL, "flag", SNODE_PIN);
	RNA_def_property_ui_text(prop, "Pinned", "Use the pinned node tree");
	RNA_def_property_ui_icon(prop, ICON_UNPINNED, 1);
	RNA_def_property_update(prop, NC_SPACE | ND_SPACE_NODE, NULL);

	prop = RNA_def_property(srna, "show_backdrop", PROP_BOOLEAN, PROP_NONE);
	RNA_def_property_boolean_sdna(prop, NULL, "flag", SNODE_BACKDRAW);
	RNA_def_property_ui_text(prop, "Backdrop", "Use active Viewer Node output as backdrop for compositing nodes");
	RNA_def_property_update(prop, NC_SPACE | ND_SPACE_NODE_VIEW, "rna_SpaceNodeEditor_show_backdrop_update");

	prop = RNA_def_property(srna, "show_grease_pencil", PROP_BOOLEAN, PROP_NONE);
	RNA_def_property_boolean_sdna(prop, NULL, "flag", SNODE_SHOW_GPENCIL);
	RNA_def_property_ui_text(prop, "Show Grease Pencil",
	                         "Show grease pencil for this view");
	RNA_def_property_update(prop, NC_SPACE | ND_SPACE_NODE_VIEW, NULL);

	prop = RNA_def_property(srna, "use_auto_render", PROP_BOOLEAN, PROP_NONE);
	RNA_def_property_boolean_sdna(prop, NULL, "flag", SNODE_AUTO_RENDER);
	RNA_def_property_ui_text(prop, "Auto Render", "Re-render and composite changed layers on 3D edits");
	RNA_def_property_update(prop, NC_SPACE | ND_SPACE_NODE_VIEW, NULL);
	
	prop = RNA_def_property(srna, "backdrop_zoom", PROP_FLOAT, PROP_NONE);
	RNA_def_property_float_sdna(prop, NULL, "zoom");
	RNA_def_property_float_default(prop, 1.0f);
	RNA_def_property_range(prop, 0.01f, FLT_MAX);
	RNA_def_property_ui_range(prop, 0.01, 100, 1, 2);
	RNA_def_property_ui_text(prop, "Backdrop Zoom", "Backdrop zoom factor");
	RNA_def_property_update(prop, NC_SPACE | ND_SPACE_NODE_VIEW, NULL);
	
	prop = RNA_def_property(srna, "backdrop_x", PROP_FLOAT, PROP_NONE);
	RNA_def_property_float_sdna(prop, NULL, "xof");
	RNA_def_property_ui_text(prop, "Backdrop X", "Backdrop X offset");
	RNA_def_property_update(prop, NC_SPACE | ND_SPACE_NODE_VIEW, NULL);

	prop = RNA_def_property(srna, "backdrop_y", PROP_FLOAT, PROP_NONE);
	RNA_def_property_float_sdna(prop, NULL, "yof");
	RNA_def_property_ui_text(prop, "Backdrop Y", "Backdrop Y offset");
	RNA_def_property_update(prop, NC_SPACE | ND_SPACE_NODE_VIEW, NULL);

	prop = RNA_def_property(srna, "backdrop_channels", PROP_ENUM, PROP_NONE);
	RNA_def_property_enum_bitflag_sdna(prop, NULL, "flag");
	RNA_def_property_enum_items(prop, backdrop_channels_items);
	RNA_def_property_ui_text(prop, "Draw Channels", "Channels of the image to draw");
	RNA_def_property_update(prop, NC_SPACE | ND_SPACE_NODE_VIEW, NULL);

	prop = RNA_def_property(srna, "show_highlight", PROP_BOOLEAN, PROP_NONE);
	RNA_def_property_boolean_sdna(prop, NULL, "flag", SNODE_SHOW_HIGHLIGHT);
	RNA_def_property_ui_text(prop, "Highlight", "Highlight nodes that are being calculated");
	RNA_def_property_update(prop, NC_SPACE | ND_SPACE_NODE_VIEW, NULL);

	/* the mx/my "cursor" in the node editor is used only by operators to store the mouse position */
	prop = RNA_def_property(srna, "cursor_location", PROP_FLOAT, PROP_XYZ);
	RNA_def_property_array(prop, 2);
	RNA_def_property_float_sdna(prop, NULL, "cursor");
	RNA_def_property_ui_text(prop, "Cursor Location", "Location for adding new nodes");
	RNA_def_property_update(prop, NC_SPACE | ND_SPACE_NODE_VIEW, NULL);

	RNA_api_space_node(srna);
}

static void rna_def_space_logic(BlenderRNA *brna)
{
	StructRNA *srna;
	PropertyRNA *prop;

	srna = RNA_def_struct(brna, "SpaceLogicEditor", "Space");
	RNA_def_struct_sdna(srna, "SpaceLogic");
	RNA_def_struct_ui_text(srna, "Space Logic Editor", "Logic editor space data");

	/* sensors */
	prop = RNA_def_property(srna, "show_sensors_selected_objects", PROP_BOOLEAN, PROP_NONE);
	RNA_def_property_boolean_sdna(prop, NULL, "scaflag", BUTS_SENS_SEL);
	RNA_def_property_ui_text(prop, "Show Selected Object", "Show sensors of all selected objects");
	RNA_def_property_update(prop, NC_LOGIC, NULL);
	
	prop = RNA_def_property(srna, "show_sensors_active_object", PROP_BOOLEAN, PROP_NONE);
	RNA_def_property_boolean_sdna(prop, NULL, "scaflag", BUTS_SENS_ACT);
	RNA_def_property_ui_text(prop, "Show Active Object", "Show sensors of active object");
	RNA_def_property_update(prop, NC_LOGIC, NULL);
	
	prop = RNA_def_property(srna, "show_sensors_linked_controller", PROP_BOOLEAN, PROP_NONE);
	RNA_def_property_boolean_sdna(prop, NULL, "scaflag", BUTS_SENS_LINK);
	RNA_def_property_ui_text(prop, "Show Linked to Controller", "Show linked objects to the controller");
	RNA_def_property_update(prop, NC_LOGIC, NULL);

	prop = RNA_def_property(srna, "show_sensors_active_states", PROP_BOOLEAN, PROP_NONE);
	RNA_def_property_boolean_sdna(prop, NULL, "scaflag", BUTS_SENS_STATE);
	RNA_def_property_ui_text(prop, "Show Active States", "Show only sensors connected to active states");
	RNA_def_property_update(prop, NC_LOGIC, NULL);

	/* controllers */
	prop = RNA_def_property(srna, "show_controllers_selected_objects", PROP_BOOLEAN, PROP_NONE);
	RNA_def_property_boolean_sdna(prop, NULL, "scaflag", BUTS_CONT_SEL);
	RNA_def_property_ui_text(prop, "Show Selected Object", "Show controllers of all selected objects");
	RNA_def_property_update(prop, NC_LOGIC, NULL);
	
	prop = RNA_def_property(srna, "show_controllers_active_object", PROP_BOOLEAN, PROP_NONE);
	RNA_def_property_boolean_sdna(prop, NULL, "scaflag", BUTS_CONT_ACT);
	RNA_def_property_ui_text(prop, "Show Active Object", "Show controllers of active object");
	RNA_def_property_update(prop, NC_LOGIC, NULL);

	prop = RNA_def_property(srna, "show_controllers_linked_controller", PROP_BOOLEAN, PROP_NONE);
	RNA_def_property_boolean_sdna(prop, NULL, "scaflag", BUTS_CONT_LINK);
	RNA_def_property_ui_text(prop, "Show Linked to Controller", "Show linked objects to sensor/actuator");
	RNA_def_property_update(prop, NC_LOGIC, NULL);

	/* actuators */
	prop = RNA_def_property(srna, "show_actuators_selected_objects", PROP_BOOLEAN, PROP_NONE);
	RNA_def_property_boolean_sdna(prop, NULL, "scaflag", BUTS_ACT_SEL);
	RNA_def_property_ui_text(prop, "Show Selected Object", "Show actuators of all selected objects");
	RNA_def_property_update(prop, NC_LOGIC, NULL);
	
	prop = RNA_def_property(srna, "show_actuators_active_object", PROP_BOOLEAN, PROP_NONE);
	RNA_def_property_boolean_sdna(prop, NULL, "scaflag", BUTS_ACT_ACT);
	RNA_def_property_ui_text(prop, "Show Active Object", "Show actuators of active object");
	RNA_def_property_update(prop, NC_LOGIC, NULL);
	
	prop = RNA_def_property(srna, "show_actuators_linked_controller", PROP_BOOLEAN, PROP_NONE);
	RNA_def_property_boolean_sdna(prop, NULL, "scaflag", BUTS_ACT_LINK);
	RNA_def_property_ui_text(prop, "Show Linked to Actuator", "Show linked objects to the actuator");
	RNA_def_property_update(prop, NC_LOGIC, NULL);

	prop = RNA_def_property(srna, "show_actuators_active_states", PROP_BOOLEAN, PROP_NONE);
	RNA_def_property_boolean_sdna(prop, NULL, "scaflag", BUTS_ACT_STATE);
	RNA_def_property_ui_text(prop, "Show Active States", "Show only actuators connected to active states");
	RNA_def_property_update(prop, NC_LOGIC, NULL);

}

static void rna_def_space_clip(BlenderRNA *brna)
{
	StructRNA *srna;
	PropertyRNA *prop;

	static EnumPropertyItem view_items[] = {
		{SC_VIEW_CLIP, "CLIP", ICON_SEQUENCE, "Clip", "Show editing clip preview"},
		{SC_VIEW_GRAPH, "GRAPH", ICON_IPO, "Graph", "Show graph view for active element"},
		{SC_VIEW_DOPESHEET, "DOPESHEET", ICON_ACTION, "Dopesheet", "Dopesheet view for tracking data"},
		{0, NULL, 0, NULL, NULL}
	};

	static EnumPropertyItem gpencil_source_items[] = {
		{SC_GPENCIL_SRC_CLIP, "CLIP", 0, "Clip", "Show grease pencil datablock which belongs to movie clip"},
		{SC_GPENCIL_SRC_TRACK, "TRACK", 0, "Track", "Show grease pencil datablock which belongs to active track"},
		{0, NULL, 0, NULL, NULL}
	};

	static EnumPropertyItem pivot_items[] = {
		{V3D_CENTER, "BOUNDING_BOX_CENTER", ICON_ROTATE, "Bounding Box Center",
		             "Pivot around bounding box center of selected object(s)"},
		{V3D_CURSOR, "CURSOR", ICON_CURSOR, "2D Cursor", "Pivot around the 2D cursor"},
		{V3D_LOCAL, "INDIVIDUAL_ORIGINS", ICON_ROTATECOLLECTION,
		            "Individual Origins", "Pivot around each object's own origin"},
		{V3D_CENTROID, "MEDIAN_POINT", ICON_ROTATECENTER, "Median Point",
		               "Pivot around the median point of selected objects"},
		{0, NULL, 0, NULL, NULL}
	};

	srna = RNA_def_struct(brna, "SpaceClipEditor", "Space");
	RNA_def_struct_sdna(srna, "SpaceClip");
	RNA_def_struct_ui_text(srna, "Space Clip Editor", "Clip editor space data");

	/* movieclip */
	prop = RNA_def_property(srna, "clip", PROP_POINTER, PROP_NONE);
	RNA_def_property_flag(prop, PROP_EDITABLE);
	RNA_def_property_ui_text(prop, "Movie Clip", "Movie clip displayed and edited in this space");
	RNA_def_property_pointer_funcs(prop, NULL, "rna_SpaceClipEditor_clip_set", NULL, NULL);
	RNA_def_property_update(prop, NC_SPACE | ND_SPACE_CLIP, NULL);

	/* clip user */
	prop = RNA_def_property(srna, "clip_user", PROP_POINTER, PROP_NONE);
	RNA_def_property_flag(prop, PROP_NEVER_NULL);
	RNA_def_property_struct_type(prop, "MovieClipUser");
	RNA_def_property_pointer_sdna(prop, NULL, "user");
	RNA_def_property_ui_text(prop, "Movie Clip User",
	                         "Parameters defining which frame of the movie clip is displayed");
	RNA_def_property_update(prop, NC_SPACE | ND_SPACE_CLIP, NULL);

	/* mask */
	rna_def_space_mask_info(srna, NC_SPACE | ND_SPACE_CLIP, "rna_SpaceClipEditor_mask_set");

	/* mode */
	prop = RNA_def_property(srna, "mode", PROP_ENUM, PROP_NONE);
	RNA_def_property_enum_sdna(prop, NULL, "mode");
	RNA_def_property_enum_items(prop, clip_editor_mode_items);
	RNA_def_property_ui_text(prop, "Mode", "Editing context being displayed");
	RNA_def_property_update(prop, NC_SPACE | ND_SPACE_CLIP, "rna_SpaceClipEditor_clip_mode_update");

	/* view */
	prop = RNA_def_property(srna, "view", PROP_ENUM, PROP_NONE);
	RNA_def_property_enum_sdna(prop, NULL, "view");
	RNA_def_property_enum_items(prop, view_items);
	RNA_def_property_ui_text(prop, "View", "Type of the clip editor view");
	RNA_def_property_translation_context(prop, BLF_I18NCONTEXT_ID_MOVIECLIP);
	RNA_def_property_update(prop, NC_SPACE | ND_SPACE_CLIP, "rna_SpaceClipEditor_view_type_update");

	/* show pattern */
	prop = RNA_def_property(srna, "show_marker_pattern", PROP_BOOLEAN, PROP_NONE);
	RNA_def_property_ui_text(prop, "Show Marker Pattern", "Show pattern boundbox for markers");
	RNA_def_property_boolean_sdna(prop, NULL, "flag", SC_SHOW_MARKER_PATTERN);
	RNA_def_property_update(prop, NC_SPACE | ND_SPACE_CLIP, NULL);

	/* show search */
	prop = RNA_def_property(srna, "show_marker_search", PROP_BOOLEAN, PROP_NONE);
	RNA_def_property_ui_text(prop, "Show Marker Search", "Show search boundbox for markers");
	RNA_def_property_boolean_sdna(prop, NULL, "flag", SC_SHOW_MARKER_SEARCH);
	RNA_def_property_update(prop, NC_SPACE | ND_SPACE_CLIP, NULL);

	/* lock to selection */
	prop = RNA_def_property(srna, "lock_selection", PROP_BOOLEAN, PROP_NONE);
	RNA_def_property_ui_text(prop, "Lock to Selection", "Lock viewport to selected markers during playback");
	RNA_def_property_boolean_sdna(prop, NULL, "flag", SC_LOCK_SELECTION);
	RNA_def_property_update(prop, NC_SPACE | ND_SPACE_CLIP, "rna_SpaceClipEditor_lock_selection_update");

	/* lock to time cursor */
	prop = RNA_def_property(srna, "lock_time_cursor", PROP_BOOLEAN, PROP_NONE);
	RNA_def_property_ui_text(prop, "Lock to Time Cursor",
	                         "Lock curves view to time cursor during playback and tracking");
	RNA_def_property_boolean_sdna(prop, NULL, "flag", SC_LOCK_TIMECURSOR);
	RNA_def_property_update(prop, NC_SPACE | ND_SPACE_CLIP, NULL);

	/* show markers paths */
	prop = RNA_def_property(srna, "show_track_path", PROP_BOOLEAN, PROP_NONE);
	RNA_def_property_boolean_sdna(prop, NULL, "flag", SC_SHOW_TRACK_PATH);
	RNA_def_property_ui_text(prop, "Show Track Path", "Show path of how track moves");
	RNA_def_property_update(prop, NC_SPACE | ND_SPACE_CLIP, NULL);

	/* path length */
	prop = RNA_def_property(srna, "path_length", PROP_INT, PROP_NONE);
	RNA_def_property_int_sdna(prop, NULL, "path_length");
	RNA_def_property_range(prop, 0, 50);
	RNA_def_property_ui_text(prop, "Path Length", "Length of displaying path, in frames");
	RNA_def_property_update(prop, NC_SPACE | ND_SPACE_CLIP, NULL);

	/* show tiny markers */
	prop = RNA_def_property(srna, "show_tiny_markers", PROP_BOOLEAN, PROP_NONE);
	RNA_def_property_ui_text(prop, "Show Tiny Markers", "Show markers in a more compact manner");
	RNA_def_property_boolean_sdna(prop, NULL, "flag", SC_SHOW_TINY_MARKER);
	RNA_def_property_update(prop, NC_SPACE | ND_SPACE_CLIP, NULL);

	/* show bundles */
	prop = RNA_def_property(srna, "show_bundles", PROP_BOOLEAN, PROP_NONE);
	RNA_def_property_ui_text(prop, "Show Bundles", "Show projection of 3D markers into footage");
	RNA_def_property_boolean_sdna(prop, NULL, "flag", SC_SHOW_BUNDLES);
	RNA_def_property_update(prop, NC_SPACE | ND_SPACE_CLIP, NULL);

	/* mute footage */
	prop = RNA_def_property(srna, "use_mute_footage", PROP_BOOLEAN, PROP_NONE);
	RNA_def_property_ui_text(prop, "Mute Footage", "Mute footage and show black background instead");
	RNA_def_property_boolean_sdna(prop, NULL, "flag", SC_MUTE_FOOTAGE);
	RNA_def_property_update(prop, NC_SPACE | ND_SPACE_CLIP, NULL);

	/* hide disabled */
	prop = RNA_def_property(srna, "show_disabled", PROP_BOOLEAN, PROP_NONE);
	RNA_def_property_ui_text(prop, "Show Disabled", "Show disabled tracks from the footage");
	RNA_def_property_boolean_negative_sdna(prop, NULL, "flag", SC_HIDE_DISABLED);
	RNA_def_property_update(prop, NC_SPACE | ND_SPACE_CLIP, NULL);

	/* scopes */
	prop = RNA_def_property(srna, "scopes", PROP_POINTER, PROP_NONE);
	RNA_def_property_pointer_sdna(prop, NULL, "scopes");
	RNA_def_property_struct_type(prop, "MovieClipScopes");
	RNA_def_property_ui_text(prop, "Scopes", "Scopes to visualize movie clip statistics");

	/* show names */
	prop = RNA_def_property(srna, "show_names", PROP_BOOLEAN, PROP_NONE);
	RNA_def_property_boolean_sdna(prop, NULL, "flag", SC_SHOW_NAMES);
	RNA_def_property_ui_text(prop, "Show Names", "Show track names and status");
	RNA_def_property_update(prop, NC_SPACE | ND_SPACE_CLIP, NULL);

	/* show grid */
	prop = RNA_def_property(srna, "show_grid", PROP_BOOLEAN, PROP_NONE);
	RNA_def_property_boolean_sdna(prop, NULL, "flag", SC_SHOW_GRID);
	RNA_def_property_ui_text(prop, "Show Grid", "Show grid showing lens distortion");
	RNA_def_property_update(prop, NC_SPACE | ND_SPACE_CLIP, NULL);

	/* show stable */
	prop = RNA_def_property(srna, "show_stable", PROP_BOOLEAN, PROP_NONE);
	RNA_def_property_boolean_sdna(prop, NULL, "flag", SC_SHOW_STABLE);
	RNA_def_property_ui_text(prop, "Show Stable", "Show stable footage in editor (if stabilization is enabled)");
	RNA_def_property_update(prop, NC_SPACE | ND_SPACE_CLIP, NULL);

	/* manual calibration */
	prop = RNA_def_property(srna, "use_manual_calibration", PROP_BOOLEAN, PROP_NONE);
	RNA_def_property_boolean_sdna(prop, NULL, "flag", SC_MANUAL_CALIBRATION);
	RNA_def_property_ui_text(prop, "Manual Calibration", "Use manual calibration helpers");
	RNA_def_property_update(prop, NC_SPACE | ND_SPACE_CLIP, NULL);

	/* show grease pencil */
	prop = RNA_def_property(srna, "show_grease_pencil", PROP_BOOLEAN, PROP_NONE);
	RNA_def_property_boolean_sdna(prop, NULL, "flag", SC_SHOW_GPENCIL);
	RNA_def_property_ui_text(prop, "Show Grease Pencil",
	                         "Show grease pencil for this view");
	RNA_def_property_update(prop, NC_SPACE | ND_SPACE_CLIP, NULL);

	/* show filters */
	prop = RNA_def_property(srna, "show_filters", PROP_BOOLEAN, PROP_NONE);
	RNA_def_property_boolean_sdna(prop, NULL, "flag", SC_SHOW_FILTERS);
	RNA_def_property_ui_text(prop, "Show Filters", "Show filters for graph editor");
	RNA_def_property_update(prop, NC_SPACE | ND_SPACE_CLIP, NULL);

	/* show graph_frames */
	prop = RNA_def_property(srna, "show_graph_frames", PROP_BOOLEAN, PROP_NONE);
	RNA_def_property_boolean_sdna(prop, NULL, "flag", SC_SHOW_GRAPH_FRAMES);
	RNA_def_property_ui_text(prop, "Show Frames",
	                         "Show curve for per-frame average error (camera motion should be solved first)");
	RNA_def_property_update(prop, NC_SPACE | ND_SPACE_CLIP, NULL);

	/* show graph tracks motion */
	prop = RNA_def_property(srna, "show_graph_tracks_motion", PROP_BOOLEAN, PROP_NONE);
	RNA_def_property_boolean_sdna(prop, NULL, "flag", SC_SHOW_GRAPH_TRACKS_MOTION);
	RNA_def_property_ui_text(prop, "Show Tracks Motion",
	                         "Display the speed curves (in \"x\" direction red, in \"y\" direction green) "
	                         "for the selected tracks");
	RNA_def_property_update(prop, NC_SPACE | ND_SPACE_CLIP, NULL);

	/* show graph tracks motion */
	prop = RNA_def_property(srna, "show_graph_tracks_error", PROP_BOOLEAN, PROP_NONE);
	RNA_def_property_boolean_sdna(prop, NULL, "flag", SC_SHOW_GRAPH_TRACKS_ERROR);
	RNA_def_property_ui_text(prop, "Show Tracks Error",
	                         "Display the reprojection error curve for selected tracks");
	RNA_def_property_update(prop, NC_SPACE | ND_SPACE_CLIP, NULL);

	/* show_only_selected */
	prop = RNA_def_property(srna, "show_graph_only_selected", PROP_BOOLEAN, PROP_NONE);
	RNA_def_property_boolean_sdna(prop, NULL, "flag", SC_SHOW_GRAPH_SEL_ONLY);
	RNA_def_property_ui_text(prop, "Only Selected", "Only include channels relating to selected objects and data");
	RNA_def_property_ui_icon(prop, ICON_RESTRICT_SELECT_OFF, 0);
	RNA_def_property_update(prop, NC_SPACE | ND_SPACE_CLIP, NULL);

	/* show_hidden */
	prop = RNA_def_property(srna, "show_graph_hidden", PROP_BOOLEAN, PROP_NONE);
	RNA_def_property_boolean_sdna(prop, NULL, "flag", SC_SHOW_GRAPH_HIDDEN);
	RNA_def_property_ui_text(prop, "Display Hidden", "Include channels from objects/bone that aren't visible");
	RNA_def_property_ui_icon(prop, ICON_GHOST_ENABLED, 0);
	RNA_def_property_update(prop, NC_SPACE | ND_SPACE_CLIP, NULL);

	/* ** channels ** */

	/* show_red_channel */
	prop = RNA_def_property(srna, "show_red_channel", PROP_BOOLEAN, PROP_NONE);
	RNA_def_property_boolean_negative_sdna(prop, NULL, "postproc_flag", MOVIECLIP_DISABLE_RED);
	RNA_def_property_ui_text(prop, "Show Red Channel", "Show red channel in the frame");
	RNA_def_property_update(prop, NC_SPACE | ND_SPACE_CLIP, NULL);

	/* show_green_channel */
	prop = RNA_def_property(srna, "show_green_channel", PROP_BOOLEAN, PROP_NONE);
	RNA_def_property_boolean_negative_sdna(prop, NULL, "postproc_flag", MOVIECLIP_DISABLE_GREEN);
	RNA_def_property_ui_text(prop, "Show Green Channel", "Show green channel in the frame");
	RNA_def_property_update(prop, NC_SPACE | ND_SPACE_CLIP, NULL);

	/* show_blue_channel */
	prop = RNA_def_property(srna, "show_blue_channel", PROP_BOOLEAN, PROP_NONE);
	RNA_def_property_boolean_negative_sdna(prop, NULL, "postproc_flag", MOVIECLIP_DISABLE_BLUE);
	RNA_def_property_ui_text(prop, "Show Blue Channel", "Show blue channel in the frame");
	RNA_def_property_update(prop, NC_SPACE | ND_SPACE_CLIP, NULL);

	/* preview_grayscale */
	prop = RNA_def_property(srna, "use_grayscale_preview", PROP_BOOLEAN, PROP_NONE);
	RNA_def_property_boolean_sdna(prop, NULL, "postproc_flag", MOVIECLIP_PREVIEW_GRAYSCALE);
	RNA_def_property_ui_text(prop, "Grayscale", "Display frame in grayscale mode");
	RNA_def_property_update(prop, NC_MOVIECLIP | ND_DISPLAY, NULL);

	/* timeline */
	prop = RNA_def_property(srna, "show_seconds", PROP_BOOLEAN, PROP_NONE);
	RNA_def_property_boolean_sdna(prop, NULL, "flag", SC_SHOW_SECONDS);
	RNA_def_property_ui_text(prop, "Show Seconds", "Show timing in seconds not frames");
	RNA_def_property_update(prop, NC_MOVIECLIP | ND_DISPLAY, NULL);

	/* grease pencil source */
	prop = RNA_def_property(srna, "grease_pencil_source", PROP_ENUM, PROP_NONE);
	RNA_def_property_enum_sdna(prop, NULL, "gpencil_src");
	RNA_def_property_enum_items(prop, gpencil_source_items);
	RNA_def_property_ui_text(prop, "Grease Pencil Source", "Where the grease pencil comes from");
	RNA_def_property_translation_context(prop, BLF_I18NCONTEXT_ID_MOVIECLIP);
	RNA_def_property_update(prop, NC_MOVIECLIP | ND_DISPLAY, NULL);

	/* pivot point */
	prop = RNA_def_property(srna, "pivot_point", PROP_ENUM, PROP_NONE);
	RNA_def_property_enum_sdna(prop, NULL, "around");
	RNA_def_property_enum_items(prop, pivot_items);
	RNA_def_property_ui_text(prop, "Pivot Point", "Pivot center for rotation/scaling");
	RNA_def_property_update(prop, NC_SPACE | ND_SPACE_CLIP, NULL);
}


void RNA_def_space(BlenderRNA *brna)
{
	rna_def_space(brna);
	rna_def_space_image(brna);
	rna_def_space_sequencer(brna);
	rna_def_space_text(brna);
	rna_def_fileselect_params(brna);
	rna_def_filemenu_entry(brna);
	rna_def_space_filebrowser(brna);
	rna_def_space_outliner(brna);
	rna_def_background_image(brna);
	rna_def_space_view3d(brna);
	rna_def_space_buttons(brna);
	rna_def_space_dopesheet(brna);
	rna_def_space_graph(brna);
	rna_def_space_nla(brna);
	rna_def_space_time(brna);
	rna_def_space_console(brna);
	rna_def_console_line(brna);
	rna_def_space_info(brna);
	rna_def_space_userpref(brna);
	rna_def_node_tree_path(brna);
	rna_def_space_node(brna);
	rna_def_space_logic(brna);
	rna_def_space_clip(brna);
}

#endif<|MERGE_RESOLUTION|>--- conflicted
+++ resolved
@@ -31,14 +31,11 @@
 
 #include "BLF_translation.h"
 
+#include "BKE_image.h"
 #include "BKE_key.h"
 #include "BKE_movieclip.h"
 #include "BKE_node.h"
-<<<<<<< HEAD
-#include "BKE_image.h"
-=======
 #include "BKE_screen.h"
->>>>>>> 90a9415c
 
 #include "DNA_action_types.h"
 #include "DNA_key_types.h"
@@ -2221,11 +2218,7 @@
 		{ICON_MATCAP_24, "24", ICON_MATCAP_24, "", ""},
 		{0, NULL, 0, NULL, NULL}
 	};
-<<<<<<< HEAD
-
-=======
-	
->>>>>>> 90a9415c
+	
 	srna = RNA_def_struct(brna, "SpaceView3D", "Space");
 	RNA_def_struct_sdna(srna, "View3D");
 	RNA_def_struct_ui_text(srna, "3D View Space", "3D View space data");
@@ -2567,7 +2560,10 @@
 	RNA_def_property_ui_text(prop, "Matcap", "Image to use for Material Capture, active objects only");
 	RNA_def_property_update(prop, NC_SPACE | ND_SPACE_VIEW3D, "rna_SpaceView3D_matcap_update");
 
-<<<<<<< HEAD
+	prop = RNA_def_property(srna, "fx_settings", PROP_POINTER, PROP_NONE);
+	RNA_def_property_ui_text(prop, "FX Options", "Options used for real time compositing");
+	RNA_def_property_update(prop, NC_SPACE | ND_SPACE_VIEW3D, NULL);
+
 	/* Stereo Settings */
 	prop = RNA_def_property(srna, "stereo_3d_camera", PROP_ENUM, PROP_NONE);
 	RNA_def_property_enum_sdna(prop, NULL, "stereo3d_camera");
@@ -2603,12 +2599,6 @@
 
 	/* *** Animated *** */
 	RNA_define_animate_sdna(true);
-=======
-	prop = RNA_def_property(srna, "fx_settings", PROP_POINTER, PROP_NONE);
-	RNA_def_property_ui_text(prop, "FX Options", "Options used for real time compositing");
-	RNA_def_property_update(prop, NC_SPACE | ND_SPACE_VIEW3D, NULL);
-
->>>>>>> 90a9415c
 	/* region */
 
 	srna = RNA_def_struct(brna, "RegionView3D", NULL);
