# ***** BEGIN GPL LICENSE BLOCK *****
#
# This program is free software; you can redistribute it and/or
# modify it under the terms of the GNU General Public License
# as published by the Free Software Foundation; either version 2
# of the License, or (at your option) any later version.
#
# This program is distributed in the hope that it will be useful,
# but WITHOUT ANY WARRANTY; without even the implied warranty of
# MERCHANTABILITY or FITNESS FOR A PARTICULAR PURPOSE.  See the
# GNU General Public License for more details.
#
# You should have received a copy of the GNU General Public License
# along with this program; if not, write to the Free Software Foundation,
# Inc., 51 Franklin Street, Fifth Floor, Boston, MA 02110-1301, USA.
#
# The Original Code is Copyright (C) 2006, Blender Foundation
# All rights reserved.
#
# The Original Code is: all of this file.
#
# Contributor(s): Jacques Beaurain.
#
# ***** END GPL LICENSE BLOCK *****

if(CMAKE_COMPILER_IS_GNUCC)
	# add here so we fail early.
	set(CMAKE_C_FLAGS "${CMAKE_C_FLAGS} -Werror=implicit-function-declaration")
endif()

# files rna_access.c rna_define.c makesrna.c intentionally excluded.
set(DEFSRC
	rna_ID.c
	rna_action.c
	rna_actuator.c
	rna_animation.c
	rna_animviz.c
	rna_armature.c
	rna_boid.c
	rna_brush.c
	rna_camera.c
	rna_cloth.c
	rna_color.c
	rna_constraint.c
	rna_context.c
	rna_controller.c
	rna_curve.c
	rna_depsgraph.c
	rna_dynamicpaint.c
	rna_fcurve.c
	rna_fluidsim.c
	rna_gpencil.c
	rna_group.c
	rna_image.c
	rna_key.c
	rna_lamp.c
	rna_lattice.c
	rna_linestyle.c
	rna_main.c
	rna_mask.c
	rna_material.c
	rna_mesh.c
	rna_meta.c
	rna_modifier.c
	rna_movieclip.c
	rna_nla.c
	rna_nodetree.c
	rna_object.c
	rna_object_force.c
	rna_packedfile.c
	rna_palette.c
	rna_particle.c
	rna_pose.c
	rna_property.c
	rna_render.c
	rna_rigidbody.c
	rna_rna.c
	rna_scene.c
	rna_screen.c
	rna_sculpt_paint.c
	rna_sensor.c
	rna_sequencer.c
	rna_smoke.c
	rna_sound.c
	rna_space.c
	rna_speaker.c
	rna_test.c
	rna_text.c
	rna_texture.c
	rna_timeline.c
	rna_tracking.c
	rna_ui.c
	rna_userdef.c
	rna_vfont.c
	rna_wm.c
	rna_world.c
)

set(APISRC
	rna_action_api.c
	rna_actuator_api.c
	rna_animation_api.c
	rna_armature_api.c
	rna_camera_api.c
	rna_controller_api.c
	rna_curve_api.c
	rna_fcurve_api.c
	rna_image_api.c
	rna_lattice_api.c
	rna_main_api.c
	rna_material_api.c
	rna_mesh_api.c
	rna_meta_api.c
	rna_texture_api.c
	rna_object_api.c
	rna_pose_api.c
	rna_scene_api.c
	rna_sensor_api.c
	rna_sequencer_api.c
	rna_sound_api.c
	rna_space_api.c
	rna_text_api.c
	rna_ui_api.c
	rna_vfont_api.c
	rna_wm_api.c
)

string(REGEX REPLACE "rna_([a-zA-Z0-9_-]*).c" "${CMAKE_CURRENT_BINARY_DIR}/rna_\\1_gen.c" GENSRC "${DEFSRC}")
list(APPEND GENSRC
	"${CMAKE_CURRENT_BINARY_DIR}/rna_prototypes_gen.h"
)
set_source_files_properties(${GENSRC} PROPERTIES GENERATED TRUE)

# --------------------------
# CFLAGS for Generated Files
#
# less strict flags for generated source
set(GENSRC_CFLAGS)
if(CMAKE_COMPILER_IS_GNUCC OR (CMAKE_C_COMPILER_ID MATCHES "Clang"))
	set(GENSRC_CFLAGS "-Wno-missing-prototypes")
endif()

if(GENSRC_CFLAGS)
	set_source_files_properties(${GENSRC} PROPERTIES COMPILE_FLAGS "${GENSRC_CFLAGS}")
endif()
unset(GENSRC_CFLAGS)


set(SRC_RNA_INC
	../RNA_access.h
	../RNA_define.h
	../RNA_documentation.h
	../RNA_enum_types.h
	../RNA_types.h
)

set(SRC
	makesrna.c
	rna_define.c
	${DEFSRC}
	${APISRC}
	../../../../intern/guardedalloc/intern/mallocn.c
	../../../../intern/guardedalloc/intern/mallocn_guarded_impl.c
	../../../../intern/guardedalloc/intern/mallocn_lockfree_impl.c
	../../../../intern/guardedalloc/intern/mmap_win.c
)

set(INC

)

set(INC_SYS

)

if(WITH_CYCLES)
	add_definitions(-DWITH_CYCLES)
	if(WITH_CYCLES_DEBUG)
		add_definitions(-DWITH_CYCLES_DEBUG)
	endif()
endif()

if(WITH_PYTHON)
	add_definitions(-DWITH_PYTHON)
	list(APPEND INC
		../../python
	)
endif()

if(WITH_GAMEENGINE)
	add_definitions(-DWITH_GAMEENGINE)
endif()

if(WITH_IMAGE_OPENEXR)
	add_definitions(-DWITH_OPENEXR)
endif()

if(WITH_OPENIMAGEIO)
	add_definitions(-DWITH_OPENIMAGEIO)
endif()

if(WITH_IMAGE_TIFF)
	add_definitions(-DWITH_TIFF)
endif()

if(WITH_IMAGE_OPENJPEG)
	add_definitions(-DWITH_OPENJPEG)
endif()

if(WITH_IMAGE_DDS)
	add_definitions(-DWITH_DDS)
endif()

if(WITH_IMAGE_CINEON)
	add_definitions(-DWITH_CINEON)
endif()

if(WITH_IMAGE_HDR)
	add_definitions(-DWITH_HDR)
endif()

if(WITH_IMAGE_FRAMESERVER)
	add_definitions(-DWITH_FRAMESERVER)
endif()

if(WITH_AUDASPACE)
	add_definitions(-DWITH_AUDASPACE)
endif()

if(WITH_CODEC_QUICKTIME)
	list(APPEND INC
		../../quicktime
	)
	add_definitions(-DWITH_QUICKTIME)
endif()

if(WITH_CODEC_FFMPEG)
	list(APPEND INC
		../../../../intern/ffmpeg
	)
	list(APPEND INC_SYS
		${FFMPEG_INCLUDE_DIRS}
	)
	add_definitions(-DWITH_FFMPEG)
endif()

if(WITH_MOD_FLUID)
	add_definitions(-DWITH_MOD_FLUID)
endif()

if(WITH_FFTW3)
	add_definitions(-DWITH_FFTW3)
endif()

if(WITH_MOD_SMOKE)
	add_definitions(-DWITH_SMOKE)
endif()

if(WITH_MOD_OCEANSIM)
	add_definitions(-DWITH_OCEANSIM)
endif()

if(WITH_SDL)
	if(WITH_SDL_DYNLOAD)
		add_definitions(-DWITH_SDL_DYNLOAD)
		list(APPEND INC
			../../../../extern/sdlew/include
		)
	endif()
	add_definitions(-DWITH_SDL)
endif()

if(WITH_OPENAL)
	add_definitions(-DWITH_OPENAL)
endif()

if(WITH_JACK)
	add_definitions(-DWITH_JACK)
endif()

if(WITH_OPENCOLLADA)
	add_definitions(-DWITH_COLLADA)
endif()

if(WITH_INTERNATIONAL)
	add_definitions(-DWITH_INTERNATIONAL)
endif()

if(WITH_BULLET)
	list(APPEND INC
		../../../../intern/rigidbody
	)
	add_definitions(-DWITH_BULLET)
endif()

<<<<<<< HEAD
if(WITH_OPENSUBDIV)
	list(APPEND INC
		../../../../intern/opensubdiv
	)
	add_definitions(-DWITH_OPENSUBDIV)
=======
if(WITH_FREESTYLE)
	list(APPEND INC
		../../freestyle
	)
	add_definitions(-DWITH_FREESTYLE)
>>>>>>> fa823dc8
endif()

# Build makesrna executable
blender_include_dirs(
	.
	..
	../../blenkernel
	../../blenlib
	../../bmesh
	../../blenfont
	../../depsgraph
	../../gpu
	../../imbuf
	../../ikplugin
	../../makesdna
	../../nodes/
	../../physics
	../../windowmanager
	../../editors/include
	../../render/extern/include
	../../../../intern/audaspace/intern
	../../../../intern/cycles/blender
	../../../../intern/guardedalloc
	../../../../intern/glew-mx
	../../../../intern/atomic
	../../../../intern/memutil
	../../../../intern/smoke/extern
)

blender_include_dirs_sys(
	"${GLEW_INCLUDE_PATH}"
)

add_executable(makesrna ${SRC} ${SRC_RNA_INC} ${SRC_DNA_INC})
target_link_libraries(makesrna bf_dna)
target_link_libraries(makesrna bf_dna_blenlib)

# Output rna_*_gen.c
# note (linux only): with crashes try add this after COMMAND: valgrind --leak-check=full --track-origins=yes
add_custom_command(
	OUTPUT ${GENSRC}
	COMMAND ${CMAKE_BINARY_DIR}/bin/${CMAKE_CFG_INTDIR}/makesrna ${CMAKE_CURRENT_BINARY_DIR}/
	DEPENDS makesrna
)

# Build bf_rna
set(SRC
	rna_access.c
	${GENSRC}

	${SRC_RNA_INC}
	rna_internal.h
	rna_internal_types.h
	rna_mesh_utils.h
)

add_definitions(${GL_DEFINITIONS})

blender_add_lib(bf_rna "${SRC}" "${INC}" "${INC_SYS}")<|MERGE_RESOLUTION|>--- conflicted
+++ resolved
@@ -293,19 +293,18 @@
 	add_definitions(-DWITH_BULLET)
 endif()
 
-<<<<<<< HEAD
+if(WITH_FREESTYLE)
+	list(APPEND INC
+		../../freestyle
+	)
+	add_definitions(-DWITH_FREESTYLE)
+endif()
+
 if(WITH_OPENSUBDIV)
 	list(APPEND INC
 		../../../../intern/opensubdiv
 	)
 	add_definitions(-DWITH_OPENSUBDIV)
-=======
-if(WITH_FREESTYLE)
-	list(APPEND INC
-		../../freestyle
-	)
-	add_definitions(-DWITH_FREESTYLE)
->>>>>>> fa823dc8
 endif()
 
 # Build makesrna executable
