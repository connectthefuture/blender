# ***** BEGIN GPL LICENSE BLOCK *****
#
# This program is free software; you can redistribute it and/or
# modify it under the terms of the GNU General Public License
# as published by the Free Software Foundation; either version 2
# of the License, or (at your option) any later version.
#
# This program is distributed in the hope that it will be useful,
# but WITHOUT ANY WARRANTY; without even the implied warranty of
# MERCHANTABILITY or FITNESS FOR A PARTICULAR PURPOSE.  See the
# GNU General Public License for more details.
#
# You should have received a copy of the GNU General Public License
# along with this program; if not, write to the Free Software Foundation,
# Inc., 51 Franklin Street, Fifth Floor, Boston, MA 02110-1301, USA.
#
# The Original Code is Copyright (C) 2006, Blender Foundation
# All rights reserved.
#
# The Original Code is: all of this file.
#
# Contributor(s): Jacques Beaurain.
#
# ***** END GPL LICENSE BLOCK *****

if(CMAKE_COMPILER_IS_GNUCC)
	# add here so we fail early.
	set(CMAKE_C_FLAGS "${CMAKE_C_FLAGS} -Werror=implicit-function-declaration")
endif()

# message(STATUS "Configuring makesrna")

# files rna_access.c rna_define.c makesrna.c intentionally excluded.
set(DEFSRC
	rna_ID.c
	rna_action.c
	rna_actuator.c
	rna_animation.c
	rna_animviz.c
	rna_armature.c
	rna_boid.c
	rna_brush.c
	rna_camera.c
	rna_cloth.c
	rna_color.c
	rna_constraint.c
	rna_context.c
	rna_controller.c
	rna_curve.c
	rna_dynamicpaint.c
	rna_fcurve.c
	rna_fluidsim.c
	rna_gpencil.c
	rna_group.c
	rna_image.c
	rna_key.c
	rna_lamp.c
	rna_lattice.c
	rna_linestyle.c
	rna_main.c
	rna_mask.c
	rna_material.c
	rna_mesh.c
	rna_meta.c
	rna_modifier.c
	rna_movieclip.c
	rna_nla.c
	rna_nodetree.c
	rna_object.c
	rna_object_force.c
	rna_packedfile.c
	rna_particle.c
	rna_pointcache.c
	rna_pose.c
	rna_property.c
	rna_render.c
	rna_rigidbody.c
	rna_rna.c
	rna_scene.c
	rna_screen.c
	rna_sculpt_paint.c
	rna_sensor.c
	rna_sequencer.c
	rna_smoke.c
	rna_sound.c
	rna_space.c
	rna_speaker.c
	rna_test.c
	rna_text.c
	rna_texture.c
	rna_timeline.c
	rna_tracking.c
	rna_ui.c
	rna_userdef.c
	rna_vfont.c
	rna_wm.c
	rna_world.c
)

set(APISRC
	rna_action_api.c
	rna_actuator_api.c
	rna_animation_api.c
	rna_armature_api.c
	rna_camera_api.c
	rna_controller_api.c
	rna_curve_api.c
	rna_fcurve_api.c
	rna_image_api.c
	rna_lattice_api.c
	rna_main_api.c
	rna_material_api.c
	rna_mesh_api.c
	rna_meta_api.c
	rna_texture_api.c
	rna_object_api.c
	rna_pose_api.c
	rna_scene_api.c
	rna_sensor_api.c
	rna_sequencer_api.c
	rna_space_api.c
	rna_text_api.c
	rna_ui_api.c
	rna_wm_api.c
)

string(REGEX REPLACE "rna_([a-zA-Z0-9_-]*).c" "${CMAKE_CURRENT_BINARY_DIR}/rna_\\1_gen.c" GENSRC "${DEFSRC}")
set_source_files_properties(${GENSRC} PROPERTIES GENERATED TRUE)

set(SRC_RNA_INC
	../RNA_access.h
	../RNA_define.h
	../RNA_documentation.h
	../RNA_enum_types.h
	../RNA_types.h
)

set(SRC
	makesrna.c
	rna_define.c
	${DEFSRC}
	${APISRC}
	../../../../intern/guardedalloc/intern/mallocn.c
	../../../../intern/guardedalloc/intern/mallocn_guarded_impl.c
	../../../../intern/guardedalloc/intern/mallocn_lockfree_impl.c
	../../../../intern/guardedalloc/intern/mmap_win.c
)

set(INC

)

set(INC_SYS

)

if(WITH_CYCLES)
	add_definitions(-DWITH_CYCLES)
	if(WITH_CYCLES_DEBUG)
		add_definitions(-DWITH_CYCLES_DEBUG)
	endif()
endif()

if(WITH_PYTHON)
	add_definitions(-DWITH_PYTHON)
	list(APPEND INC
		../../python
	)
endif()

if(WITH_GAMEENGINE)
	add_definitions(-DWITH_GAMEENGINE)
endif()

if(WITH_IMAGE_OPENEXR)
	add_definitions(-DWITH_OPENEXR)
endif()

if(WITH_OPENIMAGEIO)
	add_definitions(-DWITH_OPENIMAGEIO)
endif()

if(WITH_IMAGE_TIFF)
	add_definitions(-DWITH_TIFF)
endif()

if(WITH_IMAGE_OPENJPEG)
	add_definitions(-DWITH_OPENJPEG)
endif()

if(WITH_IMAGE_DDS)
	add_definitions(-DWITH_DDS)
endif()

if(WITH_IMAGE_CINEON)
	add_definitions(-DWITH_CINEON)
endif()

if(WITH_IMAGE_HDR)
	add_definitions(-DWITH_HDR)
endif()

if(WITH_IMAGE_FRAMESERVER)
	add_definitions(-DWITH_FRAMESERVER)
endif()

if(WITH_AUDASPACE)
	add_definitions(-DWITH_AUDASPACE)
endif()

if(WITH_CODEC_QUICKTIME)
	list(APPEND INC
		../../quicktime
	)
	add_definitions(-DWITH_QUICKTIME)
endif()

if(WITH_CODEC_FFMPEG)
	list(APPEND INC
		../../../../intern/ffmpeg
	)
	list(APPEND INC_SYS
		${FFMPEG_INCLUDE_DIRS}
	)
	add_definitions(-DWITH_FFMPEG)
endif()

if(WITH_MOD_FLUID)
	add_definitions(-DWITH_MOD_FLUID)
endif()

if(WITH_FFTW3)
	add_definitions(-DWITH_FFTW3)
endif()

if(WITH_MOD_SMOKE)
	add_definitions(-DWITH_SMOKE)
endif()

if(WITH_MOD_OCEANSIM)
	add_definitions(-DWITH_OCEANSIM)
endif()

if(WITH_SDL)
	add_definitions(-DWITH_SDL)
endif()

if(WITH_OPENAL)
	add_definitions(-DWITH_OPENAL)
endif()

if(WITH_JACK)
	add_definitions(-DWITH_JACK)
endif()

if(WITH_OPENCOLLADA)
	add_definitions(-DWITH_COLLADA)
endif()

if(WITH_INTERNATIONAL)
	add_definitions(-DWITH_INTERNATIONAL)
endif()

if(WITH_BULLET)
	list(APPEND INC
		../../../../intern/rigidbody
	)
	add_definitions(-DWITH_BULLET)
endif()

<<<<<<< HEAD
if(WITH_ALEMBIC)
	add_definitions(-DWITH_ALEMBIC)
=======
if(WITH_FREESTYLE)
	list(APPEND INC
		../../freestyle
	)
	add_definitions(-DWITH_FREESTYLE)
>>>>>>> c86c9297
endif()

# Build makesrna executable
blender_include_dirs(
	.
	..
	../../blenkernel
	../../blenlib
	../../bmesh
	../../blenfont
	../../gpu
	../../imbuf
	../../ikplugin
	../../makesdna
	../../nodes/
	../../pointcache/
	../../windowmanager
	../../editors/include
	../../render/extern/include
	../../../../intern/audaspace/intern
	../../../../intern/cycles/blender
	../../../../intern/guardedalloc
	../../../../intern/glew-mx
	../../../../intern/atomic
	../../../../intern/memutil
	../../../../intern/smoke/extern
)

blender_include_dirs_sys(
	"${GLEW_INCLUDE_PATH}"
)

add_executable(makesrna ${SRC} ${SRC_RNA_INC} ${SRC_DNA_INC})
target_link_libraries(makesrna bf_dna)
target_link_libraries(makesrna bf_dna_blenlib)

# too many warnings with clang
remove_cc_flag("-Wmissing-prototypes")

# Output rna_*_gen.c
# note (linux only): with crashes try add this after COMMAND: valgrind --leak-check=full --track-origins=yes
add_custom_command(
	OUTPUT ${GENSRC}
	COMMAND ${CMAKE_BINARY_DIR}/bin/${CMAKE_CFG_INTDIR}/makesrna ${CMAKE_CURRENT_BINARY_DIR}/
	DEPENDS makesrna
)

# Build bf_rna
set(SRC
	rna_access.c
	${GENSRC}

	${SRC_RNA_INC}
	rna_internal.h
	rna_internal_types.h
	rna_mesh_utils.h
)

add_definitions(${GL_DEFINITIONS})

blender_add_lib(bf_rna "${SRC}" "${INC}" "${INC_SYS}")<|MERGE_RESOLUTION|>--- conflicted
+++ resolved
@@ -268,16 +268,15 @@
 	add_definitions(-DWITH_BULLET)
 endif()
 
-<<<<<<< HEAD
+if(WITH_FREESTYLE)
+	list(APPEND INC
+		../../freestyle
+	)
+	add_definitions(-DWITH_FREESTYLE)
+endif()
+
 if(WITH_ALEMBIC)
 	add_definitions(-DWITH_ALEMBIC)
-=======
-if(WITH_FREESTYLE)
-	list(APPEND INC
-		../../freestyle
-	)
-	add_definitions(-DWITH_FREESTYLE)
->>>>>>> c86c9297
 endif()
 
 # Build makesrna executable
