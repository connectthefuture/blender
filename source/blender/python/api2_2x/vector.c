/*
 * $Id$
<<<<<<< HEAD
 * ***** BEGIN GPL/BL DUAL LICENSE BLOCK *****
=======
 * ***** BEGIN GPL LICENSE BLOCK *****
>>>>>>> 529a8bb9
 *
 * This program is free software; you can redistribute it and/or
 * modify it under the terms of the GNU General Public License
 * as published by the Free Software Foundation; either version 2
 * of the License, or (at your option) any later version.
 *
 * This program is distributed in the hope that it will be useful,
 * but WITHOUT ANY WARRANTY; without even the implied warranty of
 * MERCHANTABILITY or FITNESS FOR A PARTICULAR PURPOSE.  See the
 * GNU General Public License for more details.
 *
 * You should have received a copy of the GNU General Public License
 * along with this program; if not, write to the Free Software Foundation,
 * Inc., 59 Temple Place - Suite 330, Boston, MA  02111-1307, USA.
 *
 * The Original Code is Copyright (C) 2001-2002 by NaN Holding BV.
 * All rights reserved.
 *
 * 
 * Contributor(s): Willian P. Germano & Joseph Gilbert, Ken Hughes
 *
 * ***** END GPL LICENSE BLOCK *****
 */

#include "Mathutils.h"

#include "BLI_blenlib.h"
#include "BKE_utildefines.h"
#include "BLI_arithb.h"
#include "gen_utils.h"


/*-------------------------DOC STRINGS ---------------------------*/
char Vector_Zero_doc[] = "() - set all values in the vector to 0";
char Vector_Normalize_doc[] = "() - normalize the vector";
char Vector_Negate_doc[] = "() - changes vector to it's additive inverse";
char Vector_Resize2D_doc[] = "() - resize a vector to [x,y]";
char Vector_Resize3D_doc[] = "() - resize a vector to [x,y,z]";
char Vector_Resize4D_doc[] = "() - resize a vector to [x,y,z,w]";
char Vector_toPoint_doc[] = "() - create a new Point Object from this vector";
char Vector_ToTrackQuat_doc[] = "(track, up) - extract a quaternion from the vector and the track and up axis";
char Vector_copy_doc[] = "() - return a copy of the vector";
/*-----------------------METHOD DEFINITIONS ----------------------*/
struct PyMethodDef Vector_methods[] = {
	{"zero", (PyCFunction) Vector_Zero, METH_NOARGS, Vector_Zero_doc},
	{"normalize", (PyCFunction) Vector_Normalize, METH_NOARGS, Vector_Normalize_doc},
	{"negate", (PyCFunction) Vector_Negate, METH_NOARGS, Vector_Negate_doc},
	{"resize2D", (PyCFunction) Vector_Resize2D, METH_NOARGS, Vector_Resize2D_doc},
	{"resize3D", (PyCFunction) Vector_Resize3D, METH_NOARGS, Vector_Resize2D_doc},
	{"resize4D", (PyCFunction) Vector_Resize4D, METH_NOARGS, Vector_Resize2D_doc},
	{"toPoint", (PyCFunction) Vector_toPoint, METH_NOARGS, Vector_toPoint_doc},
	{"toTrackQuat", ( PyCFunction ) Vector_ToTrackQuat, METH_VARARGS, Vector_ToTrackQuat_doc},
	{"copy", (PyCFunction) Vector_copy, METH_NOARGS, Vector_copy_doc},
	{"__copy__", (PyCFunction) Vector_copy, METH_NOARGS, Vector_copy_doc},
	{NULL, NULL, 0, NULL}
};

/*-----------------------------METHODS----------------------------
  --------------------------Vector.toPoint()----------------------
  create a new point object to represent this vector */
PyObject *Vector_toPoint(VectorObject * self)
{
	float coord[3];
	int i;

	if(self->size < 2 || self->size > 3) {
		return EXPP_ReturnPyObjError(PyExc_AttributeError,
			"Vector.toPoint(): inappropriate vector size - expects 2d or 3d vector\n");
	} 
	for(i = 0; i < self->size; i++){
		coord[i] = self->vec[i];
	}
	
	return newPointObject(coord, self->size, Py_NEW);
}
/*----------------------------Vector.zero() ----------------------
  set the vector data to 0,0,0 */
PyObject *Vector_Zero(VectorObject * self)
{
	int i;
	for(i = 0; i < self->size; i++) {
		self->vec[i] = 0.0f;
	}
	return EXPP_incr_ret((PyObject*)self);
}
/*----------------------------Vector.normalize() -----------------
  normalize the vector data to a unit vector */
PyObject *Vector_Normalize(VectorObject * self)
{
	int i;
	float norm = 0.0f;

	for(i = 0; i < self->size; i++) {
		norm += self->vec[i] * self->vec[i];
	}
	norm = (float) sqrt(norm);
	for(i = 0; i < self->size; i++) {
		self->vec[i] /= norm;
	}
	return EXPP_incr_ret((PyObject*)self);
}


/*----------------------------Vector.resize2D() ------------------
  resize the vector to x,y */
PyObject *Vector_Resize2D(VectorObject * self)
{
	if(self->wrapped==Py_WRAP)
		return EXPP_ReturnPyObjError(PyExc_TypeError,
			"vector.resize2d(): cannot resize wrapped data - only python vectors\n");

	self->vec = PyMem_Realloc(self->vec, (sizeof(float) * 2));
	if(self->vec == NULL)
		return EXPP_ReturnPyObjError(PyExc_MemoryError,
			"vector.resize2d(): problem allocating pointer space\n\n");
	
	self->size = 2;
	return EXPP_incr_ret((PyObject*)self);
}
/*----------------------------Vector.resize3D() ------------------
  resize the vector to x,y,z */
PyObject *Vector_Resize3D(VectorObject * self)
{
	if (self->wrapped==Py_WRAP)
		return EXPP_ReturnPyObjError(PyExc_TypeError,
			"vector.resize3d(): cannot resize wrapped data - only python vectors\n");

	self->vec = PyMem_Realloc(self->vec, (sizeof(float) * 3));
	if(self->vec == NULL)
		return EXPP_ReturnPyObjError(PyExc_MemoryError,
			"vector.resize3d(): problem allocating pointer space\n\n");
	
	if(self->size == 2)
		self->vec[2] = 0.0f;
	
	self->size = 3;
	return EXPP_incr_ret((PyObject*)self);
}
/*----------------------------Vector.resize4D() ------------------
  resize the vector to x,y,z,w */
PyObject *Vector_Resize4D(VectorObject * self)
{
	if(self->wrapped==Py_WRAP)
		return EXPP_ReturnPyObjError(PyExc_TypeError,
			"vector.resize4d(): cannot resize wrapped data - only python vectors\n");

	self->vec = PyMem_Realloc(self->vec, (sizeof(float) * 4));
	if(self->vec == NULL)
		return EXPP_ReturnPyObjError(PyExc_MemoryError,
			"vector.resize4d(): problem allocating pointer space\n\n");
	
	if(self->size == 2){
		self->vec[2] = 0.0f;
		self->vec[3] = 1.0f;
	}else if(self->size == 3){
		self->vec[3] = 1.0f;
	}
	self->size = 4;
	return EXPP_incr_ret((PyObject*)self);
}
/*----------------------------Vector.toTrackQuat(track, up) ----------------------
  extract a quaternion from the vector and the track and up axis */
PyObject *Vector_ToTrackQuat( VectorObject * self, PyObject * args )
{
	float vec[3], quat[4];
	char *strack, *sup;
	short track = 2, up = 1;

	if( !PyArg_ParseTuple ( args, "|ss", &strack, &sup ) ) {
		return EXPP_ReturnPyObjError( PyExc_TypeError, 
			"expected optional two strings\n" );
	}
	if (self->size != 3) {
		return EXPP_ReturnPyObjError( PyExc_TypeError, "only for 3D vectors\n" );
	}

	if (strack) {
		if (strlen(strack) == 2) {
			if (strack[0] == '-') {
				switch(strack[1]) {
					case 'X':
					case 'x':
						track = 3;
						break;
					case 'Y':
					case 'y':
						track = 4;
						break;
					case 'z':
					case 'Z':
						track = 5;
						break;
					default:
						return EXPP_ReturnPyObjError( PyExc_ValueError,
										  "only X, -X, Y, -Y, Z or -Z for track axis\n" );
				}
			}
			else {
				return EXPP_ReturnPyObjError( PyExc_ValueError,
								  "only X, -X, Y, -Y, Z or -Z for track axis\n" );
			}
		}
		else if (strlen(strack) == 1) {
			switch(strack[0]) {
			case '-':
			case 'X':
			case 'x':
				track = 0;
				break;
			case 'Y':
			case 'y':
				track = 1;
				break;
			case 'z':
			case 'Z':
				track = 2;
				break;
			default:
				return EXPP_ReturnPyObjError( PyExc_ValueError,
								  "only X, -X, Y, -Y, Z or -Z for track axis\n" );
			}
		}
		else {
			return EXPP_ReturnPyObjError( PyExc_ValueError,
							  "only X, -X, Y, -Y, Z or -Z for track axis\n" );
		}
	}

	if (sup) {
		if (strlen(sup) == 1) {
			switch(*sup) {
			case 'X':
			case 'x':
				up = 0;
				break;
			case 'Y':
			case 'y':
				up = 1;
				break;
			case 'z':
			case 'Z':
				up = 2;
				break;
			default:
				return EXPP_ReturnPyObjError( PyExc_ValueError,
								  "only X, Y or Z for up axis\n" );
			}
		}
		else {
			return EXPP_ReturnPyObjError( PyExc_ValueError,
							  "only X, Y or Z for up axis\n" );
		}
	}

	if (track == up) {
			return EXPP_ReturnPyObjError( PyExc_ValueError,
						      "Can't have the same axis for track and up\n" );
	}

	/*
		flip vector around, since vectoquat expect a vector from target to tracking object 
		and the python function expects the inverse (a vector to the target).
	*/
	vec[0] = -self->vec[0];
	vec[1] = -self->vec[1];
	vec[2] = -self->vec[2];

	vectoquat(vec, track, up, quat);

	return newQuaternionObject(quat, Py_NEW);
}



/*----------------------------Vector.copy() --------------------------------------
  return a copy of the vector */
PyObject *Vector_copy(VectorObject * self)
{
	return newVectorObject(self->vec, self->size, Py_NEW);
}

/*----------------------------dealloc()(internal) ----------------
  free the py_object */
static void Vector_dealloc(VectorObject * self)
{
	/* only free non wrapped */
	if(self->wrapped != Py_WRAP){
		PyMem_Free(self->vec);
	}
	PyObject_DEL(self);
}

/*----------------------------print object (internal)-------------
  print the object to screen */
static PyObject *Vector_repr(VectorObject * self)
{
	int i;
	char buffer[48], str[1024];

	BLI_strncpy(str,"[",1024);
	for(i = 0; i < self->size; i++){
		if(i < (self->size - 1)){
			sprintf(buffer, "%.6f, ", self->vec[i]);
			strcat(str,buffer);
		}else{
			sprintf(buffer, "%.6f", self->vec[i]);
			strcat(str,buffer);
		}
	}
	strcat(str, "](vector)");

	return PyString_FromString(str);
}
/*---------------------SEQUENCE PROTOCOLS------------------------
  ----------------------------len(object)------------------------
  sequence length*/
static int Vector_len(VectorObject * self)
{
	return self->size;
}
/*----------------------------object[]---------------------------
  sequence accessor (get)*/
static PyObject *Vector_item(VectorObject * self, int i)
{
	if(i < 0 || i >= self->size)
		return EXPP_ReturnPyObjError(PyExc_IndexError,
		"vector[index]: out of range\n");

	return PyFloat_FromDouble(self->vec[i]);

}
/*----------------------------object[]-------------------------
  sequence accessor (set)*/
static int Vector_ass_item(VectorObject * self, int i, PyObject * ob)
{
	
	if(!(PyNumber_Check(ob))) { /* parsed item not a number */
		return EXPP_ReturnIntError(PyExc_TypeError, 
			"vector[index] = x: index argument not a number\n");
	}

	if(i < 0 || i >= self->size){
		return EXPP_ReturnIntError(PyExc_IndexError,
			"vector[index] = x: assignment index out of range\n");
	}
	self->vec[i] = (float)PyFloat_AsDouble(ob);
	return 0;
}

/*----------------------------object[z:y]------------------------
  sequence slice (get) */
static PyObject *Vector_slice(VectorObject * self, int begin, int end)
{
	PyObject *list = NULL;
	int count;

	CLAMP(begin, 0, self->size);
	if (end<0) end= self->size+end+1;
	CLAMP(end, 0, self->size);
	begin = MIN2(begin,end);

	list = PyList_New(end - begin);
	for(count = begin; count < end; count++) {
		PyList_SetItem(list, count - begin,
				PyFloat_FromDouble(self->vec[count]));
	}

	return list;
}
/*----------------------------object[z:y]------------------------
  sequence slice (set) */
static int Vector_ass_slice(VectorObject * self, int begin, int end,
			     PyObject * seq)
{
	int i, y, size = 0;
	float vec[4];
	PyObject *v;

	CLAMP(begin, 0, self->size);
	if (end<0) end= self->size+end+1;
	CLAMP(end, 0, self->size);
	begin = MIN2(begin,end);

	size = PySequence_Length(seq);
	if(size != (end - begin)){
		return EXPP_ReturnIntError(PyExc_TypeError,
			"vector[begin:end] = []: size mismatch in slice assignment\n");
	}

	for (i = 0; i < size; i++) {
		v = PySequence_GetItem(seq, i);
		if (v == NULL) { /* Failed to read sequence */
			return EXPP_ReturnIntError(PyExc_RuntimeError, 
				"vector[begin:end] = []: unable to read sequence\n");
		}
		
		if(!PyNumber_Check(v)) { /* parsed item not a number */
			Py_DECREF(v);
			return EXPP_ReturnIntError(PyExc_TypeError, 
				"vector[begin:end] = []: sequence argument not a number\n");
		}

		vec[i] = (float)PyFloat_AsDouble(v);
		Py_DECREF(v);
	}
	/*parsed well - now set in vector*/
	for(y = 0; y < size; y++){
		self->vec[begin + y] = vec[y];
	}
	return 0;
}
/*------------------------NUMERIC PROTOCOLS----------------------
  ------------------------obj + obj------------------------------
  addition*/
static PyObject *Vector_add(PyObject * v1, PyObject * v2)
{
	int i;
	float vec[4];

	VectorObject *vec1 = NULL, *vec2 = NULL;
	
	if VectorObject_Check(v1)
		vec1= (VectorObject *)v1;
	
	if VectorObject_Check(v2)
		vec2= (VectorObject *)v2;
	
	/* make sure v1 is always the vector */
	if (vec1 && vec2 ) {
		/*VECTOR + VECTOR*/
		if(vec1->size != vec2->size)
			return EXPP_ReturnPyObjError(PyExc_AttributeError,
			"Vector addition: vectors must have the same dimensions for this operation\n");
		
		for(i = 0; i < vec1->size; i++) {
			vec[i] = vec1->vec[i] +	vec2->vec[i];
		}
		return newVectorObject(vec, vec1->size, Py_NEW);
	}
	
	if(PointObject_Check(v2)){  /*VECTOR + POINT*/
		/*Point translation*/
		PointObject *pt = (PointObject*)v2;
		
		if(pt->size == vec1->size){
			for(i = 0; i < vec1->size; i++){
				vec[i] = vec1->vec[i] + pt->coord[i];
			}
		}else{
			return EXPP_ReturnPyObjError(PyExc_AttributeError,
				"Vector addition: arguments are the wrong size....\n");
		}
		return newPointObject(vec, vec1->size, Py_NEW);
	}
	
	return EXPP_ReturnPyObjError(PyExc_AttributeError,
		"Vector addition: arguments not valid for this operation....\n");
}

/*  ------------------------obj += obj------------------------------
  addition in place */
static PyObject *Vector_iadd(PyObject * v1, PyObject * v2)
{
	int i;

	VectorObject *vec1 = NULL, *vec2 = NULL;
	
	if VectorObject_Check(v1)
		vec1= (VectorObject *)v1;
	
	if VectorObject_Check(v2)
		vec2= (VectorObject *)v2;
	
	/* make sure v1 is always the vector */
	if (vec1 && vec2 ) {
		/*VECTOR + VECTOR*/
		if(vec1->size != vec2->size)
			return EXPP_ReturnPyObjError(PyExc_AttributeError,
			"Vector addition: vectors must have the same dimensions for this operation\n");
		
		for(i = 0; i < vec1->size; i++) {
			vec1->vec[i] +=	vec2->vec[i];
		}
		Py_INCREF( v1 );
		return v1;
	}
	
	if(PointObject_Check(v2)){  /*VECTOR + POINT*/
		/*Point translation*/
		PointObject *pt = (PointObject*)v2;
		
		if(pt->size == vec1->size){
			for(i = 0; i < vec1->size; i++){
				vec1->vec[i] += pt->coord[i];
			}
		}else{
			return EXPP_ReturnPyObjError(PyExc_AttributeError,
				"Vector addition: arguments are the wrong size....\n");
		}
		Py_INCREF( v1 );
		return v1;
	}
	
	return EXPP_ReturnPyObjError(PyExc_AttributeError,
		"Vector addition: arguments not valid for this operation....\n");
}

/*------------------------obj - obj------------------------------
  subtraction*/
static PyObject *Vector_sub(PyObject * v1, PyObject * v2)
{
	int i;
	float vec[4];
	VectorObject *vec1 = NULL, *vec2 = NULL;

	if (!VectorObject_Check(v1) || !VectorObject_Check(v2))
		return EXPP_ReturnPyObjError(PyExc_AttributeError,
			"Vector subtraction: arguments not valid for this operation....\n");
	
	vec1 = (VectorObject*)v1;
	vec2 = (VectorObject*)v2;
	
	if(vec1->size != vec2->size)
		return EXPP_ReturnPyObjError(PyExc_AttributeError,
		"Vector subtraction: vectors must have the same dimensions for this operation\n");
	
	for(i = 0; i < vec1->size; i++) {
		vec[i] = vec1->vec[i] -	vec2->vec[i];
	}

	return newVectorObject(vec, vec1->size, Py_NEW);
}

/*------------------------obj -= obj------------------------------
  subtraction*/
static PyObject *Vector_isub(PyObject * v1, PyObject * v2)
{
	int i, size;
	VectorObject *vec1 = NULL, *vec2 = NULL;

	if (!VectorObject_Check(v1) || !VectorObject_Check(v2))
		return EXPP_ReturnPyObjError(PyExc_AttributeError,
			"Vector subtraction: arguments not valid for this operation....\n");
	
	vec1 = (VectorObject*)v1;
	vec2 = (VectorObject*)v2;
	
	if(vec1->size != vec2->size)
		return EXPP_ReturnPyObjError(PyExc_AttributeError,
		"Vector subtraction: vectors must have the same dimensions for this operation\n");

	size = vec1->size;
	for(i = 0; i < vec1->size; i++) {
		vec1->vec[i] = vec1->vec[i] -	vec2->vec[i];
	}

	Py_INCREF( v1 );
	return v1;
}

/*------------------------obj * obj------------------------------
  mulplication*/
static PyObject *Vector_mul(PyObject * v1, PyObject * v2)
{
	VectorObject *vec1 = NULL, *vec2 = NULL;
	
	if VectorObject_Check(v1)
		vec1= (VectorObject *)v1;
	
	if VectorObject_Check(v2)
		vec2= (VectorObject *)v2;
	
	/* make sure v1 is always the vector */
	if (vec1 && vec2 ) {
		int i;
		double dot = 0.0f;
		
		if(vec1->size != vec2->size)
		return EXPP_ReturnPyObjError(PyExc_AttributeError,
			"Vector multiplication: vectors must have the same dimensions for this operation\n");
		
		/*dot product*/
		for(i = 0; i < vec1->size; i++) {
			dot += vec1->vec[i] * vec2->vec[i];
		}
		return PyFloat_FromDouble(dot);
	}
	
	/*swap so vec1 is always the vector */
	if (vec2) {
		vec1= vec2;
		v2= v1;
	}
	
	if (PyNumber_Check(v2)) {
		/* VEC * NUM */
		int i;
		float vec[4];
		float scalar = (float)PyFloat_AsDouble( v2 );
		
		for(i = 0; i < vec1->size; i++) {
			vec[i] = vec1->vec[i] *	scalar;
		}
		return newVectorObject(vec, vec1->size, Py_NEW);
		
	} else if (MatrixObject_Check(v2)) {
		/* VEC * MATRIX */
		if (v1==v2) /* mat*vec, we have swapped the order */
			return column_vector_multiplication((MatrixObject*)v2, vec1);
		else /* vec*mat */
			return row_vector_multiplication(vec1, (MatrixObject*)v2);
	} else if (QuaternionObject_Check(v2)) {
		QuaternionObject *quat = (QuaternionObject*)v2;
		if(vec1->size != 3)
			return EXPP_ReturnPyObjError(PyExc_TypeError, 
				"Vector multiplication: only 3D vector rotations (with quats) currently supported\n");
		
		return quat_rotation((PyObject*)vec1, (PyObject*)quat);
	}
	
	return EXPP_ReturnPyObjError(PyExc_TypeError,
		"Vector multiplication: arguments not acceptable for this operation\n");
}

/*------------------------obj *= obj------------------------------
  in place mulplication */
static PyObject *Vector_imul(PyObject * v1, PyObject * v2)
{
	VectorObject *vec = (VectorObject *)v1;
	int i;
	
	/* only support vec*=float and vec*=mat
	   vec*=vec result is a float so that wont work */
	if (PyNumber_Check(v2)) {
		/* VEC * NUM */
		float scalar = (float)PyFloat_AsDouble( v2 );
		
		for(i = 0; i < vec->size; i++) {
			vec->vec[i] *=	scalar;
		}
		
		Py_INCREF( v1 );
		return v1;
		
	} else if (MatrixObject_Check(v2)) {
		float vecCopy[4];
		int x,y, size = vec->size;
		MatrixObject *mat= (MatrixObject*)v2;
		
		if(mat->colSize != size){
			if(mat->rowSize == 4 && vec->size != 3){
				return EXPP_ReturnPyObjError(PyExc_AttributeError, 
					"vector * matrix: matrix column size and the vector size must be the same");
			} else {
				vecCopy[3] = 1.0f;
			}
		}
		
		for(i = 0; i < size; i++){
			vecCopy[i] = vec->vec[i];
		}
		
		size = MIN2(size, mat->colSize);
		
		/*muliplication*/
		for(x = 0, i = 0; x < size; x++, i++) {
			double dot = 0.0f;
			for(y = 0; y < mat->rowSize; y++) {
				dot += mat->matrix[y][x] * vecCopy[y];
			}
			vec->vec[i] = (float)dot;
		}
		Py_INCREF( v1 );
		return v1;
	}
	return EXPP_ReturnPyObjError(PyExc_TypeError,
		"Vector multiplication: arguments not acceptable for this operation\n");
}

/*------------------------obj / obj------------------------------
  divide*/
static PyObject *Vector_div(PyObject * v1, PyObject * v2)
{
	int i, size;
	float vec[4], scalar;
	VectorObject *vec1 = NULL;
	
	if(!VectorObject_Check(v1)) /* not a vector */
		return EXPP_ReturnPyObjError(PyExc_TypeError, 
			"Vector division: Vector must be divided by a float\n");
	
	vec1 = (VectorObject*)v1; /* vector */
	
	if(!PyNumber_Check(v2)) /* parsed item not a number */
		return EXPP_ReturnPyObjError(PyExc_TypeError, 
			"Vector division: Vector must be divided by a float\n");

	scalar = (float)PyFloat_AsDouble(v2);
	
	if(scalar==0.0) /* not a vector */
		return EXPP_ReturnPyObjError(PyExc_ZeroDivisionError, 
			"Vector division: divide by zero error.\n");
	
	size = vec1->size;
	for(i = 0; i < size; i++) {
		vec[i] = vec1->vec[i] /	scalar;
	}
	return newVectorObject(vec, size, Py_NEW);
}

/*------------------------obj / obj------------------------------
  divide*/
static PyObject *Vector_idiv(PyObject * v1, PyObject * v2)
{
	int i, size;
	float scalar;
	VectorObject *vec1 = NULL;
	
	/*if(!VectorObject_Check(v1))
		return EXPP_ReturnIntError(PyExc_TypeError, 
			"Vector division: Vector must be divided by a float\n");*/
	
	vec1 = (VectorObject*)v1; /* vector */
	
	if(!PyNumber_Check(v2)) /* parsed item not a number */
		return EXPP_ReturnPyObjError(PyExc_TypeError, 
			"Vector division: Vector must be divided by a float\n");

	scalar = (float)PyFloat_AsDouble(v2);
	
	if(scalar==0.0) /* not a vector */
		return EXPP_ReturnPyObjError(PyExc_ZeroDivisionError, 
			"Vector division: divide by zero error.\n");
	
	size = vec1->size;
	for(i = 0; i < size; i++) {
		vec1->vec[i] /=	scalar;
	}
	Py_INCREF( v1 );
	return v1;
}

/*-------------------------- -obj -------------------------------
  returns the negative of this object*/
static PyObject *Vector_neg(VectorObject *self)
{
	int i;
	float vec[4];
	for(i = 0; i < self->size; i++){
		vec[i] = -self->vec[i];
	}

	return newVectorObject(vec, self->size, Py_NEW);
}
/*------------------------coerce(obj, obj)-----------------------
  coercion of unknown types to type VectorObject for numeric protocols
  Coercion() is called whenever a math operation has 2 operands that
 it doesn't understand how to evaluate. 2+Matrix for example. We want to 
 evaluate some of these operations like: (vector * 2), however, for math
 to proceed, the unknown operand must be cast to a type that python math will
 understand. (e.g. in the case above case, 2 must be cast to a vector and 
 then call vector.multiply(vector, scalar_cast_as_vector)*/


static int Vector_coerce(PyObject ** v1, PyObject ** v2)
{
	/* Just incref, each functon must raise errors for bad types */
	Py_INCREF (*v1);
	Py_INCREF (*v2);
	return 0;
}


/*------------------------tp_doc*/
static char VectorObject_doc[] = "This is a wrapper for vector objects.";
/*------------------------vec_magnitude_nosqrt (internal) - for comparing only */
static double vec_magnitude_nosqrt(float *data, int size)
{
	double dot = 0.0f;
	int i;

	for(i=0; i<size; i++){
		dot += data[i];
	}
	/*return (double)sqrt(dot);*/
	/* warning, line above removed because we are not using the length,
	   rather the comparing the sizes and for this we do not need the sqrt
	   for the actual length, the dot must be sqrt'd */
	return (double)dot;
}


/*------------------------tp_richcmpr
  returns -1 execption, 0 false, 1 true */
PyObject* Vector_richcmpr(PyObject *objectA, PyObject *objectB, int comparison_type)
{
	VectorObject *vecA = NULL, *vecB = NULL;
	int result = 0;
	float epsilon = .000001f;
	double lenA,lenB;

	if (!VectorObject_Check(objectA) || !VectorObject_Check(objectB)){
		if (comparison_type == Py_NE){
			return EXPP_incr_ret(Py_True); 
		}else{
			return EXPP_incr_ret(Py_False);
		}
	}
	vecA = (VectorObject*)objectA;
	vecB = (VectorObject*)objectB;

	if (vecA->size != vecB->size){
		if (comparison_type == Py_NE){
			return EXPP_incr_ret(Py_True); 
		}else{
			return EXPP_incr_ret(Py_False);
		}
	}

	switch (comparison_type){
		case Py_LT:
			lenA = vec_magnitude_nosqrt(vecA->vec, vecA->size);
			lenB = vec_magnitude_nosqrt(vecB->vec, vecB->size);
			if( lenA < lenB ){
				result = 1;
			}
			break;
		case Py_LE:
			lenA = vec_magnitude_nosqrt(vecA->vec, vecA->size);
			lenB = vec_magnitude_nosqrt(vecB->vec, vecB->size);
			if( lenA < lenB ){
				result = 1;
			}else{
				result = (((lenA + epsilon) > lenB) && ((lenA - epsilon) < lenB));
			}
			break;
		case Py_EQ:
			result = EXPP_VectorsAreEqual(vecA->vec, vecB->vec, vecA->size, 1);
			break;
		case Py_NE:
			result = EXPP_VectorsAreEqual(vecA->vec, vecB->vec, vecA->size, 1);
			if (result == 0){
				result = 1;
			}else{
				result = 0;
			}
			break;
		case Py_GT:
			lenA = vec_magnitude_nosqrt(vecA->vec, vecA->size);
			lenB = vec_magnitude_nosqrt(vecB->vec, vecB->size);
			if( lenA > lenB ){
				result = 1;
			}
			break;
		case Py_GE:
			lenA = vec_magnitude_nosqrt(vecA->vec, vecA->size);
			lenB = vec_magnitude_nosqrt(vecB->vec, vecB->size);
			if( lenA > lenB ){
				result = 1;
			}else{
				result = (((lenA + epsilon) > lenB) && ((lenA - epsilon) < lenB));
			}
			break;
		default:
			printf("The result of the comparison could not be evaluated");
			break;
	}
	if (result == 1){
		return EXPP_incr_ret(Py_True);
	}else{
		return EXPP_incr_ret(Py_False);
	}
}
/*-----------------PROTCOL DECLARATIONS--------------------------*/
static PySequenceMethods Vector_SeqMethods = {
	(inquiry) Vector_len,						/* sq_length */
	(binaryfunc) 0,								/* sq_concat */
	(intargfunc) 0,								/* sq_repeat */
	(intargfunc) Vector_item,					/* sq_item */
	(intintargfunc) Vector_slice,				/* sq_slice */
	(intobjargproc) Vector_ass_item,			/* sq_ass_item */
	(intintobjargproc) Vector_ass_slice,		/* sq_ass_slice */
};


/* For numbers without flag bit Py_TPFLAGS_CHECKTYPES set, all
   arguments are guaranteed to be of the object's type (modulo
   coercion hacks -- i.e. if the type's coercion function
   returns other types, then these are allowed as well).  Numbers that
   have the Py_TPFLAGS_CHECKTYPES flag bit set should check *both*
   arguments for proper type and implement the necessary conversions
   in the slot functions themselves. */
 
static PyNumberMethods Vector_NumMethods = {
	(binaryfunc) Vector_add,					/* __add__ */
	(binaryfunc) Vector_sub,					/* __sub__ */
	(binaryfunc) Vector_mul,					/* __mul__ */
	(binaryfunc) Vector_div,					/* __div__ */
	(binaryfunc) NULL,							/* __mod__ */
	(binaryfunc) NULL,							/* __divmod__ */
	(ternaryfunc) NULL,							/* __pow__ */
	(unaryfunc) Vector_neg,						/* __neg__ */
	(unaryfunc) NULL,							/* __pos__ */
	(unaryfunc) NULL,							/* __abs__ */
	(inquiry) NULL,								/* __nonzero__ */
	(unaryfunc) NULL,							/* __invert__ */
	(binaryfunc) NULL,							/* __lshift__ */
	(binaryfunc) NULL,							/* __rshift__ */
	(binaryfunc) NULL,							/* __and__ */
	(binaryfunc) NULL,							/* __xor__ */
	(binaryfunc) NULL,							/* __or__ */
	(coercion)  Vector_coerce,					/* __coerce__ */
	(unaryfunc) NULL,							/* __int__ */
	(unaryfunc) NULL,							/* __long__ */
	(unaryfunc) NULL,							/* __float__ */
	(unaryfunc) NULL,							/* __oct__ */
	(unaryfunc) NULL,							/* __hex__ */
	
	/* Added in release 2.0 */
	(binaryfunc) Vector_iadd,					/*__iadd__*/
	(binaryfunc) Vector_isub,					/*__isub__*/
	(binaryfunc) Vector_imul,					/*__imul__*/
	(binaryfunc) Vector_idiv,					/*__idiv__*/
	(binaryfunc) NULL,							/*__imod__*/
	(ternaryfunc) NULL,							/*__ipow__*/
	(binaryfunc) NULL,							/*__ilshift__*/
	(binaryfunc) NULL,							/*__irshift__*/
	(binaryfunc) NULL,							/*__iand__*/
	(binaryfunc) NULL,							/*__ixor__*/
	(binaryfunc) NULL,							/*__ior__*/
 
	/* Added in release 2.2 */
	/* The following require the Py_TPFLAGS_HAVE_CLASS flag */
	(binaryfunc) NULL,							/*__floordiv__  __rfloordiv__*/
	(binaryfunc) NULL,							/*__truediv__ __rfloordiv__*/
	(binaryfunc) NULL,							/*__ifloordiv__*/
	(binaryfunc) NULL,							/*__itruediv__*/
};
/*------------------PY_OBECT DEFINITION--------------------------*/

/*
 * vector axis, vector.x/y/z/w
 */
	
static PyObject *Vector_getAxis( VectorObject * self, void *type )
{
	switch( (long)type ) {
    case 'X':	/* these are backwards, but that how it works */
		return PyFloat_FromDouble(self->vec[0]);
    case 'Y':
		return PyFloat_FromDouble(self->vec[1]);
    case 'Z':	/* these are backwards, but that how it works */
		if(self->size < 3)
			return EXPP_ReturnPyObjError(PyExc_AttributeError,
				"vector.z: error, cannot get this axis for a 2D vector\n");
		else
			return PyFloat_FromDouble(self->vec[2]);
    case 'W':
		if(self->size < 4)
			return EXPP_ReturnPyObjError(PyExc_AttributeError,
				"vector.w: error, cannot get this axis for a 3D vector\n");
	
		return PyFloat_FromDouble(self->vec[3]);
	default:
		{
			char errstr[1024];
			sprintf( errstr, "undefined type '%d' in Vector_getAxis",
					(int)((long)type & 0xff));
			return EXPP_ReturnPyObjError( PyExc_RuntimeError, errstr );
		}
	}
}

static int Vector_setAxis( VectorObject * self, PyObject * value, void * type )
{
	float param;
	
	if (!PyNumber_Check(value))
		return EXPP_ReturnIntError( PyExc_TypeError,
			"expected a number for the vector axis" );
	
	param= (float)PyFloat_AsDouble( value );
	
	switch( (long)type ) {
    case 'X':	/* these are backwards, but that how it works */
		self->vec[0]= param;
		break;
    case 'Y':
		self->vec[1]= param;
		break;
    case 'Z':	/* these are backwards, but that how it works */
		if(self->size < 3)
			return EXPP_ReturnIntError(PyExc_AttributeError,
				"vector.z: error, cannot get this axis for a 2D vector\n");
		self->vec[2]= param;
		break;
    case 'W':
		if(self->size < 4)
			return EXPP_ReturnIntError(PyExc_AttributeError,
				"vector.w: error, cannot get this axis for a 3D vector\n");
	
		self->vec[3]= param;
		break;
	default:
		{
			char errstr[1024];
			sprintf( errstr, "undefined type '%d' in Vector_setAxis",
					(int)((long)type & 0xff));
			return EXPP_ReturnIntError( PyExc_RuntimeError, errstr );
		}
	}

	return 0;
}

/* vector.length */
static PyObject *Vector_getLength( VectorObject * self, void *type )
{
	double dot = 0.0f;
	int i;
	
	for(i = 0; i < self->size; i++){
		dot += (self->vec[i] * self->vec[i]);
	}
	return PyFloat_FromDouble(sqrt(dot));
}

static int Vector_setLength( VectorObject * self, PyObject * value )
{
	double dot = 0.0f, param;
	int i;
	
	if (!PyNumber_Check(value))
		return EXPP_ReturnIntError( PyExc_TypeError,
			"expected a number for the vector axis" );
	
	param= PyFloat_AsDouble( value );
	
	if (param < 0)
		return EXPP_ReturnIntError( PyExc_TypeError,
			"cannot set a vectors length to a negative value" );
	
	if (param==0) {
		for(i = 0; i < self->size; i++){
			self->vec[i]= 0;
		}
		return 0;
	}
	
	for(i = 0; i < self->size; i++){
		dot += (self->vec[i] * self->vec[i]);
	}

	if (!dot) /* cant sqrt zero */
		return 0;
	
	dot = sqrt(dot);
	
	if (dot==param)
		return 0;
	
	dot= dot/param;
	
	for(i = 0; i < self->size; i++){
		self->vec[i]= self->vec[i] / (float)dot;
	}
	
	return 0;
}

static PyObject *Vector_getWrapped( VectorObject * self, void *type )
{
	if (self->wrapped == Py_WRAP)
		Py_RETURN_TRUE;
	else
		Py_RETURN_FALSE;
}


/*****************************************************************************/
/* Python attributes get/set structure:                                      */
/*****************************************************************************/
static PyGetSetDef Vector_getseters[] = {
	{"x",
	 (getter)Vector_getAxis, (setter)Vector_setAxis,
	 "Vector X axis",
	 (void *)'X'},
	{"y",
	 (getter)Vector_getAxis, (setter)Vector_setAxis,
	 "Vector Y axis",
	 (void *)'Y'},
	{"z",
	 (getter)Vector_getAxis, (setter)Vector_setAxis,
	 "Vector Z axis",
	 (void *)'Z'},
	{"w",
	 (getter)Vector_getAxis, (setter)Vector_setAxis,
	 "Vector Z axis",
	 (void *)'W'},
	{"length",
	 (getter)Vector_getLength, (setter)Vector_setLength,
	 "Vector Length",
	 NULL},
	{"magnitude",
	 (getter)Vector_getLength, (setter)Vector_setLength,
	 "Vector Length",
	 NULL},
	{"wrapped",
	 (getter)Vector_getWrapped, (setter)NULL,
	 "Vector Length",
	 NULL},
	{NULL,NULL,NULL,NULL,NULL}  /* Sentinel */
};



/* Note
 Py_TPFLAGS_CHECKTYPES allows us to avoid casting all types to Vector when coercing
 but this means for eg that 
 vec*mat and mat*vec both get sent to Vector_mul and it neesd to sort out the order
*/

PyTypeObject vector_Type = {
	PyObject_HEAD_INIT( NULL )  /* required py macro */
	0,                          /* ob_size */
	/*  For printing, in format "<module>.<name>" */
	"Blender Vector",             /* char *tp_name; */
	sizeof( VectorObject ),         /* int tp_basicsize; */
	0,                          /* tp_itemsize;  For allocation */

	/* Methods to implement standard operations */

	( destructor ) Vector_dealloc,/* destructor tp_dealloc; */
	NULL,                       /* printfunc tp_print; */
	NULL,                       /* getattrfunc tp_getattr; */
	NULL,                       /* setattrfunc tp_setattr; */
	NULL,   /* cmpfunc tp_compare; */
	( reprfunc ) Vector_repr,     /* reprfunc tp_repr; */

	/* Method suites for standard classes */

	&Vector_NumMethods,                       /* PyNumberMethods *tp_as_number; */
	&Vector_SeqMethods,                       /* PySequenceMethods *tp_as_sequence; */
	NULL,                       /* PyMappingMethods *tp_as_mapping; */

	/* More standard operations (here for binary compatibility) */

	NULL,                       /* hashfunc tp_hash; */
	NULL,                       /* ternaryfunc tp_call; */
	NULL,                       /* reprfunc tp_str; */
	NULL,                       /* getattrofunc tp_getattro; */
	NULL,                       /* setattrofunc tp_setattro; */

	/* Functions to access object as input/output buffer */
	NULL,                       /* PyBufferProcs *tp_as_buffer; */

  /*** Flags to define presence of optional/expanded features ***/
	Py_TPFLAGS_DEFAULT | Py_TPFLAGS_CHECKTYPES,         /* long tp_flags; */

	VectorObject_doc,                       /*  char *tp_doc;  Documentation string */
  /*** Assigned meaning in release 2.0 ***/
	/* call function for all accessible objects */
	NULL,                       /* traverseproc tp_traverse; */

	/* delete references to contained objects */
	NULL,                       /* inquiry tp_clear; */

  /***  Assigned meaning in release 2.1 ***/
  /*** rich comparisons ***/
	(richcmpfunc)Vector_richcmpr,                       /* richcmpfunc tp_richcompare; */

  /***  weak reference enabler ***/
	0,                          /* long tp_weaklistoffset; */

  /*** Added in release 2.2 ***/
	/*   Iterators */
	NULL,                       /* getiterfunc tp_iter; */
	NULL,                       /* iternextfunc tp_iternext; */

  /*** Attribute descriptor and subclassing stuff ***/
	Vector_methods,           /* struct PyMethodDef *tp_methods; */
	NULL,                       /* struct PyMemberDef *tp_members; */
	Vector_getseters,         /* struct PyGetSetDef *tp_getset; */
	NULL,                       /* struct _typeobject *tp_base; */
	NULL,                       /* PyObject *tp_dict; */
	NULL,                       /* descrgetfunc tp_descr_get; */
	NULL,                       /* descrsetfunc tp_descr_set; */
	0,                          /* long tp_dictoffset; */
	NULL,                       /* initproc tp_init; */
	NULL,                       /* allocfunc tp_alloc; */
	NULL,                       /* newfunc tp_new; */
	/*  Low-level free-memory routine */
	NULL,                       /* freefunc tp_free;  */
	/* For PyObject_IS_GC */
	NULL,                       /* inquiry tp_is_gc;  */
	NULL,                       /* PyObject *tp_bases; */
	/* method resolution order */
	NULL,                       /* PyObject *tp_mro;  */
	NULL,                       /* PyObject *tp_cache; */
	NULL,                       /* PyObject *tp_subclasses; */
	NULL,                       /* PyObject *tp_weaklist; */
	NULL
};


/*------------------------newVectorObject (internal)-------------
  creates a new vector object
  pass Py_WRAP - if vector is a WRAPPER for data allocated by BLENDER
 (i.e. it was allocated elsewhere by MEM_mallocN())
  pass Py_NEW - if vector is not a WRAPPER and managed by PYTHON
 (i.e. it must be created here with PyMEM_malloc())*/
PyObject *newVectorObject(float *vec, int size, int type)
{
	int i;
	VectorObject *self = PyObject_NEW(VectorObject, &vector_Type);
	
	if(size > 4 || size < 2)
		return NULL;
	self->size = size;

	if(type == Py_WRAP) {
		self->vec = vec;
		self->wrapped = Py_WRAP;
	} else if (type == Py_NEW) {
		self->vec = PyMem_Malloc(size * sizeof(float));
		if(!vec) { /*new empty*/
			for(i = 0; i < size; i++){
				self->vec[i] = 0.0f;
			}
			if(size == 4)  /* do the homogenous thing */
				self->vec[3] = 1.0f;
		}else{
			for(i = 0; i < size; i++){
				self->vec[i] = vec[i];
			}
		}
		self->wrapped = Py_NEW;
	}else{ /*bad type*/
		return NULL;
	}
	return (PyObject *) self;
}

/*
  #############################DEPRECATED################################
  #######################################################################
  ----------------------------Vector.negate() --------------------
  set the vector to it's negative -x, -y, -z */
PyObject *Vector_Negate(VectorObject * self)
{
	int i;
	for(i = 0; i < self->size; i++) {
		self->vec[i] = -(self->vec[i]);
	}
	/*printf("Vector.negate(): Deprecated: use -vector instead\n");*/
	return EXPP_incr_ret((PyObject*)self);
}
/*###################################################################
  ###########################DEPRECATED##############################*/
<|MERGE_RESOLUTION|>--- conflicted
+++ resolved
@@ -1,10 +1,6 @@
 /*
  * $Id$
-<<<<<<< HEAD
- * ***** BEGIN GPL/BL DUAL LICENSE BLOCK *****
-=======
  * ***** BEGIN GPL LICENSE BLOCK *****
->>>>>>> 529a8bb9
  *
  * This program is free software; you can redistribute it and/or
  * modify it under the terms of the GNU General Public License
