/*
 * ***** BEGIN GPL LICENSE BLOCK *****
 *
 * This program is free software; you can redistribute it and/or
 * modify it under the terms of the GNU General Public License
 * as published by the Free Software Foundation; either version 2
 * of the License, or (at your option) any later version.
 *
 * This program is distributed in the hope that it will be useful,
 * but WITHOUT ANY WARRANTY; without even the implied warranty of
 * MERCHANTABILITY or FITNESS FOR A PARTICULAR PURPOSE.  See the
 * GNU General Public License for more details.
 *
 * You should have received a copy of the GNU General Public License
 * along with this program; if not, write to the Free Software Foundation,
 * Inc., 51 Franklin Street, Fifth Floor, Boston, MA 02110-1301, USA.
 *
 * The Original Code is Copyright (C) 2006 by NaN Holding BV.
 * All rights reserved.
 *
 * The Original Code is: all of this file.
 *
 * Contributor(s): Daniel Genrich, Andre Pinto
 *
 * ***** END GPL LICENSE BLOCK *****
 */

/** \file blender/blenlib/intern/BLI_kdopbvh.c
 *  \ingroup bli
 */

#include <assert.h>

#include "MEM_guardedalloc.h"

#include "BLI_utildefines.h"
#include "BLI_kdopbvh.h"
#include "BLI_math.h"

#ifdef _OPENMP
#include <omp.h>
#endif

#define MAX_TREETYPE 32
#define DEFAULT_FIND_NEAREST_HEAP_SIZE 1024

typedef struct BVHNode {
	struct BVHNode **children;
	struct BVHNode *parent; /* some user defined traversed need that */
	struct BVHNode *skip[2];
	float *bv;      /* Bounding volume of all nodes, max 13 axis */
	int index;      /* face, edge, vertex index */
	char totnode;   /* how many nodes are used, used for speedup */
	char main_axis; /* Axis used to split this node */
} BVHNode;

struct BVHTree {
	BVHNode **nodes;
	BVHNode *nodearray;     /* pre-alloc branch nodes */
	BVHNode **nodechild;    /* pre-alloc childs for nodes */
	float   *nodebv;        /* pre-alloc bounding-volumes for nodes */
	float epsilon;          /* epslion is used for inflation of the k-dop	   */
	int totleaf;            /* leafs */
	int totbranch;
	char tree_type;         /* type of tree (4 => quadtree) */
	char axis;              /* kdop type (6 => OBB, 7 => AABB, ...) */
	char start_axis, stop_axis;  /* KDOP_AXES array indices according to axis */
};

typedef struct BVHOverlapData {
	BVHTree *tree1, *tree2; 
	BVHTreeOverlap *overlap; 
	int i, max_overlap; /* i is number of overlaps */
	int start_axis, stop_axis;
} BVHOverlapData;

typedef struct BVHNearestData {
	BVHTree *tree;
	const float *co;
	BVHTree_NearestPointCallback callback;
	void    *userdata;
	float proj[13];         /* coordinates projection over axis */
	BVHTreeNearest nearest;

} BVHNearestData;

typedef struct BVHRayCastData {
	BVHTree *tree;

	BVHTree_RayCastCallback callback;
	void    *userdata;


	BVHTreeRay ray;
	float ray_dot_axis[13];
	float idot_axis[13];
	int index[6];

	BVHTreeRayHit hit;
} BVHRayCastData;


/*
 * Bounding Volume Hierarchy Definition
 *
 * Notes: From OBB until 26-DOP --> all bounding volumes possible, just choose type below
 * Notes: You have to choose the type at compile time ITM
 * Notes: You can choose the tree type --> binary, quad, octree, choose below
 */

static float KDOP_AXES[13][3] = {
	{1.0, 0, 0}, {0, 1.0, 0}, {0, 0, 1.0}, {1.0, 1.0, 1.0}, {1.0, -1.0, 1.0}, {1.0, 1.0, -1.0},
	{1.0, -1.0, -1.0}, {1.0, 1.0, 0}, {1.0, 0, 1.0}, {0, 1.0, 1.0}, {1.0, -1.0, 0}, {1.0, 0, -1.0},
	{0, 1.0, -1.0}
};

/*
 * Generic push and pop heap
 */
#define PUSH_HEAP_BODY(HEAP_TYPE, PRIORITY, heap, heap_size)                  \
	{                                                                         \
		HEAP_TYPE element = heap[heap_size - 1];                              \
		int child = heap_size - 1;                                            \
		while (child != 0)                                                    \
		{                                                                     \
			int parent = (child - 1) / 2;                                     \
			if (PRIORITY(element, heap[parent]))                              \
			{                                                                 \
				heap[child] = heap[parent];                                   \
				child = parent;                                               \
			}                                                                 \
			else break;                                                       \
		}                                                                     \
		heap[child] = element;                                                \
	} (void)0

#define POP_HEAP_BODY(HEAP_TYPE, PRIORITY, heap, heap_size)                   \
	{                                                                         \
		HEAP_TYPE element = heap[heap_size - 1];                              \
		int parent = 0;                                                       \
		while (parent < (heap_size - 1) / 2)                                  \
		{                                                                     \
			int child2 = (parent + 1) * 2;                                    \
			if (PRIORITY(heap[child2 - 1], heap[child2])) {                   \
				child2--;                                                     \
			}                                                                 \
			if (PRIORITY(element, heap[child2])) {                            \
				break;                                                        \
			}                                                                 \
			heap[parent] = heap[child2];                                      \
			parent = child2;                                                  \
		}                                                                     \
		heap[parent] = element;                                               \
	} (void)0

#if 0
static int ADJUST_MEMORY(void *local_memblock, void **memblock, int new_size, int *max_size, int size_per_item)
{
	int new_max_size = *max_size * 2;
	void *new_memblock = NULL;

	if (new_size <= *max_size)
		return TRUE;

	if (*memblock == local_memblock)
	{
		new_memblock = malloc(size_per_item * new_max_size);
		memcpy(new_memblock, *memblock, size_per_item * *max_size);
	}
	else
		new_memblock = realloc(*memblock, size_per_item * new_max_size);

	if (new_memblock)
	{
		*memblock = new_memblock;
		*max_size = new_max_size;
		return TRUE;
	}
	else
		return FALSE;
}
#endif

/*
 * Introsort
 * with permission deriven from the following Java code:
 * http://ralphunden.net/content/tutorials/a-guide-to-introsort/
 * and he derived it from the SUN STL
 */

//static int size_threshold = 16;

/*
 * Common methods for all algorithms
 */
#if 0
static int floor_lg(int a)
{
	return (int)(floor(log(a) / log(2)));
}
#endif

/*
 * Insertion sort algorithm
 */
static void bvh_insertionsort(BVHNode **a, int lo, int hi, int axis)
{
	int i, j;
	BVHNode *t;
	for (i = lo; i < hi; i++) {
		j = i;
		t = a[i];
		while ((j != lo) && (t->bv[axis] < (a[j - 1])->bv[axis])) {
			a[j] = a[j - 1];
			j--;
		}
		a[j] = t;
	}
}

static int bvh_partition(BVHNode **a, int lo, int hi, BVHNode *x, int axis)
{
	int i = lo, j = hi;
	while (1) {
		while ((a[i])->bv[axis] < x->bv[axis]) i++;
		j--;
		while (x->bv[axis] < (a[j])->bv[axis]) j--;
		if (!(i < j))
			return i;
		SWAP(BVHNode *, a[i], a[j]);
		i++;
	}
}

/*
 * Heapsort algorithm
 */
#if 0
static void bvh_downheap(BVHNode **a, int i, int n, int lo, int axis)
{
	BVHNode *d = a[lo + i - 1];
	int child;
	while (i <= n / 2)
	{
		child = 2 * i;
		if ((child < n) && ((a[lo + child - 1])->bv[axis] < (a[lo + child])->bv[axis]))
		{
			child++;
		}
		if (!(d->bv[axis] < (a[lo + child - 1])->bv[axis])) break;
		a[lo + i - 1] = a[lo + child - 1];
		i = child;
	}
	a[lo + i - 1] = d;
}

static void bvh_heapsort(BVHNode **a, int lo, int hi, int axis)
{
	int n = hi - lo, i;
	for (i = n / 2; i >= 1; i = i - 1)
	{
		bvh_downheap(a, i, n, lo, axis);
	}
	for (i = n; i > 1; i = i - 1)
	{
		SWAP(BVHNode *, a[lo], a[lo + i - 1]);
		bvh_downheap(a, 1, i - 1, lo, axis);
	}
}
#endif

static BVHNode *bvh_medianof3(BVHNode **a, int lo, int mid, int hi, int axis) // returns Sortable
{
	if ((a[mid])->bv[axis] < (a[lo])->bv[axis]) {
		if ((a[hi])->bv[axis] < (a[mid])->bv[axis])
			return a[mid];
		else {
			if ((a[hi])->bv[axis] < (a[lo])->bv[axis])
				return a[hi];
			else
				return a[lo];
		}
	}
	else {
		if ((a[hi])->bv[axis] < (a[mid])->bv[axis]) {
			if ((a[hi])->bv[axis] < (a[lo])->bv[axis])
				return a[lo];
			else
				return a[hi];
		}
		else
			return a[mid];
	}
}

#if 0
/*
 * Quicksort algorithm modified for Introsort
 */
static void bvh_introsort_loop(BVHNode **a, int lo, int hi, int depth_limit, int axis)
{
	int p;

	while (hi - lo > size_threshold)
	{
		if (depth_limit == 0)
		{
			bvh_heapsort(a, lo, hi, axis);
			return;
		}
		depth_limit = depth_limit - 1;
		p = bvh_partition(a, lo, hi, bvh_medianof3(a, lo, lo + ((hi - lo) / 2) + 1, hi - 1, axis), axis);
		bvh_introsort_loop(a, p, hi, depth_limit, axis);
		hi = p;
	}
}

static void sort(BVHNode **a0, int begin, int end, int axis)
{
	if (begin < end)
	{
		BVHNode **a = a0;
		bvh_introsort_loop(a, begin, end, 2 * floor_lg(end - begin), axis);
		bvh_insertionsort(a, begin, end, axis);
	}
}

static void sort_along_axis(BVHTree *tree, int start, int end, int axis)
{
	sort(tree->nodes, start, end, axis);
}
#endif

/* after a call to this function you can expect one of:
 * - every node to left of a[n] are smaller or equal to it
 * - every node to the right of a[n] are greater or equal to it */
static int partition_nth_element(BVHNode **a, int _begin, int _end, int n, int axis)
{
	int begin = _begin, end = _end, cut;
	while (end - begin > 3) {
		cut = bvh_partition(a, begin, end, bvh_medianof3(a, begin, (begin + end) / 2, end - 1, axis), axis);
		if (cut <= n)
			begin = cut;
		else
			end = cut;
	}
	bvh_insertionsort(a, begin, end, axis);

	return n;
}

/* --- */
static void build_skip_links(BVHTree *tree, BVHNode *node, BVHNode *left, BVHNode *right)
{
	int i;
	
	node->skip[0] = left;
	node->skip[1] = right;
	
	for (i = 0; i < node->totnode; i++) {
		if (i + 1 < node->totnode)
			build_skip_links(tree, node->children[i], left, node->children[i + 1]);
		else
			build_skip_links(tree, node->children[i], left, right);

		left = node->children[i];
	}
}

/*
 * BVHTree bounding volumes functions
 */
static void create_kdop_hull(BVHTree *tree, BVHNode *node, const float *co, int numpoints, int moving)
{
	float newminmax;
	float *bv = node->bv;
	int i, k;
	
	/* don't init boudings for the moving case */
		if (!moving) {
		for (i = tree->start_axis; i < tree->stop_axis; i++) {
			bv[2 * i] = FLT_MAX;
			bv[2 * i + 1] = -FLT_MAX;
		}
	}
	
	for (k = 0; k < numpoints; k++) {
		/* for all Axes. */
		for (i = tree->start_axis; i < tree->stop_axis; i++) {
			newminmax = dot_v3v3(&co[k * 3], KDOP_AXES[i]);
			if (newminmax < bv[2 * i])
				bv[2 * i] = newminmax;
			if (newminmax > bv[(2 * i) + 1])
				bv[(2 * i) + 1] = newminmax;
		}
	}
}

/* depends on the fact that the BVH's for each face is already build */
static void refit_kdop_hull(BVHTree *tree, BVHNode *node, int start, int end)
{
	float newmin, newmax;
	int i, j;
	float *bv = node->bv;

	
	for (i = tree->start_axis; i < tree->stop_axis; i++) {
		bv[2 * i] = FLT_MAX;
		bv[2 * i + 1] = -FLT_MAX;
	}

	for (j = start; j < end; j++) {
		/* for all Axes. */
		for (i = tree->start_axis; i < tree->stop_axis; i++) {
			newmin = tree->nodes[j]->bv[(2 * i)];   
			if ((newmin < bv[(2 * i)]))
				bv[(2 * i)] = newmin;
 
			newmax = tree->nodes[j]->bv[(2 * i) + 1];
			if ((newmax > bv[(2 * i) + 1]))
				bv[(2 * i) + 1] = newmax;
		}
	}

}

/* only supports x,y,z axis in the moment
 * but we should use a plain and simple function here for speed sake */
static char get_largest_axis(float *bv)
{
	float middle_point[3];

	middle_point[0] = (bv[1]) - (bv[0]); /* x axis */
	middle_point[1] = (bv[3]) - (bv[2]); /* y axis */
	middle_point[2] = (bv[5]) - (bv[4]); /* z axis */
	if (middle_point[0] > middle_point[1]) {
		if (middle_point[0] > middle_point[2])
			return 1;  /* max x axis */
		else
			return 5;  /* max z axis */
	}
	else {
		if (middle_point[1] > middle_point[2])
			return 3;  /* max y axis */
		else
			return 5;  /* max z axis */
	}
}

/* bottom-up update of bvh node BV
 * join the children on the parent BV */
static void node_join(BVHTree *tree, BVHNode *node)
{
	int i, j;
	
	for (i = tree->start_axis; i < tree->stop_axis; i++) {
		node->bv[2 * i] = FLT_MAX;
		node->bv[2 * i + 1] = -FLT_MAX;
	}
	
	for (i = 0; i < tree->tree_type; i++) {
		if (node->children[i]) {
			for (j = tree->start_axis; j < tree->stop_axis; j++) {
				/* update minimum */
				if (node->children[i]->bv[(2 * j)] < node->bv[(2 * j)])
					node->bv[(2 * j)] = node->children[i]->bv[(2 * j)];

				/* update maximum */
				if (node->children[i]->bv[(2 * j) + 1] > node->bv[(2 * j) + 1])
					node->bv[(2 * j) + 1] = node->children[i]->bv[(2 * j) + 1];
			}
		}
		else
			break;
	}
}

/*
 * Debug and information functions
 */
#if 0
static void bvhtree_print_tree(BVHTree *tree, BVHNode *node, int depth)
{
	int i;
	for (i = 0; i < depth; i++) printf(" ");
	printf(" - %d (%ld): ", node->index, node - tree->nodearray);
	for (i = 2 * tree->start_axis; i < 2 * tree->stop_axis; i++)
		printf("%.3f ", node->bv[i]);
	printf("\n");

	for (i = 0; i < tree->tree_type; i++)
		if (node->children[i])
			bvhtree_print_tree(tree, node->children[i], depth + 1);
}

static void bvhtree_info(BVHTree *tree)
{
	printf("BVHTree info\n");
	printf("tree_type = %d, axis = %d, epsilon = %f\n", tree->tree_type, tree->axis, tree->epsilon);
	printf("nodes = %d, branches = %d, leafs = %d\n", tree->totbranch + tree->totleaf,  tree->totbranch, tree->totleaf);
	printf("Memory per node = %ldbytes\n", sizeof(BVHNode) + sizeof(BVHNode *) * tree->tree_type + sizeof(float) * tree->axis);
	printf("BV memory = %dbytes\n", MEM_allocN_len(tree->nodebv));

	printf("Total memory = %ldbytes\n", sizeof(BVHTree) +
	       MEM_allocN_len(tree->nodes) +
	       MEM_allocN_len(tree->nodearray) +
	       MEM_allocN_len(tree->nodechild) +
	       MEM_allocN_len(tree->nodebv));

//	bvhtree_print_tree(tree, tree->nodes[tree->totleaf], 0);
}
#endif

#if 0


static void verify_tree(BVHTree *tree)
{
	int i, j, check = 0;
	
	/* check the pointer list */
	for (i = 0; i < tree->totleaf; i++)
	{
		if (tree->nodes[i]->parent == NULL) {
			printf("Leaf has no parent: %d\n", i);
		}
		else {
			for (j = 0; j < tree->tree_type; j++)
			{
				if (tree->nodes[i]->parent->children[j] == tree->nodes[i])
					check = 1;
			}
			if (!check)
			{
				printf("Parent child relationship doesn't match: %d\n", i);
			}
			check = 0;
		}
	}
	
	/* check the leaf list */
	for (i = 0; i < tree->totleaf; i++)
	{
		if (tree->nodearray[i].parent == NULL) {
			printf("Leaf has no parent: %d\n", i);
		}
		else {
			for (j = 0; j < tree->tree_type; j++)
			{
				if (tree->nodearray[i].parent->children[j] == &tree->nodearray[i])
					check = 1;
			}
			if (!check)
			{
				printf("Parent child relationship doesn't match: %d\n", i);
			}
			check = 0;
		}
	}
	
	printf("branches: %d, leafs: %d, total: %d\n", tree->totbranch, tree->totleaf, tree->totbranch + tree->totleaf);
}
#endif

/* Helper data and structures to build a min-leaf generalized implicit tree
 * This code can be easily reduced (basicly this is only method to calculate pow(k, n) in O(1).. and stuff like that) */
typedef struct BVHBuildHelper {
	int tree_type;              /* */
	int totleafs;               /* */

	int leafs_per_child[32];    /* Min number of leafs that are archievable from a node at depth N */
	int branches_on_level[32];  /* Number of nodes at depth N (tree_type^N) */

	int remain_leafs;           /* Number of leafs that are placed on the level that is not 100% filled */

} BVHBuildHelper;

static void build_implicit_tree_helper(BVHTree *tree, BVHBuildHelper *data)
{
	int depth = 0;
	int remain;
	int nnodes;

	data->totleafs = tree->totleaf;
	data->tree_type = tree->tree_type;

	/* Calculate the smallest tree_type^n such that tree_type^n >= num_leafs */
	for (data->leafs_per_child[0] = 1;
	     data->leafs_per_child[0] <  data->totleafs;
	     data->leafs_per_child[0] *= data->tree_type)
	{
		/* pass */
	}

	data->branches_on_level[0] = 1;

	/* We could stop the loop first (but I am lazy to find out when) */
	for (depth = 1; depth < 32; depth++) {
		data->branches_on_level[depth] = data->branches_on_level[depth - 1] * data->tree_type;
		data->leafs_per_child[depth] = data->leafs_per_child[depth - 1] / data->tree_type;
	}

	remain = data->totleafs - data->leafs_per_child[1];
	nnodes = (remain + data->tree_type - 2) / (data->tree_type - 1);
	data->remain_leafs = remain + nnodes;
}

// return the min index of all the leafs archivable with the given branch
static int implicit_leafs_index(BVHBuildHelper *data, int depth, int child_index)
{
	int min_leaf_index = child_index * data->leafs_per_child[depth - 1];
	if (min_leaf_index <= data->remain_leafs)
		return min_leaf_index;
	else if (data->leafs_per_child[depth])
		return data->totleafs - (data->branches_on_level[depth - 1] - child_index) * data->leafs_per_child[depth];
	else
		return data->remain_leafs;
}

/**
 * Generalized implicit tree build
 *
 * An implicit tree is a tree where its structure is implied, thus there is no need to store child pointers or indexs.
 * Its possible to find the position of the child or the parent with simple maths (multiplication and adittion). This type
 * of tree is for example used on heaps.. where node N has its childs at indexs N*2 and N*2+1.
 *
 * Although in this case the tree type is general.. and not know until runtime.
 * tree_type stands for the maximum number of childs that a tree node can have.
 * All tree types >= 2 are supported.
 *
 * Advantages of the used trees include:
 *  - No need to store child/parent relations (they are implicit);
 *  - Any node child always has an index greater than the parent;
 *  - Brother nodes are sequential in memory;
 *
 *
 * Some math relations derived for general implicit trees:
 *
 *   K = tree_type, ( 2 <= K )
 *   ROOT = 1
 *   N child of node A = A * K + (2 - K) + N, (0 <= N < K)
 *
 * Util methods:
 *   TODO...
 *    (looping elements, knowing if its a leaf or not.. etc...)
 */

// This functions returns the number of branches needed to have the requested number of leafs.
static int implicit_needed_branches(int tree_type, int leafs)
{
	return MAX2(1, (leafs + tree_type - 3) / (tree_type - 1) );
}

/*
 * This function handles the problem of "sorting" the leafs (along the split_axis).
 *
 * It arranges the elements in the given partitions such that:
 *  - any element in partition N is less or equal to any element in partition N+1.
 *  - if all elements are different all partition will get the same subset of elements
 *    as if the array was sorted.
 *
 * partition P is described as the elements in the range ( nth[P], nth[P+1] ]
 *
 * TODO: This can be optimized a bit by doing a specialized nth_element instead of K nth_elements
 */
static void split_leafs(BVHNode **leafs_array, int *nth, int partitions, int split_axis)
{
	int i;
	for (i = 0; i < partitions - 1; i++) {
		if (nth[i] >= nth[partitions])
			break;

		partition_nth_element(leafs_array, nth[i], nth[partitions], nth[i + 1], split_axis);
	}
}

/*
 * This functions builds an optimal implicit tree from the given leafs.
 * Where optimal stands for:
 *  - The resulting tree will have the smallest number of branches;
 *  - At most only one branch will have NULL childs;
 *  - All leafs will be stored at level N or N+1.
 *
 * This function creates an implicit tree on branches_array, the leafs are given on the leafs_array.
 *
 * The tree is built per depth levels. First branches at depth 1.. then branches at depth 2.. etc..
 * The reason is that we can build level N+1 from level N without any data dependencies.. thus it allows
 * to use multithread building.
 *
 * To archive this is necessary to find how much leafs are accessible from a certain branch, BVHBuildHelper
 * implicit_needed_branches and implicit_leafs_index are auxiliary functions to solve that "optimal-split".
 */
static void non_recursive_bvh_div_nodes(BVHTree *tree, BVHNode *branches_array, BVHNode **leafs_array, int num_leafs)
{
	int i;

	const int tree_type   = tree->tree_type;
	const int tree_offset = 2 - tree->tree_type; /* this value is 0 (on binary trees) and negative on the others */
	const int num_branches = implicit_needed_branches(tree_type, num_leafs);

	BVHBuildHelper data;
	int depth;
	
	/* set parent from root node to NULL */
	BVHNode *tmp = branches_array + 0;
	tmp->parent = NULL;

	/*Most of bvhtree code relies on 1-leaf trees having at least one branch
	 *We handle that special case here */
	if (num_leafs == 1) {
		BVHNode *root = branches_array + 0;
		refit_kdop_hull(tree, root, 0, num_leafs);
		root->main_axis = get_largest_axis(root->bv) / 2;
		root->totnode = 1;
		root->children[0] = leafs_array[0];
		root->children[0]->parent = root;
		return;
	}

	branches_array--;  /* Implicit trees use 1-based indexs */

	build_implicit_tree_helper(tree, &data);

	/* Loop tree levels (log N) loops */
	for (i = 1, depth = 1; i <= num_branches; i = i * tree_type + tree_offset, depth++) {
		const int first_of_next_level = i * tree_type + tree_offset;
		const int end_j = MIN2(first_of_next_level, num_branches + 1);  /* index of last branch on this level */
		int j;

		/* Loop all branches on this level */
#pragma omp parallel for private(j) schedule(static)
		for (j = i; j < end_j; j++) {
			int k;
			const int parent_level_index = j - i;
			BVHNode *parent = branches_array + j;
			int nth_positions[MAX_TREETYPE + 1];
			char split_axis;

			int parent_leafs_begin = implicit_leafs_index(&data, depth, parent_level_index);
			int parent_leafs_end   = implicit_leafs_index(&data, depth, parent_level_index + 1);

			/* This calculates the bounding box of this branch
			 * and chooses the largest axis as the axis to divide leafs */
			refit_kdop_hull(tree, parent, parent_leafs_begin, parent_leafs_end);
			split_axis = get_largest_axis(parent->bv);

			/* Save split axis (this can be used on raytracing to speedup the query time) */
			parent->main_axis = split_axis / 2;

			/* Split the childs along the split_axis, note: its not needed to sort the whole leafs array
<<<<<<< HEAD
			 * Only to assure that the elements are partioned on a way that each child takes the elements
=======
			 * Only to assure that the elements are partitioned on a way that each child takes the elements
>>>>>>> 9b515033
			 * it would take in case the whole array was sorted.
			 * Split_leafs takes care of that "sort" problem. */
			nth_positions[0] = parent_leafs_begin;
			nth_positions[tree_type] = parent_leafs_end;
			for (k = 1; k < tree_type; k++) {
				int child_index = j * tree_type + tree_offset + k;
				int child_level_index = child_index - first_of_next_level; /* child level index */
				nth_positions[k] = implicit_leafs_index(&data, depth + 1, child_level_index);
			}

			split_leafs(leafs_array, nth_positions, tree_type, split_axis);


			/* Setup children and totnode counters
			 * Not really needed but currently most of BVH code relies on having an explicit children structure */
			for (k = 0; k < tree_type; k++) {
				int child_index = j * tree_type + tree_offset + k;
				int child_level_index = child_index - first_of_next_level; /* child level index */

				int child_leafs_begin = implicit_leafs_index(&data, depth + 1, child_level_index);
				int child_leafs_end   = implicit_leafs_index(&data, depth + 1, child_level_index + 1);

				if (child_leafs_end - child_leafs_begin > 1) {
					parent->children[k] = branches_array + child_index;
					parent->children[k]->parent = parent;
				}
				else if (child_leafs_end - child_leafs_begin == 1) {
					parent->children[k] = leafs_array[child_leafs_begin];
					parent->children[k]->parent = parent;
				}
				else {
					break;
				}

				parent->totnode = k + 1;
			}
		}
	}
}


/*
 * BLI_bvhtree api
 */
BVHTree *BLI_bvhtree_new(int maxsize, float epsilon, char tree_type, char axis)
{
	BVHTree *tree;
	int numnodes, i;
	
	/* theres not support for trees below binary-trees :P */
	if (tree_type < 2)
		return NULL;

	if (tree_type > MAX_TREETYPE)
		return NULL;

	tree = (BVHTree *)MEM_callocN(sizeof(BVHTree), "BVHTree");

	/* tree epsilon must be >= FLT_EPSILON
	 * so that tangent rays can still hit a bounding volume..
	 * this bug would show up when casting a ray aligned with a kdop-axis and with an edge of 2 faces */
	epsilon = MAX2(FLT_EPSILON, epsilon);

	if (tree) {
		tree->epsilon = epsilon;
		tree->tree_type = tree_type; 
		tree->axis = axis;
		
		if (axis == 26) {
			tree->start_axis = 0;
			tree->stop_axis = 13;
		}
		else if (axis == 18) {
			tree->start_axis = 7;
			tree->stop_axis = 13;
		}
		else if (axis == 14) {
			tree->start_axis = 0;
			tree->stop_axis = 7;
		}
		else if (axis == 8) { /* AABB */
			tree->start_axis = 0;
			tree->stop_axis = 4;
		}
		else if (axis == 6) { /* OBB */
			tree->start_axis = 0;
			tree->stop_axis = 3;
		}
		else {
			MEM_freeN(tree);
			return NULL;
		}


		//Allocate arrays
		numnodes = maxsize + implicit_needed_branches(tree_type, maxsize) + tree_type;

		tree->nodes = (BVHNode **)MEM_callocN(sizeof(BVHNode *) * numnodes, "BVHNodes");
		
		if (!tree->nodes) {
			MEM_freeN(tree);
			return NULL;
		}
		
		tree->nodebv = (float *)MEM_callocN(sizeof(float) * axis * numnodes, "BVHNodeBV");
		if (!tree->nodebv) {
			MEM_freeN(tree->nodes);
			MEM_freeN(tree);
		}

		tree->nodechild = (BVHNode **)MEM_callocN(sizeof(BVHNode *) * tree_type * numnodes, "BVHNodeBV");
		if (!tree->nodechild) {
			MEM_freeN(tree->nodebv);
			MEM_freeN(tree->nodes);
			MEM_freeN(tree);
		}

		tree->nodearray = (BVHNode *)MEM_callocN(sizeof(BVHNode) * numnodes, "BVHNodeArray");
		
		if (!tree->nodearray) {
			MEM_freeN(tree->nodechild);
			MEM_freeN(tree->nodebv);
			MEM_freeN(tree->nodes);
			MEM_freeN(tree);
			return NULL;
		}

		//link the dynamic bv and child links
		for (i = 0; i < numnodes; i++) {
			tree->nodearray[i].bv = tree->nodebv + i * axis;
			tree->nodearray[i].children = tree->nodechild + i * tree_type;
		}
		
	}

	return tree;
}

void BLI_bvhtree_free(BVHTree *tree)
{	
	if (tree) {
		MEM_freeN(tree->nodes);
		MEM_freeN(tree->nodearray);
		MEM_freeN(tree->nodebv);
		MEM_freeN(tree->nodechild);
		MEM_freeN(tree);
	}
}

void BLI_bvhtree_balance(BVHTree *tree)
{
	int i;

	BVHNode *branches_array = tree->nodearray + tree->totleaf;
	BVHNode **leafs_array    = tree->nodes;

	/* This function should only be called once (some big bug goes here if its being called more than once per tree) */
	assert(tree->totbranch == 0);

	/* Build the implicit tree */
	non_recursive_bvh_div_nodes(tree, branches_array, leafs_array, tree->totleaf);

	/*current code expects the branches to be linked to the nodes array
	 *we perform that linkage here */
	tree->totbranch = implicit_needed_branches(tree->tree_type, tree->totleaf);
	for (i = 0; i < tree->totbranch; i++)
		tree->nodes[tree->totleaf + i] = branches_array + i;

	build_skip_links(tree, tree->nodes[tree->totleaf], NULL, NULL);
	/* bvhtree_info(tree); */
}

int BLI_bvhtree_insert(BVHTree *tree, int index, const float *co, int numpoints)
{
	int i;
	BVHNode *node = NULL;

	/* insert should only possible as long as tree->totbranch is 0 */
	if (tree->totbranch > 0)
		return 0;

	if (tree->totleaf + 1 >= MEM_allocN_len(tree->nodes) / sizeof(*(tree->nodes)))
		return 0;

	/* TODO check if have enough nodes in array */

	node = tree->nodes[tree->totleaf] = &(tree->nodearray[tree->totleaf]);
	tree->totleaf++;

	create_kdop_hull(tree, node, co, numpoints, 0);
	node->index = index;

	/* inflate the bv with some epsilon */
	for (i = tree->start_axis; i < tree->stop_axis; i++) {
		node->bv[(2 * i)] -= tree->epsilon; /* minimum */
		node->bv[(2 * i) + 1] += tree->epsilon; /* maximum */
	}

	return 1;
}


/* call before BLI_bvhtree_update_tree() */
int BLI_bvhtree_update_node(BVHTree *tree, int index, const float *co, const float *co_moving, int numpoints)
{
	int i;
	BVHNode *node = NULL;
	
	/* check if index exists */
	if (index > tree->totleaf)
		return 0;
	
	node = tree->nodearray + index;
	
	create_kdop_hull(tree, node, co, numpoints, 0);
	
	if (co_moving)
		create_kdop_hull(tree, node, co_moving, numpoints, 1);
	
	// inflate the bv with some epsilon
	for (i = tree->start_axis; i < tree->stop_axis; i++) {
		node->bv[(2 * i)] -= tree->epsilon; // minimum 
		node->bv[(2 * i) + 1] += tree->epsilon; // maximum 
	}

	return 1;
}

/* call BLI_bvhtree_update_node() first for every node/point/triangle */
void BLI_bvhtree_update_tree(BVHTree *tree)
{
	/* Update bottom=>top
	 * TRICKY: the way we build the tree all the childs have an index greater than the parent
<<<<<<< HEAD
	 * This allows us todo a bottom up update by starting on the biger numbered branch */
=======
	 * This allows us todo a bottom up update by starting on the bigger numbered branch */
>>>>>>> 9b515033

	BVHNode **root  = tree->nodes + tree->totleaf;
	BVHNode **index = tree->nodes + tree->totleaf + tree->totbranch - 1;

	for (; index >= root; index--)
		node_join(tree, *index);
}

float BLI_bvhtree_getepsilon(BVHTree *tree)
{
	return tree->epsilon;
}


/*
 * BLI_bvhtree_overlap
 *
<<<<<<< HEAD
 * overlap - is it possbile for 2 bv's to collide ? */
=======
 * overlap - is it possible for 2 bv's to collide ? */
>>>>>>> 9b515033
static int tree_overlap(BVHNode *node1, BVHNode *node2, int start_axis, int stop_axis)
{
	float *bv1 = node1->bv;
	float *bv2 = node2->bv;

	float *bv1_end = bv1 + (stop_axis << 1);
		
	bv1 += start_axis << 1;
	bv2 += start_axis << 1;
	
	/* test all axis if min + max overlap */
	for (; bv1 != bv1_end; bv1 += 2, bv2 += 2) {
		if ((*(bv1) > *(bv2 + 1)) || (*(bv2) > *(bv1 + 1)))
			return 0;
	}

	return 1;
}

static void traverse(BVHOverlapData *data, BVHNode *node1, BVHNode *node2)
{
	int j;

	if (tree_overlap(node1, node2, data->start_axis, data->stop_axis)) {
		/* check if node1 is a leaf */
		if (!node1->totnode) {
			/* check if node2 is a leaf */
			if (!node2->totnode) {

				if (node1 == node2) {
					return;
				}

				if (data->i >= data->max_overlap) {
					/* try to make alloc'ed memory bigger */
					data->overlap = realloc(data->overlap, sizeof(BVHTreeOverlap) * data->max_overlap * 2);
					
					if (!data->overlap) {
						printf("Out of Memory in traverse\n");
						return;
					}
					data->max_overlap *= 2;
				}
				
				// both leafs, insert overlap!
				data->overlap[data->i].indexA = node1->index;
				data->overlap[data->i].indexB = node2->index;

				data->i++;
			}
			else {
				for (j = 0; j < data->tree2->tree_type; j++) {
					if (node2->children[j])
						traverse(data, node1, node2->children[j]);
				}
			}
		}
		else {
			for (j = 0; j < data->tree2->tree_type; j++) {
				if (node1->children[j])
					traverse(data, node1->children[j], node2);
			}
		}
	}
	return;
}

BVHTreeOverlap *BLI_bvhtree_overlap(BVHTree *tree1, BVHTree *tree2, unsigned int *result)
{
	int j;
	unsigned int total = 0;
	BVHTreeOverlap *overlap = NULL, *to = NULL;
	BVHOverlapData **data;
	
	// check for compatibility of both trees (can't compare 14-DOP with 18-DOP)
	if ((tree1->axis != tree2->axis) && (tree1->axis == 14 || tree2->axis == 14) && (tree1->axis == 18 || tree2->axis == 18))
		return NULL;
	
	// fast check root nodes for collision before doing big splitting + traversal
	if (!tree_overlap(tree1->nodes[tree1->totleaf], tree2->nodes[tree2->totleaf], MIN2(tree1->start_axis, tree2->start_axis), MIN2(tree1->stop_axis, tree2->stop_axis)))
		return NULL;

	data = MEM_callocN(sizeof(BVHOverlapData *) * tree1->tree_type, "BVHOverlapData_star");
	
	for (j = 0; j < tree1->tree_type; j++) {
		data[j] = (BVHOverlapData *)MEM_callocN(sizeof(BVHOverlapData), "BVHOverlapData");
		
		// init BVHOverlapData
		data[j]->overlap = (BVHTreeOverlap *)malloc(sizeof(BVHTreeOverlap) * MAX2(tree1->totleaf, tree2->totleaf));
		data[j]->tree1 = tree1;
		data[j]->tree2 = tree2;
		data[j]->max_overlap = MAX2(tree1->totleaf, tree2->totleaf);
		data[j]->i = 0;
		data[j]->start_axis = MIN2(tree1->start_axis, tree2->start_axis);
		data[j]->stop_axis  = MIN2(tree1->stop_axis,  tree2->stop_axis);
	}

#pragma omp parallel for private(j) schedule(static)
	for (j = 0; j < MIN2(tree1->tree_type, tree1->nodes[tree1->totleaf]->totnode); j++) {
		traverse(data[j], tree1->nodes[tree1->totleaf]->children[j], tree2->nodes[tree2->totleaf]);
	}
	
	for (j = 0; j < tree1->tree_type; j++)
		total += data[j]->i;
	
	to = overlap = (BVHTreeOverlap *)MEM_callocN(sizeof(BVHTreeOverlap) * total, "BVHTreeOverlap");
	
	for (j = 0; j < tree1->tree_type; j++) {
		memcpy(to, data[j]->overlap, data[j]->i * sizeof(BVHTreeOverlap));
		to += data[j]->i;
	}
	
	for (j = 0; j < tree1->tree_type; j++) {
		free(data[j]->overlap);
		MEM_freeN(data[j]);
	}
	MEM_freeN(data);
	
	(*result) = total;
	return overlap;
}

//Determines the nearest point of the given node BV. Returns the squared distance to that point.
static float calc_nearest_point(const float proj[3], BVHNode *node, float *nearest)
{
	int i;
	const float *bv = node->bv;

	//nearest on AABB hull
	for (i = 0; i != 3; i++, bv += 2) {
		if (bv[0] > proj[i])
			nearest[i] = bv[0];
		else if (bv[1] < proj[i])
			nearest[i] = bv[1];
		else
			nearest[i] = proj[i]; 
	}

#if 0
	//nearest on a general hull
	copy_v3_v3(nearest, data->co);
	for (i = data->tree->start_axis; i != data->tree->stop_axis; i++, bv += 2)
	{
		float proj = dot_v3v3(nearest, KDOP_AXES[i]);
		float dl = bv[0] - proj;
		float du = bv[1] - proj;

		if (dl > 0) {
			madd_v3_v3fl(nearest, KDOP_AXES[i], dl);
		}
		else if (du < 0) {
			madd_v3_v3fl(nearest, KDOP_AXES[i], du);
		}
	}
#endif

	return len_squared_v3v3(proj, nearest);
}


typedef struct NodeDistance {
	BVHNode *node;
	float dist;

} NodeDistance;

#define NodeDistance_priority(a, b) ( (a).dist < (b).dist)

// TODO: use a priority queue to reduce the number of nodes looked on
static void dfs_find_nearest_dfs(BVHNearestData *data, BVHNode *node)
{
	if (node->totnode == 0) {
		if (data->callback)
			data->callback(data->userdata, node->index, data->co, &data->nearest);
		else {
			data->nearest.index = node->index;
			data->nearest.dist  = calc_nearest_point(data->proj, node, data->nearest.co);
		}
	}
	else {
		//Better heuristic to pick the closest node to dive on
		int i;
		float nearest[3];

		if (data->proj[node->main_axis] <= node->children[0]->bv[node->main_axis * 2 + 1]) {

			for (i = 0; i != node->totnode; i++) {
				if (calc_nearest_point(data->proj, node->children[i], nearest) >= data->nearest.dist) continue;
				dfs_find_nearest_dfs(data, node->children[i]);
			}
		}
		else {
			for (i = node->totnode - 1; i >= 0; i--) {
				if (calc_nearest_point(data->proj, node->children[i], nearest) >= data->nearest.dist) continue;
				dfs_find_nearest_dfs(data, node->children[i]);
			}
		}
	}
}

static void dfs_find_nearest_begin(BVHNearestData *data, BVHNode *node)
{
	float nearest[3], sdist;
	sdist = calc_nearest_point(data->proj, node, nearest);
	if (sdist >= data->nearest.dist) return;
	dfs_find_nearest_dfs(data, node);
}


#if 0
static void NodeDistance_push_heap(NodeDistance *heap, int heap_size)
PUSH_HEAP_BODY(NodeDistance, NodeDistance_priority, heap, heap_size)

static void NodeDistance_pop_heap(NodeDistance *heap, int heap_size)
POP_HEAP_BODY(NodeDistance, NodeDistance_priority, heap, heap_size)

/* NN function that uses an heap.. this functions leads to an optimal number of min-distance
 * but for normal tri-faces and BV 6-dop.. a simple dfs with local heuristics (as implemented
 * in source/blender/blenkernel/intern/shrinkwrap.c) works faster.
 *
 * It may make sense to use this function if the callback queries are very slow.. or if its impossible
 * to get a nice heuristic
 *
 * this function uses "malloc/free" instead of the MEM_* because it intends to be openmp safe */
static void bfs_find_nearest(BVHNearestData *data, BVHNode *node)
{
	int i;
	NodeDistance default_heap[DEFAULT_FIND_NEAREST_HEAP_SIZE];
	NodeDistance *heap = default_heap, current;
	int heap_size = 0, max_heap_size = sizeof(default_heap) / sizeof(default_heap[0]);
	float nearest[3];

	int callbacks = 0, push_heaps = 0;

	if (node->totnode == 0)
	{
		dfs_find_nearest_dfs(data, node);
		return;
	}

	current.node = node;
	current.dist = calc_nearest_point(data->proj, node, nearest);

	while (current.dist < data->nearest.dist)
	{
//		printf("%f : %f\n", current.dist, data->nearest.dist);
		for (i = 0; i < current.node->totnode; i++)
		{
			BVHNode *child = current.node->children[i];
			if (child->totnode == 0)
			{
				callbacks++;
				dfs_find_nearest_dfs(data, child);
			}
			else {
				//adjust heap size
				if ((heap_size >= max_heap_size) &&
				    ADJUST_MEMORY(default_heap, (void **)&heap, heap_size + 1, &max_heap_size, sizeof(heap[0])) == FALSE)
				{
					printf("WARNING: bvh_find_nearest got out of memory\n");

					if (heap != default_heap)
						free(heap);

					return;
				}

				heap[heap_size].node = current.node->children[i];
				heap[heap_size].dist = calc_nearest_point(data->proj, current.node->children[i], nearest);

				if (heap[heap_size].dist >= data->nearest.dist) continue;
				heap_size++;

				NodeDistance_push_heap(heap, heap_size);
				//			PUSH_HEAP_BODY(NodeDistance, NodeDistance_priority, heap, heap_size);
				push_heaps++;
			}
		}
		
		if (heap_size == 0) break;

		current = heap[0];
		NodeDistance_pop_heap(heap, heap_size);
//		POP_HEAP_BODY(NodeDistance, NodeDistance_priority, heap, heap_size);
		heap_size--;
	}

//	printf("hsize=%d, callbacks=%d, pushs=%d\n", heap_size, callbacks, push_heaps);

	if (heap != default_heap)
		free(heap);
}
#endif


int BLI_bvhtree_find_nearest(BVHTree *tree, const float co[3], BVHTreeNearest *nearest, BVHTree_NearestPointCallback callback, void *userdata)
{
	int i;

	BVHNearestData data;
	BVHNode *root = tree->nodes[tree->totleaf];

	//init data to search
	data.tree = tree;
	data.co = co;

	data.callback = callback;
	data.userdata = userdata;

	for (i = data.tree->start_axis; i != data.tree->stop_axis; i++) {
		data.proj[i] = dot_v3v3(data.co, KDOP_AXES[i]);
	}

	if (nearest) {
		memcpy(&data.nearest, nearest, sizeof(*nearest));
	}
	else {
		data.nearest.index = -1;
		data.nearest.dist = FLT_MAX;
	}

	/* dfs search */
	if (root)
		dfs_find_nearest_begin(&data, root);

	/* copy back results */
	if (nearest) {
		memcpy(nearest, &data.nearest, sizeof(*nearest));
	}

	return data.nearest.index;
}


/*
 * Raycast - BLI_bvhtree_ray_cast
 *
 * raycast is done by performing a DFS on the BVHTree and saving the closest hit
 */


/* Determines the distance that the ray must travel to hit the bounding volume of the given node */
<<<<<<< HEAD
static float ray_nearest_hit(BVHRayCastData *data, float *bv)
=======
static float ray_nearest_hit(BVHRayCastData *data, const float *bv)
>>>>>>> 9b515033
{
	int i;

	float low = 0, upper = data->hit.dist;

	for (i = 0; i != 3; i++, bv += 2) {
		if (data->ray_dot_axis[i] == 0.0f) {
			//axis aligned ray
			if (data->ray.origin[i] < bv[0] - data->ray.radius ||
			    data->ray.origin[i] > bv[1] + data->ray.radius)
			{
				return FLT_MAX;
			}
		}
		else {
			float ll = (bv[0] - data->ray.radius - data->ray.origin[i]) / data->ray_dot_axis[i];
			float lu = (bv[1] + data->ray.radius - data->ray.origin[i]) / data->ray_dot_axis[i];

			if (data->ray_dot_axis[i] > 0.0f) {
				if (ll > low) low = ll;
				if (lu < upper) upper = lu;
			}
			else {
				if (lu > low) low = lu;
				if (ll < upper) upper = ll;
			}
	
			if (low > upper) return FLT_MAX;
		}
	}
	return low;
}

/* Determines the distance that the ray must travel to hit the bounding volume of the given node
 * Based on Tactical Optimization of Ray/Box Intersection, by Graham Fyffe
 * [http://tog.acm.org/resources/RTNews/html/rtnv21n1.html#art9]
 *
 * TODO this doens't has data->ray.radius in consideration */
static float fast_ray_nearest_hit(const BVHRayCastData *data, const BVHNode *node)
{
	const float *bv = node->bv;
	float dist;
	
	float t1x = (bv[data->index[0]] - data->ray.origin[0]) * data->idot_axis[0];
	float t2x = (bv[data->index[1]] - data->ray.origin[0]) * data->idot_axis[0];
	float t1y = (bv[data->index[2]] - data->ray.origin[1]) * data->idot_axis[1];
	float t2y = (bv[data->index[3]] - data->ray.origin[1]) * data->idot_axis[1];
	float t1z = (bv[data->index[4]] - data->ray.origin[2]) * data->idot_axis[2];
	float t2z = (bv[data->index[5]] - data->ray.origin[2]) * data->idot_axis[2];

	if (t1x > t2y || t2x < t1y || t1x > t2z || t2x < t1z || t1y > t2z || t2y < t1z) return FLT_MAX;
	if (t2x < 0.0f || t2y < 0.0f || t2z < 0.0f) return FLT_MAX;
	if (t1x > data->hit.dist || t1y > data->hit.dist || t1z > data->hit.dist) return FLT_MAX;

	dist = t1x;
	if (t1y > dist) dist = t1y;
	if (t1z > dist) dist = t1z;
	return dist;
}

static void dfs_raycast(BVHRayCastData *data, BVHNode *node)
{
	int i;

	/* ray-bv is really fast.. and simple tests revealed its worth to test it
	 * before calling the ray-primitive functions */
	/* XXX: temporary solution for particles until fast_ray_nearest_hit supports ray.radius */
	float dist = (data->ray.radius > 0.0f) ? ray_nearest_hit(data, node->bv) : fast_ray_nearest_hit(data, node);
	if (dist >= data->hit.dist) return;

	if (node->totnode == 0) {
		if (data->callback) {
			data->callback(data->userdata, node->index, &data->ray, &data->hit);
		}
		else {
			data->hit.index = node->index;
			data->hit.dist  = dist;
			madd_v3_v3v3fl(data->hit.co, data->ray.origin, data->ray.direction, dist);
		}
	}
	else {
		/* pick loop direction to dive into the tree (based on ray direction and split axis) */
		if (data->ray_dot_axis[(int)node->main_axis] > 0.0f) {
			for (i = 0; i != node->totnode; i++) {
				dfs_raycast(data, node->children[i]);
			}
		}
		else {
			for (i = node->totnode - 1; i >= 0; i--) {
				dfs_raycast(data, node->children[i]);
			}
		}
	}
}

#if 0
static void iterative_raycast(BVHRayCastData *data, BVHNode *node)
{
	while (node)
	{
		float dist = fast_ray_nearest_hit(data, node);
		if (dist >= data->hit.dist)
		{
			node = node->skip[1];
			continue;
		}

		if (node->totnode == 0)
		{
			if (data->callback) {
				data->callback(data->userdata, node->index, &data->ray, &data->hit);
			}
			else {
				data->hit.index = node->index;
				data->hit.dist  = dist;
				madd_v3_v3v3fl(data->hit.co, data->ray.origin, data->ray.direction, dist);
			}
			
			node = node->skip[1];
		}
		else {
			node = node->children[0];
		}	
	}
}
#endif

int BLI_bvhtree_ray_cast(BVHTree *tree, const float co[3], const float dir[3], float radius, BVHTreeRayHit *hit, BVHTree_RayCastCallback callback, void *userdata)
{
	int i;
	BVHRayCastData data;
	BVHNode *root = tree->nodes[tree->totleaf];

	data.tree = tree;

	data.callback = callback;
	data.userdata = userdata;

	copy_v3_v3(data.ray.origin,    co);
	copy_v3_v3(data.ray.direction, dir);
	data.ray.radius = radius;

	normalize_v3(data.ray.direction);

	for (i = 0; i < 3; i++) {
		data.ray_dot_axis[i] = dot_v3v3(data.ray.direction, KDOP_AXES[i]);
		data.idot_axis[i] = 1.0f / data.ray_dot_axis[i];

		if (fabsf(data.ray_dot_axis[i]) < FLT_EPSILON) {
			data.ray_dot_axis[i] = 0.0;
		}
		data.index[2 * i] = data.idot_axis[i] < 0.0f ? 1 : 0;
		data.index[2 * i + 1] = 1 - data.index[2 * i];
		data.index[2 * i]   += 2 * i;
		data.index[2 * i + 1] += 2 * i;
	}


	if (hit)
		memcpy(&data.hit, hit, sizeof(*hit));
	else {
		data.hit.index = -1;
		data.hit.dist = FLT_MAX;
	}

	if (root) {
		dfs_raycast(&data, root);
//		iterative_raycast(&data, root);
	}


	if (hit)
		memcpy(hit, &data.hit, sizeof(*hit));

	return data.hit.index;
}

float BLI_bvhtree_bb_raycast(const float *bv, const float light_start[3], const float light_end[3], float pos[3])
{
	BVHRayCastData data;
	float dist = 0.0;

	data.hit.dist = FLT_MAX;
	
	// get light direction
	data.ray.direction[0] = light_end[0] - light_start[0];
	data.ray.direction[1] = light_end[1] - light_start[1];
	data.ray.direction[2] = light_end[2] - light_start[2];
	
	data.ray.radius = 0.0;
	
	data.ray.origin[0] = light_start[0];
	data.ray.origin[1] = light_start[1];
	data.ray.origin[2] = light_start[2];
	
	normalize_v3(data.ray.direction);
	copy_v3_v3(data.ray_dot_axis, data.ray.direction);
	
	dist = ray_nearest_hit(&data, bv);
	
	if (dist > 0.0f) {
		madd_v3_v3v3fl(pos, light_start, data.ray.direction, dist);
	}
	return dist;
	
}

/*
 * Range Query - as request by broken :P
 *
 * Allocs and fills an array with the indexs of node that are on the given spherical range (center, radius) 
 * Returns the size of the array.
 */
typedef struct RangeQueryData {
	BVHTree *tree;
	const float *center;
	float radius;           //squared radius

	int hits;

	BVHTree_RangeQuery callback;
	void *userdata;


} RangeQueryData;


static void dfs_range_query(RangeQueryData *data, BVHNode *node)
{
	if (node->totnode == 0) {
#if 0   /*UNUSED*/
		//Calculate the node min-coords (if the node was a point then this is the point coordinates)
		float co[3];
		co[0] = node->bv[0];
		co[1] = node->bv[2];
		co[2] = node->bv[4];
#endif
	}
	else {
		int i;
		for (i = 0; i != node->totnode; i++) {
			float nearest[3];
			float dist = calc_nearest_point(data->center, node->children[i], nearest);
			if (dist < data->radius) {
				//Its a leaf.. call the callback
				if (node->children[i]->totnode == 0) {
					data->hits++;
					data->callback(data->userdata, node->children[i]->index, dist);
				}
				else
					dfs_range_query(data, node->children[i]);
			}
		}
	}
}

int BLI_bvhtree_range_query(BVHTree *tree, const float co[3], float radius, BVHTree_RangeQuery callback, void *userdata)
{
	BVHNode *root = tree->nodes[tree->totleaf];

	RangeQueryData data;
	data.tree = tree;
	data.center = co;
	data.radius = radius * radius;
	data.hits = 0;

	data.callback = callback;
	data.userdata = userdata;

	if (root != NULL) {
		float nearest[3];
		float dist = calc_nearest_point(data.center, root, nearest);
		if (dist < data.radius) {
			/* Its a leaf.. call the callback */
			if (root->totnode == 0) {
				data.hits++;
				data.callback(data.userdata, root->index, dist);
			}
			else
				dfs_range_query(&data, root);
		}
	}

	return data.hits;
}<|MERGE_RESOLUTION|>--- conflicted
+++ resolved
@@ -748,11 +748,7 @@
 			parent->main_axis = split_axis / 2;
 
 			/* Split the childs along the split_axis, note: its not needed to sort the whole leafs array
-<<<<<<< HEAD
-			 * Only to assure that the elements are partioned on a way that each child takes the elements
-=======
 			 * Only to assure that the elements are partitioned on a way that each child takes the elements
->>>>>>> 9b515033
 			 * it would take in case the whole array was sorted.
 			 * Split_leafs takes care of that "sort" problem. */
 			nth_positions[0] = parent_leafs_begin;
@@ -986,11 +982,7 @@
 {
 	/* Update bottom=>top
 	 * TRICKY: the way we build the tree all the childs have an index greater than the parent
-<<<<<<< HEAD
-	 * This allows us todo a bottom up update by starting on the biger numbered branch */
-=======
 	 * This allows us todo a bottom up update by starting on the bigger numbered branch */
->>>>>>> 9b515033
 
 	BVHNode **root  = tree->nodes + tree->totleaf;
 	BVHNode **index = tree->nodes + tree->totleaf + tree->totbranch - 1;
@@ -1008,11 +1000,7 @@
 /*
  * BLI_bvhtree_overlap
  *
-<<<<<<< HEAD
- * overlap - is it possbile for 2 bv's to collide ? */
-=======
  * overlap - is it possible for 2 bv's to collide ? */
->>>>>>> 9b515033
 static int tree_overlap(BVHNode *node1, BVHNode *node2, int start_axis, int stop_axis)
 {
 	float *bv1 = node1->bv;
@@ -1355,11 +1343,7 @@
 
 
 /* Determines the distance that the ray must travel to hit the bounding volume of the given node */
-<<<<<<< HEAD
-static float ray_nearest_hit(BVHRayCastData *data, float *bv)
-=======
 static float ray_nearest_hit(BVHRayCastData *data, const float *bv)
->>>>>>> 9b515033
 {
 	int i;
 
