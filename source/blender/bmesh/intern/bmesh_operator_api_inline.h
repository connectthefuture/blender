--- conflicted
+++ resolved
@@ -75,10 +75,7 @@
 	oflags[bm->stackdepth - 1].f ^= oflag;
 }
 
-<<<<<<< HEAD
-=======
-ATTR_NONNULL(1, 2)
->>>>>>> 5a8629c0
+ATTR_NONNULL(1, 2)
 BLI_INLINE void BMO_slot_map_int_insert(
         BMOperator *op, BMOpSlot *slot,
         void *element, const int val)
@@ -88,10 +85,7 @@
 	BMO_slot_map_insert(op, slot, element, ((t.val = val), t.ptr));
 }
 
-<<<<<<< HEAD
-=======
-ATTR_NONNULL(1, 2)
->>>>>>> 5a8629c0
+ATTR_NONNULL(1, 2)
 BLI_INLINE void BMO_slot_map_bool_insert(
         BMOperator *op, BMOpSlot *slot,
         void *element, const bool val)
@@ -101,10 +95,7 @@
 	BMO_slot_map_insert(op, slot, element, ((t.val = val), t.ptr));
 }
 
-<<<<<<< HEAD
-=======
-ATTR_NONNULL(1, 2)
->>>>>>> 5a8629c0
+ATTR_NONNULL(1, 2)
 BLI_INLINE void BMO_slot_map_float_insert(
         BMOperator *op, BMOpSlot *slot,
         void *element, const float val)
@@ -120,10 +111,7 @@
  * do NOT use these for non-operator-api-allocated memory! instead
  * use BMO_slot_map_data_get and BMO_slot_map_insert, which copies the data. */
 
-<<<<<<< HEAD
-=======
-ATTR_NONNULL(1, 2)
->>>>>>> 5a8629c0
+ATTR_NONNULL(1, 2)
 BLI_INLINE void BMO_slot_map_ptr_insert(
         BMOperator *op, BMOpSlot *slot,
         const void *element, void *val)
@@ -132,10 +120,7 @@
 	BMO_slot_map_insert(op, slot, element, val);
 }
 
-<<<<<<< HEAD
-=======
-ATTR_NONNULL(1, 2)
->>>>>>> 5a8629c0
+ATTR_NONNULL(1, 2)
 BLI_INLINE void BMO_slot_map_elem_insert(
         BMOperator *op, BMOpSlot *slot,
         const void *element, void *val)
@@ -146,10 +131,7 @@
 
 
 /* no values */
-<<<<<<< HEAD
-=======
-ATTR_NONNULL(1, 2)
->>>>>>> 5a8629c0
+ATTR_NONNULL(1, 2)
 BLI_INLINE void BMO_slot_map_empty_insert(
         BMOperator *op, BMOpSlot *slot,
         const void *element)
