--- conflicted
+++ resolved
@@ -2099,7 +2099,6 @@
 	int edges_found = 0;
 
 #define EDGE_VISIT _FLAG_WALK
-<<<<<<< HEAD
 
 	/* count and flag at once */
 	if (v->e) {
@@ -2108,16 +2107,6 @@
 		do {
 			v_edges_num += 1;
 
-=======
-
-	/* count and flag at once */
-	if (v->e) {
-		BMEdge *e_first, *e_iter;
-		e_iter = e_first = v->e;
-		do {
-			v_edges_num += 1;
-
->>>>>>> 5a8629c0
 			BLI_assert(!BM_ELEM_API_FLAG_TEST(e_iter, EDGE_VISIT));
 			BM_ELEM_API_FLAG_ENABLE(e_iter, EDGE_VISIT);
 		} while ((e_iter = bmesh_disk_edge_next(e_iter, v)) != e_first);
@@ -2152,7 +2141,6 @@
 		/* now we have all edges connected to 'v->e' */
 
 		BLI_assert(edges_found <= v_edges_num);
-<<<<<<< HEAD
 
 		if (edges_found == v_edges_num) {
 			/* We're done! The remaining edges in 'edges' form the last fan,
@@ -2169,46 +2157,9 @@
 			}
 
 			while ((e = BLI_SMALLSTACK_POP(edges))) {
-
-				/* swap out loops */
-				if (e->l) {
-					BMLoop *l_iter, *l_first;
-					l_iter = l_first = e->l;
-					do {
-						if (l_iter->v == v) {
-							l_iter->v = v_new;
-						}
-					} while ((l_iter = l_iter->radial_next) != l_first);
-				}
-
-				/* swap out edges */
-				BLI_assert(e->v1 == v || e->v2 == v);
-				bmesh_disk_edge_remove(e, v);
-				bmesh_edge_swapverts(e, v, v_new);
-				bmesh_disk_edge_append(e, v_new);
-			}
-
-=======
-
-		if (edges_found == v_edges_num) {
-			/* We're done! The remaining edges in 'edges' form the last fan,
-			 * which can be left as is.
-			 * if 'edges' were alloc'd it'd be freed here. */
-			break;
-		}
-		else {
-			BMVert *v_new;
-
-			v_new = BM_vert_create(bm, v->co, v, BM_CREATE_NOP);
-			if (copy_select) {
-				BM_elem_select_copy(bm, bm, v_new, v);
-			}
-
-			while ((e = BLI_SMALLSTACK_POP(edges))) {
 				bmesh_edge_vert_swap(e, v_new, v);
 			}
 
->>>>>>> 5a8629c0
 			if (r_vout) {
 				BLI_SMALLSTACK_PUSH(verts_new, v_new);
 			}
@@ -2226,22 +2177,8 @@
 
 	if (r_vout != NULL) {
 		BMVert **verts;
-<<<<<<< HEAD
-		int i;
 
 		verts = MEM_mallocN(sizeof(BMVert *) * verts_num, __func__);
-		verts[0] = v;
-
-		for (i = 1; i < verts_num; i++) {
-			verts[i] = BLI_SMALLSTACK_POP(verts_new);
-			BLI_assert(verts[i] != NULL);
-		}
-		BLI_assert(BLI_SMALLSTACK_POP(verts_new) == NULL);
-
-=======
-
-		verts = MEM_mallocN(sizeof(BMVert *) * verts_num, __func__);
->>>>>>> 5a8629c0
 		*r_vout = verts;
 
 		verts[0] = v;
@@ -2294,15 +2231,10 @@
  * High level function which wraps both #bmesh_vert_separate and #bmesh_edge_separate
  */
 void BM_vert_separate(
-<<<<<<< HEAD
-        BMesh *bm, BMVert *v, BMVert ***r_vout, int *r_vout_len,
-        BMEdge **e_in, int e_in_len)
-=======
         BMesh *bm, BMVert *v,
         BMEdge **e_in, int e_in_len,
         const bool copy_select,
         BMVert ***r_vout, int *r_vout_len)
->>>>>>> 5a8629c0
 {
 	LinkNode *edges_separate = NULL;
 	int i;
@@ -2477,11 +2409,8 @@
 	BMVert *v_new = NULL;
 	BMVert *v_sep = l_sep->v;
 	BMEdge *e_iter;
-<<<<<<< HEAD
-=======
 	BMEdge *edges[2];
 	int i;
->>>>>>> 5a8629c0
 
 	/* peel the face from the edge radials on both sides of the
 	 * loop vert, disconnecting the face from its fan */
@@ -2509,18 +2438,7 @@
 		}
 	}
 
-<<<<<<< HEAD
-	/* Update the disk start, so that v->e points to an edge touching the split loop.
-	 * This is so that BM_vert_split will leave the original v_sep on some *other* fan
-	 * (not the one-face fan that holds the unglue face). */
-	v_sep->e = e_iter;
-
-	/* Split all fans connected to the vert, duplicating it for
-	 * each fans. */
-	bmesh_vert_separate(bm, v_sep, &vtar, &len, false);
-=======
 	v_sep->e = l_sep->e;
->>>>>>> 5a8629c0
 
 	v_new = BM_vert_create(bm, v_sep->co, v_sep, BM_CREATE_NOP);
 
