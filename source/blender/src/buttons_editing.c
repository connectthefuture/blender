--- conflicted
+++ resolved
@@ -1676,7 +1676,7 @@
 	uiBlockSetCol(block, TH_AUTO);
 	
 	/* open/close icon */
-	if (!isVirtual && md->type!=eModifierType_Collision) {
+	if (!isVirtual) {
 		uiBlockSetEmboss(block, UI_EMBOSSN);
 		uiDefIconButBitI(block, ICONTOG, eModifierMode_Expanded, B_MODIFIER_REDRAW, VICON_DISCLOSURE_TRI_RIGHT, x-10, y-2, 20, 20, &md->mode, 0.0, 0.0, 0.0, 0.0, "Collapse/Expand Modifier");
 	}
@@ -1735,12 +1735,8 @@
 		uiBlockSetEmboss(block, UI_EMBOSSN);
 		
 		// deletion over the deflection panel
-<<<<<<< HEAD
-		if(md->type!=eModifierType_Collision)
-=======
 		// fluid particle modifier can't be deleted here
 		if(md->type!=eModifierType_Collision && !modifier_is_fluid_particles(md))
->>>>>>> 529a8bb9
 		{
 			but = uiDefIconBut(block, BUT, B_MODIFIER_RECALC, VICON_X, x+width-70+40, y, 16, 16, NULL, 0.0, 0.0, 0.0, 0.0, "Delete modifier");
 			uiButSetFunc(but, modifiers_del, ob, md);
@@ -1810,11 +1806,7 @@
 		} else if (md->type==eModifierType_Cloth) {
 			height = 31;
 		} else if (md->type==eModifierType_Collision) {
-<<<<<<< HEAD
-			height = 19;
-=======
 			height = 31;
->>>>>>> 529a8bb9
 		} else if (md->type==eModifierType_Boolean) {
 			height = 48;
 		} else if (md->type==eModifierType_Array) {
@@ -3712,13 +3704,6 @@
 			lt = ob->data;
 			if(ob==G.obedit) resizelattice(editLatt, lt->opntsu, lt->opntsv, lt->opntsw, NULL);
 			else resizelattice(ob->data, lt->opntsu, lt->opntsv, lt->opntsw, NULL);
-<<<<<<< HEAD
-			ob->softflag |= OB_SB_REDO;
-			if(modifiers_isClothEnabled(ob)) {
-				cloth_free_modifier(modifiers_isClothEnabled(ob));
-			}
-=======
->>>>>>> 529a8bb9
 			DAG_object_flush_update(G.scene, ob, OB_RECALC_DATA);
 			allqueue(REDRAWVIEW3D, 0);
 		}
@@ -3726,13 +3711,6 @@
 		if(ob) {
 			lt = ob->data;
 			resizelattice(ob->data, lt->opntsu, lt->opntsv, lt->opntsw, ob);
-<<<<<<< HEAD
-			ob->softflag |= OB_SB_REDO;
-			if(modifiers_isClothEnabled(ob)) {
-				cloth_free_modifier(modifiers_isClothEnabled(ob));
-			}
-=======
->>>>>>> 529a8bb9
 			DAG_object_flush_update(G.scene, ob, OB_RECALC_DATA);
 			allqueue(REDRAWVIEW3D, 0);
 		}
