--- conflicted
+++ resolved
@@ -3184,15 +3184,9 @@
 		uiDefButBitI(block, TOG, MA_SHADBUF, B_NOP,	"Shadbuf",			245,142,65,18, &(ma->mode), 0, 0, 0, 0, "Makes material to cast shadows with shadow buffers");
 
 		uiBlockBeginAlign(block);
-<<<<<<< HEAD
 		uiDefButBitI(block, TOG, MA_SHADOW, B_NOP,	"Shadow",			245,120,65,19, &(ma->mode), 0, 0, 0, 0, "Makes material receive shadows");
 		uiDefButBitI(block, TOG, MA_SHADOW_TRA, B_NOP, "TraShadow",		245,100,65,19, &(ma->mode), 0, 0, 0, 0, "Recieves transparent shadows based at material color and alpha");
 		uiDefButBitI(block, TOG, MA_RAYBIAS, B_NOP, "Bias",				245,80,65,19, &(ma->mode), 0, 0, 0, 0, "Prevents ray traced shadow errors with phong interpolated normals (terminator problem)");
-=======
-		uiDefButBitI(block, TOG, MA_SHADOW, 0,	"Shadow",			245,120,65,19, &(ma->mode), 0, 0, 0, 0, "Makes material receive shadows");
-		uiDefButBitI(block, TOG, MA_SHADOW_TRA, 0, "TraShadow",		245,100,65,19, &(ma->mode), 0, 0, 0, 0, "Receives transparent shadows based at material color and alpha");
-		uiDefButBitI(block, TOG, MA_RAYBIAS, 0, "Bias",				245,80,65,19, &(ma->mode), 0, 0, 0, 0, "Prevents ray traced shadow errors with phong interpolated normals (terminator problem)");
->>>>>>> 66d0d7e2
 		uiBlockEndAlign(block);
 
 		uiDefIDPoinBut(block, test_grouppoin_but, ID_GR, B_NOP, "GR:", 9, 55, 150, 19, &ma->group, "Limit Lighting to Lamps in this Group"); 
