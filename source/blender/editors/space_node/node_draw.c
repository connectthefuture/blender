--- conflicted
+++ resolved
@@ -84,11 +84,7 @@
 
 /* width of socket columns in group display */
 #define NODE_GROUP_FRAME  120
-<<<<<<< HEAD
-// XXX interface.h
-=======
 /* XXX interface.h */
->>>>>>> 9b515033
 extern void ui_dropshadow(rctf *rct, float radius, float aspect, float alpha, int select);
 
 /* XXX update functions for node editor are a mess, needs a clear concept */
@@ -351,12 +347,8 @@
 			if (aspect <= 1.0f)
 				node->prvr.ymin = dy - aspect * (node->width - NODE_DY);
 			else {
-<<<<<<< HEAD
-				float dx = (node->width - NODE_DYS) - (node->width - NODE_DYS) / aspect;    /* width correction of image */
-=======
 				/* width correction of image */
 				float dx = (node->width - NODE_DYS) - (node->width - NODE_DYS) / aspect;
->>>>>>> 9b515033
 				
 				node->prvr.ymin = dy - (node->width - NODE_DY);
 				
@@ -729,14 +721,6 @@
 	if (node->flag & NODE_MUTED)
 		UI_ThemeColorBlend(color_id, TH_REDALERT, 0.5f);
 
-<<<<<<< HEAD
-	if (ntree->type == NTREE_COMPOSIT && (snode->flag & SNODE_SHOW_HIGHLIGHT)) {
-		if (node->highlight) {
-			UI_ThemeColorBlend(color_id, TH_ACTIVE, 0.5f);
-			node->highlight = 0;
-		}
-	}
-=======
 #ifdef WITH_COMPOSITOR
 	if (ntree->type == NTREE_COMPOSIT && (snode->flag & SNODE_SHOW_HIGHLIGHT)) {
 		if (COM_isHighlightedbNode(node)) {
@@ -745,7 +729,6 @@
 	}
 #endif
 
->>>>>>> 9b515033
 	uiSetRoundBox(UI_CNR_TOP_LEFT | UI_CNR_TOP_RIGHT);
 	uiRoundBox(rct->xmin, rct->ymax - NODE_DY, rct->xmax, rct->ymax, BASIS_RAD);
 	
@@ -792,12 +775,8 @@
 		/* XXX button uses a custom triangle draw below, so make it invisible without icon */
 		uiBlockSetEmboss(node->block, UI_EMBOSSN);
 		but = uiDefBut(node->block, TOGBUT, B_REDR, "",
-<<<<<<< HEAD
-		               rct->xmin + 10.0f - but_size / 2, rct->ymax - NODE_DY / 2.0f - but_size / 2, but_size, but_size, NULL, 0, 0, 0, 0, "");
-=======
 		               rct->xmin + 10.0f - but_size / 2, rct->ymax - NODE_DY / 2.0f - but_size / 2,
 		               but_size, but_size, NULL, 0, 0, 0, 0, "");
->>>>>>> 9b515033
 		uiButSetFunc(but, node_toggle_button_cb, node, (void *)"NODE_OT_hide_toggle");
 		uiBlockSetEmboss(node->block, UI_EMBOSS);
 		
@@ -862,12 +841,8 @@
 		node_socket_circle_draw(ntree, sock, NODE_SOCKSIZE, sock->flag & SELECT);
 		
 		node->typeinfo->drawinputfunc(C, node->block, ntree, node, sock, IFACE_(sock->name),
-<<<<<<< HEAD
-		                              sock->locx + (NODE_DYS / snode->aspect_sqrt), sock->locy - NODE_DYS, node->width - NODE_DY);
-=======
 		                              sock->locx + (NODE_DYS / snode->aspect_sqrt), sock->locy - NODE_DYS,
 		                              node->width - NODE_DY);
->>>>>>> 9b515033
 	}
 	
 	/* socket outputs */
@@ -878,12 +853,8 @@
 		node_socket_circle_draw(ntree, sock, NODE_SOCKSIZE, sock->flag & SELECT);
 		
 		node->typeinfo->drawoutputfunc(C, node->block, ntree, node, sock, IFACE_(sock->name),
-<<<<<<< HEAD
-		                               sock->locx - node->width + (NODE_DYS / snode->aspect_sqrt), sock->locy - NODE_DYS, node->width - NODE_DY);
-=======
 		                               sock->locx - node->width + (NODE_DYS / snode->aspect_sqrt), sock->locy - NODE_DYS,
 		                               node->width - NODE_DY);
->>>>>>> 9b515033
 	}
 	
 	/* preview */
@@ -917,14 +888,6 @@
 	if (node->flag & NODE_MUTED)
 		UI_ThemeColorBlend(color_id, TH_REDALERT, 0.5f);
 
-<<<<<<< HEAD
-	if (ntree->type == NTREE_COMPOSIT && (snode->flag & SNODE_SHOW_HIGHLIGHT)) {
-		if (node->highlight) {
-			UI_ThemeColorBlend(color_id, TH_ACTIVE, 0.5f);
-			node->highlight = 0;
-		}
-	}
-=======
 #ifdef WITH_COMPOSITOR
 	if (ntree->type == NTREE_COMPOSIT && (snode->flag & SNODE_SHOW_HIGHLIGHT)) {
 		if (COM_isHighlightedbNode(node)) {
@@ -934,7 +897,6 @@
 #else
 	(void)ntree;
 #endif
->>>>>>> 9b515033
 	
 	uiRoundBox(rct->xmin, rct->ymin, rct->xmax, rct->ymax, hiddenrad);
 	
@@ -966,12 +928,8 @@
 		/* XXX button uses a custom triangle draw below, so make it invisible without icon */
 		uiBlockSetEmboss(node->block, UI_EMBOSSN);
 		but = uiDefBut(node->block, TOGBUT, B_REDR, "",
-<<<<<<< HEAD
-		               rct->xmin + 10.0f - but_size / 2, centy - but_size / 2, but_size, but_size, NULL, 0, 0, 0, 0, "");
-=======
 		               rct->xmin + 10.0f - but_size / 2, centy - but_size / 2,
 		               but_size, but_size, NULL, 0, 0, 0, 0, "");
->>>>>>> 9b515033
 		uiButSetFunc(but, node_toggle_button_cb, node, (void *)"NODE_OT_hide_toggle");
 		uiBlockSetEmboss(node->block, UI_EMBOSS);
 		
