/*
 * ***** BEGIN GPL LICENSE BLOCK *****
 *
 * This program is free software; you can redistribute it and/or
 * modify it under the terms of the GNU General Public License
 * as published by the Free Software Foundation; either version 2
 * of the License, or (at your option) any later version. 
 *
 * This program is distributed in the hope that it will be useful,
 * but WITHOUT ANY WARRANTY; without even the implied warranty of
 * MERCHANTABILITY or FITNESS FOR A PARTICULAR PURPOSE.  See the
 * GNU General Public License for more details.
 *
 * You should have received a copy of the GNU General Public License
 * along with this program; if not, write to the Free Software Foundation,
 * Inc., 51 Franklin Street, Fifth Floor, Boston, MA 02110-1301, USA.
 *
 * The Original Code is Copyright (C) 2008 Blender Foundation.
 * All rights reserved.
 *
 * 
 * Contributor(s): Andrea Weikert (c) 2008 Blender Foundation
 *
 * ***** END GPL LICENSE BLOCK *****
 */

/** \file blender/editors/space_file/file_ops.c
 *  \ingroup spfile
 */

#include "BLI_blenlib.h"
#include "BLI_utildefines.h"
#include "BLI_fileops_types.h"
#include "BLI_linklist.h"

#include "BLO_readfile.h"

#include "BKE_appdir.h"
#include "BKE_context.h"
#include "BKE_screen.h"
#include "BKE_global.h"
#include "BKE_report.h"
#include "BKE_main.h"

#ifdef WIN32
#  include "BLI_winstuff.h"
#endif

#include "ED_screen.h"
#include "ED_fileselect.h"

#include "UI_interface.h"

#include "MEM_guardedalloc.h"

#include "RNA_access.h"
#include "RNA_define.h"

#include "UI_view2d.h"

#include "WM_api.h"
#include "WM_types.h"

#include "file_intern.h"
#include "filelist.h"
#include "fsmenu.h"

#include <stdlib.h>
#include <string.h>
#include <stdio.h>
#include <ctype.h>

/* ---------- FILE SELECTION ------------ */
static FileSelection find_file_mouse_rect(SpaceFile *sfile, ARegion *ar, const rcti *rect_region)
{
	FileSelection sel;
	
	View2D *v2d = &ar->v2d;
	rcti rect_view;
	rctf rect_view_fl;
	rctf rect_region_fl;

	BLI_rctf_rcti_copy(&rect_region_fl, rect_region);

	UI_view2d_region_to_view_rctf(v2d, &rect_region_fl, &rect_view_fl);

	BLI_rcti_init(&rect_view,
	              (int)(v2d->tot.xmin + rect_view_fl.xmin),
	              (int)(v2d->tot.xmin + rect_view_fl.xmax),
	              (int)(v2d->tot.ymax - rect_view_fl.ymin),
	              (int)(v2d->tot.ymax - rect_view_fl.ymax));

	sel  = ED_fileselect_layout_offset_rect(sfile->layout, &rect_view);
	
	return sel;
}

static void file_deselect_all(SpaceFile *sfile, unsigned int flag)
{
	FileSelection sel;
	sel.first = 0;
	sel.last = filelist_numfiles(sfile->files) - 1;
	
	filelist_entries_select_index_range_set(sfile->files, &sel, FILE_SEL_REMOVE, flag, CHECK_ALL);
}

typedef enum FileSelect { 
	FILE_SELECT_NOTHING = 0,
	FILE_SELECT_DIR = 1, 
	FILE_SELECT_FILE = 2 
} FileSelect;

static void clamp_to_filelist(int numfiles, FileSelection *sel)
{
	/* border select before the first file */
	if ( (sel->first < 0) && (sel->last >= 0) ) {
		sel->first = 0;
	}
	/* don't select if everything is outside filelist */
	if ( (sel->first >= numfiles) && ((sel->last < 0) || (sel->last >= numfiles)) ) {
		sel->first = -1;
		sel->last = -1;
	}
	
	/* fix if last file invalid */
	if ( (sel->first > 0) && (sel->last < 0) )
		sel->last = numfiles - 1;

	/* clamp */
	if ( (sel->first >= numfiles) ) {
		sel->first = numfiles - 1;
	}
	if ( (sel->last >= numfiles) ) {
		sel->last = numfiles - 1;
	}
}

static FileSelection file_selection_get(bContext *C, const rcti *rect, bool fill)
{
	ARegion *ar = CTX_wm_region(C);
	SpaceFile *sfile = CTX_wm_space_file(C);
	int numfiles = filelist_numfiles(sfile->files);
	FileSelection sel;

	sel = find_file_mouse_rect(sfile, ar, rect);
	if (!((sel.first == -1) && (sel.last == -1)) ) {
		clamp_to_filelist(numfiles, &sel);
	}


	/* if desired, fill the selection up from the last selected file to the current one */
	if (fill && (sel.last >= 0) && (sel.last < numfiles) ) {
		int f = sel.last;
		while (f >= 0) {
			if (filelist_entry_select_index_get(sfile->files, f, CHECK_ALL) )
				break;
			f--;
		}
		if (f >= 0) {
			sel.first = f + 1;
		}
	}
	return sel;
}

static FileSelect file_select_do(bContext *C, int selected_idx, bool do_diropen)
{
	FileSelect retval = FILE_SELECT_NOTHING;
	SpaceFile *sfile = CTX_wm_space_file(C);
	FileSelectParams *params = ED_fileselect_get_params(sfile);
	int numfiles = filelist_numfiles(sfile->files);
	const FileDirEntry *file;

	/* make the selected file active */
	if ((selected_idx >= 0) &&
	    (selected_idx < numfiles) &&
	    (file = filelist_file(sfile->files, selected_idx)))
	{
		params->highlight_file = selected_idx;
		params->active_file = selected_idx;

		if (file->typeflag & FILE_TYPE_DIR) {
			const bool is_parent_dir = FILENAME_IS_PARENT(file->relpath);

			if (do_diropen == false) {
				params->file[0] = '\0';
				retval = FILE_SELECT_DIR;
			}
			/* the path is too long and we are not going up! */
			else if (!is_parent_dir && strlen(params->dir) + strlen(file->relpath) >= FILE_MAX) {
				// XXX error("Path too long, cannot enter this directory");
			}
			else {
				if (is_parent_dir) {
					/* avoids /../../ */
					BLI_parent_dir(params->dir);

					if (params->recursion_level > 1) {
						/* Disable 'dirtree' recursion when going up in tree. */
						params->recursion_level = 1;
						filelist_setrecursion(sfile->files, params->recursion_level);
					}
				}
				else {
					BLI_cleanup_dir(G.main->name, params->dir);
					strcat(params->dir, file->relpath);
					BLI_add_slash(params->dir);
				}

				ED_file_change_dir(C, false);
				retval = FILE_SELECT_DIR;
			}
		}
		else {
			if (file->relpath) {
				BLI_strncpy(params->file, file->relpath, FILE_MAXFILE);
			}
			retval = FILE_SELECT_FILE;
		}
	}
	return retval;
}

/**
 * \warning: loops over all files so better use cautiously
 */
static bool file_is_any_selected(struct FileList *files)
{
	const int numfiles = filelist_numfiles(files);
	int i;

	/* Is any file selected ? */
	for (i = 0; i < numfiles; ++i) {
		if (filelist_entry_select_index_get(files, i, CHECK_ALL)) {
			return true;
		}
	}

	return false;
}


static FileSelect file_select(bContext *C, const rcti *rect, FileSelType select, bool fill, bool do_diropen)
{
	SpaceFile *sfile = CTX_wm_space_file(C);
	FileSelect retval = FILE_SELECT_NOTHING;
	FileSelection sel = file_selection_get(C, rect, fill); /* get the selection */
	const FileCheckType check_type = (sfile->params->flag & FILE_DIRSEL_ONLY) ? CHECK_DIRS : CHECK_ALL;
	
	/* flag the files as selected in the filelist */
	filelist_entries_select_index_range_set(sfile->files, &sel, select, FILE_SEL_SELECTED, check_type);
	
	/* Don't act on multiple selected files */
	if (sel.first != sel.last) select = 0;

	/* Do we have a valid selection and are we actually selecting */
	if ((sel.last >= 0) && (select != FILE_SEL_REMOVE)) {
		/* Check last selection, if selected, act on the file or dir */
		if (filelist_entry_select_index_get(sfile->files, sel.last, check_type)) {
			retval = file_select_do(C, sel.last, do_diropen);
		}
	}

	if (select != FILE_SEL_ADD && !file_is_any_selected(sfile->files)) {
		sfile->params->active_file = -1;
	}

	/* update operator for name change event */
	file_draw_check(C);
	
	return retval;
}

static int file_border_select_find_last_selected(
        SpaceFile *sfile, ARegion *ar, const FileSelection *sel,
        const int mouse_xy[2])
{
	FileLayout *layout = ED_fileselect_get_layout(sfile, ar);
	rcti bounds_first, bounds_last;
	int dist_first, dist_last;

	file_tile_boundbox(ar, layout, sel->first, &bounds_first);
	file_tile_boundbox(ar, layout, sel->last, &bounds_last);

	/* are first and last in the same column (horizontal layout)/row (vertical layout)? */
	if ((layout->flag & FILE_LAYOUT_HOR && bounds_first.xmin == bounds_last.xmin) ||
	    (layout->flag & FILE_LAYOUT_VER && bounds_first.ymin != bounds_last.ymin))
	{
		/* use vertical distance */
		const int my_loc = mouse_xy[1] - ar->winrct.ymin;
		dist_first = BLI_rcti_length_y(&bounds_first, my_loc);
		dist_last = BLI_rcti_length_y(&bounds_last, my_loc);
	}
	else {
		/* use horizontal distance */
		const int mx_loc = mouse_xy[0] - ar->winrct.xmin;
		dist_first = BLI_rcti_length_x(&bounds_first, mx_loc);
		dist_last = BLI_rcti_length_x(&bounds_last, mx_loc);
	}

	return dist_first < dist_last ? sel->first : sel->last;
}

static int file_border_select_modal(bContext *C, wmOperator *op, const wmEvent *event)
{
	ARegion *ar = CTX_wm_region(C);
	SpaceFile *sfile = CTX_wm_space_file(C);
	FileSelectParams *params = ED_fileselect_get_params(sfile);
	FileSelection sel;
	rcti rect;

	int result;

	result = WM_border_select_modal(C, op, event);

	if (result == OPERATOR_RUNNING_MODAL) {

		WM_operator_properties_border_to_rcti(op, &rect);

		BLI_rcti_isect(&(ar->v2d.mask), &rect, &rect);

		sel = file_selection_get(C, &rect, 0);
		if ( (sel.first != params->sel_first) || (sel.last != params->sel_last) ) {
			int idx;

			file_deselect_all(sfile, FILE_SEL_HIGHLIGHTED);
			filelist_entries_select_index_range_set(sfile->files, &sel, FILE_SEL_ADD, FILE_SEL_HIGHLIGHTED, CHECK_ALL);
			WM_event_add_notifier(C, NC_SPACE | ND_SPACE_FILE_PARAMS, NULL);

			/* dont highlight readonly file (".." or ".") on border select */
			for (idx = sel.last; idx >= 0; idx--) {
				const FileDirEntry *file = filelist_file(sfile->files, idx);

				if (FILENAME_IS_CURRPAR(file->relpath)) {
					filelist_entry_select_set(sfile->files, file, FILE_SEL_REMOVE, FILE_SEL_HIGHLIGHTED, CHECK_ALL);
				}

				/* make sure highlight_file is no readonly file */
				if (sel.last == idx) {
					params->highlight_file = idx;
				}
			}
		}
		params->sel_first = sel.first; params->sel_last = sel.last;
		params->active_file = file_border_select_find_last_selected(sfile, ar, &sel, &event->x);
	}
	else {
		params->highlight_file = -1;
		params->sel_first = params->sel_last = -1;
		file_deselect_all(sfile, FILE_SEL_HIGHLIGHTED);
		WM_event_add_notifier(C, NC_SPACE | ND_SPACE_FILE_PARAMS, NULL);
	}

	return result;
}

static int file_border_select_exec(bContext *C, wmOperator *op)
{
	ARegion *ar = CTX_wm_region(C);
	rcti rect;
	FileSelect ret;
	const bool select = (RNA_int_get(op->ptr, "gesture_mode") == GESTURE_MODAL_SELECT);
	const bool extend = RNA_boolean_get(op->ptr, "extend");

	WM_operator_properties_border_to_rcti(op, &rect);

	if (!extend) {
		SpaceFile *sfile = CTX_wm_space_file(C);

		file_deselect_all(sfile, FILE_SEL_SELECTED);
	}

	BLI_rcti_isect(&(ar->v2d.mask), &rect, &rect);

	ret = file_select(C, &rect, select ? FILE_SEL_ADD : FILE_SEL_REMOVE, false, false);
	if (FILE_SELECT_DIR == ret) {
		WM_event_add_notifier(C, NC_SPACE | ND_SPACE_FILE_LIST, NULL);
	}
	else if (FILE_SELECT_FILE == ret) {
		WM_event_add_notifier(C, NC_SPACE | ND_SPACE_FILE_PARAMS, NULL);
	}
	return OPERATOR_FINISHED;
}

void FILE_OT_select_border(wmOperatorType *ot)
{
	/* identifiers */
	ot->name = "Activate/Select File";
	ot->description = "Activate/select the file(s) contained in the border";
	ot->idname = "FILE_OT_select_border";
	
	/* api callbacks */
	ot->invoke = WM_border_select_invoke;
	ot->exec = file_border_select_exec;
	ot->modal = file_border_select_modal;
	ot->poll = ED_operator_file_active;
	ot->cancel = WM_border_select_cancel;

	/* properties */
	WM_operator_properties_gesture_border(ot, 1);
}

static int file_select_invoke(bContext *C, wmOperator *op, const wmEvent *event)
{
	ARegion *ar = CTX_wm_region(C);
	SpaceFile *sfile = CTX_wm_space_file(C);
	FileSelect ret;
	rcti rect;
	const bool extend = RNA_boolean_get(op->ptr, "extend");
	const bool fill = RNA_boolean_get(op->ptr, "fill");
	const bool do_diropen = RNA_boolean_get(op->ptr, "open");

	if (ar->regiontype != RGN_TYPE_WINDOW)
		return OPERATOR_CANCELLED;

	rect.xmin = rect.xmax = event->mval[0];
	rect.ymin = rect.ymax = event->mval[1];

	if (!BLI_rcti_isect_pt(&ar->v2d.mask, rect.xmin, rect.ymin))
		return OPERATOR_CANCELLED;

	if (sfile && sfile->params) {
		int idx = sfile->params->highlight_file;

		if (idx >= 0) {
			struct FileDirEntry *file = filelist_file(sfile->files, idx);
			if (FILENAME_IS_CURRPAR(file->relpath)) {
				/* skip - If a readonly file (".." or ".") is selected, skip deselect all! */
			}
			else {
				/* single select, deselect all selected first */
				if (!extend) file_deselect_all(sfile, FILE_SEL_SELECTED);
			}
		}
	}

	ret = file_select(C, &rect, extend ? FILE_SEL_TOGGLE : FILE_SEL_ADD, fill, do_diropen);
	if (FILE_SELECT_DIR == ret)
		WM_event_add_notifier(C, NC_SPACE | ND_SPACE_FILE_LIST, NULL);
	else if (FILE_SELECT_FILE == ret)
		WM_event_add_notifier(C, NC_SPACE | ND_SPACE_FILE_PARAMS, NULL);

	WM_event_add_mousemove(C); /* for directory changes */
	WM_event_add_notifier(C, NC_SPACE | ND_SPACE_FILE_PARAMS, NULL);

	return OPERATOR_FINISHED;
}

void FILE_OT_select(wmOperatorType *ot)
{
	PropertyRNA *prop;

	/* identifiers */
	ot->name = "Activate/Select File";
	ot->description = "Activate/select file";
	ot->idname = "FILE_OT_select";
	
	/* api callbacks */
	ot->invoke = file_select_invoke;
	ot->poll = ED_operator_file_active;

	/* properties */
	prop = RNA_def_boolean(ot->srna, "extend", false, "Extend", "Extend selection instead of deselecting everything first");
	RNA_def_property_flag(prop, PROP_SKIP_SAVE);
	prop = RNA_def_boolean(ot->srna, "fill", false, "Fill", "Select everything beginning with the last selection");
	RNA_def_property_flag(prop, PROP_SKIP_SAVE);
	prop = RNA_def_boolean(ot->srna, "open", true, "Open", "Open a directory when selecting it");
	RNA_def_property_flag(prop, PROP_SKIP_SAVE);
}

/**
 * \returns true if selection has changed
 */
static bool file_walk_select_selection_set(
        bContext *C, SpaceFile *sfile,
        const int direction, const int numfiles,
        const int active_old, const int active_new, const int other_site,
        const bool has_selection, const bool extend, const bool fill)
{
	FileSelectParams *params = sfile->params;
	struct FileList *files = sfile->files;
	const int last_sel = params->active_file; /* store old value */
	int active = active_old; /* could use active_old instead, just for readability */
	bool deselect = false;

	BLI_assert(params);

	if (has_selection) {
		if (extend &&
		    filelist_entry_select_index_get(files, active_old, FILE_SEL_SELECTED) &&
		    filelist_entry_select_index_get(files, active_new, FILE_SEL_SELECTED))
		{
<<<<<<< HEAD
				/* conditions for deselecting: initial file is selected, new file is
				 * selected and either other_side isn't selected/found or we use fill */
				deselect = (fill || other_site == -1 ||
				            !filelist_entry_select_index_get(files, other_site, FILE_SEL_SELECTED));

				/* don't change active here since we either want to deselect active or we want to
				 * walk through a block of selected files without selecting/deselecting anything */
				params->active_file = active_new;
				/* but we want to change active if we use fill (needed to get correct selection bounds) */
				if (deselect && fill) {
					active = active_new;
				}
=======
			/* conditions for deselecting: initial file is selected, new file is
			 * selected and either other_side isn't selected/found or we use fill */
			deselect = (fill || other_site == -1 || !filelist_is_selected(files, other_site, FILE_SEL_SELECTED));

			/* don't change active here since we either want to deselect active or we want to
			 * walk through a block of selected files without selecting/deselecting anything */
			params->active_file = active_new;
			/* but we want to change active if we use fill (needed to get correct selection bounds) */
			if (deselect && fill) {
				active = active_new;
			}
>>>>>>> c55cf743
		}
		else {
			/* regular selection change */
			params->active_file = active = active_new;
		}
	}
	else {
		/* select last file */
		if (ELEM(direction, FILE_SELECT_WALK_UP, FILE_SELECT_WALK_LEFT)) {
			params->active_file = active = numfiles - 1;
		}
		/* select first file */
		else if (ELEM(direction, FILE_SELECT_WALK_DOWN, FILE_SELECT_WALK_RIGHT)) {
			params->active_file = active = 1;
		}
		else {
			BLI_assert(0);
		}
	}

	if (active < 0) {
		return false;
	}

	/* highlight the active walker file for extended selection for better visual feedback */
	if (extend) {
		params->highlight_file = params->active_file;
	}
	else {
		/* deselect all first */
		file_deselect_all(sfile, FILE_SEL_SELECTED);

		/* highlight file under mouse pos */
		params->highlight_file = -1;
		WM_event_add_mousemove(C);
	}

	/* do the actual selection */
	if (fill) {
		FileSelection sel = { MIN2(active, last_sel), MAX2(active, last_sel) };

		/* fill selection between last and first selected file */
		filelist_entries_select_index_range_set(
		            files, &sel, deselect ? FILE_SEL_REMOVE : FILE_SEL_ADD, FILE_SEL_SELECTED, CHECK_ALL);
		/* entire sel is cleared here, so select active again */
		if (deselect) {
			filelist_entry_select_index_set(files, active, FILE_SEL_ADD, FILE_SEL_SELECTED, CHECK_ALL);
		}
	}
	else {
		filelist_entry_select_index_set(
		            files, active, deselect ? FILE_SEL_REMOVE : FILE_SEL_ADD, FILE_SEL_SELECTED, CHECK_ALL);
	}

	BLI_assert(IN_RANGE(active, 0, numfiles));

	/* selection changed */
	return true;
}

/**
 * \returns true if selection has changed
 */
static bool file_walk_select_do(
        bContext *C, SpaceFile *sfile,
        FileSelectParams *params, const int direction,
        const bool extend, const bool fill)
{
	struct FileList *files = sfile->files;
	const int numfiles = filelist_numfiles(files);
	const bool has_selection = file_is_any_selected(files);
	const int active_old = params->active_file;
	int active_new = -1;
	int other_site = -1; /* file on the other site of active_old */


	/* *** get all needed files for handling selection *** */

	if (has_selection) {
		ARegion *ar = CTX_wm_region(C);
		FileLayout *layout = ED_fileselect_get_layout(sfile, ar);
		const int idx_shift = (layout->flag & FILE_LAYOUT_HOR) ? layout->rows : layout->columns;

		if ((layout->flag & FILE_LAYOUT_HOR && direction == FILE_SELECT_WALK_UP) ||
		    (layout->flag & FILE_LAYOUT_VER && direction == FILE_SELECT_WALK_LEFT))
		{
			active_new = active_old - 1;
			other_site = active_old + 1;
		}
		else if ((layout->flag & FILE_LAYOUT_HOR && direction == FILE_SELECT_WALK_DOWN) ||
		         (layout->flag & FILE_LAYOUT_VER && direction == FILE_SELECT_WALK_RIGHT))
		{
			active_new = active_old + 1;
			other_site = active_old - 1;
		}
		else if ((layout->flag & FILE_LAYOUT_HOR && direction == FILE_SELECT_WALK_LEFT) ||
		         (layout->flag & FILE_LAYOUT_VER && direction == FILE_SELECT_WALK_UP))
		{
			active_new = active_old - idx_shift;
			other_site = active_old + idx_shift;
		}
		else if ((layout->flag & FILE_LAYOUT_HOR && direction == FILE_SELECT_WALK_RIGHT) ||
		         (layout->flag & FILE_LAYOUT_VER && direction == FILE_SELECT_WALK_DOWN))
		{

			active_new = active_old + idx_shift;
			other_site = active_old - idx_shift;
		}
		else {
			BLI_assert(0);
		}

		if (!IN_RANGE(active_new, 0, numfiles)) {
			if (extend) {
				/* extend to invalid file -> abort */
				return false;
			}
			else {
				/* select initial file */
				active_new = active_old;
			}
		}
		if (!IN_RANGE(other_site, 0, numfiles)) {
			other_site = -1;
		}
	}

	return file_walk_select_selection_set(
	            C, sfile, direction, numfiles, active_old, active_new, other_site, has_selection, extend, fill);
}

static int file_walk_select_invoke(bContext *C, wmOperator *op, const wmEvent *UNUSED(event))
{
	SpaceFile *sfile = (SpaceFile *)CTX_wm_space_data(C);
	FileSelectParams *params = sfile->params;
	const int direction = RNA_enum_get(op->ptr, "direction");
	const bool extend = RNA_boolean_get(op->ptr, "extend");
	const bool fill = RNA_boolean_get(op->ptr, "fill");

	if (file_walk_select_do(C, sfile, params, direction, extend, fill)) {
		WM_event_add_notifier(C, NC_SPACE | ND_SPACE_FILE_PARAMS, NULL);
		return OPERATOR_FINISHED;
	}

	return OPERATOR_CANCELLED;
}

void FILE_OT_select_walk(wmOperatorType *ot)
{
	static EnumPropertyItem direction_items[] = {
		{FILE_SELECT_WALK_UP,    "UP",    0, "Prev",  ""},
		{FILE_SELECT_WALK_DOWN,  "DOWN",  0, "Next",  ""},
		{FILE_SELECT_WALK_LEFT,  "LEFT",  0, "Left",  ""},
		{FILE_SELECT_WALK_RIGHT, "RIGHT", 0, "Right", ""},
		{0, NULL, 0, NULL, NULL}
	};
	PropertyRNA *prop;

	/* identifiers */
	ot->name = "Walk Select/Deselect File";
	ot->description = "Select/Deselect files by walking through them";
	ot->idname = "FILE_OT_select_walk";

	/* api callbacks */
	ot->invoke = file_walk_select_invoke;
	ot->poll = ED_operator_file_active;

	/* properties */
	prop = RNA_def_enum(ot->srna, "direction", direction_items, 0, "Walk Direction",
	                    "Select/Deselect file in this direction");
	RNA_def_property_flag(prop, PROP_SKIP_SAVE);
	prop = RNA_def_boolean(ot->srna, "extend", false, "Extend",
	                       "Extend selection instead of deselecting everything first");
	RNA_def_property_flag(prop, PROP_SKIP_SAVE);
	prop = RNA_def_boolean(ot->srna, "fill", false, "Fill", "Select everything beginning with the last selection");
	RNA_def_property_flag(prop, PROP_SKIP_SAVE);
}

static int file_select_all_exec(bContext *C, wmOperator *UNUSED(op))
{
	ScrArea *sa = CTX_wm_area(C);
	SpaceFile *sfile = CTX_wm_space_file(C);
	FileSelection sel;
	const int numfiles = filelist_numfiles(sfile->files);
	const bool has_selection = file_is_any_selected(sfile->files);

	sel.first = 0; 
	sel.last = numfiles - 1;

	/* select all only if previously no file was selected */
	if (has_selection) {
		filelist_entries_select_index_range_set(sfile->files, &sel, FILE_SEL_REMOVE, FILE_SEL_SELECTED, CHECK_ALL);
		sfile->params->active_file = -1;
	}
	else {
		const FileCheckType check_type = (sfile->params->flag & FILE_DIRSEL_ONLY) ? CHECK_DIRS : CHECK_FILES;
		int i;

		filelist_entries_select_index_range_set(sfile->files, &sel, FILE_SEL_ADD, FILE_SEL_SELECTED, check_type);

		/* set active_file to first selected */
		for (i = 0; i < numfiles; i++) {
			if (filelist_entry_select_index_get(sfile->files, i, check_type)) {
				sfile->params->active_file = i;
				break;
			}
		}
	}

	file_draw_check(C);
	WM_event_add_mousemove(C);
	ED_area_tag_redraw(sa);

	return OPERATOR_FINISHED;
}

void FILE_OT_select_all_toggle(wmOperatorType *ot)
{
	/* identifiers */
	ot->name = "(De)select All Files";
	ot->description = "Select or deselect all files";
	ot->idname = "FILE_OT_select_all_toggle";
	
	/* api callbacks */
	ot->exec = file_select_all_exec;
	ot->poll = ED_operator_file_active;

	/* properties */
}

/* ---------- BOOKMARKS ----------- */

/* Note we could get rid of this one, but it's used by some addon so... Does not hurt keeping it around for now. */
static int bookmark_select_exec(bContext *C, wmOperator *op)
{
	SpaceFile *sfile = CTX_wm_space_file(C);
	PropertyRNA *prop;

	if ((prop = RNA_struct_find_property(op->ptr, "dir"))) {
		char entry[256];
		FileSelectParams *params = sfile->params;

		RNA_property_string_get(op->ptr, prop, entry);
		BLI_strncpy(params->dir, entry, sizeof(params->dir));
		BLI_cleanup_dir(G.main->name, params->dir);
		ED_file_change_dir(C, true);

		WM_event_add_notifier(C, NC_SPACE | ND_SPACE_FILE_LIST, NULL);
	}
	
	return OPERATOR_FINISHED;
}

void FILE_OT_select_bookmark(wmOperatorType *ot)
{
	PropertyRNA *prop;

	/* identifiers */
	ot->name = "Select Directory";
	ot->description = "Select a bookmarked directory";
	ot->idname = "FILE_OT_select_bookmark";
	
	/* api callbacks */
	ot->exec = bookmark_select_exec;
	ot->poll = ED_operator_file_active;

	/* properties */
	prop = RNA_def_string(ot->srna, "dir", NULL, FILE_MAXDIR, "Dir", "");
	RNA_def_property_flag(prop, PROP_SKIP_SAVE);
}

static int bookmark_add_exec(bContext *C, wmOperator *UNUSED(op))
{
	ScrArea *sa = CTX_wm_area(C);
	SpaceFile *sfile = CTX_wm_space_file(C);
	struct FSMenu *fsmenu = ED_fsmenu_get();
	struct FileSelectParams *params = ED_fileselect_get_params(sfile);

	if (params->dir[0] != '\0') {
		char name[FILE_MAX];
	
		fsmenu_insert_entry(fsmenu, FS_CATEGORY_BOOKMARKS, params->dir, NULL, FS_INSERT_SAVE);
		BLI_make_file_string("/", name, BKE_appdir_folder_id_create(BLENDER_USER_CONFIG, NULL), BLENDER_BOOKMARK_FILE);
		fsmenu_write_file(fsmenu, name);
	}

	ED_area_tag_refresh(sa);
	ED_area_tag_redraw(sa);
	return OPERATOR_FINISHED;
}

void FILE_OT_bookmark_add(wmOperatorType *ot)
{
	/* identifiers */
	ot->name = "Add Bookmark";
	ot->description = "Add a bookmark for the selected/active directory";
	ot->idname = "FILE_OT_bookmark_add";
	
	/* api callbacks */
	ot->exec = bookmark_add_exec;
	ot->poll = ED_operator_file_active;
}

static int bookmark_delete_exec(bContext *C, wmOperator *op)
{
	ScrArea *sa = CTX_wm_area(C);
	SpaceFile *sfile = CTX_wm_space_file(C);
	struct FSMenu *fsmenu = ED_fsmenu_get();
	int nentries = ED_fsmenu_get_nentries(fsmenu, FS_CATEGORY_BOOKMARKS);

	PropertyRNA *prop = RNA_struct_find_property(op->ptr, "index");

	if (prop) {
		int index;
		if (RNA_property_is_set(op->ptr, prop)) {
			index = RNA_property_int_get(op->ptr, prop);
		}
		else {  /* if index unset, use active bookmark... */
			index = sfile->bookmarknr;
		}
		if ((index > -1) && (index < nentries)) {
			char name[FILE_MAX];
			
			fsmenu_remove_entry(fsmenu, FS_CATEGORY_BOOKMARKS, index);
			BLI_make_file_string("/", name, BKE_appdir_folder_id_create(BLENDER_USER_CONFIG, NULL), BLENDER_BOOKMARK_FILE);
			fsmenu_write_file(fsmenu, name);
			ED_area_tag_refresh(sa);
			ED_area_tag_redraw(sa);
		}
	}

	return OPERATOR_FINISHED;
}

void FILE_OT_bookmark_delete(wmOperatorType *ot)
{
	PropertyRNA *prop;

	/* identifiers */
	ot->name = "Delete Bookmark";
	ot->description = "Delete selected bookmark";
	ot->idname = "FILE_OT_bookmark_delete";
	
	/* api callbacks */
	ot->exec = bookmark_delete_exec;
	ot->poll = ED_operator_file_active;

	/* properties */
	prop = RNA_def_int(ot->srna, "index", -1, -1, 20000, "Index", "", -1, 20000);
	RNA_def_property_flag(prop, PROP_SKIP_SAVE);
}

static int bookmark_cleanup_exec(bContext *C, wmOperator *UNUSED(op))
{
	ScrArea *sa = CTX_wm_area(C);
	struct FSMenu *fsmenu = ED_fsmenu_get();
	struct FSMenuEntry *fsme_next, *fsme = ED_fsmenu_get_category(fsmenu, FS_CATEGORY_BOOKMARKS);
	int index;
	bool changed = false;

	for (index = 0; fsme; fsme = fsme_next) {
		fsme_next = fsme->next;

		if (!BLI_is_dir(fsme->path)) {
			fsmenu_remove_entry(fsmenu, FS_CATEGORY_BOOKMARKS, index);
			changed = true;
		}
		else {
			index++;
		}
	}

	if (changed) {
		char name[FILE_MAX];

		BLI_make_file_string("/", name, BKE_appdir_folder_id_create(BLENDER_USER_CONFIG, NULL), BLENDER_BOOKMARK_FILE);
		fsmenu_write_file(fsmenu, name);
		fsmenu_refresh_bookmarks_status(fsmenu);
		ED_area_tag_refresh(sa);
		ED_area_tag_redraw(sa);
	}

	return OPERATOR_FINISHED;
}

void FILE_OT_bookmark_cleanup(wmOperatorType *ot)
{
	/* identifiers */
	ot->name = "Cleanup Bookmarks";
	ot->description = "Delete all invalid bookmarks";
	ot->idname = "FILE_OT_bookmark_cleanup";

	/* api callbacks */
	ot->exec = bookmark_cleanup_exec;
	ot->poll = ED_operator_file_active;

	/* properties */
}

enum {
	FILE_BOOKMARK_MOVE_TOP = -2,
	FILE_BOOKMARK_MOVE_UP = -1,
	FILE_BOOKMARK_MOVE_DOWN = 1,
	FILE_BOOKMARK_MOVE_BOTTOM = 2,
};

static int bookmark_move_exec(bContext *C, wmOperator *op)
{
	ScrArea *sa = CTX_wm_area(C);
	SpaceFile *sfile = CTX_wm_space_file(C);
	struct FSMenu *fsmenu = ED_fsmenu_get();
	struct FSMenuEntry *fsmentry = ED_fsmenu_get_category(fsmenu, FS_CATEGORY_BOOKMARKS);
	const struct FSMenuEntry *fsmentry_org = fsmentry;

	char fname[FILE_MAX];

	const int direction = RNA_enum_get(op->ptr, "direction");
	const int totitems = ED_fsmenu_get_nentries(fsmenu, FS_CATEGORY_BOOKMARKS);
	const int act_index = sfile->bookmarknr;
	int new_index;

	if (totitems < 2) {
		return OPERATOR_CANCELLED;
	}

	switch (direction) {
		case FILE_BOOKMARK_MOVE_TOP:
			new_index = 0;
			break;
		case FILE_BOOKMARK_MOVE_BOTTOM:
			new_index = totitems - 1;
			break;
		case FILE_BOOKMARK_MOVE_UP:
		case FILE_BOOKMARK_MOVE_DOWN:
		default:
			new_index = (totitems + act_index + direction) % totitems;
			break;
	}

	if (new_index == act_index) {
		return OPERATOR_CANCELLED;
	}

	BLI_linklist_move_item((LinkNode **)&fsmentry, act_index, new_index);
	if (fsmentry != fsmentry_org) {
		ED_fsmenu_set_category(fsmenu, FS_CATEGORY_BOOKMARKS, fsmentry);
	}

	/* Need to update active bookmark number. */
	sfile->bookmarknr = new_index;

	BLI_make_file_string("/", fname, BKE_appdir_folder_id_create(BLENDER_USER_CONFIG, NULL), BLENDER_BOOKMARK_FILE);
	fsmenu_write_file(fsmenu, fname);

	ED_area_tag_redraw(sa);
	return OPERATOR_FINISHED;
}

void FILE_OT_bookmark_move(wmOperatorType *ot)
{
	static EnumPropertyItem slot_move[] = {
	    {FILE_BOOKMARK_MOVE_TOP, "TOP", 0, "Top", "Top of the list"},
		{FILE_BOOKMARK_MOVE_UP, "UP", 0, "Up", ""},
		{FILE_BOOKMARK_MOVE_DOWN, "DOWN", 0, "Down", ""},
		{FILE_BOOKMARK_MOVE_BOTTOM, "BOTTOM", 0, "Bottom", "Bottom of the list"},
		{ 0, NULL, 0, NULL, NULL }
	};

	/* identifiers */
	ot->name = "Move Bookmark";
	ot->idname = "FILE_OT_bookmark_move";
	ot->description = "Move the active bookmark up/down in the list";

	/* api callbacks */
	ot->poll = ED_operator_file_active;
	ot->exec = bookmark_move_exec;

	/* flags */
	ot->flag = OPTYPE_REGISTER;  /* No undo! */

	RNA_def_enum(ot->srna, "direction", slot_move, 0, "Direction", "Direction to move, UP or DOWN");
}

static int reset_recent_exec(bContext *C, wmOperator *UNUSED(op))
{
	ScrArea *sa = CTX_wm_area(C);
	char name[FILE_MAX];
	struct FSMenu *fsmenu = ED_fsmenu_get();
	
	while (ED_fsmenu_get_entry(fsmenu, FS_CATEGORY_RECENT, 0) != NULL) {
		fsmenu_remove_entry(fsmenu, FS_CATEGORY_RECENT, 0);
	}
	BLI_make_file_string("/", name, BKE_appdir_folder_id_create(BLENDER_USER_CONFIG, NULL), BLENDER_BOOKMARK_FILE);
	fsmenu_write_file(fsmenu, name);
	ED_area_tag_redraw(sa);

	return OPERATOR_FINISHED;
}

void FILE_OT_reset_recent(wmOperatorType *ot)
{
	/* identifiers */
	ot->name = "Reset Recent";
	ot->description = "Reset Recent files";
	ot->idname = "FILE_OT_reset_recent";
	
	/* api callbacks */
	ot->exec = reset_recent_exec;
	ot->poll = ED_operator_file_active;

}

int file_highlight_set(SpaceFile *sfile, ARegion *ar, int mx, int my)
{
	View2D *v2d = &ar->v2d;
	FileSelectParams *params;
	int numfiles, origfile;

	if (sfile == NULL || sfile->files == NULL) return 0;

	numfiles = filelist_numfiles(sfile->files);
	params = ED_fileselect_get_params(sfile);

	origfile = params->highlight_file;

	mx -= ar->winrct.xmin;
	my -= ar->winrct.ymin;

	if (BLI_rcti_isect_pt(&ar->v2d.mask, mx, my)) {
		float fx, fy;
		int highlight_file;

		UI_view2d_region_to_view(v2d, mx, my, &fx, &fy);

		highlight_file = ED_fileselect_layout_offset(sfile->layout, (int)(v2d->tot.xmin + fx), (int)(v2d->tot.ymax - fy));

		if ((highlight_file >= 0) && (highlight_file < numfiles))
			params->highlight_file = highlight_file;
		else
			params->highlight_file = -1;
	}
	else
		params->highlight_file = -1;

	return (params->highlight_file != origfile);
}

static int file_highlight_invoke(bContext *C, wmOperator *UNUSED(op), const wmEvent *event)
{
	ARegion *ar = CTX_wm_region(C);
	SpaceFile *sfile = CTX_wm_space_file(C);

	if (!file_highlight_set(sfile, ar, event->x, event->y))
		return OPERATOR_CANCELLED;

	ED_area_tag_redraw(CTX_wm_area(C));
	
	return OPERATOR_FINISHED;
}

void FILE_OT_highlight(struct wmOperatorType *ot)
{
	/* identifiers */
	ot->name = "Highlight File";
	ot->description = "Highlight selected file(s)";
	ot->idname = "FILE_OT_highlight";
	
	/* api callbacks */
	ot->invoke = file_highlight_invoke;
	ot->poll = ED_operator_file_active;
}

int file_cancel_exec(bContext *C, wmOperator *UNUSED(unused))
{
	wmWindowManager *wm = CTX_wm_manager(C);
	SpaceFile *sfile = CTX_wm_space_file(C);
	wmOperator *op = sfile->op;
	
	sfile->op = NULL;

	WM_event_fileselect_event(wm, op, EVT_FILESELECT_CANCEL);
	
	return OPERATOR_FINISHED;
}

static int file_operator_poll(bContext *C)
{
	int poll = ED_operator_file_active(C);
	SpaceFile *sfile = CTX_wm_space_file(C);

	if (!sfile || !sfile->op) poll = 0;

	return poll;
}

void FILE_OT_cancel(struct wmOperatorType *ot)
{
	/* identifiers */
	ot->name = "Cancel File Load";
	ot->description = "Cancel loading of selected file";
	ot->idname = "FILE_OT_cancel";
	
	/* api callbacks */
	ot->exec = file_cancel_exec;
	ot->poll = file_operator_poll;
}


void file_sfile_to_operator(wmOperator *op, SpaceFile *sfile, char *filepath)
{
	PropertyRNA *prop;

	BLI_join_dirfile(filepath, FILE_MAX, sfile->params->dir, sfile->params->file); /* XXX, not real length */

	if ((prop = RNA_struct_find_property(op->ptr, "relative_path"))) {
		if (RNA_property_boolean_get(op->ptr, prop)) {
			BLI_path_rel(filepath, G.main->name);
		}
	}

	if ((prop = RNA_struct_find_property(op->ptr, "filename"))) {
		RNA_property_string_set(op->ptr, prop, sfile->params->file);
	}
	if ((prop = RNA_struct_find_property(op->ptr, "directory"))) {
		RNA_property_string_set(op->ptr, prop, sfile->params->dir);
	}
	if ((prop = RNA_struct_find_property(op->ptr, "filepath"))) {
		RNA_property_string_set(op->ptr, prop, filepath);
	}
	
	/* some ops have multiple files to select */
	/* this is called on operators check() so clear collections first since
	 * they may be already set. */
	{
		int i, numfiles = filelist_numfiles(sfile->files);

		if ((prop = RNA_struct_find_property(op->ptr, "files"))) {
			PointerRNA itemptr;
			int num_files = 0;
			RNA_property_collection_clear(op->ptr, prop);
			for (i = 0; i < numfiles; i++) {
				if (filelist_entry_select_index_get(sfile->files, i, CHECK_FILES)) {
					FileDirEntry *file = filelist_file(sfile->files, i);
					RNA_property_collection_add(op->ptr, prop, &itemptr);
					RNA_string_set(&itemptr, "name", file->relpath);
					num_files++;
				}
			}
			/* make sure the file specified in the filename button is added even if no files selected */
			if (0 == num_files) {
				RNA_property_collection_add(op->ptr, prop, &itemptr);
				RNA_string_set(&itemptr, "name", sfile->params->file);
			}
		}

		if ((prop = RNA_struct_find_property(op->ptr, "dirs"))) {
			PointerRNA itemptr;
			int num_dirs = 0;
			RNA_property_collection_clear(op->ptr, prop);
			for (i = 0; i < numfiles; i++) {
				if (filelist_entry_select_index_get(sfile->files, i, CHECK_DIRS)) {
					FileDirEntry *file = filelist_file(sfile->files, i);
					RNA_property_collection_add(op->ptr, prop, &itemptr);
					RNA_string_set(&itemptr, "name", file->relpath);
					num_dirs++;
				}
			}
			
			/* make sure the directory specified in the button is added even if no directory selected */
			if (0 == num_dirs) {
				RNA_property_collection_add(op->ptr, prop, &itemptr);
				RNA_string_set(&itemptr, "name", sfile->params->dir);
			}
		}


	}
}

void file_operator_to_sfile(SpaceFile *sfile, wmOperator *op)
{
	PropertyRNA *prop;

	/* If neither of the above are set, split the filepath back */
	if ((prop = RNA_struct_find_property(op->ptr, "filepath"))) {
		char filepath[FILE_MAX];
		RNA_property_string_get(op->ptr, prop, filepath);
		BLI_split_dirfile(filepath, sfile->params->dir, sfile->params->file, sizeof(sfile->params->dir), sizeof(sfile->params->file));
	}
	else {
		if ((prop = RNA_struct_find_property(op->ptr, "filename"))) {
			RNA_property_string_get(op->ptr, prop, sfile->params->file);
		}
		if ((prop = RNA_struct_find_property(op->ptr, "directory"))) {
			RNA_property_string_get(op->ptr, prop, sfile->params->dir);
		}
	}
	
	/* we could check for relative_path property which is used when converting
	 * in the other direction but doesnt hurt to do this every time */
	BLI_path_abs(sfile->params->dir, G.main->name);

	/* XXX, files and dirs updates missing, not really so important though */
}

void file_draw_check(bContext *C)
{
	SpaceFile *sfile = CTX_wm_space_file(C);
	wmOperator *op = sfile->op;
	if (op) { /* fail on reload */
		if (op->type->check) {
			char filepath[FILE_MAX];
			file_sfile_to_operator(op, sfile, filepath);
			
			/* redraw */
			if (op->type->check(C, op)) {
				file_operator_to_sfile(sfile, op);
	
				/* redraw, else the changed settings wont get updated */
				ED_area_tag_redraw(CTX_wm_area(C));
			}
		}
	}
}

/* for use with; UI_block_func_set */
void file_draw_check_cb(bContext *C, void *UNUSED(arg1), void *UNUSED(arg2))
{
	file_draw_check(C);
}

bool file_draw_check_exists(SpaceFile *sfile)
{
	if (sfile->op) { /* fails on reload */
		PropertyRNA *prop;
		if ((prop = RNA_struct_find_property(sfile->op->ptr, "check_existing"))) {
			if (RNA_property_boolean_get(sfile->op->ptr, prop)) {
				char filepath[FILE_MAX];
				BLI_join_dirfile(filepath, sizeof(filepath), sfile->params->dir, sfile->params->file);
				if (BLI_is_file(filepath)) {
					return true;
				}
			}
		}
	}

	return false;
}

/* sends events now, so things get handled on windowqueue level */
int file_exec(bContext *C, wmOperator *exec_op)
{
	wmWindowManager *wm = CTX_wm_manager(C);
	SpaceFile *sfile = CTX_wm_space_file(C);
	char filepath[FILE_MAX];
	
	if (sfile->op) {
		wmOperator *op = sfile->op;
	
		/* when used as a macro, for doubleclick, 
		 * to prevent closing when doubleclicking on .. item */
		if (RNA_boolean_get(exec_op->ptr, "need_active")) {
			int i, active = 0;
			
			for (i = 0; i < filelist_numfiles(sfile->files); i++) {
				if (filelist_entry_select_index_get(sfile->files, i, CHECK_ALL)) {
					active = 1;
					break;
				}
			}
			if (active == 0)
				return OPERATOR_CANCELLED;
		}
		
		sfile->op = NULL;

		file_sfile_to_operator(op, sfile, filepath);

		if (BLI_exists(sfile->params->dir)) {
			fsmenu_insert_entry(ED_fsmenu_get(), FS_CATEGORY_RECENT, sfile->params->dir, NULL,
			                    FS_INSERT_SAVE | FS_INSERT_FIRST);
		}

		BLI_make_file_string(G.main->name, filepath, BKE_appdir_folder_id_create(BLENDER_USER_CONFIG, NULL),
		                     BLENDER_BOOKMARK_FILE);
		fsmenu_write_file(ED_fsmenu_get(), filepath);
		WM_event_fileselect_event(wm, op, EVT_FILESELECT_EXEC);

	}
				
	return OPERATOR_FINISHED;
}

void FILE_OT_execute(struct wmOperatorType *ot)
{
	PropertyRNA *prop;

	/* identifiers */
	ot->name = "Execute File Window";
	ot->description = "Execute selected file";
	ot->idname = "FILE_OT_execute";
	
	/* api callbacks */
	ot->exec = file_exec;
	ot->poll = file_operator_poll; 

	/* properties */
	prop = RNA_def_boolean(ot->srna, "need_active", 0, "Need Active",
	                       "Only execute if there's an active selected file in the file list");
	RNA_def_property_flag(prop, PROP_SKIP_SAVE);
}


int file_parent_exec(bContext *C, wmOperator *UNUSED(unused))
{
	SpaceFile *sfile = CTX_wm_space_file(C);
	
	if (sfile->params) {
		if (BLI_parent_dir(sfile->params->dir)) {
			BLI_cleanup_dir(G.main->name, sfile->params->dir);
			/* if not browsing in .blend file, we still want to check whether the path is a directory */
			if (sfile->params->type == FILE_LOADLIB) {
				char tdir[FILE_MAX];
				if (BLO_library_path_explode(sfile->params->dir, tdir, NULL, NULL)) {
					ED_file_change_dir(C, false);
				}
				else {
					ED_file_change_dir(C, true);
				}
			}
			else {
				ED_file_change_dir(C, true);
			}
			if (sfile->params->recursion_level > 1) {
				/* Disable 'dirtree' recursion when going up in tree. */
				sfile->params->recursion_level = 1;
				filelist_setrecursion(sfile->files, sfile->params->recursion_level);
			}
			WM_event_add_notifier(C, NC_SPACE | ND_SPACE_FILE_LIST, NULL);
		}
	}
	
	return OPERATOR_FINISHED;

}


void FILE_OT_parent(struct wmOperatorType *ot)
{
	/* identifiers */
	ot->name = "Parent File";
	ot->description = "Move to parent directory";
	ot->idname = "FILE_OT_parent";
	
	/* api callbacks */
	ot->exec = file_parent_exec;
	ot->poll = ED_operator_file_active; /* <- important, handler is on window level */
}


static int file_refresh_exec(bContext *C, wmOperator *UNUSED(unused))
{
	wmWindowManager *wm = CTX_wm_manager(C);
	SpaceFile *sfile = CTX_wm_space_file(C);
	ScrArea *sa = CTX_wm_area(C);
	struct FSMenu *fsmenu = ED_fsmenu_get();

	ED_fileselect_clear(wm, sa, sfile);

	/* refresh system directory menu */
	fsmenu_refresh_system_category(fsmenu);

	WM_event_add_notifier(C, NC_SPACE | ND_SPACE_FILE_LIST, NULL);

	return OPERATOR_FINISHED;

}

void FILE_OT_previous(struct wmOperatorType *ot)
{
	/* identifiers */
	ot->name = "Previous Folder";
	ot->description = "Move to previous folder";
	ot->idname = "FILE_OT_previous";
	
	/* api callbacks */
	ot->exec = file_previous_exec;
	ot->poll = ED_operator_file_active; /* <- important, handler is on window level */
}

int file_previous_exec(bContext *C, wmOperator *UNUSED(unused))
{
	SpaceFile *sfile = CTX_wm_space_file(C);

	if (sfile->params) {
		if (!sfile->folders_next)
			sfile->folders_next = folderlist_new();

		folderlist_pushdir(sfile->folders_next, sfile->params->dir);
		folderlist_popdir(sfile->folders_prev, sfile->params->dir);
		folderlist_pushdir(sfile->folders_next, sfile->params->dir);

		ED_file_change_dir(C, true);
	}
	WM_event_add_notifier(C, NC_SPACE | ND_SPACE_FILE_LIST, NULL);

	return OPERATOR_FINISHED;
}

void FILE_OT_next(struct wmOperatorType *ot)
{
	/* identifiers */
	ot->name = "Next Folder";
	ot->description = "Move to next folder";
	ot->idname = "FILE_OT_next";
	
	/* api callbacks */
	ot->exec = file_next_exec;
	ot->poll = ED_operator_file_active; /* <- important, handler is on window level */
}

int file_next_exec(bContext *C, wmOperator *UNUSED(unused))
{
	SpaceFile *sfile = CTX_wm_space_file(C);
	if (sfile->params) {
		if (!sfile->folders_next)
			sfile->folders_next = folderlist_new();

		folderlist_pushdir(sfile->folders_prev, sfile->params->dir);
		folderlist_popdir(sfile->folders_next, sfile->params->dir);

		// update folders_prev so we can check for it in folderlist_clear_next()
		folderlist_pushdir(sfile->folders_prev, sfile->params->dir);

		ED_file_change_dir(C, true);
	}
	WM_event_add_notifier(C, NC_SPACE | ND_SPACE_FILE_LIST, NULL);

	return OPERATOR_FINISHED;
}


/* only meant for timer usage */
static int file_smoothscroll_invoke(bContext *C, wmOperator *UNUSED(op), const wmEvent *event)
{
	ScrArea *sa = CTX_wm_area(C);
	SpaceFile *sfile = CTX_wm_space_file(C);
	ARegion *ar, *oldar = CTX_wm_region(C);
	int offset;
	int numfiles, numfiles_layout;
	int edit_idx = 0;
	int i;

	/* escape if not our timer */
	if (sfile->smoothscroll_timer == NULL || sfile->smoothscroll_timer != event->customdata)
		return OPERATOR_PASS_THROUGH;
	
	numfiles = filelist_numfiles(sfile->files);

	/* check if we are editing a name */
	for (i = 0; i < numfiles; ++i) {
		if (filelist_entry_select_index_get(sfile->files, i, CHECK_ALL) ) {
			edit_idx = i;
			break;
		}
	}

	/* if we are not editing, we are done */
	if (0 == edit_idx) {
		WM_event_remove_timer(CTX_wm_manager(C), CTX_wm_window(C), sfile->smoothscroll_timer);
		sfile->smoothscroll_timer = NULL;
		return OPERATOR_PASS_THROUGH;
	}

	/* we need the correct area for scrolling */
	ar = BKE_area_find_region_type(sa, RGN_TYPE_WINDOW);
	if (!ar || ar->regiontype != RGN_TYPE_WINDOW) {
		WM_event_remove_timer(CTX_wm_manager(C), CTX_wm_window(C), sfile->smoothscroll_timer);
		sfile->smoothscroll_timer = NULL;
		return OPERATOR_PASS_THROUGH;
	}

	offset = ED_fileselect_layout_offset(sfile->layout, (int)ar->v2d.cur.xmin, (int)-ar->v2d.cur.ymax);
	if (offset < 0) offset = 0;

	/* scroll offset is the first file in the row/column we are editing in */
	if (sfile->scroll_offset == 0) {
		if (sfile->layout->flag & FILE_LAYOUT_HOR) {
			sfile->scroll_offset = (edit_idx / sfile->layout->rows) * sfile->layout->rows;
			if (sfile->scroll_offset <= offset) sfile->scroll_offset -= sfile->layout->rows;
		}
		else {
			sfile->scroll_offset = (edit_idx / sfile->layout->columns) * sfile->layout->columns;
			if (sfile->scroll_offset <= offset) sfile->scroll_offset -= sfile->layout->columns;
		}
	}
	
	numfiles_layout = ED_fileselect_layout_numfiles(sfile->layout, ar);
	
	/* check if we have reached our final scroll position */
	if ( (sfile->scroll_offset >= offset) && (sfile->scroll_offset < offset + numfiles_layout) ) {
		WM_event_remove_timer(CTX_wm_manager(C), CTX_wm_window(C), sfile->smoothscroll_timer);
		sfile->smoothscroll_timer = NULL;
		return OPERATOR_FINISHED;
	}

	/* temporarily set context to the main window region, 
	 * so the scroll operators work */
	CTX_wm_region_set(C, ar);
	
	/* scroll one step in the desired direction */
	if (sfile->scroll_offset < offset) {
		if (sfile->layout->flag & FILE_LAYOUT_HOR) {
			WM_operator_name_call(C, "VIEW2D_OT_scroll_left", 0, NULL);
		}
		else {
			WM_operator_name_call(C, "VIEW2D_OT_scroll_up", 0, NULL);
		}
		
	}
	else {
		if (sfile->layout->flag & FILE_LAYOUT_HOR) {
			WM_operator_name_call(C, "VIEW2D_OT_scroll_right", 0, NULL);
		}
		else {
			WM_operator_name_call(C, "VIEW2D_OT_scroll_down", 0, NULL);
		}
	}
	
	ED_region_tag_redraw(ar);
	
	/* and restore context */
	CTX_wm_region_set(C, oldar);
	
	return OPERATOR_FINISHED;
}


void FILE_OT_smoothscroll(wmOperatorType *ot)
{
	
	/* identifiers */
	ot->name = "Smooth Scroll";
	ot->idname = "FILE_OT_smoothscroll";
	ot->description = "Smooth scroll to make editable file visible";
	
	/* api callbacks */
	ot->invoke = file_smoothscroll_invoke;
	
	ot->poll = ED_operator_file_active;
}


/* create a new, non-existing folder name, returns 1 if successful, 0 if name couldn't be created.
 * The actual name is returned in 'name', 'folder' contains the complete path, including the new folder name.
 */
static int new_folder_path(const char *parent, char *folder, char *name)
{
	int i = 1;
	int len = 0;

	BLI_strncpy(name, "New Folder", FILE_MAXFILE);
	BLI_join_dirfile(folder, FILE_MAX, parent, name); /* XXX, not real length */
	/* check whether folder with the name already exists, in this case
	 * add number to the name. Check length of generated name to avoid
	 * crazy case of huge number of folders each named 'New Folder (x)' */
	while (BLI_exists(folder) && (len < FILE_MAXFILE)) {
		len = BLI_snprintf(name, FILE_MAXFILE, "New Folder(%d)", i);
		BLI_join_dirfile(folder, FILE_MAX, parent, name); /* XXX, not real length */
		i++;
	}

	return (len < FILE_MAXFILE);
}

int file_directory_new_exec(bContext *C, wmOperator *op)
{
	char name[FILE_MAXFILE];
	char path[FILE_MAX];
	int generate_name = 1;
	PropertyRNA *prop;

	wmWindowManager *wm = CTX_wm_manager(C);
	SpaceFile *sfile = CTX_wm_space_file(C);
	ScrArea *sa = CTX_wm_area(C);
	
	if (!sfile->params) {
		BKE_report(op->reports, RPT_WARNING, "No parent directory given");
		return OPERATOR_CANCELLED;
	}
	
	path[0] = '\0';

	if ((prop = RNA_struct_find_property(op->ptr, "directory"))) {
		RNA_property_string_get(op->ptr, prop, path);
		if (path[0] != '\0') generate_name = 0;
	}

	if (generate_name) {
		/* create a new, non-existing folder name */
		if (!new_folder_path(sfile->params->dir, path, name)) {
			BKE_report(op->reports, RPT_ERROR, "Could not create new folder name");
			return OPERATOR_CANCELLED;
		}
	}

	/* create the file */
	BLI_dir_create_recursive(path);

	if (!BLI_exists(path)) {
		BKE_report(op->reports, RPT_ERROR, "Could not create new folder");
		return OPERATOR_CANCELLED;
	}

	/* now remember file to jump into editing */
	BLI_strncpy(sfile->params->renamefile, name, FILE_MAXFILE);

	/* set timer to smoothly view newly generated file */
	sfile->smoothscroll_timer = WM_event_add_timer(wm, CTX_wm_window(C), TIMER1, 1.0 / 1000.0);  /* max 30 frs/sec */
	sfile->scroll_offset = 0;

	/* reload dir to make sure we're seeing what's in the directory */
	ED_fileselect_clear(wm, sa, sfile);

	if (RNA_boolean_get(op->ptr, "open")) {
		BLI_strncpy(sfile->params->dir, path, sizeof(sfile->params->dir));
		ED_file_change_dir(C, true);
	}

	WM_event_add_notifier(C, NC_SPACE | ND_SPACE_FILE_LIST, NULL);

	return OPERATOR_FINISHED;
}


void FILE_OT_directory_new(struct wmOperatorType *ot)
{
	PropertyRNA *prop;

	/* identifiers */
	ot->name = "Create New Directory";
	ot->description = "Create a new directory";
	ot->idname = "FILE_OT_directory_new";
	
	/* api callbacks */
	ot->invoke = WM_operator_confirm;
	ot->exec = file_directory_new_exec;
	ot->poll = ED_operator_file_active; /* <- important, handler is on window level */

	prop = RNA_def_string_dir_path(ot->srna, "directory", NULL, FILE_MAX, "Directory", "Name of new directory");
	RNA_def_property_flag(prop, PROP_SKIP_SAVE);
	prop = RNA_def_boolean(ot->srna, "open", false, "Open", "Open new directory");
	RNA_def_property_flag(prop, PROP_SKIP_SAVE);
}


static void file_expand_directory(bContext *C)
{
	SpaceFile *sfile = CTX_wm_space_file(C);
	
	if (sfile->params) {
		/* TODO, what about // when relbase isn't valid? */
		if (G.relbase_valid && BLI_path_is_rel(sfile->params->dir)) {
			BLI_path_abs(sfile->params->dir, G.main->name);
		}
		else if (sfile->params->dir[0] == '~') {
			char tmpstr[sizeof(sfile->params->dir) - 1];
			BLI_strncpy(tmpstr, sfile->params->dir + 1, sizeof(tmpstr));
			BLI_join_dirfile(sfile->params->dir, sizeof(sfile->params->dir), BKE_appdir_folder_default(), tmpstr);
		}

		else if (sfile->params->dir[0] == '\0')
#ifndef WIN32
		{
			sfile->params->dir[0] = '/';
			sfile->params->dir[1] = '\0';
		}
#else
		{
			get_default_root(sfile->params->dir);
		}
		/* change "C:" --> "C:\", [#28102] */
		else if ((isalpha(sfile->params->dir[0]) &&
		          (sfile->params->dir[1] == ':')) &&
		         (sfile->params->dir[2] == '\0'))
		{
			sfile->params->dir[2] = '\\';
			sfile->params->dir[3] = '\0';
		}
		else if (BLI_path_is_unc(sfile->params->dir)) {
			BLI_cleanup_unc(sfile->params->dir, FILE_MAX_LIBEXTRA);
		}
#endif
	}
}

#if defined(WIN32)
static bool can_create_dir(const char *dir)
{
	/* for UNC paths we need to check whether the parent of the new
	 * directory is a proper directory itself and not a share or the
	 * UNC root (server name) itself. Calling BLI_is_dir does this
	 */
	if (BLI_path_is_unc(dir)) {
		char parent[PATH_MAX];
		BLI_strncpy(parent, dir, PATH_MAX);
		BLI_parent_dir(parent);
		return BLI_is_dir(parent);
	}
	return true;
}
#endif

void file_directory_enter_handle(bContext *C, void *UNUSED(arg_unused), void *UNUSED(arg_but))
{
	SpaceFile *sfile = CTX_wm_space_file(C);
	
	if (sfile->params) {
		file_expand_directory(C);

		/* special case, user may have pasted a filepath into the directory */
		if (BLI_is_file(sfile->params->dir)) {
			char path[sizeof(sfile->params->dir)];
			BLI_strncpy(path, sfile->params->dir, sizeof(path));
			BLI_split_dirfile(path, sfile->params->dir, sfile->params->file, sizeof(sfile->params->dir), sizeof(sfile->params->file));
		}

		BLI_cleanup_dir(G.main->name, sfile->params->dir);

		if (BLI_exists(sfile->params->dir)) {
			/* if directory exists, enter it immediately */
			ED_file_change_dir(C, true);

			/* don't do for now because it selects entire text instead of
			 * placing cursor at the end */
			/* UI_textbutton_activate_but(C, but); */
		}
#if defined(WIN32)
		else if (!can_create_dir(sfile->params->dir)) {
			const char *lastdir = folderlist_peeklastdir(sfile->folders_prev);
			if (lastdir)
				BLI_strncpy(sfile->params->dir, lastdir, sizeof(sfile->params->dir));
		}
#endif
		else {
			const char *lastdir = folderlist_peeklastdir(sfile->folders_prev);

			/* if not, ask to create it and enter if confirmed */
			wmOperatorType *ot = WM_operatortype_find("FILE_OT_directory_new", false);
			PointerRNA ptr;
			WM_operator_properties_create_ptr(&ptr, ot);
			RNA_string_set(&ptr, "directory", sfile->params->dir);
			RNA_boolean_set(&ptr, "open", true);

			if (lastdir)
				BLI_strncpy(sfile->params->dir, lastdir, sizeof(sfile->params->dir));


			WM_operator_name_call_ptr(C, ot, WM_OP_INVOKE_DEFAULT, &ptr);
			WM_operator_properties_free(&ptr);
		}

		WM_event_add_notifier(C, NC_SPACE | ND_SPACE_FILE_LIST, NULL);
	}
}

void file_filename_enter_handle(bContext *C, void *UNUSED(arg_unused), void *arg_but)
{
	SpaceFile *sfile = CTX_wm_space_file(C);
	uiBut *but = arg_but;
	char matched_file[FILE_MAX];
	char filepath[sizeof(sfile->params->dir)];

	if (sfile->params) {
		int matches;
		matched_file[0] = '\0';
		filepath[0] = '\0';

		file_expand_directory(C);

		matches = file_select_match(sfile, sfile->params->file, matched_file);

		if (matches) {
			/* int i, numfiles = filelist_numfiles(sfile->files); */ /* XXX UNUSED */
			sfile->params->file[0] = '\0';
			/* replace the pattern (or filename that the user typed in, with the first selected file of the match */
			BLI_strncpy(sfile->params->file, matched_file, sizeof(sfile->params->file));
			
			WM_event_add_notifier(C, NC_SPACE | ND_SPACE_FILE_PARAMS, NULL);
		}

		if (matches == 1) {

			BLI_join_dirfile(filepath, sizeof(sfile->params->dir), sfile->params->dir, sfile->params->file);

			/* if directory, open it and empty filename field */
			if (BLI_is_dir(filepath)) {
				BLI_cleanup_dir(G.main->name, filepath);
				BLI_strncpy(sfile->params->dir, filepath, sizeof(sfile->params->dir));
				sfile->params->file[0] = '\0';
				ED_file_change_dir(C, true);
				UI_textbutton_activate_but(C, but);
				WM_event_add_notifier(C, NC_SPACE | ND_SPACE_FILE_PARAMS, NULL);
			}
			else if (sfile->params->type == FILE_LOADLIB) {
				char tdir[FILE_MAX];
				BLI_add_slash(filepath);
				if (BLO_library_path_explode(filepath, tdir, NULL, NULL)) {
					BLI_cleanup_dir(G.main->name, filepath);
					BLI_strncpy(sfile->params->dir, filepath, sizeof(sfile->params->dir));
					sfile->params->file[0] = '\0';
					ED_file_change_dir(C, false);
					UI_textbutton_activate_but(C, but);
					WM_event_add_notifier(C, NC_SPACE | ND_SPACE_FILE_LIST, NULL);
				}
			}
		}
		else if (matches > 1) {
			file_draw_check(C);
		}
	}
}

void FILE_OT_refresh(struct wmOperatorType *ot)
{
	/* identifiers */
	ot->name = "Refresh Filelist";
	ot->description = "Refresh the file list";
	ot->idname = "FILE_OT_refresh";
	
	/* api callbacks */
	ot->exec = file_refresh_exec;
	ot->poll = ED_operator_file_active; /* <- important, handler is on window level */
}

static int file_hidedot_exec(bContext *C, wmOperator *UNUSED(unused))
{
	wmWindowManager *wm = CTX_wm_manager(C);
	SpaceFile *sfile = CTX_wm_space_file(C);
	ScrArea *sa = CTX_wm_area(C);
	
	if (sfile->params) {
		sfile->params->flag ^= FILE_HIDE_DOT;
		ED_fileselect_clear(wm, sa, sfile);
		WM_event_add_notifier(C, NC_SPACE | ND_SPACE_FILE_LIST, NULL);
	}
	
	return OPERATOR_FINISHED;
}


void FILE_OT_hidedot(struct wmOperatorType *ot)
{
	/* identifiers */
	ot->name = "Toggle Hide Dot Files";
	ot->description = "Toggle hide hidden dot files";
	ot->idname = "FILE_OT_hidedot";
	
	/* api callbacks */
	ot->exec = file_hidedot_exec;
	ot->poll = ED_operator_file_active; /* <- important, handler is on window level */
}

ARegion *file_tools_region(ScrArea *sa)
{
	ARegion *ar, *arnew;

	if ((ar = BKE_area_find_region_type(sa, RGN_TYPE_TOOLS)) != NULL)
		return ar;

	/* add subdiv level; after header */
	ar = BKE_area_find_region_type(sa, RGN_TYPE_HEADER);
	
	/* is error! */
	if (ar == NULL)
		return NULL;
	
	arnew = MEM_callocN(sizeof(ARegion), "tools for file");
	BLI_insertlinkafter(&sa->regionbase, ar, arnew);
	arnew->regiontype = RGN_TYPE_TOOLS;
	arnew->alignment = RGN_ALIGN_LEFT;

	ar = MEM_callocN(sizeof(ARegion), "tool props for file");
	BLI_insertlinkafter(&sa->regionbase, arnew, ar);
	ar->regiontype = RGN_TYPE_TOOL_PROPS;
	ar->alignment = RGN_ALIGN_BOTTOM | RGN_SPLIT_PREV;

	return arnew;
}

static int file_bookmark_toggle_exec(bContext *C, wmOperator *UNUSED(unused))
{
	ScrArea *sa = CTX_wm_area(C);
	ARegion *ar = file_tools_region(sa);
	
	if (ar)
		ED_region_toggle_hidden(C, ar);

	return OPERATOR_FINISHED;
}

void FILE_OT_bookmark_toggle(struct wmOperatorType *ot)
{
	/* identifiers */
	ot->name = "Toggle Bookmarks";
	ot->description = "Toggle bookmarks display";
	ot->idname = "FILE_OT_bookmark_toggle";
	
	/* api callbacks */
	ot->exec = file_bookmark_toggle_exec;
	ot->poll = ED_operator_file_active; /* <- important, handler is on window level */
}


static int file_filenum_exec(bContext *C, wmOperator *op)
{
	SpaceFile *sfile = CTX_wm_space_file(C);
	ScrArea *sa = CTX_wm_area(C);
	
	int inc = RNA_int_get(op->ptr, "increment");
	if (sfile->params && (inc != 0)) {
		BLI_newname(sfile->params->file, inc);
		ED_area_tag_redraw(sa);
		file_draw_check(C);
		// WM_event_add_notifier(C, NC_WINDOW, NULL);
	}
	
	return OPERATOR_FINISHED;

}

void FILE_OT_filenum(struct wmOperatorType *ot)
{
	/* identifiers */
	ot->name = "Increment Number in Filename";
	ot->description = "Increment number in filename";
	ot->idname = "FILE_OT_filenum";
	
	/* api callbacks */
	ot->exec = file_filenum_exec;
	ot->poll = ED_operator_file_active; /* <- important, handler is on window level */

	/* props */
	RNA_def_int(ot->srna, "increment", 1, -100, 100, "Increment", "", -100, 100);
}

static int file_rename_exec(bContext *C, wmOperator *UNUSED(op))
{
	ScrArea *sa = CTX_wm_area(C);
	SpaceFile *sfile = (SpaceFile *)CTX_wm_space_data(C);
	
	if (sfile->params) {
		int idx = sfile->params->highlight_file;
		int numfiles = filelist_numfiles(sfile->files);
		if ( (0 <= idx) && (idx < numfiles) ) {
			FileDirEntry *file = filelist_file(sfile->files, idx);
			filelist_entry_select_index_set(sfile->files, idx, FILE_SEL_ADD, FILE_SEL_EDITING, CHECK_ALL);
			BLI_strncpy(sfile->params->renameedit, file->relpath, FILE_MAXFILE);
			sfile->params->renamefile[0] = '\0';
		}
		ED_area_tag_redraw(sa);
	}
	
	return OPERATOR_FINISHED;

}

static int file_rename_poll(bContext *C)
{
	int poll = ED_operator_file_active(C);
	SpaceFile *sfile = CTX_wm_space_file(C);

	if (sfile && sfile->params) {
		int idx = sfile->params->highlight_file;

		if (idx >= 0) {
			FileDirEntry *file = filelist_file(sfile->files, idx);
			if (FILENAME_IS_CURRPAR(file->relpath)) {
				poll = 0;
			}
		}

		if (sfile->params->highlight_file < 0) {
			poll = 0;
		}
		else {
			char dir[FILE_MAX];
			if (filelist_islibrary(sfile->files, dir, NULL)) poll = 0;
		}
	}
	else
		poll = 0;
	return poll;
}

void FILE_OT_rename(struct wmOperatorType *ot)
{
	/* identifiers */
	ot->name = "Rename File or Directory";
	ot->description = "Rename file or file directory";
	ot->idname = "FILE_OT_rename";
	
	/* api callbacks */
	ot->exec = file_rename_exec;
	ot->poll = file_rename_poll; 

}

static int file_delete_poll(bContext *C)
{
	int poll = ED_operator_file_active(C);
	SpaceFile *sfile = CTX_wm_space_file(C);

	if (sfile && sfile->params) {
		char dir[FILE_MAX];
		int numfiles = filelist_numfiles(sfile->files);
		int i;
		int num_selected = 0;

		if (filelist_islibrary(sfile->files, dir, NULL)) poll = 0;
		for (i = 0; i < numfiles; i++) {
			if (filelist_entry_select_index_get(sfile->files, i, CHECK_FILES)) {
				num_selected++;
			}
		}
		if (num_selected <= 0) {
			poll = 0;
		}
	}
	else
		poll = 0;
		
	return poll;
}

int file_delete_exec(bContext *C, wmOperator *UNUSED(op))
{
	char str[FILE_MAX];
	wmWindowManager *wm = CTX_wm_manager(C);
	SpaceFile *sfile = CTX_wm_space_file(C);
	ScrArea *sa = CTX_wm_area(C);
	FileDirEntry *file;
	int numfiles = filelist_numfiles(sfile->files);
	int i;

	for (i = 0; i < numfiles; i++) {
		if (filelist_entry_select_index_get(sfile->files, i, CHECK_FILES)) {
			file = filelist_file(sfile->files, i);
			BLI_make_file_string(G.main->name, str, sfile->params->dir, file->relpath);
			BLI_delete(str, false, false);
		}
	}
	
	ED_fileselect_clear(wm, sa, sfile);
	WM_event_add_notifier(C, NC_SPACE | ND_SPACE_FILE_LIST, NULL);
	
	return OPERATOR_FINISHED;

}

void FILE_OT_delete(struct wmOperatorType *ot)
{
	/* identifiers */
	ot->name = "Delete Selected Files";
	ot->description = "Delete selected files";
	ot->idname = "FILE_OT_delete";
	
	/* api callbacks */
	ot->invoke = WM_operator_confirm;
	ot->exec = file_delete_exec;
	ot->poll = file_delete_poll; /* <- important, handler is on window level */
}


void ED_operatormacros_file(void)
{
//	wmOperatorType *ot;
//	wmOperatorTypeMacro *otmacro;
	
	/* future macros */
}<|MERGE_RESOLUTION|>--- conflicted
+++ resolved
@@ -490,23 +490,10 @@
 		    filelist_entry_select_index_get(files, active_old, FILE_SEL_SELECTED) &&
 		    filelist_entry_select_index_get(files, active_new, FILE_SEL_SELECTED))
 		{
-<<<<<<< HEAD
-				/* conditions for deselecting: initial file is selected, new file is
-				 * selected and either other_side isn't selected/found or we use fill */
+			/* conditions for deselecting: initial file is selected, new file is
+			 * selected and either other_side isn't selected/found or we use fill */
 				deselect = (fill || other_site == -1 ||
 				            !filelist_entry_select_index_get(files, other_site, FILE_SEL_SELECTED));
-
-				/* don't change active here since we either want to deselect active or we want to
-				 * walk through a block of selected files without selecting/deselecting anything */
-				params->active_file = active_new;
-				/* but we want to change active if we use fill (needed to get correct selection bounds) */
-				if (deselect && fill) {
-					active = active_new;
-				}
-=======
-			/* conditions for deselecting: initial file is selected, new file is
-			 * selected and either other_side isn't selected/found or we use fill */
-			deselect = (fill || other_site == -1 || !filelist_is_selected(files, other_site, FILE_SEL_SELECTED));
 
 			/* don't change active here since we either want to deselect active or we want to
 			 * walk through a block of selected files without selecting/deselecting anything */
@@ -515,7 +502,6 @@
 			if (deselect && fill) {
 				active = active_new;
 			}
->>>>>>> c55cf743
 		}
 		else {
 			/* regular selection change */
