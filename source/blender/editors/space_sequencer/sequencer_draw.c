/*
 * ***** BEGIN GPL LICENSE BLOCK *****
 *
 * This program is free software; you can redistribute it and/or
 * modify it under the terms of the GNU General Public License
 * as published by the Free Software Foundation; either version 2
 * of the License, or (at your option) any later version.
 *
 * This program is distributed in the hope that it will be useful,
 * but WITHOUT ANY WARRANTY; without even the implied warranty of
 * MERCHANTABILITY or FITNESS FOR A PARTICULAR PURPOSE.  See the
 * GNU General Public License for more details.
 *
 * You should have received a copy of the GNU General Public License
 * along with this program; if not, write to the Free Software Foundation,
 * Inc., 51 Franklin Street, Fifth Floor, Boston, MA 02110-1301, USA.
 *
 * The Original Code is Copyright (C) 2001-2002 by NaN Holding BV.
 * All rights reserved.
 *
 * Contributor(s): Blender Foundation, 2003-2009
 *
 * ***** END GPL LICENSE BLOCK *****
 */

/** \file blender/editors/space_sequencer/sequencer_draw.c
 *  \ingroup spseq
 */


#include <string.h>
#include <math.h>

#include "BLI_blenlib.h"
#include "BLI_math.h"
#include "BLI_utildefines.h"
#include "BLI_threads.h"

#include "IMB_imbuf_types.h"

#include "DNA_scene_types.h"
#include "DNA_mask_types.h"
#include "DNA_screen_types.h"
#include "DNA_space_types.h"
#include "DNA_userdef_types.h"
#include "DNA_sound_types.h"

#include "BKE_context.h"
#include "BKE_global.h"
#include "BKE_main.h"
#include "BKE_sequencer.h"
#include "BKE_sound.h"
#include "BKE_scene.h"

#include "IMB_colormanagement.h"
#include "IMB_imbuf.h"

#include "BIF_gl.h"
#include "BIF_glutil.h"

#include "ED_anim_api.h"
#include "ED_gpencil.h"
#include "ED_markers.h"
#include "ED_mask.h"
#include "ED_sequencer.h"
#include "ED_screen.h"
#include "ED_space_api.h"

#include "UI_interface.h"
#include "UI_resources.h"
#include "UI_view2d.h"

#include "WM_api.h"

#include "MEM_guardedalloc.h"

/* own include */
#include "sequencer_intern.h"


#define SEQ_LEFTHANDLE   1
#define SEQ_RIGHTHANDLE  2

#define SEQ_HANDLE_SIZE_MIN  7.0f
#define SEQ_HANDLE_SIZE_MAX 40.0f


/* Note, Don't use SEQ_BEGIN/SEQ_END while drawing!
 * it messes up transform, - Campbell */
#undef SEQ_BEGIN
#undef SEQP_BEGIN
#undef SEQ_END

static Sequence *special_seq_update = NULL;

void color3ubv_from_seq(Scene *curscene, Sequence *seq, unsigned char col[3])
{
	unsigned char blendcol[3];
	SolidColorVars *colvars = (SolidColorVars *)seq->effectdata;

	switch (seq->type) {
		case SEQ_TYPE_IMAGE:
			UI_GetThemeColor3ubv(TH_SEQ_IMAGE, col);
			break;

		case SEQ_TYPE_META:
			UI_GetThemeColor3ubv(TH_SEQ_META, col);
			break;

		case SEQ_TYPE_MOVIE:
			UI_GetThemeColor3ubv(TH_SEQ_MOVIE, col);
			break;

		case SEQ_TYPE_MOVIECLIP:
			UI_GetThemeColor3ubv(TH_SEQ_MOVIECLIP, col);
			break;

		case SEQ_TYPE_MASK:
			UI_GetThemeColor3ubv(TH_SEQ_MASK, col); /* TODO */
			break;

		case SEQ_TYPE_SCENE:
			UI_GetThemeColor3ubv(TH_SEQ_SCENE, col);
		
			if (seq->scene == curscene) {
				UI_GetColorPtrShade3ubv(col, col, 20);
			}
			break;
		
		/* transitions */
		case SEQ_TYPE_CROSS:
		case SEQ_TYPE_GAMCROSS:
		case SEQ_TYPE_WIPE:
			UI_GetThemeColor3ubv(TH_SEQ_TRANSITION, col);

			/* slightly offset hue to distinguish different effects */
			if (seq->type == SEQ_TYPE_CROSS)    rgb_byte_set_hue_float_offset(col, 0.04);
			if (seq->type == SEQ_TYPE_GAMCROSS) rgb_byte_set_hue_float_offset(col, 0.08);
			if (seq->type == SEQ_TYPE_WIPE)     rgb_byte_set_hue_float_offset(col, 0.12);
			break;

		/* effects */
		case SEQ_TYPE_TRANSFORM:
		case SEQ_TYPE_SPEED:
		case SEQ_TYPE_ADD:
		case SEQ_TYPE_SUB:
		case SEQ_TYPE_MUL:
		case SEQ_TYPE_ALPHAOVER:
		case SEQ_TYPE_ALPHAUNDER:
		case SEQ_TYPE_OVERDROP:
		case SEQ_TYPE_GLOW:
		case SEQ_TYPE_MULTICAM:
		case SEQ_TYPE_ADJUSTMENT:
		case SEQ_TYPE_GAUSSIAN_BLUR:
			UI_GetThemeColor3ubv(TH_SEQ_EFFECT, col);

			/* slightly offset hue to distinguish different effects */
			if      (seq->type == SEQ_TYPE_ADD)           rgb_byte_set_hue_float_offset(col, 0.04);
			else if (seq->type == SEQ_TYPE_SUB)           rgb_byte_set_hue_float_offset(col, 0.08);
			else if (seq->type == SEQ_TYPE_MUL)           rgb_byte_set_hue_float_offset(col, 0.12);
			else if (seq->type == SEQ_TYPE_ALPHAOVER)     rgb_byte_set_hue_float_offset(col, 0.16);
			else if (seq->type == SEQ_TYPE_ALPHAUNDER)    rgb_byte_set_hue_float_offset(col, 0.20);
			else if (seq->type == SEQ_TYPE_OVERDROP)      rgb_byte_set_hue_float_offset(col, 0.24);
			else if (seq->type == SEQ_TYPE_GLOW)          rgb_byte_set_hue_float_offset(col, 0.28);
			else if (seq->type == SEQ_TYPE_TRANSFORM)     rgb_byte_set_hue_float_offset(col, 0.36);
			else if (seq->type == SEQ_TYPE_MULTICAM)      rgb_byte_set_hue_float_offset(col, 0.32);
			else if (seq->type == SEQ_TYPE_ADJUSTMENT)    rgb_byte_set_hue_float_offset(col, 0.40);
			else if (seq->type == SEQ_TYPE_GAUSSIAN_BLUR) rgb_byte_set_hue_float_offset(col, 0.42);
			break;

		case SEQ_TYPE_COLOR:
			rgb_float_to_uchar(col, colvars->col);
			break;

		case SEQ_TYPE_SOUND_RAM:
			UI_GetThemeColor3ubv(TH_SEQ_AUDIO, col);
			blendcol[0] = blendcol[1] = blendcol[2] = 128;
			if (seq->flag & SEQ_MUTE) UI_GetColorPtrBlendShade3ubv(col, blendcol, col, 0.5, 20);
			break;
		
		default:
			col[0] = 10; col[1] = 255; col[2] = 40;
			break;
	}
}

static void drawseqwave(const bContext *C, SpaceSeq *sseq, Scene *scene, Sequence *seq, float x1, float y1, float x2, float y2, float stepsize)
{
	/*
	 * x1 is the starting x value to draw the wave,
	 * x2 the end x value, same for y1 and y2
	 * stepsize is width of a pixel.
	 */
	if ((sseq->flag & SEQ_ALL_WAVEFORMS) || (seq->flag & SEQ_AUDIO_DRAW_WAVEFORM)) {
		int i, j, pos;
		int length = floor((x2 - x1) / stepsize) + 1;
		float ymid = (y1 + y2) / 2;
		float yscale = (y2 - y1) / 2;
		float samplestep;
		float startsample, endsample;
		float value;
		bSound *sound = seq->sound;
		
		SoundWaveform *waveform;
		
		if (!sound->spinlock) {
			sound->spinlock = MEM_mallocN(sizeof(SpinLock), "sound_spinlock");
			BLI_spin_init(sound->spinlock);
		}
		
		BLI_spin_lock(sound->spinlock);
		if (!seq->sound->waveform) {
			if (!(sound->flags & SOUND_FLAGS_WAVEFORM_LOADING)) {
				/* prevent sounds from reloading */
				seq->sound->flags |= SOUND_FLAGS_WAVEFORM_LOADING;
				BLI_spin_unlock(sound->spinlock);
				sequencer_preview_add_sound(C, seq);
			}
			else {
				BLI_spin_unlock(sound->spinlock);
			}
			return;  /* nothing to draw */
		}
		BLI_spin_unlock(sound->spinlock);
		
		waveform = seq->sound->waveform;
		
		startsample = floor((seq->startofs + seq->anim_startofs) / FPS * SOUND_WAVE_SAMPLES_PER_SECOND);
		endsample = ceil((seq->startofs + seq->anim_startofs + seq->enddisp - seq->startdisp) / FPS * SOUND_WAVE_SAMPLES_PER_SECOND);
		samplestep = (endsample - startsample) * stepsize / (x2 - x1);

		if (length > floor((waveform->length - startsample) / samplestep))
			length = floor((waveform->length - startsample) / samplestep);

		glBegin(GL_LINE_STRIP);
		for (i = 0; i < length; i++) {
			pos = startsample + i * samplestep;

			value = waveform->data[pos * 3];

			for (j = pos + 1; (j < waveform->length) && (j < pos + samplestep); j++) {
				if (value > waveform->data[j * 3])
					value = waveform->data[j * 3];
			}

			glVertex2f(x1 + i * stepsize, ymid + value * yscale);
		}
		glEnd();

		glBegin(GL_LINE_STRIP);
		for (i = 0; i < length; i++) {
			pos = startsample + i * samplestep;

			value = waveform->data[pos * 3 + 1];

			for (j = pos + 1; (j < waveform->length) && (j < pos + samplestep); j++) {
				if (value < waveform->data[j * 3 + 1])
					value = waveform->data[j * 3 + 1];
			}

			glVertex2f(x1 + i * stepsize, ymid + value * yscale);
		}
		glEnd();
	}
}

static void drawmeta_stipple(int value)
{
	if (value) {
		glEnable(GL_POLYGON_STIPPLE);
		glPolygonStipple(stipple_halftone);
		
		glEnable(GL_LINE_STIPPLE);
		glLineStipple(1, 0x8888);
	}
	else {
		glDisable(GL_POLYGON_STIPPLE);
		glDisable(GL_LINE_STIPPLE);
	}
}

static void drawmeta_contents(Scene *scene, Sequence *seqm, float x1, float y1, float x2, float y2)
{
	/* note: this used to use SEQ_BEGIN/SEQ_END, but it messes up the
	 * seq->depth value, (needed by transform when doing overlap checks)
	 * so for now, just use the meta's immediate children, could be fixed but
	 * its only drawing - campbell */
	Sequence *seq;
	unsigned char col[4];

	int chan_min = MAXSEQ;
	int chan_max = 0;
	int chan_range = 0;
	float draw_range = y2 - y1;
	float draw_height;

	glEnable(GL_BLEND);
	glBlendFunc(GL_SRC_ALPHA, GL_ONE_MINUS_SRC_ALPHA);

	if (seqm->flag & SEQ_MUTE)
		drawmeta_stipple(1);

	for (seq = seqm->seqbase.first; seq; seq = seq->next) {
		chan_min = min_ii(chan_min, seq->machine);
		chan_max = max_ii(chan_max, seq->machine);
	}

	chan_range = (chan_max - chan_min) + 1;
	draw_height = draw_range / chan_range;

	col[3] = 196; /* alpha, used for all meta children */

	for (seq = seqm->seqbase.first; seq; seq = seq->next) {
		if ((seq->startdisp > x2 || seq->enddisp < x1) == 0) {
			float y_chan = (seq->machine - chan_min) / (float)(chan_range) * draw_range;
			float x1_chan = seq->startdisp;
			float x2_chan = seq->enddisp;
			float y1_chan, y2_chan;

			if ((seqm->flag & SEQ_MUTE) == 0 && (seq->flag & SEQ_MUTE))
				drawmeta_stipple(1);

			color3ubv_from_seq(scene, seq, col);

			glColor4ubv(col);
			
			/* clamp within parent sequence strip bounds */
			if (x1_chan < x1) x1_chan = x1;
			if (x2_chan > x2) x2_chan = x2;

			y1_chan = y1 + y_chan + (draw_height * SEQ_STRIP_OFSBOTTOM);
			y2_chan = y1 + y_chan + (draw_height * SEQ_STRIP_OFSTOP);

			glRectf(x1_chan,  y1_chan, x2_chan,  y2_chan);

			UI_GetColorPtrShade3ubv(col, col, -30);
			glColor4ubv(col);
			fdrawbox(x1_chan,  y1_chan, x2_chan,  y2_chan);

			if ((seqm->flag & SEQ_MUTE) == 0 && (seq->flag & SEQ_MUTE))
				drawmeta_stipple(0);
		}
	}

	if (seqm->flag & SEQ_MUTE)
		drawmeta_stipple(0);
	
	glDisable(GL_BLEND);
}

/* clamp handles to defined size in pixel space */
static float draw_seq_handle_size_get_clamped(Sequence *seq, const float pixelx)
{
	const float minhandle = pixelx * SEQ_HANDLE_SIZE_MIN;
	const float maxhandle = pixelx * SEQ_HANDLE_SIZE_MAX;
	float size = CLAMPIS(seq->handsize, minhandle, maxhandle);

	/* ensure we're not greater than half width */
	return min_ff(size, ((float)(seq->enddisp - seq->startdisp) / 2.0f) / pixelx);
}

/* draw a handle, for each end of a sequence strip */
static void draw_seq_handle(View2D *v2d, Sequence *seq, const float handsize_clamped, const short direction)
{
	float v1[2], v2[2], v3[2], rx1 = 0, rx2 = 0; //for triangles and rect
	float x1, x2, y1, y2;
	unsigned int whichsel = 0;
	
	x1 = seq->startdisp;
	x2 = seq->enddisp;
	
	y1 = seq->machine + SEQ_STRIP_OFSBOTTOM;
	y2 = seq->machine + SEQ_STRIP_OFSTOP;

	/* set up co-ordinates/dimensions for either left or right handle */
	if (direction == SEQ_LEFTHANDLE) {
		rx1 = x1;
		rx2 = x1 + handsize_clamped * 0.75f;
		
		v1[0] = x1 + handsize_clamped / 4; v1[1] = y1 + ( ((y1 + y2) / 2.0f - y1) / 2);
		v2[0] = x1 + handsize_clamped / 4; v2[1] = y2 - ( ((y1 + y2) / 2.0f - y1) / 2);
		v3[0] = v2[0] + handsize_clamped / 4; v3[1] = (y1 + y2) / 2.0f;
		
		whichsel = SEQ_LEFTSEL;
	}
	else if (direction == SEQ_RIGHTHANDLE) {
		rx1 = x2 - handsize_clamped * 0.75f;
		rx2 = x2;
		
		v1[0] = x2 - handsize_clamped / 4; v1[1] = y1 + ( ((y1 + y2) / 2.0f - y1) / 2);
		v2[0] = x2 - handsize_clamped / 4; v2[1] = y2 - ( ((y1 + y2) / 2.0f - y1) / 2);
		v3[0] = v2[0] - handsize_clamped / 4; v3[1] = (y1 + y2) / 2.0f;
		
		whichsel = SEQ_RIGHTSEL;
	}
	
	/* draw! */
	if (seq->type < SEQ_TYPE_EFFECT || 
	    BKE_sequence_effect_get_num_inputs(seq->type) == 0)
	{
		glEnable(GL_BLEND);
		
		glBlendFunc(GL_SRC_ALPHA, GL_ONE_MINUS_SRC_ALPHA);
		
		if (seq->flag & whichsel) glColor4ub(0, 0, 0, 80);
		else if (seq->flag & SELECT) glColor4ub(255, 255, 255, 30);
		else glColor4ub(0, 0, 0, 22);
		
		glRectf(rx1, y1, rx2, y2);
		
		if (seq->flag & whichsel) glColor4ub(255, 255, 255, 200);
		else glColor4ub(0, 0, 0, 50);
		
		glEnable(GL_POLYGON_SMOOTH);
		glBegin(GL_TRIANGLES);
		glVertex2fv(v1); glVertex2fv(v2); glVertex2fv(v3);
		glEnd();
		
		glDisable(GL_POLYGON_SMOOTH);
		glDisable(GL_BLEND);
	}
	
	if ((G.moving & G_TRANSFORM_SEQ) || (seq->flag & whichsel)) {
		const char col[4] = {255, 255, 255, 255};
		char numstr[32];
		size_t numstr_len;

		if (direction == SEQ_LEFTHANDLE) {
			numstr_len = BLI_snprintf_rlen(numstr, sizeof(numstr), "%d", seq->startdisp);
			x1 = rx1;
			y1 -= 0.45f;
		}
		else {
			numstr_len = BLI_snprintf_rlen(numstr, sizeof(numstr), "%d", seq->enddisp - 1);
			x1 = x2 - handsize_clamped * 0.75f;
			y1 = y2 + 0.05f;
		}
		UI_view2d_text_cache_add(v2d, x1, y1, numstr, numstr_len, col);
	}
}

/* draw info text on a sequence strip */
static void draw_seq_text(View2D *v2d, Sequence *seq, float x1, float x2, float y1, float y2, const unsigned char background_col[3])
{
	rctf rect;
	char str[32 + FILE_MAX];
	size_t str_len;
	const char *name = seq->name + 2;
	char col[4];

	/* note, all strings should include 'name' */
	if (name[0] == '\0')
		name = BKE_sequence_give_name(seq);

	if (seq->type == SEQ_TYPE_META || seq->type == SEQ_TYPE_ADJUSTMENT) {
		str_len = BLI_snprintf(str, sizeof(str), "%s | %d", name, seq->len);
	}
	else if (seq->type == SEQ_TYPE_SCENE) {
		if (seq->scene) {
			if (seq->scene_camera) {
				str_len = BLI_snprintf(str, sizeof(str), "%s: %s (%s) | %d",
				                       name, seq->scene->id.name + 2, ((ID *)seq->scene_camera)->name + 2, seq->len);
			}
			else {
				str_len = BLI_snprintf(str, sizeof(str), "%s: %s | %d",
				                       name, seq->scene->id.name + 2, seq->len);
			}
		}
		else {
			str_len = BLI_snprintf(str, sizeof(str), "%s | %d",
			                       name, seq->len);
		}
	}
	else if (seq->type == SEQ_TYPE_MOVIECLIP) {
		if (seq->clip && !STREQ(name, seq->clip->id.name + 2)) {
			str_len = BLI_snprintf(str, sizeof(str), "%s: %s | %d",
			                       name, seq->clip->id.name + 2, seq->len);
		}
		else {
			str_len = BLI_snprintf(str, sizeof(str), "%s | %d",
			                       name, seq->len);
		}
	}
	else if (seq->type == SEQ_TYPE_MASK) {
		if (seq->mask && !STREQ(name, seq->mask->id.name + 2)) {
			str_len = BLI_snprintf(str, sizeof(str), "%s: %s | %d",
			                       name, seq->mask->id.name + 2, seq->len);
		}
		else {
			str_len = BLI_snprintf(str, sizeof(str), "%s | %d",
			                       name, seq->len);
		}
	}
	else if (seq->type == SEQ_TYPE_MULTICAM) {
		str_len = BLI_snprintf(str, sizeof(str), "Cam %s: %d",
		                       name, seq->multicam_source);
	}
	else if (seq->type == SEQ_TYPE_IMAGE) {
		str_len = BLI_snprintf(str, sizeof(str), "%s: %s%s | %d",
		                       name, seq->strip->dir, seq->strip->stripdata->name, seq->len);
	}
	else if (seq->type & SEQ_TYPE_EFFECT) {
		str_len = BLI_snprintf(str, sizeof(str), "%s | %d",
		                       name, seq->len);
	}
	else if (seq->type == SEQ_TYPE_SOUND_RAM) {
		if (seq->sound) {
			str_len = BLI_snprintf(str, sizeof(str), "%s: %s | %d",
			                       name, seq->sound->name, seq->len);
		}
		else {
			str_len = BLI_snprintf(str, sizeof(str), "%s | %d",
			                       name, seq->len);
		}
	}
	else if (seq->type == SEQ_TYPE_MOVIE) {
		str_len = BLI_snprintf(str, sizeof(str), "%s: %s%s | %d",
		                       name, seq->strip->dir, seq->strip->stripdata->name, seq->len);
	}
	else {
		/* should never get here!, but might with files from future */
		BLI_assert(0);

		str_len = BLI_snprintf(str, sizeof(str), "%s | %d",
		                       name, seq->len);
	}
	
	if (seq->flag & SELECT) {
		col[0] = col[1] = col[2] = 255;
	}
	else if ((((int)background_col[0] + (int)background_col[1] + (int)background_col[2]) / 3) < 50) {
		col[0] = col[1] = col[2] = 80; /* use lighter text color for dark background */
	}
	else {
		col[0] = col[1] = col[2] = 0;
	}
	col[3] = 255;

	rect.xmin = x1;
	rect.ymin = y1;
	rect.xmax = x2;
	rect.ymax = y2;

	UI_view2d_text_cache_add_rectf(v2d, &rect, str, str_len, col);
}

/* draws a shaded strip, made from gradient + flat color + gradient */
void draw_shadedstrip(Sequence *seq, unsigned char col[3], float x1, float y1, float x2, float y2)
{
	float ymid1, ymid2;
	
	if (seq->flag & SEQ_MUTE) {
		glEnable(GL_POLYGON_STIPPLE);
		glPolygonStipple(stipple_halftone);
	}
	
	ymid1 = (y2 - y1) * 0.25f + y1;
	ymid2 = (y2 - y1) * 0.65f + y1;
	
	glShadeModel(GL_SMOOTH);
	glBegin(GL_QUADS);
	
	if (seq->flag & SEQ_INVALID_EFFECT) { col[0] = 255; col[1] = 0; col[2] = 255; }
	else if (seq->flag & SELECT) UI_GetColorPtrShade3ubv(col, col, -50);
	/* else UI_GetColorPtrShade3ubv(col, col, 0); */ /* DO NOTHING */
	
	glColor3ubv(col);
	
	glVertex2f(x1, y1);
	glVertex2f(x2, y1);

	if (seq->flag & SEQ_INVALID_EFFECT) { col[0] = 255; col[1] = 0; col[2] = 255; }
	else if (seq->flag & SELECT) UI_GetColorPtrBlendShade3ubv(col, col, col, 0.0, 5);
	else UI_GetColorPtrShade3ubv(col, col, -5);

	glColor3ubv((GLubyte *)col);
	
	glVertex2f(x2, ymid1);
	glVertex2f(x1, ymid1);
	
	glEnd();
	
	glRectf(x1,  ymid1,  x2,  ymid2);
	
	glBegin(GL_QUADS);
	
	glVertex2f(x1, ymid2);
	glVertex2f(x2, ymid2);
	
	if (seq->flag & SELECT) UI_GetColorPtrShade3ubv(col, col, -15);
	else UI_GetColorPtrShade3ubv(col, col, 25);
	
	glColor3ubv((GLubyte *)col);
	
	glVertex2f(x2, y2);
	glVertex2f(x1, y2);
	
	glEnd();
	
	if (seq->flag & SEQ_MUTE) {
		glDisable(GL_POLYGON_STIPPLE);
	}
}

void draw_sequence_extensions(Scene *scene, ARegion *ar, Sequence *seq)
{
	float x1, x2, y1, y2, pixely, a;
	unsigned char col[3], blendcol[3];
	View2D *v2d = &ar->v2d;
	
	x1 = seq->startdisp;
	x2 = seq->enddisp;
	
	y1 = seq->machine + SEQ_STRIP_OFSBOTTOM;
	y2 = seq->machine + SEQ_STRIP_OFSTOP;
	
	pixely = BLI_rctf_size_y(&v2d->cur) / BLI_rcti_size_y(&v2d->mask);
	
	if (pixely <= 0) return;  /* can happen when the view is split/resized */
	
	blendcol[0] = blendcol[1] = blendcol[2] = 120;
	
	if (seq->startofs) {
		glEnable(GL_BLEND);
		glBlendFunc(GL_SRC_ALPHA, GL_ONE_MINUS_SRC_ALPHA);
		
		color3ubv_from_seq(scene, seq, col);
		
		if (seq->flag & SELECT) {
			UI_GetColorPtrBlendShade3ubv(col, blendcol, col, 0.3, -40);
			glColor4ub(col[0], col[1], col[2], 170);
		}
		else {
			UI_GetColorPtrBlendShade3ubv(col, blendcol, col, 0.6, 0);
			glColor4ub(col[0], col[1], col[2], 110);
		}
		
		glRectf((float)(seq->start), y1 - SEQ_STRIP_OFSBOTTOM, x1, y1);
		
		if (seq->flag & SELECT) glColor4ub(col[0], col[1], col[2], 255);
		else glColor4ub(col[0], col[1], col[2], 160);
		
		fdrawbox((float)(seq->start), y1 - SEQ_STRIP_OFSBOTTOM, x1, y1);  //outline
		
		glDisable(GL_BLEND);
	}
	if (seq->endofs) {
		glEnable(GL_BLEND);
		glBlendFunc(GL_SRC_ALPHA, GL_ONE_MINUS_SRC_ALPHA);
		
		color3ubv_from_seq(scene, seq, col);
		
		if (seq->flag & SELECT) {
			UI_GetColorPtrBlendShade3ubv(col, blendcol, col, 0.3, -40);
			glColor4ub(col[0], col[1], col[2], 170);
		}
		else {
			UI_GetColorPtrBlendShade3ubv(col, blendcol, col, 0.6, 0);
			glColor4ub(col[0], col[1], col[2], 110);
		}
		
		glRectf(x2, y2, (float)(seq->start + seq->len), y2 + SEQ_STRIP_OFSBOTTOM);
		
		if (seq->flag & SELECT) glColor4ub(col[0], col[1], col[2], 255);
		else glColor4ub(col[0], col[1], col[2], 160);
		
		fdrawbox(x2, y2, (float)(seq->start + seq->len), y2 + SEQ_STRIP_OFSBOTTOM); //outline
		
		glDisable(GL_BLEND);
	}
	if (seq->startstill) {
		color3ubv_from_seq(scene, seq, col);
		UI_GetColorPtrBlendShade3ubv(col, blendcol, col, 0.75, 40);
		glColor3ubv((GLubyte *)col);
		
		draw_shadedstrip(seq, col, x1, y1, (float)(seq->start), y2);
		
		/* feint pinstripes, helps see exactly which is extended and which isn't,
		 * especially when the extension is very small */
		if (seq->flag & SELECT) UI_GetColorPtrBlendShade3ubv(col, col, col, 0.0, 24);
		else UI_GetColorPtrShade3ubv(col, col, -16);
		
		glColor3ubv((GLubyte *)col);
		
		for (a = y1; a < y2; a += pixely * 2.0f) {
			fdrawline(x1,  a,  (float)(seq->start),  a);
		}
	}
	if (seq->endstill) {
		color3ubv_from_seq(scene, seq, col);
		UI_GetColorPtrBlendShade3ubv(col, blendcol, col, 0.75, 40);
		glColor3ubv((GLubyte *)col);
		
		draw_shadedstrip(seq, col, (float)(seq->start + seq->len), y1, x2, y2);
		
		/* feint pinstripes, helps see exactly which is extended and which isn't,
		 * especially when the extension is very small */
		if (seq->flag & SELECT) UI_GetColorPtrShade3ubv(col, col, 24);
		else UI_GetColorPtrShade3ubv(col, col, -16);
		
		glColor3ubv((GLubyte *)col);
		
		for (a = y1; a < y2; a += pixely * 2.0f) {
			fdrawline((float)(seq->start + seq->len),  a,  x2,  a);
		}
	}
}


/*
 * Draw a sequence strip, bounds check already made
 * ARegion is currently only used to get the windows width in pixels
 * so wave file sample drawing precision is zoom adjusted
 */
static void draw_seq_strip(const bContext *C, SpaceSeq *sseq, Scene *scene, ARegion *ar, Sequence *seq, int outline_tint, float pixelx)
{
	View2D *v2d = &ar->v2d;
	float x1, x2, y1, y2;
	unsigned char col[3], background_col[3], is_single_image;
	const float handsize_clamped = draw_seq_handle_size_get_clamped(seq, pixelx);

	/* we need to know if this is a single image/color or not for drawing */
	is_single_image = (char)BKE_sequence_single_check(seq);
	
	/* body */
	x1 = (seq->startstill) ? seq->start : seq->startdisp;
	y1 = seq->machine + SEQ_STRIP_OFSBOTTOM;
	x2 = (seq->endstill) ? (seq->start + seq->len) : seq->enddisp;
	y2 = seq->machine + SEQ_STRIP_OFSTOP;


	/* get the correct color per strip type*/
	//color3ubv_from_seq(scene, seq, col);
	color3ubv_from_seq(scene, seq, background_col);
	
	/* draw the main strip body */
	if (is_single_image) {  /* single image */
		draw_shadedstrip(seq, background_col,
		                 BKE_sequence_tx_get_final_left(seq, false), y1,
		                 BKE_sequence_tx_get_final_right(seq, false), y2);
	}
	else {  /* normal operation */
		draw_shadedstrip(seq, background_col, x1, y1, x2, y2);
	}

	if (!is_single_image) {
		if ((sseq->draw_flag & SEQ_DRAW_OFFSET_EXT) || (seq == special_seq_update)) {
			draw_sequence_extensions(scene, ar, seq);
		}
	}

	draw_seq_handle(v2d, seq, handsize_clamped, SEQ_LEFTHANDLE);
	draw_seq_handle(v2d, seq, handsize_clamped, SEQ_RIGHTHANDLE);
	
	/* draw the strip outline */
	x1 = seq->startdisp;
	x2 = seq->enddisp;
	
	/* draw sound wave */
	if (seq->type == SEQ_TYPE_SOUND_RAM) {
		if (!(sseq->flag & SEQ_NO_WAVEFORMS)) {
			drawseqwave(C, sseq, scene, seq, x1, y1, x2, y2, BLI_rctf_size_x(&ar->v2d.cur) / ar->winx);
		}
	}

	/* draw lock */
	if (seq->flag & SEQ_LOCK) {
		glEnable(GL_POLYGON_STIPPLE);
		glEnable(GL_BLEND);

		/* light stripes */
		glColor4ub(255, 255, 255, 32);
		glPolygonStipple(stipple_diag_stripes_pos);
		glRectf(x1, y1, x2, y2);

		/* dark stripes */
		glColor4ub(0, 0, 0, 32);
		glPolygonStipple(stipple_diag_stripes_neg);
		glRectf(x1, y1, x2, y2);

		glDisable(GL_POLYGON_STIPPLE);
		glDisable(GL_BLEND);
	}

	if (!BKE_sequence_is_valid_check(seq)) {
		glEnable(GL_POLYGON_STIPPLE);

		/* panic! */
		glColor4ub(255, 0, 0, 255);
		glPolygonStipple(stipple_diag_stripes_pos);
		glRectf(x1, y1, x2, y2);

		glDisable(GL_POLYGON_STIPPLE);
	}

	color3ubv_from_seq(scene, seq, col);
	if ((G.moving & G_TRANSFORM_SEQ) && (seq->flag & SELECT)) {
		if (seq->flag & SEQ_OVERLAP) {
			col[0] = 255; col[1] = col[2] = 40;
		}
		else
			UI_GetColorPtrShade3ubv(col, col, 120 + outline_tint);
	}
	else
		UI_GetColorPtrShade3ubv(col, col, outline_tint);
	
	glColor3ubv((GLubyte *)col);
	
	if (seq->flag & SEQ_MUTE) {
		glEnable(GL_LINE_STIPPLE);
		glLineStipple(1, 0x8888);
	}
	
	UI_draw_roundbox_shade_x(GL_LINE_LOOP, x1, y1, x2, y2, 0.0, 0.1, 0.0);
	
	if (seq->flag & SEQ_MUTE) {
		glDisable(GL_LINE_STIPPLE);
	}
	
	if (seq->type == SEQ_TYPE_META) {
		drawmeta_contents(scene, seq, x1, y1, x2, y2);
	}
	
	/* calculate if seq is long enough to print a name */
	x1 = seq->startdisp + handsize_clamped;
	x2 = seq->enddisp   - handsize_clamped;

	/* info text on the strip */
	if (x1 < v2d->cur.xmin) x1 = v2d->cur.xmin;
	else if (x1 > v2d->cur.xmax) x1 = v2d->cur.xmax;
	if (x2 < v2d->cur.xmin) x2 = v2d->cur.xmin;
	else if (x2 > v2d->cur.xmax) x2 = v2d->cur.xmax;

	/* nice text here would require changing the view matrix for texture text */
	if ((x2 - x1) / pixelx > 32) {
		draw_seq_text(v2d, seq, x1, x2, y1, y2, background_col);
	}
}

void sequencer_special_update_set(Sequence *seq)
{
	special_seq_update = seq;
}

Sequence *ED_sequencer_special_preview_get(void)
{
	return special_seq_update;
}

void ED_sequencer_special_preview_set(bContext *C, const int mval[2])
{
	Scene *scene = CTX_data_scene(C);
	ARegion *ar = CTX_wm_region(C);
	int hand;
	Sequence *seq;
	seq = find_nearest_seq(scene, &ar->v2d, &hand, mval);
	sequencer_special_update_set(seq);
}

void ED_sequencer_special_preview_clear(void)
{
	sequencer_special_update_set(NULL);
}

ImBuf *sequencer_ibuf_get(struct Main *bmain, Scene *scene, SpaceSeq *sseq, int cfra, int frame_ofs, const char *viewname)
{
	SeqRenderData context;
	ImBuf *ibuf;
	int rectx, recty;
	float render_size;
	float proxy_size = 100.0;
	short is_break = G.is_break;

	render_size = sseq->render_size;
	if (render_size == 0) {
		render_size = scene->r.size;
	}
	else {
		proxy_size = render_size;
	}

	if (render_size < 0) {
		return NULL;
	}

	rectx = (render_size * (float)scene->r.xsch) / 100.0f + 0.5f;
	recty = (render_size * (float)scene->r.ysch) / 100.0f + 0.5f;

	BKE_sequencer_new_render_data(
	        bmain->eval_ctx, bmain, scene,
	        rectx, recty, proxy_size,
	        &context);
	context.view_id = BKE_scene_multiview_view_id_get(&scene->r, viewname);

	/* sequencer could start rendering, in this case we need to be sure it wouldn't be canceled
	 * by Esc pressed somewhere in the past
	 */
	G.is_break = false;

	if (special_seq_update)
		ibuf = BKE_sequencer_give_ibuf_direct(&context, cfra + frame_ofs, special_seq_update);
	else if (!U.prefetchframes) // XXX || (G.f & G_PLAYANIM) == 0) {
		ibuf = BKE_sequencer_give_ibuf(&context, cfra + frame_ofs, sseq->chanshown);
	else
		ibuf = BKE_sequencer_give_ibuf_threaded(&context, cfra + frame_ofs, sseq->chanshown);

	/* restore state so real rendering would be canceled (if needed) */
	G.is_break = is_break;

	return ibuf;
}

static void sequencer_check_scopes(SequencerScopes *scopes, ImBuf *ibuf)
{
	if (scopes->reference_ibuf != ibuf) {
		if (scopes->zebra_ibuf) {
			IMB_freeImBuf(scopes->zebra_ibuf);
			scopes->zebra_ibuf = NULL;
		}

		if (scopes->waveform_ibuf) {
			IMB_freeImBuf(scopes->waveform_ibuf);
			scopes->waveform_ibuf = NULL;
		}

		if (scopes->sep_waveform_ibuf) {
			IMB_freeImBuf(scopes->sep_waveform_ibuf);
			scopes->sep_waveform_ibuf = NULL;
		}

		if (scopes->vector_ibuf) {
			IMB_freeImBuf(scopes->vector_ibuf);
			scopes->vector_ibuf = NULL;
		}

		if (scopes->histogram_ibuf) {
			IMB_freeImBuf(scopes->histogram_ibuf);
			scopes->histogram_ibuf = NULL;
		}
	}
}

static ImBuf *sequencer_make_scope(Scene *scene, ImBuf *ibuf, ImBuf *(*make_scope_cb) (ImBuf *ibuf))
{
	ImBuf *display_ibuf = IMB_dupImBuf(ibuf);
	ImBuf *scope;
	
	IMB_colormanagement_imbuf_make_display_space(display_ibuf, &scene->view_settings,
		                                             &scene->display_settings);

	scope = make_scope_cb(display_ibuf);

	IMB_freeImBuf(display_ibuf);

	return scope;
}

static void sequencer_display_size(Scene *scene, SpaceSeq *sseq, float r_viewrect[2])
{
	float render_size, proxy_size;

	if (sseq->render_size == SEQ_PROXY_RENDER_SIZE_SCENE) {
		render_size = (float)scene->r.size / 100.0f;
		proxy_size = 1.0f;
	}
	else {
		render_size = (float)sseq->render_size / 100.0f;
		proxy_size = render_size;
	}

	r_viewrect[0] = (render_size * (float)scene->r.xsch);
	r_viewrect[1] = (render_size * (float)scene->r.ysch);

	/* rectx = viewrectx + 0.5f; */ /* UNUSED */
	/* recty = viewrecty + 0.5f; */ /* UNUSED */

	if (sseq->mainb == SEQ_DRAW_IMG_IMBUF) {
		r_viewrect[0] *= scene->r.xasp / scene->r.yasp;
		r_viewrect[0] /= proxy_size;
		r_viewrect[1] /= proxy_size;
	}
}

static void sequencer_draw_gpencil(const bContext *C)
{
	/* draw grease-pencil (image aligned) */
	ED_gpencil_draw_2dimage(C);

	/* ortho at pixel level */
	UI_view2d_view_restore(C);

	/* draw grease-pencil (screen aligned) */
	ED_gpencil_draw_view2d(C, 0);
}

/* draws content borders plus safety borders if needed */
static void sequencer_draw_borders(const SpaceSeq *sseq, const View2D *v2d, const Scene *scene)
{
	float x1 = v2d->tot.xmin;
	float y1 = v2d->tot.ymin;
	float x2 = v2d->tot.xmax;
	float y2 = v2d->tot.ymax;

	/* border */
	setlinestyle(3);

	UI_ThemeColorBlendShade(TH_WIRE, TH_BACK, 1.0, 0);

	glBegin(GL_LINE_LOOP);
	glVertex2f(x1 - 0.5f, y1 - 0.5f);
	glVertex2f(x1 - 0.5f, y2 + 0.5f);
	glVertex2f(x2 + 0.5f, y2 + 0.5f);
	glVertex2f(x2 + 0.5f, y1 - 0.5f);
	glEnd();

	/* safety border */
	if (sseq->flag & SEQ_SHOW_SAFE_MARGINS) {
		UI_draw_safe_areas(
		        x1, x2, y1, y2,
		        scene->safe_areas.title,
		        scene->safe_areas.action);

		if (sseq->flag & SEQ_SHOW_SAFE_CENTER) {
			UI_draw_safe_areas(
			        x1, x2, y1, y2,
			        scene->safe_areas.title_center,
			        scene->safe_areas.action_center);
		}
	}

	setlinestyle(0);
}

/* draws checkerboard background for transparent content */
static void sequencer_draw_background(const SpaceSeq *sseq, View2D *v2d, const float viewrect[2])
{
	/* setting up the view */
	UI_view2d_totRect_set(v2d, viewrect[0] + 0.5f, viewrect[1] + 0.5f);
	UI_view2d_curRect_validate(v2d);
	UI_view2d_view_ortho(v2d);

	/* only draw alpha for main buffer */
	if (sseq->mainb == SEQ_DRAW_IMG_IMBUF) {
		if (sseq->flag & SEQ_USE_ALPHA) {
			glEnable(GL_BLEND);
			glBlendFunc(GL_SRC_ALPHA, GL_ONE_MINUS_SRC_ALPHA);

			fdrawcheckerboard(v2d->tot.xmin, v2d->tot.ymin, v2d->tot.xmax, v2d->tot.ymax);
			glColor4f(1.0, 1.0, 1.0, 1.0);
		}
	}
}

void draw_image_seq(const bContext *C, Scene *scene, ARegion *ar, SpaceSeq *sseq, int cfra, int frame_ofs, bool draw_overlay, bool draw_backdrop)
{
	struct Main *bmain = CTX_data_main(C);
	struct ImBuf *ibuf = NULL;
	struct ImBuf *scope = NULL;
	struct View2D *v2d = &ar->v2d;
	/* int rectx, recty; */ /* UNUSED */
	float viewrect[2];
	float col[3];
	GLuint texid;
	GLuint last_texid;
	void *display_buffer;
	void *cache_handle = NULL;
	const bool is_imbuf = ED_space_sequencer_check_show_imbuf(sseq);
	int format, type;
	bool glsl_used = false;
	const bool draw_gpencil = ((sseq->flag & SEQ_SHOW_GPENCIL) && sseq->gpd);
	const char *names[2] = {STEREO_LEFT_NAME, STEREO_RIGHT_NAME};
<<<<<<< HEAD
=======
	bool draw_metadata = false;
>>>>>>> 5a8629c0

	if (G.is_rendering == false && (scene->r.seq_flag & R_SEQ_GL_PREV) == 0) {
		/* stop all running jobs, except screen one. currently previews frustrate Render
		 * needed to make so sequencer's rendering doesn't conflict with compositor
		 */
		WM_jobs_kill_type(CTX_wm_manager(C), NULL, WM_JOB_TYPE_COMPOSITE);

		if ((scene->r.seq_flag & R_SEQ_GL_PREV) == 0) {
			/* in case of final rendering used for preview, kill all previews,
			 * otherwise threading conflict will happen in rendering module
			 */
			WM_jobs_kill_type(CTX_wm_manager(C), NULL, WM_JOB_TYPE_RENDER_PREVIEW);
		}
	}

	if ((!draw_overlay || sseq->overlay_type == SEQ_DRAW_OVERLAY_REFERENCE) && !draw_backdrop) {
		UI_GetThemeColor3fv(TH_SEQ_PREVIEW, col);
		glClearColor(col[0], col[1], col[2], 0.0);
		glClear(GL_COLOR_BUFFER_BIT);
	}

	/* without this colors can flicker from previous opengl state */
	glColor4ub(255, 255, 255, 255);

	/* only initialize the preview if a render is in progress */
	if (G.is_rendering)
		return;

	if (sseq->render_size == SEQ_PROXY_RENDER_SIZE_NONE) {
		return;
	}

	/* for now we only support Left/Right */
	ibuf = sequencer_ibuf_get(bmain, scene, sseq, cfra, frame_ofs, names[sseq->multiview_eye]);

	if ((ibuf == NULL) ||
	    (ibuf->rect == NULL && ibuf->rect_float == NULL))
	{
		/* gpencil can also be drawn if no imbuf is invalid */
		if (draw_gpencil && is_imbuf) {
			sequencer_display_size(scene, sseq, viewrect);
<<<<<<< HEAD

			sequencer_draw_background(sseq, v2d, viewrect);
			sequencer_draw_borders(sseq, v2d, scene);

=======

			sequencer_draw_background(sseq, v2d, viewrect);
			sequencer_draw_borders(sseq, v2d, scene);

>>>>>>> 5a8629c0
			sequencer_draw_gpencil(C);
		}
		return;
	}

	sequencer_display_size(scene, sseq, viewrect);

	if (!draw_backdrop && (sseq->mainb != SEQ_DRAW_IMG_IMBUF || sseq->zebra != 0)) {
		SequencerScopes *scopes = &sseq->scopes;

		sequencer_check_scopes(scopes, ibuf);

		switch (sseq->mainb) {
			case SEQ_DRAW_IMG_IMBUF:
				if (!scopes->zebra_ibuf) {
					ImBuf *display_ibuf = IMB_dupImBuf(ibuf);

					if (display_ibuf->rect_float) {
						IMB_colormanagement_imbuf_make_display_space(display_ibuf, &scene->view_settings,
						                                             &scene->display_settings);
					}
					scopes->zebra_ibuf = make_zebra_view_from_ibuf(display_ibuf, sseq->zebra);
					IMB_freeImBuf(display_ibuf);
				}
				scope = scopes->zebra_ibuf;
				break;
			case SEQ_DRAW_IMG_WAVEFORM:
				if ((sseq->flag & SEQ_DRAW_COLOR_SEPARATED) != 0) {
					if (!scopes->sep_waveform_ibuf)
						scopes->sep_waveform_ibuf = sequencer_make_scope(scene, ibuf, make_sep_waveform_view_from_ibuf);
					scope = scopes->sep_waveform_ibuf;
				}
				else {
					if (!scopes->waveform_ibuf)
						scopes->waveform_ibuf = sequencer_make_scope(scene, ibuf, make_waveform_view_from_ibuf);
					scope = scopes->waveform_ibuf;
				}
				break;
			case SEQ_DRAW_IMG_VECTORSCOPE:
				if (!scopes->vector_ibuf)
					scopes->vector_ibuf = sequencer_make_scope(scene, ibuf, make_vectorscope_view_from_ibuf);
				scope = scopes->vector_ibuf;
				break;
			case SEQ_DRAW_IMG_HISTOGRAM:
				if (!scopes->histogram_ibuf)
					scopes->histogram_ibuf = sequencer_make_scope(scene, ibuf, make_histogram_view_from_ibuf);
				scope = scopes->histogram_ibuf;
				break;
		}

		/* future files may have new scopes we don't catch above */
		if (scope) {
			scopes->reference_ibuf = ibuf;
			if (sseq->mainb == SEQ_DRAW_IMG_IMBUF) {
				/* scopes drawn in image preview use viewrect from orig ibuf - currently that's only zebra */
			}
			else {
				viewrect[0] = scope->x;
				viewrect[1] = scope->y;
			}
		}
		else {
			scopes->reference_ibuf = NULL;
		}
	}

	if (!draw_backdrop) {
		sequencer_draw_background(sseq, v2d, viewrect);
	}

	if (scope) {
		IMB_freeImBuf(ibuf);
		ibuf = scope;

		if (ibuf->rect_float && ibuf->rect == NULL) {
			IMB_rect_from_float(ibuf);
		}

		display_buffer = (unsigned char *)ibuf->rect;
		format = GL_RGBA;
		type = GL_UNSIGNED_BYTE;
	}
	else {
		bool force_fallback = false;

		force_fallback |= (U.image_draw_method != IMAGE_DRAW_METHOD_GLSL);
		force_fallback |= (ibuf->dither != 0.0f);

		if (force_fallback) {
			/* Fallback to CPU based color space conversion */
			glsl_used = false;
			format = GL_RGBA;
			type = GL_UNSIGNED_BYTE;
			display_buffer = NULL;
		}
		else if (ibuf->rect_float) {
			display_buffer = ibuf->rect_float;

			if (ibuf->channels == 4) {
				format = GL_RGBA;
			}
			else if (ibuf->channels == 3) {
				format = GL_RGB;
			}
			else {
				BLI_assert(!"Incompatible number of channels for float buffer in sequencer");
				format = GL_RGBA;
				display_buffer = NULL;
			}

			type = GL_FLOAT;

			if (ibuf->float_colorspace) {
				glsl_used = IMB_colormanagement_setup_glsl_draw_from_space_ctx(C, ibuf->float_colorspace, ibuf->dither, true);
			}
			else {
				glsl_used = IMB_colormanagement_setup_glsl_draw_ctx(C, ibuf->dither, true);
			}
		}
		else if (ibuf->rect) {
			display_buffer = ibuf->rect;
			format = GL_RGBA;
			type = GL_UNSIGNED_BYTE;

			glsl_used = IMB_colormanagement_setup_glsl_draw_from_space_ctx(C, ibuf->rect_colorspace, ibuf->dither, false);
		}
		else {
			format = GL_RGBA;
			type = GL_UNSIGNED_BYTE;
			display_buffer = NULL;
		}

		/* there's a data to be displayed, but GLSL is not initialized
		 * properly, in this case we fallback to CPU-based display transform
		 */
		if ((ibuf->rect || ibuf->rect_float) && !glsl_used) {
			display_buffer = IMB_display_buffer_acquire_ctx(C, ibuf, &cache_handle);
			format = GL_RGBA;
			type = GL_UNSIGNED_BYTE;
		}
	}

	glTexEnvi(GL_TEXTURE_ENV, GL_TEXTURE_ENV_MODE, GL_MODULATE);
	glColor4f(1.0, 1.0, 1.0, 1.0);

	last_texid = glaGetOneInteger(GL_TEXTURE_2D);
	glEnable(GL_TEXTURE_2D);
	glGenTextures(1, (GLuint *)&texid);

	glBindTexture(GL_TEXTURE_2D, texid);

	glTexParameteri(GL_TEXTURE_2D, GL_TEXTURE_MIN_FILTER, GL_NEAREST);
	glTexParameteri(GL_TEXTURE_2D, GL_TEXTURE_MAG_FILTER, GL_NEAREST);

	if (type == GL_FLOAT)
		glTexImage2D(GL_TEXTURE_2D, 0, GL_RGBA16F_ARB, ibuf->x, ibuf->y, 0, format, type, display_buffer);
	else
		glTexImage2D(GL_TEXTURE_2D, 0, GL_RGBA8, ibuf->x, ibuf->y, 0, format, type, display_buffer);

	if (draw_backdrop) {
		glMatrixMode(GL_PROJECTION);
		glPushMatrix();
		glLoadIdentity();
		glMatrixMode(GL_MODELVIEW);
		glPushMatrix();
		glLoadIdentity();
	}
	glBegin(GL_QUADS);

	if (draw_overlay) {
		if (sseq->overlay_type == SEQ_DRAW_OVERLAY_RECT) {
			rctf tot_clip;
			tot_clip.xmin = v2d->tot.xmin + (fabsf(BLI_rctf_size_x(&v2d->tot)) * scene->ed->over_border.xmin);
			tot_clip.ymin = v2d->tot.ymin + (fabsf(BLI_rctf_size_y(&v2d->tot)) * scene->ed->over_border.ymin);
			tot_clip.xmax = v2d->tot.xmin + (fabsf(BLI_rctf_size_x(&v2d->tot)) * scene->ed->over_border.xmax);
			tot_clip.ymax = v2d->tot.ymin + (fabsf(BLI_rctf_size_y(&v2d->tot)) * scene->ed->over_border.ymax);

			glTexCoord2f(scene->ed->over_border.xmin, scene->ed->over_border.ymin); glVertex2f(tot_clip.xmin, tot_clip.ymin);
			glTexCoord2f(scene->ed->over_border.xmin, scene->ed->over_border.ymax); glVertex2f(tot_clip.xmin, tot_clip.ymax);
			glTexCoord2f(scene->ed->over_border.xmax, scene->ed->over_border.ymax); glVertex2f(tot_clip.xmax, tot_clip.ymax);
			glTexCoord2f(scene->ed->over_border.xmax, scene->ed->over_border.ymin); glVertex2f(tot_clip.xmax, tot_clip.ymin);
		}
		else if (sseq->overlay_type == SEQ_DRAW_OVERLAY_REFERENCE) {
			glTexCoord2f(0.0f, 0.0f); glVertex2f(v2d->tot.xmin, v2d->tot.ymin);
			glTexCoord2f(0.0f, 1.0f); glVertex2f(v2d->tot.xmin, v2d->tot.ymax);
			glTexCoord2f(1.0f, 1.0f); glVertex2f(v2d->tot.xmax, v2d->tot.ymax);
			glTexCoord2f(1.0f, 0.0f); glVertex2f(v2d->tot.xmax, v2d->tot.ymin);
		}
	}
	else if (draw_backdrop) {
		float aspect;
		float image_aspect = viewrect[0] / viewrect[1];
		float imagex, imagey;

		aspect = BLI_rcti_size_x(&ar->winrct) / (float)BLI_rcti_size_y(&ar->winrct);

		if (aspect >= image_aspect) {
			imagex = image_aspect / aspect;
			imagey = 1.0f;
		}
		else {
			imagex = 1.0f;
			imagey = aspect / image_aspect;
		}

		glTexCoord2f(0.0f, 0.0f); glVertex2f(-imagex, -imagey);
		glTexCoord2f(0.0f, 1.0f); glVertex2f(-imagex, imagey);
		glTexCoord2f(1.0f, 1.0f); glVertex2f(imagex, imagey);
		glTexCoord2f(1.0f, 0.0f); glVertex2f(imagex, -imagey);
	}
	else {
		draw_metadata = ((sseq->flag & SEQ_SHOW_METADATA) != 0);

		glTexCoord2f(0.0f, 0.0f); glVertex2f(v2d->tot.xmin, v2d->tot.ymin);
		glTexCoord2f(0.0f, 1.0f); glVertex2f(v2d->tot.xmin, v2d->tot.ymax);
		glTexCoord2f(1.0f, 1.0f); glVertex2f(v2d->tot.xmax, v2d->tot.ymax);
		glTexCoord2f(1.0f, 0.0f); glVertex2f(v2d->tot.xmax, v2d->tot.ymin);
	}
	glEnd();

	glBindTexture(GL_TEXTURE_2D, last_texid);
	glDisable(GL_TEXTURE_2D);
	if (sseq->mainb == SEQ_DRAW_IMG_IMBUF && sseq->flag & SEQ_USE_ALPHA)
		glDisable(GL_BLEND);
	glDeleteTextures(1, &texid);

	if (glsl_used)
		IMB_colormanagement_finish_glsl_draw();

	if (cache_handle)
		IMB_display_buffer_release(cache_handle);

	if (!scope)
		IMB_freeImBuf(ibuf);

<<<<<<< HEAD
=======
	if (draw_metadata) {
		ED_region_image_metadata_draw(0.0, 0.0, ibuf, v2d->tot, 1.0, 1.0);
	}

>>>>>>> 5a8629c0
	if (draw_backdrop) {
		glPopMatrix();
		glMatrixMode(GL_PROJECTION);
		glPopMatrix();
		glMatrixMode(GL_MODELVIEW);
		return;
	}

	if (sseq->mainb == SEQ_DRAW_IMG_IMBUF) {
		sequencer_draw_borders(sseq, v2d, scene);
	}

	if (draw_gpencil && is_imbuf) {
		sequencer_draw_gpencil(C);
	}
	else {
		/* ortho at pixel level */
		UI_view2d_view_restore(C);
	}


	/* NOTE: sequencer mask editing isnt finished, the draw code is working but editing not,
	 * for now just disable drawing since the strip frame will likely be offset */

	//if (sc->mode == SC_MODE_MASKEDIT) {
	if (0 && sseq->mainb == SEQ_DRAW_IMG_IMBUF) {
		Mask *mask = BKE_sequencer_mask_get(scene);

		if (mask) {
			int width, height;
			float aspx = 1.0f, aspy = 1.0f;
			// ED_mask_get_size(C, &width, &height);

			//Scene *scene = CTX_data_scene(C);
			width = (scene->r.size * scene->r.xsch) / 100;
			height = (scene->r.size * scene->r.ysch) / 100;

			ED_mask_draw_region(mask, ar,
			                    0, 0, 0,  /* TODO */
			                    width, height,
			                    aspx, aspy,
			                    false, true,
			                    NULL, C);
		}
	}
}

#if 0
void drawprefetchseqspace(Scene *scene, ARegion *UNUSED(ar), SpaceSeq *sseq)
{
	int rectx, recty;
	int render_size = sseq->render_size;
	int proxy_size = 100.0; 
	if (render_size == 0) {
		render_size = scene->r.size;
	}
	else {
		proxy_size = render_size;
	}
	if (render_size < 0) {
		return;
	}

	rectx = (render_size * scene->r.xsch) / 100;
	recty = (render_size * scene->r.ysch) / 100;

	if (sseq->mainb != SEQ_DRAW_SEQUENCE) {
		give_ibuf_prefetch_request(
		    rectx, recty, (scene->r.cfra), sseq->chanshown,
		    proxy_size);
	}
}
#endif

/* draw backdrop of the sequencer strips view */
static void draw_seq_backdrop(View2D *v2d)
{
	int i;
	
	/* darker gray overlay over the view backdrop */
	UI_ThemeColorShade(TH_BACK, -20);
	glRectf(v2d->cur.xmin,  -1.0,  v2d->cur.xmax,  1.0);

	/* Alternating horizontal stripes */
	i = max_ii(1, ((int)v2d->cur.ymin) - 1);

	glBegin(GL_QUADS);
	while (i < v2d->cur.ymax) {
		if (((int)i) & 1)
			UI_ThemeColorShade(TH_BACK, -15);
		else
			UI_ThemeColorShade(TH_BACK, -25);
			
		glVertex2f(v2d->cur.xmax, i);
		glVertex2f(v2d->cur.xmin, i);
		glVertex2f(v2d->cur.xmin, i + 1);
		glVertex2f(v2d->cur.xmax, i + 1);

		i += 1.0;
	}
	glEnd();
	
	/* Darker lines separating the horizontal bands */
	i = max_ii(1, ((int)v2d->cur.ymin) - 1);
	UI_ThemeColor(TH_GRID);
	
	glBegin(GL_LINES);
	while (i < v2d->cur.ymax) {
		glVertex2f(v2d->cur.xmax, i);
		glVertex2f(v2d->cur.xmin, i);
			
		i += 1.0;
	}
	glEnd();
}

/* draw the contents of the sequencer strips view */
static void draw_seq_strips(const bContext *C, Editing *ed, ARegion *ar)
{
	Scene *scene = CTX_data_scene(C);
	View2D *v2d = &ar->v2d;
	SpaceSeq *sseq = CTX_wm_space_seq(C);
	Sequence *last_seq = BKE_sequencer_active_get(scene);
	int sel = 0, j;
	float pixelx = BLI_rctf_size_x(&v2d->cur) / BLI_rcti_size_x(&v2d->mask);
	
	/* loop through twice, first unselected, then selected */
	for (j = 0; j < 2; j++) {
		Sequence *seq;
		int outline_tint = (j) ? -60 : -150; /* highlighting around strip edges indicating selection */
		
		/* loop through strips, checking for those that are visible */
		for (seq = ed->seqbasep->first; seq; seq = seq->next) {
			/* boundbox and selection tests for NOT drawing the strip... */
			if ((seq->flag & SELECT) != sel) continue;
			else if (seq == last_seq) continue;
			else if (min_ii(seq->startdisp, seq->start) > v2d->cur.xmax) continue;
			else if (max_ii(seq->enddisp, seq->start + seq->len) < v2d->cur.xmin) continue;
			else if (seq->machine + 1.0f < v2d->cur.ymin) continue;
			else if (seq->machine > v2d->cur.ymax) continue;
			
			/* strip passed all tests unscathed... so draw it now */
			draw_seq_strip(C, sseq, scene, ar, seq, outline_tint, pixelx);
		}
		
		/* draw selected next time round */
		sel = SELECT;
	}
	
	/* draw the last selected last (i.e. 'active' in other parts of Blender), removes some overlapping error */
	if (last_seq)
		draw_seq_strip(C, sseq, scene, ar, last_seq, 120, pixelx);

	/* draw highlight when previewing a single strip */
	if (special_seq_update) {
		const Sequence *seq = special_seq_update;
		glEnable(GL_BLEND);
		glColor4ub(255, 255, 255, 48);
		glRectf(seq->startdisp, seq->machine + SEQ_STRIP_OFSBOTTOM, seq->enddisp, seq->machine + SEQ_STRIP_OFSTOP);
		glDisable(GL_BLEND);
	}
}

static void seq_draw_sfra_efra(Scene *scene, View2D *v2d)
{
	const Editing *ed = BKE_sequencer_editing_get(scene, false);
	const int frame_sta = PSFRA;
	const int frame_end = PEFRA + 1;

	glEnable(GL_BLEND);
	
	/* draw darkened area outside of active timeline 
	 * frame range used is preview range or scene range */
	UI_ThemeColorShadeAlpha(TH_BACK, -25, -100);

	if (frame_sta < frame_end) {
		glRectf(v2d->cur.xmin, v2d->cur.ymin, (float)frame_sta, v2d->cur.ymax);
		glRectf((float)frame_end, v2d->cur.ymin, v2d->cur.xmax, v2d->cur.ymax);
	}
	else {
		glRectf(v2d->cur.xmin, v2d->cur.ymin, v2d->cur.xmax, v2d->cur.ymax);
	}

	UI_ThemeColorShade(TH_BACK, -60);
	/* thin lines where the actual frames are */
	fdrawline(frame_sta, v2d->cur.ymin, frame_sta, v2d->cur.ymax);
	fdrawline(frame_end, v2d->cur.ymin, frame_end, v2d->cur.ymax);

	if (ed && !BLI_listbase_is_empty(&ed->metastack)) {
		MetaStack *ms = ed->metastack.last;

		glColor4ub(255, 255, 255, 8);
		glRectf(ms->disp_range[0], v2d->cur.ymin, ms->disp_range[1], v2d->cur.ymax);

		UI_ThemeColorShade(TH_BACK, -40);

		fdrawline(ms->disp_range[0], v2d->cur.ymin, ms->disp_range[0], v2d->cur.ymax);
		fdrawline(ms->disp_range[1], v2d->cur.ymin, ms->disp_range[1], v2d->cur.ymax);
	}

	glDisable(GL_BLEND);
}

/* Draw Timeline/Strip Editor Mode for Sequencer */
void draw_timeline_seq(const bContext *C, ARegion *ar)
{
	Scene *scene = CTX_data_scene(C);
	Editing *ed = BKE_sequencer_editing_get(scene, false);
	SpaceSeq *sseq = CTX_wm_space_seq(C);
	View2D *v2d = &ar->v2d;
	View2DScrollers *scrollers;
	short unit = 0, flag = 0;
	float col[3];
	
	/* clear and setup matrix */
	UI_GetThemeColor3fv(TH_BACK, col);
	if (ed && ed->metastack.first) 
		glClearColor(col[0], col[1], col[2] - 0.1f, 0.0f);
	else 
		glClearColor(col[0], col[1], col[2], 0.0f);
	glClear(GL_COLOR_BUFFER_BIT);

	UI_view2d_view_ortho(v2d);
	
	
	/* calculate extents of sequencer strips/data 
	 * NOTE: needed for the scrollers later
	 */
	boundbox_seq(scene, &v2d->tot);
	
	
	/* draw backdrop */
	draw_seq_backdrop(v2d);
	
	/* regular grid-pattern over the rest of the view (i.e. 25-frame grid lines) */
	// NOTE: the gridlines are currently spaced every 25 frames, which is only fine for 25 fps, but maybe not for 30...
	UI_view2d_constant_grid_draw(v2d);

	if (sseq->draw_flag & SEQ_DRAW_BACKDROP) {
		draw_image_seq(C, scene, ar, sseq, scene->r.cfra, 0, false, true);
		UI_view2d_view_ortho(v2d);
	}
		
	ED_region_draw_cb_draw(C, ar, REGION_DRAW_PRE_VIEW);
	
	seq_draw_sfra_efra(scene, v2d);

	/* sequence strips (if there is data available to be drawn) */
	if (ed) {
		/* draw the data */
		draw_seq_strips(C, ed, ar);
		
		/* text draw cached (for sequence names), in pixelspace now */
		UI_view2d_text_cache_draw(ar);
	}
	
	/* current frame */
	UI_view2d_view_ortho(v2d);
	if ((sseq->flag & SEQ_DRAWFRAMES) == 0)      flag |= DRAWCFRA_UNIT_SECONDS;
	if ((sseq->flag & SEQ_NO_DRAW_CFRANUM) == 0) flag |= DRAWCFRA_SHOW_NUMBOX;
	ANIM_draw_cfra(C, v2d, flag);
	
	/* markers */
	UI_view2d_view_orthoSpecial(ar, v2d, 1);
	ED_markers_draw(C, DRAW_MARKERS_LINES | DRAW_MARKERS_MARGIN);
	
	/* preview range */
	UI_view2d_view_ortho(v2d);
	ANIM_draw_previewrange(C, v2d, 1);

	/* overlap playhead */
	if (scene->ed && scene->ed->over_flag & SEQ_EDIT_OVERLAY_SHOW) {
		int cfra_over = (scene->ed->over_flag & SEQ_EDIT_OVERLAY_ABS) ? scene->ed->over_cfra : scene->r.cfra + scene->ed->over_ofs;
		glColor3f(0.2, 0.2, 0.2);
		// glRectf(cfra_over, v2d->cur.ymin, scene->ed->over_ofs + scene->r.cfra + 1, v2d->cur.ymax);

		glBegin(GL_LINES);
		glVertex2f(cfra_over, v2d->cur.ymin);
		glVertex2f(cfra_over, v2d->cur.ymax);
		glEnd();

	}
	
	/* callback */
	ED_region_draw_cb_draw(C, ar, REGION_DRAW_POST_VIEW);

	/* reset view matrix */
	UI_view2d_view_restore(C);

	/* scrollers */
	unit = (sseq->flag & SEQ_DRAWFRAMES) ? V2D_UNIT_FRAMES : V2D_UNIT_SECONDS;
	scrollers = UI_view2d_scrollers_calc(C, v2d, unit, V2D_GRID_CLAMP, V2D_UNIT_VALUES, V2D_GRID_CLAMP);
	UI_view2d_scrollers_draw(C, v2d, scrollers);
	UI_view2d_scrollers_free(scrollers);
}

<|MERGE_RESOLUTION|>--- conflicted
+++ resolved
@@ -1069,10 +1069,7 @@
 	bool glsl_used = false;
 	const bool draw_gpencil = ((sseq->flag & SEQ_SHOW_GPENCIL) && sseq->gpd);
 	const char *names[2] = {STEREO_LEFT_NAME, STEREO_RIGHT_NAME};
-<<<<<<< HEAD
-=======
 	bool draw_metadata = false;
->>>>>>> 5a8629c0
 
 	if (G.is_rendering == false && (scene->r.seq_flag & R_SEQ_GL_PREV) == 0) {
 		/* stop all running jobs, except screen one. currently previews frustrate Render
@@ -1114,17 +1111,10 @@
 		/* gpencil can also be drawn if no imbuf is invalid */
 		if (draw_gpencil && is_imbuf) {
 			sequencer_display_size(scene, sseq, viewrect);
-<<<<<<< HEAD
 
 			sequencer_draw_background(sseq, v2d, viewrect);
 			sequencer_draw_borders(sseq, v2d, scene);
 
-=======
-
-			sequencer_draw_background(sseq, v2d, viewrect);
-			sequencer_draw_borders(sseq, v2d, scene);
-
->>>>>>> 5a8629c0
 			sequencer_draw_gpencil(C);
 		}
 		return;
@@ -1360,13 +1350,10 @@
 	if (!scope)
 		IMB_freeImBuf(ibuf);
 
-<<<<<<< HEAD
-=======
 	if (draw_metadata) {
 		ED_region_image_metadata_draw(0.0, 0.0, ibuf, v2d->tot, 1.0, 1.0);
 	}
 
->>>>>>> 5a8629c0
 	if (draw_backdrop) {
 		glPopMatrix();
 		glMatrixMode(GL_PROJECTION);
