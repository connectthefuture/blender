/*
 * ***** BEGIN GPL LICENSE BLOCK *****
 *
 * This program is free software; you can redistribute it and/or
 * modify it under the terms of the GNU General Public License
 * as published by the Free Software Foundation; either version 2
 * of the License, or (at your option) any later version.
 *
 * This program is distributed in the hope that it will be useful,
 * but WITHOUT ANY WARRANTY; without even the implied warranty of
 * MERCHANTABILITY or FITNESS FOR A PARTICULAR PURPOSE.  See the
 * GNU General Public License for more details.
 *
 * along with this program; if not, write to the Free Software Foundation,
 * Inc., 51 Franklin Street, Fifth Floor, Boston, MA 02110-1301, USA.
 *
 * The Original Code is Copyright (C) 2001-2002 by NaN Holding BV.
 * All rights reserved.
 *
 * The Original Code is: some of this file.
 *
 * Contributor(s): Jens Ole Wund (bjornmose), Campbell Barton (ideasman42)
 *
 * ***** END GPL LICENSE BLOCK *****
 */

/** \file blender/editors/sculpt_paint/paint_image_proj.c
 *  \ingroup edsculpt
 *  \brief Functions to paint images in 2D and 3D.
 */

#include <float.h>
#include <string.h>
#include <stdio.h>
#include <math.h>

#include "MEM_guardedalloc.h"

#ifdef WIN32
#  include "BLI_winstuff.h"
#endif

#include "BLI_blenlib.h"
#include "BLI_linklist.h"
#include "BLI_math.h"
#include "BLI_math_color_blend.h"
#include "BLI_memarena.h"
#include "BLI_threads.h"
#include "BLI_utildefines.h"

#include "BLF_translation.h"

#include "PIL_time.h"

#include "IMB_imbuf.h"
#include "IMB_imbuf_types.h"

#include "DNA_brush_types.h"
#include "DNA_material_types.h"
#include "DNA_mesh_types.h"
#include "DNA_node_types.h"
#include "DNA_object_types.h"

#include "BKE_brush.h"
#include "BKE_camera.h"
#include "BKE_colortools.h"
#include "BKE_context.h"
#include "BKE_depsgraph.h"
#include "BKE_DerivedMesh.h"
#include "BKE_idprop.h"
#include "BKE_image.h"
#include "BKE_library.h"
#include "BKE_main.h"
#include "BKE_material.h"
#include "BKE_mesh.h"
#include "BKE_mesh_mapping.h"
#include "BKE_paint.h"
#include "BKE_report.h"
#include "BKE_scene.h"
#include "BKE_texture.h"

#include "UI_view2d.h"
#include "UI_interface.h"

#include "ED_screen.h"
#include "ED_sculpt.h"
#include "ED_uvedit.h"
#include "ED_view3d.h"

#include "GPU_extensions.h"

#include "WM_api.h"
#include "WM_types.h"

#include "RNA_access.h"
#include "RNA_define.h"
#include "RNA_enum_types.h"

#include "GPU_draw.h"

#include "IMB_colormanagement.h"

#include "paint_intern.h"

/* Defines and Structs */
/* FTOCHAR as inline function */
BLI_INLINE unsigned char f_to_char(const float val)
{
	return FTOCHAR(val);
}

/* ProjectionPaint defines */

/* approx the number of buckets to have under the brush,
 * used with the brush size to set the ps->buckets_x and ps->buckets_y value.
 *
 * When 3 - a brush should have ~9 buckets under it at once
 * ...this helps for threading while painting as well as
 * avoiding initializing pixels that wont touch the brush */
#define PROJ_BUCKET_BRUSH_DIV 4

#define PROJ_BUCKET_RECT_MIN 4
#define PROJ_BUCKET_RECT_MAX 256

#define PROJ_BOUNDBOX_DIV 8
#define PROJ_BOUNDBOX_SQUARED  (PROJ_BOUNDBOX_DIV * PROJ_BOUNDBOX_DIV)

//#define PROJ_DEBUG_PAINT 1
//#define PROJ_DEBUG_NOSEAMBLEED 1
//#define PROJ_DEBUG_PRINT_CLIP 1
#define PROJ_DEBUG_WINCLIP 1

/* projectFaceSeamFlags options */
//#define PROJ_FACE_IGNORE	(1<<0)	/* When the face is hidden, backfacing or occluded */
//#define PROJ_FACE_INIT	(1<<1)	/* When we have initialized the faces data */
#define PROJ_FACE_SEAM1 (1 << 0)  /* If this face has a seam on any of its edges */
#define PROJ_FACE_SEAM2 (1 << 1)
#define PROJ_FACE_SEAM3 (1 << 2)
#define PROJ_FACE_SEAM4 (1 << 3)

#define PROJ_FACE_NOSEAM1   (1 << 4)
#define PROJ_FACE_NOSEAM2   (1 << 5)
#define PROJ_FACE_NOSEAM3   (1 << 6)
#define PROJ_FACE_NOSEAM4   (1 << 7)

/* face winding */
#define PROJ_FACE_WINDING_INIT 1
#define PROJ_FACE_WINDING_CW 2

#define PROJ_SRC_VIEW       1
#define PROJ_SRC_IMAGE_CAM  2
#define PROJ_SRC_IMAGE_VIEW 3
#define PROJ_SRC_VIEW_FILL  4

#define PROJ_VIEW_DATA_ID "view_data"
#define PROJ_VIEW_DATA_SIZE (4 * 4 + 4 * 4 + 3) /* viewmat + winmat + clipsta + clipend + is_ortho */


/* a slightly scaled down face is used to get fake 3D location for edge pixels in the seams
 * as this number approaches  1.0f the likelihood increases of float precision errors where
 * it is occluded by an adjacent face */
#define PROJ_FACE_SCALE_SEAM    0.99f

#define PROJ_BUCKET_NULL        0
#define PROJ_BUCKET_INIT        (1 << 0)
// #define PROJ_BUCKET_CLONE_INIT	(1<<1)

/* used for testing doubles, if a point is on a line etc */
#define PROJ_GEOM_TOLERANCE 0.00075f
#define PROJ_PIXEL_TOLERANCE 0.01f

/* vert flags */
#define PROJ_VERT_CULL 1

/* to avoid locking in tile initialization */
#define TILE_PENDING SET_INT_IN_POINTER(-1)

/* This is mainly a convenience struct used so we can keep an array of images we use
 * Thir imbufs, etc, in 1 array, When using threads this array is copied for each thread
 * because 'partRedrawRect' and 'touch' values would not be thread safe */
typedef struct ProjPaintImage {
	Image *ima;
	ImBuf *ibuf;
	ImagePaintPartialRedraw *partRedrawRect;
	volatile void **undoRect; /* only used to build undo tiles after painting */
	unsigned short **maskRect; /* the mask accumulation must happen on canvas, not on space screen bucket.
	                  * Here we store the mask rectangle */
	bool **valid; /* store flag to enforce validation of undo rectangle */
	int touch;
} ProjPaintImage;

/* Main projection painting struct passed to all projection painting functions */
typedef struct ProjPaintState {
	View3D *v3d;
	RegionView3D *rv3d;
	ARegion *ar;
	Scene *scene;
	int source; /* PROJ_SRC_**** */

	/* the paint color. It can change depending of interted mode or not */
	float paint_color[3];
	float paint_color_linear[3];

	Brush *brush;
	short tool, blend, mode;
	int orig_brush_size;
	float brush_size;
	Object *ob;
	/* end similarities with ImagePaintState */

	DerivedMesh    *dm;
	int dm_totface;
	int dm_totvert;
	int dm_release;

	MVert          *dm_mvert;
	MFace          *dm_mface;
	MTFace         **dm_mtface;
	MTFace         **dm_mtface_clone;    /* other UV map, use for cloning between layers */
	MTFace         *dm_mtface_stencil;

	Image *stencil_ima;
	float stencil_value;

	/* projection painting only */
	MemArena *arena_mt[BLENDER_MAX_THREADS]; /* for multithreading, the first item is sometimes used for non threaded cases too */
	LinkNode **bucketRect;              /* screen sized 2D array, each pixel has a linked list of ProjPixel's */
	LinkNode **bucketFaces;             /* bucketRect aligned array linkList of faces overlapping each bucket */
	unsigned char *bucketFlags;         /* store if the bucks have been initialized  */
#ifndef PROJ_DEBUG_NOSEAMBLEED
	char *faceSeamFlags;                /* store info about faces, if they are initialized etc*/
	char *faceWindingFlags;             /* save the winding of the face in uv space, helps as an extra validation step for seam detection */
	float (*faceSeamUVs)[4][2];         /* expanded UVs for faces to use as seams */
	LinkNode **vertFaces;               /* Only needed for when seam_bleed_px is enabled, use to find UV seams */
#endif
	char *vertFlags;                    /* store options per vert, now only store if the vert is pointing away from the view */
	int buckets_x;                      /* The size of the bucket grid, the grid span's screenMin/screenMax so you can paint outsize the screen or with 2 brushes at once */
	int buckets_y;

	ProjPaintImage *projImages;

	int pixel_sizeof;           /* result of project_paint_pixel_sizeof(), constant per stroke */

	int image_tot;              /* size of projectImages array */

	float (*screenCoords)[4];   /* verts projected into floating point screen space */

	float screenMin[2];         /* 2D bounds for mesh verts on the screen's plane (screenspace) */
	float screenMax[2];
	float screen_width;         /* Calculated from screenMin & screenMax */
	float screen_height;
	int winx, winy;             /* from the carea or from the projection render */

	/* options for projection painting */
	bool  do_layer_clone;
	bool  do_layer_stencil;
	bool  do_layer_stencil_inv;
	bool  do_stencil_brush;

	bool  do_occlude;               /* Use raytraced occlusion? - ortherwise will paint right through to the back*/
	bool  do_backfacecull;          /* ignore faces with normals pointing away, skips a lot of raycasts if your normals are correctly flipped */
	bool  do_mask_normal;           /* mask out pixels based on their normals */
	bool  do_new_shading_nodes;     /* cache BKE_scene_use_new_shading_nodes value */
	float normal_angle;             /* what angle to mask at*/
	float normal_angle_inner;
	float normal_angle_range;       /* difference between normal_angle and normal_angle_inner, for easy access */

	bool do_face_sel;               /* quick access to (me->editflag & ME_EDIT_PAINT_FACE_SEL) */
	bool is_ortho;
	bool do_masking;              /* use masking during painting. Some operations such as airbrush may disable */
	bool is_texbrush;              /* only to avoid running  */
	bool is_maskbrush;            /* mask brush is applied before masking */
#ifndef PROJ_DEBUG_NOSEAMBLEED
	float seam_bleed_px;
#endif
	/* clone vars */
	float cloneOffset[2];

	float projectMat[4][4];     /* Projection matrix, use for getting screen coords */
	float viewDir[3];           /* View vector, use for do_backfacecull and for ray casting with an ortho viewport  */
	float viewPos[3];           /* View location in object relative 3D space, so can compare to verts  */
	float clipsta, clipend;

	/* reproject vars */
	Image *reproject_image;
	ImBuf *reproject_ibuf;

	/* threads */
	int thread_tot;
	int bucketMin[2];
	int bucketMax[2];
	int context_bucket_x, context_bucket_y; /* must lock threads while accessing these */

	/* redraw */
	bool need_redraw;

	BlurKernel *blurkernel;
} ProjPaintState;

typedef union pixelPointer {
	float *f_pt;            /* float buffer */
	unsigned int *uint_pt; /* 2 ways to access a char buffer */
	unsigned char *ch_pt;
} PixelPointer;

typedef union pixelStore {
	unsigned char ch[4];
	unsigned int uint;
	float f[4];
} PixelStore;

typedef struct ProjPixel {
	float projCoSS[2]; /* the floating point screen projection of this pixel */
	float worldCoSS[3];
	/* Only used when the airbrush is disabled.
	 * Store the max mask value to avoid painting over an area with a lower opacity
	 * with an advantage that we can avoid touching the pixel at all, if the
	 * new mask value is lower then mask_accum */
	unsigned short *mask_accum;

	/* for various reasons we may want to mask out painting onto this pixel */
	unsigned short mask;

	short x_px, y_px;
	/* horrible hack, store tile valid flag pointer here to re-validate tiles used for anchored and drag-dot strokes */
	bool *valid;

	PixelPointer origColor;
	PixelStore newColor;
	PixelPointer pixel;

	short image_index; /* if anyone wants to paint onto more than 32768 images they can bite me */
	unsigned char bb_cell_index;
} ProjPixel;

typedef struct ProjPixelClone {
	struct ProjPixel __pp;
	PixelStore clonepx;
} ProjPixelClone;

/* undo tile pushing */
typedef struct {
	bool threaded;
	bool masked;
	unsigned short tile_width;
	ImBuf **tmpibuf;
	ProjPaintImage *pjima;
} TileInfo;


/* Finish projection painting structs */

static TexPaintSlot *project_paint_face_paint_slot(const ProjPaintState *ps, int face_index)
{
	MFace *mf = ps->dm_mface + face_index;
	Material *ma = ps->dm->mat[mf->mat_nr];
	return &ma->texpaintslot[ma->paint_active_slot];
}

static Image *project_paint_face_paint_image(const ProjPaintState *ps, int face_index)
{
	if (ps->do_stencil_brush) {
		return ps->stencil_ima;
	}
	else {
		MFace *mf = ps->dm_mface + face_index;
		Material *ma = ps->dm->mat[mf->mat_nr];
		return ma->texpaintslot[ma->paint_active_slot].ima;
	}
}


static TexPaintSlot *project_paint_face_clone_slot(const ProjPaintState *ps, int face_index)
{
	MFace *mf = ps->dm_mface + face_index;
	Material *ma = ps->dm->mat[mf->mat_nr];
	return &ma->texpaintslot[ma->paint_clone_slot];
}

/* fast projection bucket array lookup, use the safe version for bound checking  */
static int project_bucket_offset(const ProjPaintState *ps, const float projCoSS[2])
{
	/* If we were not dealing with screenspace 2D coords we could simple do...
	 * ps->bucketRect[x + (y*ps->buckets_y)] */

	/* please explain?
	 * projCoSS[0] - ps->screenMin[0]   : zero origin
	 * ... / ps->screen_width           : range from 0.0 to 1.0
	 * ... * ps->buckets_x              : use as a bucket index
	 *
	 * Second multiplication does similar but for vertical offset
	 */
	return ( (int)(((projCoSS[0] - ps->screenMin[0]) / ps->screen_width)  * ps->buckets_x)) +
	       (((int)(((projCoSS[1] - ps->screenMin[1]) / ps->screen_height) * ps->buckets_y)) * ps->buckets_x);
}

static int project_bucket_offset_safe(const ProjPaintState *ps, const float projCoSS[2])
{
	int bucket_index = project_bucket_offset(ps, projCoSS);

	if (bucket_index < 0 || bucket_index >= ps->buckets_x * ps->buckets_y) {
		return -1;
	}
	else {
		return bucket_index;
	}
}

static float VecZDepthOrtho(const float pt[2],
                            const float v1[3], const float v2[3], const float v3[3],
                            float w[3])
{
	barycentric_weights_v2(v1, v2, v3, pt, w);
	return (v1[2] * w[0]) + (v2[2] * w[1]) + (v3[2] * w[2]);
}

static float VecZDepthPersp(const float pt[2],
                            const float v1[4], const float v2[4], const float v3[4],
                            float w[3])
{
	float wtot_inv, wtot;
	float w_tmp[3];

	barycentric_weights_v2_persp(v1, v2, v3, pt, w);
	/* for the depth we need the weights to match what
	 * barycentric_weights_v2 would return, in this case its easiest just to
	 * undo the 4th axis division and make it unit-sum
	 *
	 * don't call barycentric_weights_v2() because our callers expect 'w'
	 * to be weighted from the perspective */
	w_tmp[0] = w[0] * v1[3];
	w_tmp[1] = w[1] * v2[3];
	w_tmp[2] = w[2] * v3[3];

	wtot = w_tmp[0] + w_tmp[1] + w_tmp[2];

	if (wtot != 0.0f) {
		wtot_inv = 1.0f / wtot;

		w_tmp[0] = w_tmp[0] * wtot_inv;
		w_tmp[1] = w_tmp[1] * wtot_inv;
		w_tmp[2] = w_tmp[2] * wtot_inv;
	}
	else /* dummy values for zero area face */
		w_tmp[0] = w_tmp[1] = w_tmp[2] = 1.0f / 3.0f;
	/* done mimicing barycentric_weights_v2() */

	return (v1[2] * w_tmp[0]) + (v2[2] * w_tmp[1]) + (v3[2] * w_tmp[2]);
}


/* Return the top-most face index that the screen space coord 'pt' touches (or -1) */
static int project_paint_PickFace(const ProjPaintState *ps, const float pt[2], float w[3], int *side)
{
	LinkNode *node;
	float w_tmp[3];
	const float *v1, *v2, *v3, *v4;
	int bucket_index;
	int face_index;
	int best_side = -1;
	int best_face_index = -1;
	float z_depth_best = FLT_MAX, z_depth;
	MFace *mf;

	bucket_index = project_bucket_offset_safe(ps, pt);
	if (bucket_index == -1)
		return -1;



	/* we could return 0 for 1 face buckets, as long as this function assumes
	 * that the point its testing is only every originated from an existing face */

	for (node = ps->bucketFaces[bucket_index]; node; node = node->next) {
		face_index = GET_INT_FROM_POINTER(node->link);
		mf = ps->dm_mface + face_index;

		v1 = ps->screenCoords[mf->v1];
		v2 = ps->screenCoords[mf->v2];
		v3 = ps->screenCoords[mf->v3];

		if (isect_point_tri_v2(pt, v1, v2, v3)) {
			if (ps->is_ortho) z_depth = VecZDepthOrtho(pt, v1, v2, v3, w_tmp);
			else z_depth = VecZDepthPersp(pt, v1, v2, v3, w_tmp);

			if (z_depth < z_depth_best) {
				best_face_index = face_index;
				best_side = 0;
				z_depth_best = z_depth;
				copy_v3_v3(w, w_tmp);
			}
		}
		else if (mf->v4) {
			v4 = ps->screenCoords[mf->v4];

			if (isect_point_tri_v2(pt, v1, v3, v4)) {
				if (ps->is_ortho) z_depth = VecZDepthOrtho(pt, v1, v3, v4, w_tmp);
				else z_depth = VecZDepthPersp(pt, v1, v3, v4, w_tmp);

				if (z_depth < z_depth_best) {
					best_face_index = face_index;
					best_side = 1;
					z_depth_best = z_depth;
					copy_v3_v3(w, w_tmp);
				}
			}
		}
	}

	*side = best_side;
	return best_face_index; /* will be -1 or a valid face */
}

/* Converts a uv coord into a pixel location wrapping if the uv is outside 0-1 range */
static void uvco_to_wrapped_pxco(const float uv[2], int ibuf_x, int ibuf_y, float *x, float *y)
{
	/* use */
	*x = (float)fmodf(uv[0], 1.0f);
	*y = (float)fmodf(uv[1], 1.0f);

	if (*x < 0.0f) *x += 1.0f;
	if (*y < 0.0f) *y += 1.0f;

	*x = *x * ibuf_x - 0.5f;
	*y = *y * ibuf_y - 0.5f;
}

/* Set the top-most face color that the screen space coord 'pt' touches (or return 0 if none touch) */
static bool project_paint_PickColor(const ProjPaintState *ps, const float pt[2],
                                    float *rgba_fp, unsigned char *rgba, const bool interp)
{
	float w[3], uv[2];
	int side;
	int face_index;
	MTFace *tf;
	Image *ima;
	ImBuf *ibuf;
	int xi, yi;


	face_index = project_paint_PickFace(ps, pt, w, &side);

	if (face_index == -1)
		return 0;

	tf = *(ps->dm_mtface + face_index);

	if (side == 0) {
		interp_v2_v2v2v2(uv, tf->uv[0], tf->uv[1], tf->uv[2], w);
	}
	else { /* QUAD */
		interp_v2_v2v2v2(uv, tf->uv[0], tf->uv[2], tf->uv[3], w);
	}

	ima = project_paint_face_paint_image(ps, face_index);
	ibuf = BKE_image_get_first_ibuf(ima); /* we must have got the imbuf before getting here */
	if (!ibuf) return 0;

	if (interp) {
		float x, y;
		uvco_to_wrapped_pxco(uv, ibuf->x, ibuf->y, &x, &y);

		if (ibuf->rect_float) {
			if (rgba_fp) {
				bilinear_interpolation_color_wrap(ibuf, NULL, rgba_fp, x, y);
			}
			else {
				float rgba_tmp_f[4];
				bilinear_interpolation_color_wrap(ibuf, NULL, rgba_tmp_f, x, y);
				premul_float_to_straight_uchar(rgba, rgba_tmp_f);
			}
		}
		else {
			if (rgba) {
				bilinear_interpolation_color_wrap(ibuf, rgba, NULL, x, y);
			}
			else {
				unsigned char rgba_tmp[4];
				bilinear_interpolation_color_wrap(ibuf, rgba_tmp, NULL, x, y);
				straight_uchar_to_premul_float(rgba_fp, rgba_tmp);
			}
		}
	}
	else {
		//xi = (int)((uv[0]*ibuf->x) + 0.5f);
		//yi = (int)((uv[1]*ibuf->y) + 0.5f);
		//if (xi < 0 || xi >= ibuf->x  ||  yi < 0 || yi >= ibuf->y) return 0;

		/* wrap */
		xi = mod_i((int)(uv[0] * ibuf->x), ibuf->x);
		yi = mod_i((int)(uv[1] * ibuf->y), ibuf->y);

		if (rgba) {
			if (ibuf->rect_float) {
				const float *rgba_tmp_fp = ibuf->rect_float + (xi + yi * ibuf->x * 4);
				premul_float_to_straight_uchar(rgba, rgba_tmp_fp);
			}
			else {
				*((unsigned int *)rgba) = *(unsigned int *)(((char *)ibuf->rect) + ((xi + yi * ibuf->x) * 4));
			}
		}

		if (rgba_fp) {
			if (ibuf->rect_float) {
				copy_v4_v4(rgba_fp, (ibuf->rect_float + ((xi + yi * ibuf->x) * 4)));
			}
			else {
				unsigned char *tmp_ch = ((unsigned char *)ibuf->rect) + ((xi + yi * ibuf->x) * 4);
				straight_uchar_to_premul_float(rgba_fp, tmp_ch);
			}
		}
	}
	BKE_image_release_ibuf(ima, ibuf, NULL);
	return 1;
}

/* Check if 'pt' is infront of the 3 verts on the Z axis (used for screenspace occlusuion test)
 * return...
 *  0	: no occlusion
 * -1	: no occlusion but 2D intersection is true (avoid testing the other half of a quad)
 *  1	: occluded
 *  2	: occluded with w[3] weights set (need to know in some cases) */

static int project_paint_occlude_ptv(const float pt[3],
                                     const float v1[4], const float v2[4], const float v3[4],
                                     float w[3], const bool is_ortho)
{
	/* if all are behind us, return false */
	if (v1[2] > pt[2] && v2[2] > pt[2] && v3[2] > pt[2])
		return 0;

	/* do a 2D point in try intersection */
	if (!isect_point_tri_v2(pt, v1, v2, v3))
		return 0;  /* we know there is  */


	/* From here on we know there IS an intersection */
	/* if ALL of the verts are infront of us then we know it intersects ? */
	if (v1[2] < pt[2] && v2[2] < pt[2] && v3[2] < pt[2]) {
		return 1;
	}
	else {
		/* we intersect? - find the exact depth at the point of intersection */
		/* Is this point is occluded by another face? */
		if (is_ortho) {
			if (VecZDepthOrtho(pt, v1, v2, v3, w) < pt[2]) return 2;
		}
		else {
			if (VecZDepthPersp(pt, v1, v2, v3, w) < pt[2]) return 2;
		}
	}
	return -1;
}


static int project_paint_occlude_ptv_clip(const ProjPaintState *ps, const MFace *mf,
                                          const float pt[3], const float v1[4], const float v2[4], const float v3[4],
                                          const int side)
{
	float w[3], wco[3];
	int ret = project_paint_occlude_ptv(pt, v1, v2, v3, w, ps->is_ortho);

	if (ret <= 0)
		return ret;

	if (ret == 1) { /* weights not calculated */
		if (ps->is_ortho) barycentric_weights_v2(v1, v2, v3, pt, w);
		else barycentric_weights_v2_persp(v1, v2, v3, pt, w);
	}

	/* Test if we're in the clipped area, */
	if (side) interp_v3_v3v3v3(wco, ps->dm_mvert[mf->v1].co, ps->dm_mvert[mf->v3].co, ps->dm_mvert[mf->v4].co, w);
	else interp_v3_v3v3v3(wco, ps->dm_mvert[mf->v1].co, ps->dm_mvert[mf->v2].co, ps->dm_mvert[mf->v3].co, w);

	if (!ED_view3d_clipping_test(ps->rv3d, wco, true)) {
		return 1;
	}

	return -1;
}


/* Check if a screenspace location is occluded by any other faces
 * check, pixelScreenCo must be in screenspace, its Z-Depth only needs to be used for comparison
 * and doesn't need to be correct in relation to X and Y coords (this is the case in perspective view) */
static bool project_bucket_point_occluded(const ProjPaintState *ps, LinkNode *bucketFace,
                                          const int orig_face, const float pixelScreenCo[4])
{
	MFace *mf;
	int face_index;
	int isect_ret;
	float w[3]; /* not needed when clipping */
	const short do_clip = ps->rv3d ? ps->rv3d->rflag & RV3D_CLIPPING : 0;

	/* we could return 0 for 1 face buckets, as long as this function assumes
	 * that the point its testing is only every originated from an existing face */

	for (; bucketFace; bucketFace = bucketFace->next) {
		face_index = GET_INT_FROM_POINTER(bucketFace->link);

		if (orig_face != face_index) {
			mf = ps->dm_mface + face_index;
			if (do_clip)
				isect_ret = project_paint_occlude_ptv_clip(ps, mf, pixelScreenCo, ps->screenCoords[mf->v1], ps->screenCoords[mf->v2], ps->screenCoords[mf->v3], 0);
			else
				isect_ret = project_paint_occlude_ptv(pixelScreenCo, ps->screenCoords[mf->v1], ps->screenCoords[mf->v2], ps->screenCoords[mf->v3], w, ps->is_ortho);

			/* Note, if (isect_ret == -1) then we don't want to test the other side of the quad */
			if (isect_ret == 0 && mf->v4) {
				if (do_clip)
					isect_ret = project_paint_occlude_ptv_clip(ps, mf, pixelScreenCo, ps->screenCoords[mf->v1], ps->screenCoords[mf->v3], ps->screenCoords[mf->v4], 1);
				else
					isect_ret = project_paint_occlude_ptv(pixelScreenCo, ps->screenCoords[mf->v1], ps->screenCoords[mf->v3], ps->screenCoords[mf->v4], w, ps->is_ortho);
			}
			if (isect_ret >= 1) {
				/* TODO - we may want to cache the first hit,
				 * it is not possible to swap the face order in the list anymore */
				return true;
			}
		}
	}
	return false;
}

/* basic line intersection, could move to math_geom.c, 2 points with a horiz line
 * 1 for an intersection, 2 if the first point is aligned, 3 if the second point is aligned */
#define ISECT_TRUE 1
#define ISECT_TRUE_P1 2
#define ISECT_TRUE_P2 3
static int line_isect_y(const float p1[2], const float p2[2], const float y_level, float *x_isect)
{
	float y_diff;

	if (y_level == p1[1]) { /* are we touching the first point? - no interpolation needed */
		*x_isect = p1[0];
		return ISECT_TRUE_P1;
	}
	if (y_level == p2[1]) { /* are we touching the second point? - no interpolation needed */
		*x_isect = p2[0];
		return ISECT_TRUE_P2;
	}

	y_diff = fabsf(p1[1] - p2[1]); /* yuck, horizontal line, we cant do much here */

	if (y_diff < 0.000001f) {
		*x_isect = (p1[0] + p2[0]) * 0.5f;
		return ISECT_TRUE;
	}

	if (p1[1] > y_level && p2[1] < y_level) {
		*x_isect = (p2[0] * (p1[1] - y_level) + p1[0] * (y_level - p2[1])) / y_diff;  /*(p1[1]-p2[1]);*/
		return ISECT_TRUE;
	}
	else if (p1[1] < y_level && p2[1] > y_level) {
		*x_isect = (p2[0] * (y_level - p1[1]) + p1[0] * (p2[1] - y_level)) / y_diff;  /*(p2[1]-p1[1]);*/
		return ISECT_TRUE;
	}
	else {
		return 0;
	}
}

static int line_isect_x(const float p1[2], const float p2[2], const float x_level, float *y_isect)
{
	float x_diff;

	if (x_level == p1[0]) { /* are we touching the first point? - no interpolation needed */
		*y_isect = p1[1];
		return ISECT_TRUE_P1;
	}
	if (x_level == p2[0]) { /* are we touching the second point? - no interpolation needed */
		*y_isect = p2[1];
		return ISECT_TRUE_P2;
	}

	x_diff = fabsf(p1[0] - p2[0]); /* yuck, horizontal line, we cant do much here */

	if (x_diff < 0.000001f) { /* yuck, vertical line, we cant do much here */
		*y_isect = (p1[0] + p2[0]) * 0.5f;
		return ISECT_TRUE;
	}

	if (p1[0] > x_level && p2[0] < x_level) {
		*y_isect = (p2[1] * (p1[0] - x_level) + p1[1] * (x_level - p2[0])) / x_diff; /*(p1[0]-p2[0]);*/
		return ISECT_TRUE;
	}
	else if (p1[0] < x_level && p2[0] > x_level) {
		*y_isect = (p2[1] * (x_level - p1[0]) + p1[1] * (p2[0] - x_level)) / x_diff; /*(p2[0]-p1[0]);*/
		return ISECT_TRUE;
	}
	else {
		return 0;
	}
}

/* simple func use for comparing UV locations to check if there are seams.
 * Its possible this gives incorrect results, when the UVs for 1 face go into the next
 * tile, but do not do this for the adjacent face, it could return a false positive.
 * This is so unlikely that Id not worry about it. */
#ifndef PROJ_DEBUG_NOSEAMBLEED
static bool cmp_uv(const float vec2a[2], const float vec2b[2])
{
	/* if the UV's are not between 0.0 and 1.0 */
	float xa = (float)fmodf(vec2a[0], 1.0f);
	float ya = (float)fmodf(vec2a[1], 1.0f);

	float xb = (float)fmodf(vec2b[0], 1.0f);
	float yb = (float)fmodf(vec2b[1], 1.0f);

	if (xa < 0.0f) xa += 1.0f;
	if (ya < 0.0f) ya += 1.0f;

	if (xb < 0.0f) xb += 1.0f;
	if (yb < 0.0f) yb += 1.0f;

	return ((fabsf(xa - xb) < PROJ_GEOM_TOLERANCE) && (fabsf(ya - yb) < PROJ_GEOM_TOLERANCE)) ? 1 : 0;
}
#endif

/* set min_px and max_px to the image space bounds of the UV coords
 * return zero if there is no area in the returned rectangle */
#ifndef PROJ_DEBUG_NOSEAMBLEED
static bool pixel_bounds_uv(
        const float uv1[2], const float uv2[2], const float uv3[2], const float uv4[2],
        rcti *bounds_px,
        const int ibuf_x, const int ibuf_y,
        const bool is_quad
        )
{
	float min_uv[2], max_uv[2]; /* UV bounds */

	INIT_MINMAX2(min_uv, max_uv);

	minmax_v2v2_v2(min_uv, max_uv, uv1);
	minmax_v2v2_v2(min_uv, max_uv, uv2);
	minmax_v2v2_v2(min_uv, max_uv, uv3);
	if (is_quad)
		minmax_v2v2_v2(min_uv, max_uv, uv4);

	bounds_px->xmin = (int)(ibuf_x * min_uv[0]);
	bounds_px->ymin = (int)(ibuf_y * min_uv[1]);

	bounds_px->xmax = (int)(ibuf_x * max_uv[0]) + 1;
	bounds_px->ymax = (int)(ibuf_y * max_uv[1]) + 1;

	/*printf("%d %d %d %d\n", min_px[0], min_px[1], max_px[0], max_px[1]);*/

	/* face uses no UV area when quantized to pixels? */
	return (bounds_px->xmin == bounds_px->xmax || bounds_px->ymin == bounds_px->ymax) ? 0 : 1;
}
#endif

static bool pixel_bounds_array(float (*uv)[2], rcti *bounds_px, const int ibuf_x, const int ibuf_y, int tot)
{
	float min_uv[2], max_uv[2]; /* UV bounds */

	if (tot == 0) {
		return 0;
	}

	INIT_MINMAX2(min_uv, max_uv);

	while (tot--) {
		minmax_v2v2_v2(min_uv, max_uv, (*uv));
		uv++;
	}

	bounds_px->xmin = (int)(ibuf_x * min_uv[0]);
	bounds_px->ymin = (int)(ibuf_y * min_uv[1]);

	bounds_px->xmax = (int)(ibuf_x * max_uv[0]) + 1;
	bounds_px->ymax = (int)(ibuf_y * max_uv[1]) + 1;

	/*printf("%d %d %d %d\n", min_px[0], min_px[1], max_px[0], max_px[1]);*/

	/* face uses no UV area when quantized to pixels? */
	return (bounds_px->xmin == bounds_px->xmax || bounds_px->ymin == bounds_px->ymax) ? 0 : 1;
}

#ifndef PROJ_DEBUG_NOSEAMBLEED

static void project_face_winding_init(const ProjPaintState *ps, const int face_index)
{
	/* detect the winding of faces in uv space */
	MTFace *tf = ps->dm_mtface + face_index;
	float winding = cross_tri_v2(tf->uv[0], tf->uv[1], tf->uv[2]);

	if (ps->dm_mface[face_index].v4)
		winding += cross_tri_v2(tf->uv[2], tf->uv[3], tf->uv[0]);

	if (winding > 0)
		ps->faceWindingFlags[face_index] |= PROJ_FACE_WINDING_CW;

	ps->faceWindingFlags[face_index] |= PROJ_FACE_WINDING_INIT;
}

/* This function returns 1 if this face has a seam along the 2 face-vert indices
 * 'orig_i1_fidx' and 'orig_i2_fidx' */
static bool check_seam(const ProjPaintState *ps,
                       const int orig_face, const int orig_i1_fidx, const int orig_i2_fidx,
                       int *other_face, int *orig_fidx)
{
	LinkNode *node;
	int face_index;
	unsigned int i1, i2;
	int i1_fidx = -1, i2_fidx = -1; /* index in face */
	MFace *mf;
	MTFace *tf;
	const MFace *orig_mf = ps->dm_mface + orig_face;
	const MTFace *orig_tf = ps->dm_mtface[orig_face];

	/* vert indices from face vert order indices */
	i1 = (*(&orig_mf->v1 + orig_i1_fidx));
	i2 = (*(&orig_mf->v1 + orig_i2_fidx));

	for (node = ps->vertFaces[i1]; node; node = node->next) {
		face_index = GET_INT_FROM_POINTER(node->link);

		if (face_index != orig_face) {
			mf = ps->dm_mface + face_index;
			/* could check if the 2 faces images match here,
			 * but then there wouldn't be a way to return the opposite face's info */


			/* We need to know the order of the verts in the adjacent face
			 * set the i1_fidx and i2_fidx to (0,1,2,3) */
			i1_fidx = BKE_MESH_TESSFACE_VINDEX_ORDER(mf, i1);
			i2_fidx = BKE_MESH_TESSFACE_VINDEX_ORDER(mf, i2);

			/* Only need to check if 'i2_fidx' is valid because we know i1_fidx is the same vert on both faces */
			if (i2_fidx != -1) {
				Image *tpage = project_paint_face_paint_image(ps, face_index);
				Image *orig_tpage = project_paint_face_paint_image(ps, orig_face);

				BLI_assert(i1_fidx != -1);

				/* This IS an adjacent face!, now lets check if the UVs are ok */
				tf = ps->dm_mtface[face_index];

				/* set up the other face */
				*other_face = face_index;
				*orig_fidx = (i1_fidx < i2_fidx) ? i1_fidx : i2_fidx;

<<<<<<< HEAD
				/* first test if they have the same image, then if uvs coincide.
				 * last check detects if faces are pointing to opposite ways. For
				 * well behaved UV maps, the winding of the faces at the connnection edge
				 * should be opposing */
=======
				/* initialize face winding if needed */
				if (!ps->faceWindingFlags[face_index] & PROJ_FACE_WINDING_INIT)
					project_face_winding_init(ps, face_index);

				/* first test if they have the same image */
>>>>>>> d88e9fb3
				if ((orig_tpage == tpage) &&
				    cmp_uv(orig_tf->uv[orig_i1_fidx], tf->uv[i1_fidx]) &&
				    cmp_uv(orig_tf->uv[orig_i2_fidx], tf->uv[i2_fidx]))
				{
<<<<<<< HEAD
					/* as extra check, we need to check if the polygons occupy the same uv space. To test
					 * that, we generate a point slightly to the side of the uv edge and check for intersection */
					float uv_edge[2] = {tf->uv[i1_fidx][0] - tf->uv[i2_fidx][0],
					                    tf->uv[i1_fidx][1] - tf->uv[i2_fidx][1]};
					float uv_normal[2];
					float uv_point[2];
					bool isect_orig, isect;
					normalize_v2_v2(uv_normal, uv_edge);
					SWAP(float, uv_normal[0], uv_normal[1]);
					uv_normal[0] = -uv_normal[0];
					mul_v2_fl(uv_normal, FLT_EPSILON*5);

					add_v2_v2v2(uv_point, tf->uv[i1_fidx], tf->uv[i2_fidx]);
					mul_v2_fl(uv_point, 0.5);
					add_v2_v2(uv_point, uv_normal);

					/* we now have a point in the middle of the uv edge, slightly offset in uv space.
					 * Test if it is within both faces */
					isect_orig = isect_point_poly_v2(uv_point, orig_tf->uv, ((orig_mf->v4) ? 4 : 3), false);
					isect = isect_point_poly_v2(uv_point, ((const MTFace *)tf)->uv, ((mf->v4) ? 4 : 3), false);

					if (isect_orig == isect)
						return 1;
=======
					/* if faces don't have the same winding in uv space,
					 * they are on the same side so edge is boundary */
					if ((ps->faceWindingFlags[face_index] & PROJ_FACE_WINDING_CW) !=
					    (ps->faceWindingFlags[orig_face] & PROJ_FACE_WINDING_CW))
					{
						return 1;
					}

>>>>>>> d88e9fb3
					// printf("SEAM (NONE)\n");
					return 0;
				}
				else {
					// printf("SEAM (UV GAP)\n");
					return 1;
				}
			}
		}
	}
	// printf("SEAM (NO FACE)\n");
	*other_face = -1;
	return 1;
}

/* Calculate outset UV's, this is not the same as simply scaling the UVs,
 * since the outset coords are a margin that keep an even distance from the original UV's,
 * note that the image aspect is taken into account */
static void uv_image_outset(float (*orig_uv)[2], float (*outset_uv)[2], const float scaler,
                            const int ibuf_x, const int ibuf_y, const bool is_quad)
{
	float a1, a2, a3, a4 = 0.0f;
	float puv[4][2]; /* pixelspace uv's */
	float no1[2], no2[2], no3[2], no4[2]; /* normals */
	float dir1[2], dir2[2], dir3[2], dir4[2];
	float ibuf_inv[2];

	ibuf_inv[0] = 1.0f / (float)ibuf_x;
	ibuf_inv[1] = 1.0f / (float)ibuf_y;

	/* make UV's in pixel space so we can */
	puv[0][0] = orig_uv[0][0] * ibuf_x;
	puv[0][1] = orig_uv[0][1] * ibuf_y;

	puv[1][0] = orig_uv[1][0] * ibuf_x;
	puv[1][1] = orig_uv[1][1] * ibuf_y;

	puv[2][0] = orig_uv[2][0] * ibuf_x;
	puv[2][1] = orig_uv[2][1] * ibuf_y;

	if (is_quad) {
		puv[3][0] = orig_uv[3][0] * ibuf_x;
		puv[3][1] = orig_uv[3][1] * ibuf_y;
	}

	/* face edge directions */
	sub_v2_v2v2(dir1, puv[1], puv[0]);
	sub_v2_v2v2(dir2, puv[2], puv[1]);
	normalize_v2(dir1);
	normalize_v2(dir2);

	if (is_quad) {
		sub_v2_v2v2(dir3, puv[3], puv[2]);
		sub_v2_v2v2(dir4, puv[0], puv[3]);
		normalize_v2(dir3);
		normalize_v2(dir4);
	}
	else {
		sub_v2_v2v2(dir3, puv[0], puv[2]);
		normalize_v2(dir3);
	}

	if (is_quad) {
		a1 = shell_v2v2_mid_normalized_to_dist(dir4, dir1);
		a2 = shell_v2v2_mid_normalized_to_dist(dir1, dir2);
		a3 = shell_v2v2_mid_normalized_to_dist(dir2, dir3);
		a4 = shell_v2v2_mid_normalized_to_dist(dir3, dir4);
	}
	else {
		a1 = shell_v2v2_mid_normalized_to_dist(dir3, dir1);
		a2 = shell_v2v2_mid_normalized_to_dist(dir1, dir2);
		a3 = shell_v2v2_mid_normalized_to_dist(dir2, dir3);
	}

	if (is_quad) {
		sub_v2_v2v2(no1, dir4, dir1);
		sub_v2_v2v2(no2, dir1, dir2);
		sub_v2_v2v2(no3, dir2, dir3);
		sub_v2_v2v2(no4, dir3, dir4);
		normalize_v2(no1);
		normalize_v2(no2);
		normalize_v2(no3);
		normalize_v2(no4);
		mul_v2_fl(no1, a1 * scaler);
		mul_v2_fl(no2, a2 * scaler);
		mul_v2_fl(no3, a3 * scaler);
		mul_v2_fl(no4, a4 * scaler);
		add_v2_v2v2(outset_uv[0], puv[0], no1);
		add_v2_v2v2(outset_uv[1], puv[1], no2);
		add_v2_v2v2(outset_uv[2], puv[2], no3);
		add_v2_v2v2(outset_uv[3], puv[3], no4);
		mul_v2_v2(outset_uv[0], ibuf_inv);
		mul_v2_v2(outset_uv[1], ibuf_inv);
		mul_v2_v2(outset_uv[2], ibuf_inv);
		mul_v2_v2(outset_uv[3], ibuf_inv);
	}
	else {
		sub_v2_v2v2(no1, dir3, dir1);
		sub_v2_v2v2(no2, dir1, dir2);
		sub_v2_v2v2(no3, dir2, dir3);
		normalize_v2(no1);
		normalize_v2(no2);
		normalize_v2(no3);
		mul_v2_fl(no1, a1 * scaler);
		mul_v2_fl(no2, a2 * scaler);
		mul_v2_fl(no3, a3 * scaler);
		add_v2_v2v2(outset_uv[0], puv[0], no1);
		add_v2_v2v2(outset_uv[1], puv[1], no2);
		add_v2_v2v2(outset_uv[2], puv[2], no3);

		mul_v2_v2(outset_uv[0], ibuf_inv);
		mul_v2_v2(outset_uv[1], ibuf_inv);
		mul_v2_v2(outset_uv[2], ibuf_inv);
	}
}

/*
 * Be tricky with flags, first 4 bits are PROJ_FACE_SEAM1 to 4, last 4 bits are PROJ_FACE_NOSEAM1 to 4
 * 1<<i - where i is (0-3)
 *
 * If we're multithreadng, make sure threads are locked when this is called
 */
static void project_face_seams_init(const ProjPaintState *ps, const int face_index, const int is_quad)
{
	int other_face, other_fidx; /* vars for the other face, we also set its flag */
	int fidx1 = is_quad ? 3 : 2;
	int fidx2 = 0; /* next fidx in the face (0,1,2,3) -> (1,2,3,0) or (0,1,2) -> (1,2,0) for a tri */

	/* initialize face winding if needed */
	if (!ps->faceWindingFlags[face_index] & PROJ_FACE_WINDING_INIT)
		project_face_winding_init(ps, face_index);

	do {
		if ((ps->faceSeamFlags[face_index] & (1 << fidx1 | 16 << fidx1)) == 0) {
			if (check_seam(ps, face_index, fidx1, fidx2, &other_face, &other_fidx)) {
				ps->faceSeamFlags[face_index] |= 1 << fidx1;
				if (other_face != -1)
					ps->faceSeamFlags[other_face] |= 1 << other_fidx;
			}
			else {
				ps->faceSeamFlags[face_index] |= 16 << fidx1;
				if (other_face != -1)
					ps->faceSeamFlags[other_face] |= 16 << other_fidx;  /* second 4 bits for disabled */
			}
		}

		fidx2 = fidx1;
	} while (fidx1--);
}
#endif // PROJ_DEBUG_NOSEAMBLEED


/* Converts a UV location to a 3D screenspace location
 * Takes a 'uv' and 3 UV coords, and sets the values of pixelScreenCo
 *
 * This is used for finding a pixels location in screenspace for painting */
static void screen_px_from_ortho(
        const float uv[2],
        const float v1co[3], const float v2co[3], const float v3co[3],  /* Screenspace coords */
        const float uv1co[2], const float uv2co[2], const float uv3co[2],
        float pixelScreenCo[4],
        float w[3])
{
	barycentric_weights_v2(uv1co, uv2co, uv3co, uv, w);
	interp_v3_v3v3v3(pixelScreenCo, v1co, v2co, v3co, w);
}

/* same as screen_px_from_ortho except we
 * do perspective correction on the pixel coordinate */
static void screen_px_from_persp(
        const float uv[2],
        const float v1co[4], const float v2co[4], const float v3co[4],  /* screenspace coords */
        const float uv1co[2], const float uv2co[2], const float uv3co[2],
        float pixelScreenCo[4],
        float w[3])
{
	float w_int[3];
	float wtot_inv, wtot;
	barycentric_weights_v2(uv1co, uv2co, uv3co, uv, w);

	/* re-weight from the 4th coord of each screen vert */
	w_int[0] = w[0] * v1co[3];
	w_int[1] = w[1] * v2co[3];
	w_int[2] = w[2] * v3co[3];

	wtot = w_int[0] + w_int[1] + w_int[2];

	if (wtot > 0.0f) {
		wtot_inv = 1.0f / wtot;
		w_int[0] *= wtot_inv;
		w_int[1] *= wtot_inv;
		w_int[2] *= wtot_inv;
	}
	else {
		w[0] = w[1] = w[2] =
		w_int[0] = w_int[1] = w_int[2] = 1.0f / 3.0f;  /* dummy values for zero area face */
	}
	/* done re-weighting */

	/* do interpolation based on projected weight */
	interp_v3_v3v3v3(pixelScreenCo, v1co, v2co, v3co, w_int);
}


static void project_face_pixel(const MTFace *tf_other, ImBuf *ibuf_other, const float w[3],
                               int side, unsigned char rgba_ub[4], float rgba_f[4])
{
	const float *uvCo1, *uvCo2, *uvCo3;
	float uv_other[2], x, y;

	uvCo1 =  (float *)tf_other->uv[0];
	if (side == 1) {
		uvCo2 =  (float *)tf_other->uv[2];
		uvCo3 =  (float *)tf_other->uv[3];
	}
	else {
		uvCo2 =  (float *)tf_other->uv[1];
		uvCo3 =  (float *)tf_other->uv[2];
	}

	interp_v2_v2v2v2(uv_other, uvCo1, uvCo2, uvCo3, (float *)w);

	/* use */
	uvco_to_wrapped_pxco(uv_other, ibuf_other->x, ibuf_other->y, &x, &y);


	if (ibuf_other->rect_float) { /* from float to float */
		bilinear_interpolation_color_wrap(ibuf_other, NULL, rgba_f, x, y);
	}
	else { /* from char to float */
		bilinear_interpolation_color_wrap(ibuf_other, rgba_ub, NULL, x, y);
	}

}

/* run this outside project_paint_uvpixel_init since pixels with mask 0 don't need init */
static float project_paint_uvpixel_mask(
        const ProjPaintState *ps,
        const int face_index,
        const int side,
        const float w[3])
{
	float mask;

	/* Image Mask */
	if (ps->do_layer_stencil) {
		/* another UV maps image is masking this one's */
		ImBuf *ibuf_other;
		Image *other_tpage = ps->stencil_ima;
		const MTFace *tf_other = ps->dm_mtface_stencil + face_index;

		if (other_tpage && (ibuf_other = BKE_image_acquire_ibuf(other_tpage, NULL, NULL))) {
			/* BKE_image_acquire_ibuf - TODO - this may be slow */
			unsigned char rgba_ub[4];
			float rgba_f[4];

			project_face_pixel(tf_other, ibuf_other, w, side, rgba_ub, rgba_f);

			if (ibuf_other->rect_float) { /* from float to float */
				mask = ((rgba_f[0] + rgba_f[1] + rgba_f[2]) * (1.0f / 3.0f)) * rgba_f[3];
			}
			else { /* from char to float */
				mask = ((rgba_ub[0] + rgba_ub[1] + rgba_ub[2]) * (1.0f / (255.0f * 3.0f))) * (rgba_ub[3] * (1.0f / 255.0f));
			}

			BKE_image_release_ibuf(other_tpage, ibuf_other, NULL);

			if (!ps->do_layer_stencil_inv) /* matching the gimps layer mask black/white rules, white==full opacity */
				mask = (1.0f - mask);

			if (mask == 0.0f) {
				return 0.0f;
			}
		}
		else {
			return 0.0f;
		}
	}
	else {
		mask = 1.0f;
	}

	/* calculate mask */
	if (ps->do_mask_normal) {
		MFace *mf = &ps->dm_mface[face_index];
		float no[3], angle;
		if (mf->flag & ME_SMOOTH) {
			const short *no1, *no2, *no3;
			no1 = ps->dm_mvert[mf->v1].no;
			if (side == 1) {
				no2 = ps->dm_mvert[mf->v3].no;
				no3 = ps->dm_mvert[mf->v4].no;
			}
			else {
				no2 = ps->dm_mvert[mf->v2].no;
				no3 = ps->dm_mvert[mf->v3].no;
			}

			no[0] = w[0] * no1[0] + w[1] * no2[0] + w[2] * no3[0];
			no[1] = w[0] * no1[1] + w[1] * no2[1] + w[2] * no3[1];
			no[2] = w[0] * no1[2] + w[1] * no2[2] + w[2] * no3[2];
			normalize_v3(no);
		}
		else {
			/* incase the */
#if 1
			/* normalizing per pixel isn't optimal, we could cache or check ps->*/
			if (mf->v4)
				normal_quad_v3(no,
				               ps->dm_mvert[mf->v1].co,
				               ps->dm_mvert[mf->v2].co,
				               ps->dm_mvert[mf->v3].co,
				               ps->dm_mvert[mf->v4].co);
			else
				normal_tri_v3(no,
				              ps->dm_mvert[mf->v1].co,
				              ps->dm_mvert[mf->v2].co,
				              ps->dm_mvert[mf->v3].co);
#else
			/* don't use because some modifiers dont have normal data (subsurf for eg) */
			copy_v3_v3(no, (float *)ps->dm->getTessFaceData(ps->dm, face_index, CD_NORMAL));
#endif
		}

		/* now we can use the normal as a mask */
		if (ps->is_ortho) {
			angle = angle_normalized_v3v3((float *)ps->viewDir, no);
		}
		else {
			/* Annoying but for the perspective view we need to get the pixels location in 3D space :/ */
			float viewDirPersp[3];
			const float *co1, *co2, *co3;
			co1 = ps->dm_mvert[mf->v1].co;
			if (side == 1) {
				co2 = ps->dm_mvert[mf->v3].co;
				co3 = ps->dm_mvert[mf->v4].co;
			}
			else {
				co2 = ps->dm_mvert[mf->v2].co;
				co3 = ps->dm_mvert[mf->v3].co;
			}

			/* Get the direction from the viewPoint to the pixel and normalize */
			viewDirPersp[0] = (ps->viewPos[0] - (w[0] * co1[0] + w[1] * co2[0] + w[2] * co3[0]));
			viewDirPersp[1] = (ps->viewPos[1] - (w[0] * co1[1] + w[1] * co2[1] + w[2] * co3[1]));
			viewDirPersp[2] = (ps->viewPos[2] - (w[0] * co1[2] + w[1] * co2[2] + w[2] * co3[2]));
			normalize_v3(viewDirPersp);

			angle = angle_normalized_v3v3(viewDirPersp, no);
		}

		if (angle >= ps->normal_angle) {
			return 0.0f; /* outsize the normal limit*/
		}
		else if (angle > ps->normal_angle_inner) {
			mask *= (ps->normal_angle - angle) / ps->normal_angle_range;
		} /* otherwise no mask normal is needed, were within the limit */
	}

	/* This only works when the opacity dosnt change while painting, stylus pressure messes with this
	 * so don't use it. */
	// if (ps->is_airbrush == 0) mask *= BKE_brush_alpha_get(ps->brush);

	return mask;
}

static int project_paint_pixel_sizeof(const short tool)
{
	if ((tool == PAINT_TOOL_CLONE) || (tool == PAINT_TOOL_SMEAR)) {
		return sizeof(ProjPixelClone);
	}
	else {
		return sizeof(ProjPixel);
	}
}

static int project_paint_undo_subtiles(const TileInfo *tinf, int tx, int ty)
{
	ProjPaintImage *pjIma = tinf->pjima;
	int tile_index = tx + ty * tinf->tile_width;
	bool generate_tile = false;

	/* double check lock to avoid locking */
	if (UNLIKELY(!pjIma->undoRect[tile_index])) {
		if (tinf->threaded)
			BLI_lock_thread(LOCK_CUSTOM1);
		if (LIKELY(!pjIma->undoRect[tile_index])) {
			pjIma->undoRect[tile_index] = TILE_PENDING;
			generate_tile = true;
		}
		if (tinf->threaded)
			BLI_unlock_thread(LOCK_CUSTOM1);
	}


	if (generate_tile) {
		volatile void *undorect;
		if (tinf->masked) {
			undorect = image_undo_push_tile(pjIma->ima, pjIma->ibuf, tinf->tmpibuf, tx, ty, &pjIma->maskRect[tile_index], &pjIma->valid[tile_index], true);
		}
		else {
			undorect = image_undo_push_tile(pjIma->ima, pjIma->ibuf, tinf->tmpibuf, tx, ty, NULL, &pjIma->valid[tile_index], true);
		}

		pjIma->ibuf->userflags |= IB_BITMAPDIRTY;
		/* tile ready, publish */
		pjIma->undoRect[tile_index] = undorect;
	}

	return tile_index;
}

/* run this function when we know a bucket's, face's pixel can be initialized,
 * return the ProjPixel which is added to 'ps->bucketRect[bucket_index]' */
static ProjPixel *project_paint_uvpixel_init(
        const ProjPaintState *ps,
        MemArena *arena,
        const TileInfo *tinf,
        int x_px, int y_px,
        const float mask,
        const int face_index,
        const float pixelScreenCo[4],
        const float world_spaceCo[3],
        const int side,
        const float w[3])
{
	ProjPixel *projPixel;
	int x_tile, y_tile;
	int x_round, y_round;
	int tile_offset;
	/* volatile is important here to ensure pending check is not optimized away by compiler*/
	volatile int tile_index;

	ProjPaintImage *projima = tinf->pjima;
	ImBuf *ibuf = projima->ibuf;
	/* wrap pixel location */

	x_px = mod_i(x_px, ibuf->x);
	y_px = mod_i(y_px, ibuf->y);

	BLI_assert(ps->pixel_sizeof == project_paint_pixel_sizeof(ps->tool));
	projPixel = (ProjPixel *)BLI_memarena_alloc(arena, ps->pixel_sizeof);

	/* calculate the undo tile offset of the pixel, used to store the original
	 * pixel colour and acculmuated mask if any */
	x_tile =  x_px >> IMAPAINT_TILE_BITS;
	y_tile =  y_px >> IMAPAINT_TILE_BITS;

	x_round = x_tile * IMAPAINT_TILE_SIZE;
	y_round = y_tile * IMAPAINT_TILE_SIZE;
	//memset(projPixel, 0, size);

	tile_offset = (x_px - x_round) + (y_px - y_round) * IMAPAINT_TILE_SIZE;
	tile_index = project_paint_undo_subtiles(tinf, x_tile, y_tile);

	/* other thread may be initializing the tile so wait here */
	while (projima->undoRect[tile_index] == TILE_PENDING)
		;

	BLI_assert(tile_index < (IMAPAINT_TILE_NUMBER(ibuf->x) * IMAPAINT_TILE_NUMBER(ibuf->y)));
	BLI_assert(tile_offset < (IMAPAINT_TILE_SIZE * IMAPAINT_TILE_SIZE));

	projPixel->valid = projima->valid[tile_index];

	if (ibuf->rect_float) {
		projPixel->pixel.f_pt = ibuf->rect_float + ((x_px + y_px * ibuf->x) * 4);
		projPixel->origColor.f_pt = (float *)projima->undoRect[tile_index] + 4 * tile_offset;
		zero_v4(projPixel->newColor.f);
	}
	else {
		projPixel->pixel.ch_pt = (unsigned char *)(ibuf->rect + (x_px + y_px * ibuf->x));
		projPixel->origColor.uint_pt = (unsigned int *)projima->undoRect[tile_index] + tile_offset;
		projPixel->newColor.uint = 0;
	}

	/* screenspace unclamped, we could keep its z and w values but don't need them at the moment */
	if (ps->brush->mtex.brush_map_mode == MTEX_MAP_MODE_3D) {
		copy_v3_v3(projPixel->worldCoSS, world_spaceCo);
	}

	copy_v2_v2(projPixel->projCoSS, pixelScreenCo);

	projPixel->x_px = x_px;
	projPixel->y_px = y_px;

	projPixel->mask = (unsigned short)(mask * 65535);
	if (ps->do_masking)
		projPixel->mask_accum = projima->maskRect[tile_index] + tile_offset;
	else
		projPixel->mask_accum = NULL;

	/* which bounding box cell are we in?, needed for undo */
	projPixel->bb_cell_index = ((int)(((float)x_px / (float)ibuf->x) * PROJ_BOUNDBOX_DIV)) +
	                           ((int)(((float)y_px / (float)ibuf->y) * PROJ_BOUNDBOX_DIV)) * PROJ_BOUNDBOX_DIV;

	/* done with view3d_project_float inline */
	if (ps->tool == PAINT_TOOL_CLONE) {
		if (ps->dm_mtface_clone) {
			ImBuf *ibuf_other;
			Image *other_tpage = project_paint_face_clone_slot(ps, face_index)->ima;
			const MTFace *tf_other = ps->dm_mtface_clone[face_index];

			if (other_tpage && (ibuf_other = BKE_image_acquire_ibuf(other_tpage, NULL, NULL))) {
				/* BKE_image_acquire_ibuf - TODO - this may be slow */

				if (ibuf->rect_float) {
					if (ibuf_other->rect_float) { /* from float to float */
						project_face_pixel(tf_other, ibuf_other, w, side, NULL, ((ProjPixelClone *)projPixel)->clonepx.f);
					}
					else { /* from char to float */
						unsigned char rgba_ub[4];
						float rgba[4];
						project_face_pixel(tf_other, ibuf_other, w, side, rgba_ub, NULL);
						srgb_to_linearrgb_uchar4(rgba, rgba_ub);
						straight_to_premul_v4_v4(((ProjPixelClone *)projPixel)->clonepx.f, rgba);
					}
				}
				else {
					if (ibuf_other->rect_float) { /* float to char */
						float rgba[4];
						project_face_pixel(tf_other, ibuf_other, w, side, NULL, rgba);
						premul_to_straight_v4(rgba);
						linearrgb_to_srgb_uchar3(((ProjPixelClone *)projPixel)->clonepx.ch, rgba);
					}
					else { /* char to char */
						project_face_pixel(tf_other, ibuf_other, w, side, ((ProjPixelClone *)projPixel)->clonepx.ch, NULL);
					}
				}

				BKE_image_release_ibuf(other_tpage, ibuf_other, NULL);
			}
			else {
				if (ibuf->rect_float) {
					((ProjPixelClone *)projPixel)->clonepx.f[3] = 0;
				}
				else {
					((ProjPixelClone *)projPixel)->clonepx.ch[3] = 0;
				}
			}

		}
		else {
			float co[2];
			sub_v2_v2v2(co, projPixel->projCoSS, (float *)ps->cloneOffset);

			/* no need to initialize the bucket, we're only checking buckets faces and for this
			 * the faces are already initialized in project_paint_delayed_face_init(...) */
			if (ibuf->rect_float) {
				if (!project_paint_PickColor(ps, co, ((ProjPixelClone *)projPixel)->clonepx.f, NULL, 1)) {
					((ProjPixelClone *)projPixel)->clonepx.f[3] = 0; /* zero alpha - ignore */
				}
			}
			else {
				if (!project_paint_PickColor(ps, co, NULL, ((ProjPixelClone *)projPixel)->clonepx.ch, 1)) {
					((ProjPixelClone *)projPixel)->clonepx.ch[3] = 0; /* zero alpha - ignore */
				}
			}
		}
	}

#ifdef PROJ_DEBUG_PAINT
	if (ibuf->rect_float) projPixel->pixel.f_pt[0] = 0;
	else                  projPixel->pixel.ch_pt[0] = 0;
#endif
	/* pointer arithmetics */
	projPixel->image_index = projima - ps->projImages;

	return projPixel;
}

static bool line_clip_rect2f(
        rctf *rect,
        const float l1[2], const float l2[2],
        float l1_clip[2], float l2_clip[2])
{
	/* first account for horizontal, then vertical lines */
	/* horiz */
	if (fabsf(l1[1] - l2[1]) < PROJ_GEOM_TOLERANCE) {
		/* is the line out of range on its Y axis? */
		if (l1[1] < rect->ymin || l1[1] > rect->ymax) {
			return 0;
		}
		/* line is out of range on its X axis */
		if ((l1[0] < rect->xmin && l2[0] < rect->xmin) || (l1[0] > rect->xmax && l2[0] > rect->xmax)) {
			return 0;
		}


		if (fabsf(l1[0] - l2[0]) < PROJ_GEOM_TOLERANCE) { /* this is a single point  (or close to)*/
			if (BLI_rctf_isect_pt_v(rect, l1)) {
				copy_v2_v2(l1_clip, l1);
				copy_v2_v2(l2_clip, l2);
				return 1;
			}
			else {
				return 0;
			}
		}

		copy_v2_v2(l1_clip, l1);
		copy_v2_v2(l2_clip, l2);
		CLAMP(l1_clip[0], rect->xmin, rect->xmax);
		CLAMP(l2_clip[0], rect->xmin, rect->xmax);
		return 1;
	}
	else if (fabsf(l1[0] - l2[0]) < PROJ_GEOM_TOLERANCE) {
		/* is the line out of range on its X axis? */
		if (l1[0] < rect->xmin || l1[0] > rect->xmax) {
			return 0;
		}

		/* line is out of range on its Y axis */
		if ((l1[1] < rect->ymin && l2[1] < rect->ymin) || (l1[1] > rect->ymax && l2[1] > rect->ymax)) {
			return 0;
		}

		if (fabsf(l1[1] - l2[1]) < PROJ_GEOM_TOLERANCE) { /* this is a single point  (or close to)*/
			if (BLI_rctf_isect_pt_v(rect, l1)) {
				copy_v2_v2(l1_clip, l1);
				copy_v2_v2(l2_clip, l2);
				return 1;
			}
			else {
				return 0;
			}
		}

		copy_v2_v2(l1_clip, l1);
		copy_v2_v2(l2_clip, l2);
		CLAMP(l1_clip[1], rect->ymin, rect->ymax);
		CLAMP(l2_clip[1], rect->ymin, rect->ymax);
		return 1;
	}
	else {
		float isect;
		short ok1 = 0;
		short ok2 = 0;

		/* Done with vertical lines */

		/* are either of the points inside the rectangle ? */
		if (BLI_rctf_isect_pt_v(rect, l1)) {
			copy_v2_v2(l1_clip, l1);
			ok1 = 1;
		}

		if (BLI_rctf_isect_pt_v(rect, l2)) {
			copy_v2_v2(l2_clip, l2);
			ok2 = 1;
		}

		/* line inside rect */
		if (ok1 && ok2) return 1;

		/* top/bottom */
		if (line_isect_y(l1, l2, rect->ymin, &isect) && (isect >= rect->xmin) && (isect <= rect->xmax)) {
			if (l1[1] < l2[1]) { /* line 1 is outside */
				l1_clip[0] = isect;
				l1_clip[1] = rect->ymin;
				ok1 = 1;
			}
			else {
				l2_clip[0] = isect;
				l2_clip[1] = rect->ymin;
				ok2 = 2;
			}
		}

		if (ok1 && ok2) return 1;

		if (line_isect_y(l1, l2, rect->ymax, &isect) && (isect >= rect->xmin) && (isect <= rect->xmax)) {
			if (l1[1] > l2[1]) { /* line 1 is outside */
				l1_clip[0] = isect;
				l1_clip[1] = rect->ymax;
				ok1 = 1;
			}
			else {
				l2_clip[0] = isect;
				l2_clip[1] = rect->ymax;
				ok2 = 2;
			}
		}

		if (ok1 && ok2) return 1;

		/* left/right */
		if (line_isect_x(l1, l2, rect->xmin, &isect) && (isect >= rect->ymin) && (isect <= rect->ymax)) {
			if (l1[0] < l2[0]) { /* line 1 is outside */
				l1_clip[0] = rect->xmin;
				l1_clip[1] = isect;
				ok1 = 1;
			}
			else {
				l2_clip[0] = rect->xmin;
				l2_clip[1] = isect;
				ok2 = 2;
			}
		}

		if (ok1 && ok2) return 1;

		if (line_isect_x(l1, l2, rect->xmax, &isect) && (isect >= rect->ymin) && (isect <= rect->ymax)) {
			if (l1[0] > l2[0]) { /* line 1 is outside */
				l1_clip[0] = rect->xmax;
				l1_clip[1] = isect;
				ok1 = 1;
			}
			else {
				l2_clip[0] = rect->xmax;
				l2_clip[1] = isect;
				ok2 = 2;
			}
		}

		if (ok1 && ok2) {
			return 1;
		}
		else {
			return 0;
		}
	}
}



/* scale the quad & tri about its center
 * scaling by PROJ_FACE_SCALE_SEAM (0.99x) is used for getting fake UV pixel coords that are on the
 * edge of the face but slightly inside it occlusion tests don't return hits on adjacent faces */
#ifndef PROJ_DEBUG_NOSEAMBLEED
static void scale_quad(float insetCos[4][3], float *origCos[4], const float inset)
{
	float cent[3];
	cent[0] = (origCos[0][0] + origCos[1][0] + origCos[2][0] + origCos[3][0]) * (1.0f / 4.0f);
	cent[1] = (origCos[0][1] + origCos[1][1] + origCos[2][1] + origCos[3][1]) * (1.0f / 4.0f);
	cent[2] = (origCos[0][2] + origCos[1][2] + origCos[2][2] + origCos[3][2]) * (1.0f / 4.0f);

	sub_v3_v3v3(insetCos[0], origCos[0], cent);
	sub_v3_v3v3(insetCos[1], origCos[1], cent);
	sub_v3_v3v3(insetCos[2], origCos[2], cent);
	sub_v3_v3v3(insetCos[3], origCos[3], cent);

	mul_v3_fl(insetCos[0], inset);
	mul_v3_fl(insetCos[1], inset);
	mul_v3_fl(insetCos[2], inset);
	mul_v3_fl(insetCos[3], inset);

	add_v3_v3(insetCos[0], cent);
	add_v3_v3(insetCos[1], cent);
	add_v3_v3(insetCos[2], cent);
	add_v3_v3(insetCos[3], cent);
}


static void scale_tri(float insetCos[4][3], float *origCos[4], const float inset)
{
	float cent[3];
	cent[0] = (origCos[0][0] + origCos[1][0] + origCos[2][0]) * (1.0f / 3.0f);
	cent[1] = (origCos[0][1] + origCos[1][1] + origCos[2][1]) * (1.0f / 3.0f);
	cent[2] = (origCos[0][2] + origCos[1][2] + origCos[2][2]) * (1.0f / 3.0f);

	sub_v3_v3v3(insetCos[0], origCos[0], cent);
	sub_v3_v3v3(insetCos[1], origCos[1], cent);
	sub_v3_v3v3(insetCos[2], origCos[2], cent);

	mul_v3_fl(insetCos[0], inset);
	mul_v3_fl(insetCos[1], inset);
	mul_v3_fl(insetCos[2], inset);

	add_v3_v3(insetCos[0], cent);
	add_v3_v3(insetCos[1], cent);
	add_v3_v3(insetCos[2], cent);
}
#endif //PROJ_DEBUG_NOSEAMBLEED

static float len_squared_v2v2_alt(const float v1[2], const float v2_1, const float v2_2)
{
	float x, y;

	x = v1[0] - v2_1;
	y = v1[1] - v2_2;
	return x * x + y * y;
}

/* note, use a squared value so we can use len_squared_v2v2
 * be sure that you have done a bounds check first or this may fail */
/* only give bucket_bounds as an arg because we need it elsewhere */
static bool project_bucket_isect_circle(const float cent[2], const float radius_squared, rctf *bucket_bounds)
{

	/* Would normally to a simple intersection test, however we know the bounds of these 2 already intersect
	 * so we only need to test if the center is inside the vertical or horizontal bounds on either axis,
	 * this is even less work then an intersection test
	 */
#if 0
	if (BLI_rctf_isect_pt_v(bucket_bounds, cent))
		return 1;
#endif

	if ((bucket_bounds->xmin <= cent[0] && bucket_bounds->xmax >= cent[0]) ||
	    (bucket_bounds->ymin <= cent[1] && bucket_bounds->ymax >= cent[1]))
	{
		return 1;
	}

	/* out of bounds left */
	if (cent[0] < bucket_bounds->xmin) {
		/* lower left out of radius test */
		if (cent[1] < bucket_bounds->ymin) {
			return (len_squared_v2v2_alt(cent, bucket_bounds->xmin, bucket_bounds->ymin) < radius_squared) ? 1 : 0;
		}
		/* top left test */
		else if (cent[1] > bucket_bounds->ymax) {
			return (len_squared_v2v2_alt(cent, bucket_bounds->xmin, bucket_bounds->ymax) < radius_squared) ? 1 : 0;
		}
	}
	else if (cent[0] > bucket_bounds->xmax) {
		/* lower right out of radius test */
		if (cent[1] < bucket_bounds->ymin) {
			return (len_squared_v2v2_alt(cent, bucket_bounds->xmax, bucket_bounds->ymin) < radius_squared) ? 1 : 0;
		}
		/* top right test */
		else if (cent[1] > bucket_bounds->ymax) {
			return (len_squared_v2v2_alt(cent, bucket_bounds->xmax, bucket_bounds->ymax) < radius_squared) ? 1 : 0;
		}
	}

	return 0;
}



/* Note for rect_to_uvspace_ortho() and rect_to_uvspace_persp()
 * in ortho view this function gives good results when bucket_bounds are outside the triangle
 * however in some cases, perspective view will mess up with faces that have minimal screenspace area
 * (viewed from the side)
 *
 * for this reason its not reliable in this case so we'll use the Simple Barycentric'
 * funcs that only account for points inside the triangle.
 * however switching back to this for ortho is always an option */

static void rect_to_uvspace_ortho(
        rctf *bucket_bounds,
        const float *v1coSS, const float *v2coSS, const float *v3coSS,
        const float *uv1co, const float *uv2co, const float *uv3co,
        float bucket_bounds_uv[4][2],
        const int flip)
{
	float uv[2];
	float w[3];

	/* get the UV space bounding box */
	uv[0] = bucket_bounds->xmax;
	uv[1] = bucket_bounds->ymin;
	barycentric_weights_v2(v1coSS, v2coSS, v3coSS, uv, w);
	interp_v2_v2v2v2(bucket_bounds_uv[flip ? 3 : 0], uv1co, uv2co, uv3co, w);

	//uv[0] = bucket_bounds->xmax; // set above
	uv[1] = bucket_bounds->ymax;
	barycentric_weights_v2(v1coSS, v2coSS, v3coSS, uv, w);
	interp_v2_v2v2v2(bucket_bounds_uv[flip ? 2 : 1], uv1co, uv2co, uv3co, w);

	uv[0] = bucket_bounds->xmin;
	//uv[1] = bucket_bounds->ymax; // set above
	barycentric_weights_v2(v1coSS, v2coSS, v3coSS, uv, w);
	interp_v2_v2v2v2(bucket_bounds_uv[flip ? 1 : 2], uv1co, uv2co, uv3co, w);

	//uv[0] = bucket_bounds->xmin; // set above
	uv[1] = bucket_bounds->ymin;
	barycentric_weights_v2(v1coSS, v2coSS, v3coSS, uv, w);
	interp_v2_v2v2v2(bucket_bounds_uv[flip ? 0 : 3], uv1co, uv2co, uv3co, w);
}

/* same as above but use barycentric_weights_v2_persp */
static void rect_to_uvspace_persp(
        rctf *bucket_bounds,
        const float *v1coSS, const float *v2coSS, const float *v3coSS,
        const float *uv1co, const float *uv2co, const float *uv3co,
        float bucket_bounds_uv[4][2],
        const int flip
        )
{
	float uv[2];
	float w[3];

	/* get the UV space bounding box */
	uv[0] = bucket_bounds->xmax;
	uv[1] = bucket_bounds->ymin;
	barycentric_weights_v2_persp(v1coSS, v2coSS, v3coSS, uv, w);
	interp_v2_v2v2v2(bucket_bounds_uv[flip ? 3 : 0], uv1co, uv2co, uv3co, w);

	//uv[0] = bucket_bounds->xmax; // set above
	uv[1] = bucket_bounds->ymax;
	barycentric_weights_v2_persp(v1coSS, v2coSS, v3coSS, uv, w);
	interp_v2_v2v2v2(bucket_bounds_uv[flip ? 2 : 1], uv1co, uv2co, uv3co, w);

	uv[0] = bucket_bounds->xmin;
	//uv[1] = bucket_bounds->ymax; // set above
	barycentric_weights_v2_persp(v1coSS, v2coSS, v3coSS, uv, w);
	interp_v2_v2v2v2(bucket_bounds_uv[flip ? 1 : 2], uv1co, uv2co, uv3co, w);

	//uv[0] = bucket_bounds->xmin; // set above
	uv[1] = bucket_bounds->ymin;
	barycentric_weights_v2_persp(v1coSS, v2coSS, v3coSS, uv, w);
	interp_v2_v2v2v2(bucket_bounds_uv[flip ? 0 : 3], uv1co, uv2co, uv3co, w);
}

/* This works as we need it to but we can save a few steps and not use it */

#if 0
static float angle_2d_clockwise(const float p1[2], const float p2[2], const float p3[2])
{
	float v1[2], v2[2];

	v1[0] = p1[0] - p2[0];    v1[1] = p1[1] - p2[1];
	v2[0] = p3[0] - p2[0];    v2[1] = p3[1] - p2[1];

	return -atan2(v1[0] * v2[1] - v1[1] * v2[0], v1[0] * v2[0] + v1[1] * v2[1]);
}
#endif

#define ISECT_1 (1)
#define ISECT_2 (1 << 1)
#define ISECT_3 (1 << 2)
#define ISECT_4 (1 << 3)
#define ISECT_ALL3 ((1 << 3) - 1)
#define ISECT_ALL4 ((1 << 4) - 1)

/* limit must be a fraction over 1.0f */
static bool IsectPT2Df_limit(float pt[2], float v1[2], float v2[2], float v3[2], float limit)
{
	return ((area_tri_v2(pt, v1, v2) +
	         area_tri_v2(pt, v2, v3) +
	         area_tri_v2(pt, v3, v1)) / (area_tri_v2(v1, v2, v3))) < limit;
}

/* Clip the face by a bucket and set the uv-space bucket_bounds_uv
 * so we have the clipped UV's to do pixel intersection tests with
 * */
static int float_z_sort_flip(const void *p1, const void *p2)
{
	return (((float *)p1)[2] < ((float *)p2)[2] ? 1 : -1);
}

static int float_z_sort(const void *p1, const void *p2)
{
	return (((float *)p1)[2] < ((float *)p2)[2] ? -1 : 1);
}

static void project_bucket_clip_face(
        const bool is_ortho,
        rctf *bucket_bounds,
        float *v1coSS, float *v2coSS, float *v3coSS,
        const float *uv1co, const float *uv2co, const float *uv3co,
        float bucket_bounds_uv[8][2],
        int *tot)
{
	int inside_bucket_flag = 0;
	int inside_face_flag = 0;
	const int flip = ((line_point_side_v2(v1coSS, v2coSS, v3coSS) > 0.0f) != (line_point_side_v2(uv1co, uv2co, uv3co) > 0.0f));

	float bucket_bounds_ss[4][2];

	/* get the UV space bounding box */
	inside_bucket_flag |= BLI_rctf_isect_pt_v(bucket_bounds, v1coSS);
	inside_bucket_flag |= BLI_rctf_isect_pt_v(bucket_bounds, v2coSS) << 1;
	inside_bucket_flag |= BLI_rctf_isect_pt_v(bucket_bounds, v3coSS) << 2;

	if (inside_bucket_flag == ISECT_ALL3) {
		/* all screenspace points are inside the bucket bounding box, this means we don't need to clip and can simply return the UVs */
		if (flip) { /* facing the back? */
			copy_v2_v2(bucket_bounds_uv[0], uv3co);
			copy_v2_v2(bucket_bounds_uv[1], uv2co);
			copy_v2_v2(bucket_bounds_uv[2], uv1co);
		}
		else {
			copy_v2_v2(bucket_bounds_uv[0], uv1co);
			copy_v2_v2(bucket_bounds_uv[1], uv2co);
			copy_v2_v2(bucket_bounds_uv[2], uv3co);
		}

		*tot = 3;
		return;
	}

	/* get the UV space bounding box */
	/* use IsectPT2Df_limit here so we catch points are are touching the tri edge (or a small fraction over) */
	bucket_bounds_ss[0][0] = bucket_bounds->xmax;
	bucket_bounds_ss[0][1] = bucket_bounds->ymin;
	inside_face_flag |= (IsectPT2Df_limit(bucket_bounds_ss[0], v1coSS, v2coSS, v3coSS, 1 + PROJ_GEOM_TOLERANCE) ? ISECT_1 : 0);

	bucket_bounds_ss[1][0] = bucket_bounds->xmax;
	bucket_bounds_ss[1][1] = bucket_bounds->ymax;
	inside_face_flag |= (IsectPT2Df_limit(bucket_bounds_ss[1], v1coSS, v2coSS, v3coSS, 1 + PROJ_GEOM_TOLERANCE) ? ISECT_2 : 0);

	bucket_bounds_ss[2][0] = bucket_bounds->xmin;
	bucket_bounds_ss[2][1] = bucket_bounds->ymax;
	inside_face_flag |= (IsectPT2Df_limit(bucket_bounds_ss[2], v1coSS, v2coSS, v3coSS, 1 + PROJ_GEOM_TOLERANCE) ? ISECT_3 : 0);

	bucket_bounds_ss[3][0] = bucket_bounds->xmin;
	bucket_bounds_ss[3][1] = bucket_bounds->ymin;
	inside_face_flag |= (IsectPT2Df_limit(bucket_bounds_ss[3], v1coSS, v2coSS, v3coSS, 1 + PROJ_GEOM_TOLERANCE) ? ISECT_4 : 0);

	if (inside_face_flag == ISECT_ALL4) {
		/* bucket is totally inside the screenspace face, we can safely use weights */

		if (is_ortho) rect_to_uvspace_ortho(bucket_bounds, v1coSS, v2coSS, v3coSS, uv1co, uv2co, uv3co, bucket_bounds_uv, flip);
		else rect_to_uvspace_persp(bucket_bounds, v1coSS, v2coSS, v3coSS, uv1co, uv2co, uv3co, bucket_bounds_uv, flip);

		*tot = 4;
		return;
	}
	else {
		/* The Complicated Case!
		 *
		 * The 2 cases above are where the face is inside the bucket or the bucket is inside the face.
		 *
		 * we need to make a convex polyline from the intersection between the screenspace face
		 * and the bucket bounds.
		 *
		 * There are a number of ways this could be done, currently it just collects all intersecting verts,
		 * and line intersections,  then sorts them clockwise, this is a lot easier then evaluating the geometry to
		 * do a correct clipping on both shapes. */


		/* add a bunch of points, we know must make up the convex hull which is the clipped rect and triangle */



		/* Maximum possible 6 intersections when using a rectangle and triangle */
		float isectVCosSS[8][3]; /* The 3rd float is used to store angle for qsort(), NOT as a Z location */
		float v1_clipSS[2], v2_clipSS[2];
		float w[3];

		/* calc center */
		float cent[2] = {0.0f, 0.0f};
		/*float up[2] = {0.0f, 1.0f};*/
		int i;
		short doubles;

		(*tot) = 0;

		if (inside_face_flag & ISECT_1) { copy_v2_v2(isectVCosSS[*tot], bucket_bounds_ss[0]); (*tot)++; }
		if (inside_face_flag & ISECT_2) { copy_v2_v2(isectVCosSS[*tot], bucket_bounds_ss[1]); (*tot)++; }
		if (inside_face_flag & ISECT_3) { copy_v2_v2(isectVCosSS[*tot], bucket_bounds_ss[2]); (*tot)++; }
		if (inside_face_flag & ISECT_4) { copy_v2_v2(isectVCosSS[*tot], bucket_bounds_ss[3]); (*tot)++; }

		if (inside_bucket_flag & ISECT_1) { copy_v2_v2(isectVCosSS[*tot], v1coSS); (*tot)++; }
		if (inside_bucket_flag & ISECT_2) { copy_v2_v2(isectVCosSS[*tot], v2coSS); (*tot)++; }
		if (inside_bucket_flag & ISECT_3) { copy_v2_v2(isectVCosSS[*tot], v3coSS); (*tot)++; }

		if ((inside_bucket_flag & (ISECT_1 | ISECT_2)) != (ISECT_1 | ISECT_2)) {
			if (line_clip_rect2f(bucket_bounds, v1coSS, v2coSS, v1_clipSS, v2_clipSS)) {
				if ((inside_bucket_flag & ISECT_1) == 0) { copy_v2_v2(isectVCosSS[*tot], v1_clipSS); (*tot)++; }
				if ((inside_bucket_flag & ISECT_2) == 0) { copy_v2_v2(isectVCosSS[*tot], v2_clipSS); (*tot)++; }
			}
		}

		if ((inside_bucket_flag & (ISECT_2 | ISECT_3)) != (ISECT_2 | ISECT_3)) {
			if (line_clip_rect2f(bucket_bounds, v2coSS, v3coSS, v1_clipSS, v2_clipSS)) {
				if ((inside_bucket_flag & ISECT_2) == 0) { copy_v2_v2(isectVCosSS[*tot], v1_clipSS); (*tot)++; }
				if ((inside_bucket_flag & ISECT_3) == 0) { copy_v2_v2(isectVCosSS[*tot], v2_clipSS); (*tot)++; }
			}
		}

		if ((inside_bucket_flag & (ISECT_3 | ISECT_1)) != (ISECT_3 | ISECT_1)) {
			if (line_clip_rect2f(bucket_bounds, v3coSS, v1coSS, v1_clipSS, v2_clipSS)) {
				if ((inside_bucket_flag & ISECT_3) == 0) { copy_v2_v2(isectVCosSS[*tot], v1_clipSS); (*tot)++; }
				if ((inside_bucket_flag & ISECT_1) == 0) { copy_v2_v2(isectVCosSS[*tot], v2_clipSS); (*tot)++; }
			}
		}


		if ((*tot) < 3) { /* no intersections to speak of */
			*tot = 0;
			return;
		}

		/* now we have all points we need, collect their angles and sort them clockwise */

		for (i = 0; i < (*tot); i++) {
			cent[0] += isectVCosSS[i][0];
			cent[1] += isectVCosSS[i][1];
		}
		cent[0] = cent[0] / (float)(*tot);
		cent[1] = cent[1] / (float)(*tot);



		/* Collect angles for every point around the center point */


#if 0   /* uses a few more cycles then the above loop */
		for (i = 0; i < (*tot); i++) {
			isectVCosSS[i][2] = angle_2d_clockwise(up, cent, isectVCosSS[i]);
		}
#endif

		v1_clipSS[0] = cent[0]; /* Abuse this var for the loop below */
		v1_clipSS[1] = cent[1] + 1.0f;

		for (i = 0; i < (*tot); i++) {
			v2_clipSS[0] = isectVCosSS[i][0] - cent[0];
			v2_clipSS[1] = isectVCosSS[i][1] - cent[1];
			isectVCosSS[i][2] = atan2f(v1_clipSS[0] * v2_clipSS[1] - v1_clipSS[1] * v2_clipSS[0], v1_clipSS[0] * v2_clipSS[0] + v1_clipSS[1] * v2_clipSS[1]);
		}

		if (flip) qsort(isectVCosSS, *tot, sizeof(float) * 3, float_z_sort_flip);
		else      qsort(isectVCosSS, *tot, sizeof(float) * 3, float_z_sort);

		/* remove doubles */
		/* first/last check */
		if (fabsf(isectVCosSS[0][0] - isectVCosSS[(*tot) - 1][0]) < PROJ_PIXEL_TOLERANCE &&
		    fabsf(isectVCosSS[0][1] - isectVCosSS[(*tot) - 1][1]) < PROJ_PIXEL_TOLERANCE)
		{
			(*tot)--;
		}

		/* its possible there is only a few left after remove doubles */
		if ((*tot) < 3) {
			// printf("removed too many doubles A\n");
			*tot = 0;
			return;
		}

		doubles = true;
		while (doubles == true) {
			doubles = false;
			for (i = 1; i < (*tot); i++) {
				if (fabsf(isectVCosSS[i - 1][0] - isectVCosSS[i][0]) < PROJ_PIXEL_TOLERANCE &&
				    fabsf(isectVCosSS[i - 1][1] - isectVCosSS[i][1]) < PROJ_PIXEL_TOLERANCE)
				{
					int j;
					for (j = i + 1; j < (*tot); j++) {
						isectVCosSS[j - 1][0] = isectVCosSS[j][0];
						isectVCosSS[j - 1][1] = isectVCosSS[j][1];
					}
					doubles = true; /* keep looking for more doubles */
					(*tot)--;
				}
			}
		}

		/* its possible there is only a few left after remove doubles */
		if ((*tot) < 3) {
			// printf("removed too many doubles B\n");
			*tot = 0;
			return;
		}


		if (is_ortho) {
			for (i = 0; i < (*tot); i++) {
				barycentric_weights_v2(v1coSS, v2coSS, v3coSS, isectVCosSS[i], w);
				interp_v2_v2v2v2(bucket_bounds_uv[i], uv1co, uv2co, uv3co, w);
			}
		}
		else {
			for (i = 0; i < (*tot); i++) {
				barycentric_weights_v2_persp(v1coSS, v2coSS, v3coSS, isectVCosSS[i], w);
				interp_v2_v2v2v2(bucket_bounds_uv[i], uv1co, uv2co, uv3co, w);
			}
		}
	}

#ifdef PROJ_DEBUG_PRINT_CLIP
	/* include this at the bottom of the above function to debug the output */

	{
		/* If there are ever any problems, */
		float test_uv[4][2];
		int i;
		if (is_ortho) rect_to_uvspace_ortho(bucket_bounds, v1coSS, v2coSS, v3coSS, uv1co, uv2co, uv3co, test_uv, flip);
		else          rect_to_uvspace_persp(bucket_bounds, v1coSS, v2coSS, v3coSS, uv1co, uv2co, uv3co, test_uv, flip);
		printf("(  [(%f,%f), (%f,%f), (%f,%f), (%f,%f)], ", test_uv[0][0], test_uv[0][1],   test_uv[1][0], test_uv[1][1],    test_uv[2][0], test_uv[2][1],    test_uv[3][0], test_uv[3][1]);

		printf("  [(%f,%f), (%f,%f), (%f,%f)], ", uv1co[0], uv1co[1],   uv2co[0], uv2co[1],    uv3co[0], uv3co[1]);

		printf("[");
		for (i = 0; i < (*tot); i++) {
			printf("(%f, %f),", bucket_bounds_uv[i][0], bucket_bounds_uv[i][1]);
		}
		printf("]),\\\n");
	}
#endif
}

/*
 * # This script creates faces in a blender scene from printed data above.
 *
 * project_ls = [
 * ...(output from above block)...
 * ]
 *
 * from Blender import Scene, Mesh, Window, sys, Mathutils
 *
 * import bpy
 *
 * V = Mathutils.Vector
 *
 * def main():
 *     sce = bpy.data.scenes.active
 *
 *     for item in project_ls:
 *         bb = item[0]
 *         uv = item[1]
 *         poly = item[2]
 *
 *         me = bpy.data.meshes.new()
 *         ob = sce.objects.new(me)
 *
 *         me.verts.extend([V(bb[0]).xyz, V(bb[1]).xyz, V(bb[2]).xyz, V(bb[3]).xyz])
 *         me.faces.extend([(0,1,2,3),])
 *         me.verts.extend([V(uv[0]).xyz, V(uv[1]).xyz, V(uv[2]).xyz])
 *         me.faces.extend([(4,5,6),])
 *
 *         vs = [V(p).xyz for p in poly]
 *         print len(vs)
 *         l = len(me.verts)
 *         me.verts.extend(vs)
 *
 *         i = l
 *         while i < len(me.verts):
 *             ii = i + 1
 *             if ii == len(me.verts):
 *                 ii = l
 *             me.edges.extend([i, ii])
 *             i += 1
 *
 * if __name__ == '__main__':
 *     main()
 */


#undef ISECT_1
#undef ISECT_2
#undef ISECT_3
#undef ISECT_4
#undef ISECT_ALL3
#undef ISECT_ALL4


/* checks if pt is inside a convex 2D polyline, the polyline must be ordered rotating clockwise
 * otherwise it would have to test for mixed (line_point_side_v2 > 0.0f) cases */
static bool IsectPoly2Df(const float pt[2], float uv[][2], const int tot)
{
	int i;
	if (line_point_side_v2(uv[tot - 1], uv[0], pt) < 0.0f)
		return 0;

	for (i = 1; i < tot; i++) {
		if (line_point_side_v2(uv[i - 1], uv[i], pt) < 0.0f)
			return 0;

	}

	return 1;
}
static bool IsectPoly2Df_twoside(const float pt[2], float uv[][2], const int tot)
{
	int i;
	int side = (line_point_side_v2(uv[tot - 1], uv[0], pt) > 0.0f);

	for (i = 1; i < tot; i++) {
		if ((line_point_side_v2(uv[i - 1], uv[i], pt) > 0.0f) != side)
			return 0;

	}

	return 1;
}

/* One of the most important function for projection painting, since it selects the pixels to be added into each bucket.
 * initialize pixels from this face where it intersects with the bucket_index, optionally initialize pixels for removing seams */
static void project_paint_face_init(const ProjPaintState *ps, const int thread_index, const int bucket_index, const int face_index, const int image_index, rctf *bucket_bounds, ImBuf *ibuf, ImBuf **tmpibuf, const short clamp_u, const short clamp_v)
{
	/* Projection vars, to get the 3D locations into screen space  */
	MemArena *arena = ps->arena_mt[thread_index];
	LinkNode **bucketPixelNodes = ps->bucketRect + bucket_index;
	LinkNode *bucketFaceNodes = ps->bucketFaces[bucket_index];

	TileInfo tinf = {
	                 (ps->thread_tot > 1),
	                 ps->do_masking,
	                 IMAPAINT_TILE_NUMBER(ibuf->x),
                     tmpibuf,
                     ps->projImages + image_index
	                };
	const MFace *mf = ps->dm_mface + face_index;
	const MTFace *tf = ps->dm_mtface[face_index];

	/* UV/pixel seeking data */
	int x; /* Image X-Pixel */
	int y; /* Image Y-Pixel */
	float mask;
	float uv[2]; /* Image floating point UV - same as x, y but from 0.0-1.0 */

	int side;
	float *v1coSS, *v2coSS, *v3coSS; /* vert co screen-space, these will be assigned to mf->v1,2,3 or mf->v1,3,4 */

	float *vCo[4]; /* vertex screenspace coords */

	float w[3], wco[3];

	float *uv1co, *uv2co, *uv3co; /* for convenience only, these will be assigned to tf->uv[0],1,2 or tf->uv[0],2,3 */
	float pixelScreenCo[4];
	bool do_3d_mapping = ps->brush->mtex.brush_map_mode == MTEX_MAP_MODE_3D;

	bool threaded = (ps->thread_tot > 1);
	rcti bounds_px; /* ispace bounds */
	/* vars for getting uvspace bounds */

	float tf_uv_pxoffset[4][2]; /* bucket bounds in UV space so we can init pixels only for this face,  */
	float xhalfpx, yhalfpx;
	const float ibuf_xf = (float)ibuf->x, ibuf_yf = (float)ibuf->y;

	int has_x_isect = 0, has_isect = 0; /* for early loop exit */

	int i1, i2, i3;

	float uv_clip[8][2];
	int uv_clip_tot;
	const bool is_ortho = ps->is_ortho;
	const bool do_backfacecull = ps->do_backfacecull;
	const bool do_clip = ps->rv3d ? ps->rv3d->rflag & RV3D_CLIPPING : 0;

	vCo[0] = ps->dm_mvert[mf->v1].co;
	vCo[1] = ps->dm_mvert[mf->v2].co;
	vCo[2] = ps->dm_mvert[mf->v3].co;


	/* Use tf_uv_pxoffset instead of tf->uv so we can offset the UV half a pixel
	 * this is done so we can avoid offsetting all the pixels by 0.5 which causes
	 * problems when wrapping negative coords */
	xhalfpx = (0.5f + (PROJ_GEOM_TOLERANCE * (1.0f / 3.0f))) / ibuf_xf;
	yhalfpx = (0.5f + (PROJ_GEOM_TOLERANCE * (1.0f / 4.0f))) / ibuf_yf;

	/* Note about (PROJ_GEOM_TOLERANCE/x) above...
	 * Needed to add this offset since UV coords are often quads aligned to pixels.
	 * In this case pixels can be exactly between 2 triangles causing nasty
	 * artifacts.
	 *
	 * This workaround can be removed and painting will still work on most cases
	 * but since the first thing most people try is painting onto a quad- better make it work.
	 */

	tf_uv_pxoffset[0][0] = tf->uv[0][0] - xhalfpx;
	tf_uv_pxoffset[0][1] = tf->uv[0][1] - yhalfpx;

	tf_uv_pxoffset[1][0] = tf->uv[1][0] - xhalfpx;
	tf_uv_pxoffset[1][1] = tf->uv[1][1] - yhalfpx;

	tf_uv_pxoffset[2][0] = tf->uv[2][0] - xhalfpx;
	tf_uv_pxoffset[2][1] = tf->uv[2][1] - yhalfpx;

	if (mf->v4) {
		vCo[3] = ps->dm_mvert[mf->v4].co;

		tf_uv_pxoffset[3][0] = tf->uv[3][0] - xhalfpx;
		tf_uv_pxoffset[3][1] = tf->uv[3][1] - yhalfpx;
		side = 1;
	}
	else {
		side = 0;
	}

	do {
		if (side == 1) {
			i1 = 0; i2 = 2; i3 = 3;
		}
		else {
			i1 = 0; i2 = 1; i3 = 2;
		}

		uv1co = tf_uv_pxoffset[i1]; // was tf->uv[i1];
		uv2co = tf_uv_pxoffset[i2]; // was tf->uv[i2];
		uv3co = tf_uv_pxoffset[i3]; // was tf->uv[i3];

		v1coSS = ps->screenCoords[(*(&mf->v1 + i1))];
		v2coSS = ps->screenCoords[(*(&mf->v1 + i2))];
		v3coSS = ps->screenCoords[(*(&mf->v1 + i3))];

		/* This funtion gives is a concave polyline in UV space from the clipped quad and tri*/
		project_bucket_clip_face(
		        is_ortho, bucket_bounds,
		        v1coSS, v2coSS, v3coSS,
		        uv1co, uv2co, uv3co,
		        uv_clip, &uv_clip_tot
		        );

		/* sometimes this happens, better just allow for 8 intersectiosn even though there should be max 6 */
#if 0
		if (uv_clip_tot > 6) {
			printf("this should never happen! %d\n", uv_clip_tot);
		}
#endif

		if (pixel_bounds_array(uv_clip, &bounds_px, ibuf->x, ibuf->y, uv_clip_tot)) {
			if (clamp_u) {
				CLAMP(bounds_px.xmin, 0, ibuf->x);
				CLAMP(bounds_px.xmax, 0, ibuf->x);
			}

			if (clamp_v) {
				CLAMP(bounds_px.ymin, 0, ibuf->y);
				CLAMP(bounds_px.ymax, 0, ibuf->y);
			}

			/*
			project_paint_undo_tiles_init(&bounds_px, ps->projImages + image_index, tmpibuf,
			                              tile_width, threaded, ps->do_masking);
			*/
			/* clip face and */

			has_isect = 0;
			for (y = bounds_px.ymin; y < bounds_px.ymax; y++) {
				//uv[1] = (((float)y) + 0.5f) / (float)ibuf->y;
				uv[1] = (float)y / ibuf_yf; /* use pixel offset UV coords instead */

				has_x_isect = 0;
				for (x = bounds_px.xmin; x < bounds_px.xmax; x++) {
					//uv[0] = (((float)x) + 0.5f) / ibuf->x;
					uv[0] = (float)x / ibuf_xf; /* use pixel offset UV coords instead */

					/* Note about IsectPoly2Df_twoside, checking the face or uv flipping doesnt work,
					 * could check the poly direction but better to do this */
					if ((do_backfacecull == true  && IsectPoly2Df(uv, uv_clip, uv_clip_tot)) ||
					    (do_backfacecull == false && IsectPoly2Df_twoside(uv, uv_clip, uv_clip_tot)))
					{

						has_x_isect = has_isect = 1;

						if (is_ortho) screen_px_from_ortho(uv, v1coSS, v2coSS, v3coSS, uv1co, uv2co, uv3co, pixelScreenCo, w);
						else screen_px_from_persp(uv, v1coSS, v2coSS, v3coSS, uv1co, uv2co, uv3co, pixelScreenCo, w);

						/* a pity we need to get the worldspace pixel location here */
						if (do_clip || do_3d_mapping) {
							interp_v3_v3v3v3(wco, ps->dm_mvert[(*(&mf->v1 + i1))].co, ps->dm_mvert[(*(&mf->v1 + i2))].co, ps->dm_mvert[(*(&mf->v1 + i3))].co, w);
							if (do_clip && ED_view3d_clipping_test(ps->rv3d, wco, true)) {
								continue; /* Watch out that no code below this needs to run */
							}
						}

						/* Is this UV visible from the view? - raytrace */
						/* project_paint_PickFace is less complex, use for testing */
						//if (project_paint_PickFace(ps, pixelScreenCo, w, &side) == face_index) {
						if ((ps->do_occlude == false) ||
						    !project_bucket_point_occluded(ps, bucketFaceNodes, face_index, pixelScreenCo))
						{
							mask = project_paint_uvpixel_mask(ps, face_index, side, w);

							if (mask > 0.0f) {
								BLI_linklist_prepend_arena(
								        bucketPixelNodes,
								        project_paint_uvpixel_init(ps, arena, &tinf, x, y, mask, face_index,
								                                   pixelScreenCo, wco, side, w),
								        arena
								        );
							}
						}

					}
//#if 0
					else if (has_x_isect) {
						/* assuming the face is not a bow-tie - we know we cant intersect again on the X */
						break;
					}
//#endif
				}


#if 0           /* TODO - investigate why this dosnt work sometimes! it should! */
				/* no intersection for this entire row, after some intersection above means we can quit now */
				if (has_x_isect == 0 && has_isect) {
					break;
				}
#endif
			}
		}
	} while (side--);



#ifndef PROJ_DEBUG_NOSEAMBLEED
	if (ps->seam_bleed_px > 0.0f) {
		int face_seam_flag;

		if (threaded)
			BLI_lock_thread(LOCK_CUSTOM1);  /* Other threads could be modifying these vars */

		face_seam_flag = ps->faceSeamFlags[face_index];

		/* are any of our edges un-initialized? */
		if ((face_seam_flag & (PROJ_FACE_SEAM1 | PROJ_FACE_NOSEAM1)) == 0 ||
		    (face_seam_flag & (PROJ_FACE_SEAM2 | PROJ_FACE_NOSEAM2)) == 0 ||
		    (face_seam_flag & (PROJ_FACE_SEAM3 | PROJ_FACE_NOSEAM3)) == 0 ||
		    (face_seam_flag & (PROJ_FACE_SEAM4 | PROJ_FACE_NOSEAM4)) == 0)
		{
			project_face_seams_init(ps, face_index, mf->v4);
			face_seam_flag = ps->faceSeamFlags[face_index];
			//printf("seams - %d %d %d %d\n", flag&PROJ_FACE_SEAM1, flag&PROJ_FACE_SEAM2, flag&PROJ_FACE_SEAM3, flag&PROJ_FACE_SEAM4);
		}

		if ((face_seam_flag & (PROJ_FACE_SEAM1 | PROJ_FACE_SEAM2 | PROJ_FACE_SEAM3 | PROJ_FACE_SEAM4)) == 0) {

			if (threaded)
				BLI_unlock_thread(LOCK_CUSTOM1);  /* Other threads could be modifying these vars */

		}
		else {
			/* we have a seam - deal with it! */

			/* Now create new UV's for the seam face */
			float (*outset_uv)[2] = ps->faceSeamUVs[face_index];
			float insetCos[4][3]; /* inset face coords.  NOTE!!! ScreenSace for ortho, Worldspace in prespective view */

			float *vCoSS[4]; /* vertex screenspace coords */

			float bucket_clip_edges[2][2]; /* store the screenspace coords of the face, clipped by the bucket's screen aligned rectangle */
			float edge_verts_inset_clip[2][3];
			int fidx1, fidx2; /* face edge pairs - loop throuh these ((0,1), (1,2), (2,3), (3,0)) or ((0,1), (1,2), (2,0)) for a tri */

			float seam_subsection[4][2];
			float fac1, fac2, ftot;


			if (outset_uv[0][0] == FLT_MAX) /* first time initialize */
				uv_image_outset(tf_uv_pxoffset, outset_uv, ps->seam_bleed_px, ibuf->x, ibuf->y, mf->v4 != 0);

			/* ps->faceSeamUVs cant be modified when threading, now this is done we can unlock */
			if (threaded)
				BLI_unlock_thread(LOCK_CUSTOM1);  /* Other threads could be modifying these vars */

			vCoSS[0] = ps->screenCoords[mf->v1];
			vCoSS[1] = ps->screenCoords[mf->v2];
			vCoSS[2] = ps->screenCoords[mf->v3];
			if (mf->v4)
				vCoSS[3] = ps->screenCoords[mf->v4];

			/* PROJ_FACE_SCALE_SEAM must be slightly less then 1.0f */
			if (is_ortho) {
				if (mf->v4) scale_quad(insetCos, vCoSS, PROJ_FACE_SCALE_SEAM);
				else        scale_tri(insetCos, vCoSS, PROJ_FACE_SCALE_SEAM);
			}
			else {
				if (mf->v4) scale_quad(insetCos, vCo, PROJ_FACE_SCALE_SEAM);
				else        scale_tri(insetCos, vCo, PROJ_FACE_SCALE_SEAM);
			}

			side = 0; /* for triangles this wont need to change */

			for (fidx1 = 0; fidx1 < (mf->v4 ? 4 : 3); fidx1++) {
				if (mf->v4) fidx2 = (fidx1 == 3) ? 0 : fidx1 + 1;  /* next fidx in the face (0,1,2,3) -> (1,2,3,0) */
				else        fidx2 = (fidx1 == 2) ? 0 : fidx1 + 1;  /* next fidx in the face (0,1,2) -> (1,2,0) */

				if ((face_seam_flag & (1 << fidx1)) && /* 1<<fidx1 -> PROJ_FACE_SEAM# */
				    line_clip_rect2f(bucket_bounds, vCoSS[fidx1], vCoSS[fidx2], bucket_clip_edges[0], bucket_clip_edges[1]))
				{

					ftot = len_v2v2(vCoSS[fidx1], vCoSS[fidx2]); /* screenspace edge length */

					if (ftot > 0.0f) { /* avoid div by zero */
						if (mf->v4) {
							if (fidx1 == 2 || fidx2 == 2) side = 1;
							else side = 0;
						}

						fac1 = len_v2v2(vCoSS[fidx1], bucket_clip_edges[0]) / ftot;
						fac2 = len_v2v2(vCoSS[fidx1], bucket_clip_edges[1]) / ftot;

						interp_v2_v2v2(seam_subsection[0], tf_uv_pxoffset[fidx1], tf_uv_pxoffset[fidx2], fac1);
						interp_v2_v2v2(seam_subsection[1], tf_uv_pxoffset[fidx1], tf_uv_pxoffset[fidx2], fac2);

						interp_v2_v2v2(seam_subsection[2], outset_uv[fidx1], outset_uv[fidx2], fac2);
						interp_v2_v2v2(seam_subsection[3], outset_uv[fidx1], outset_uv[fidx2], fac1);

						/* if the bucket_clip_edges values Z values was kept we could avoid this
						 * Inset needs to be added so occlusion tests wont hit adjacent faces */
						interp_v3_v3v3(edge_verts_inset_clip[0], insetCos[fidx1], insetCos[fidx2], fac1);
						interp_v3_v3v3(edge_verts_inset_clip[1], insetCos[fidx1], insetCos[fidx2], fac2);


						if (pixel_bounds_uv(seam_subsection[0], seam_subsection[1], seam_subsection[2], seam_subsection[3], &bounds_px, ibuf->x, ibuf->y, true)) {
							/* bounds between the seam rect and the uvspace bucket pixels */

							has_isect = 0;
							for (y = bounds_px.ymin; y < bounds_px.ymax; y++) {
								// uv[1] = (((float)y) + 0.5f) / (float)ibuf->y;
								uv[1] = (float)y / ibuf_yf; /* use offset uvs instead */

								has_x_isect = 0;
								for (x = bounds_px.xmin; x < bounds_px.xmax; x++) {
									//uv[0] = (((float)x) + 0.5f) / (float)ibuf->x;
									uv[0] = (float)x / ibuf_xf; /* use offset uvs instead */

									/* test we're inside uvspace bucket and triangle bounds */
									if (isect_point_quad_v2(uv, seam_subsection[0], seam_subsection[1], seam_subsection[2], seam_subsection[3])) {
										float fac;

										/* We need to find the closest point along the face edge,
										 * getting the screen_px_from_*** wont work because our actual location
										 * is not relevant, since we are outside the face, Use VecLerpf to find
										 * our location on the side of the face's UV */
#if 0
										if (is_ortho) screen_px_from_ortho(ps, uv, v1co, v2co, v3co, uv1co, uv2co, uv3co, pixelScreenCo);
										else          screen_px_from_persp(ps, uv, v1co, v2co, v3co, uv1co, uv2co, uv3co, pixelScreenCo);
#endif

										/* Since this is a seam we need to work out where on the line this pixel is */
										//fac = line_point_factor_v2(uv, uv_seam_quad[0], uv_seam_quad[1]);

										fac = line_point_factor_v2(uv, seam_subsection[0], seam_subsection[1]);
										if      (fac < 0.0f) { copy_v3_v3(pixelScreenCo, edge_verts_inset_clip[0]); }
										else if (fac > 1.0f) { copy_v3_v3(pixelScreenCo, edge_verts_inset_clip[1]); }
										else                 { interp_v3_v3v3(pixelScreenCo, edge_verts_inset_clip[0], edge_verts_inset_clip[1], fac); }

										if (!is_ortho) {
											pixelScreenCo[3] = 1.0f;
											mul_m4_v4((float(*)[4])ps->projectMat, pixelScreenCo); /* cast because of const */
											pixelScreenCo[0] = (float)(ps->winx * 0.5f) + (ps->winx * 0.5f) * pixelScreenCo[0] / pixelScreenCo[3];
											pixelScreenCo[1] = (float)(ps->winy * 0.5f) + (ps->winy * 0.5f) * pixelScreenCo[1] / pixelScreenCo[3];
											pixelScreenCo[2] = pixelScreenCo[2] / pixelScreenCo[3]; /* Use the depth for bucket point occlusion */
										}

										if ((ps->do_occlude == false) ||
										    !project_bucket_point_occluded(ps, bucketFaceNodes, face_index, pixelScreenCo))
										{
											/* Only bother calculating the weights if we intersect */
											if (ps->do_mask_normal || ps->dm_mtface_clone) {
#if 1
												/* get the UV on the line since we want to copy the pixels from there for bleeding */
												float uv_close[2];
												float uv_fac = closest_to_line_v2(uv_close, uv, tf_uv_pxoffset[fidx1], tf_uv_pxoffset[fidx2]);
												if      (uv_fac < 0.0f) copy_v2_v2(uv_close, tf_uv_pxoffset[fidx1]);
												else if (uv_fac > 1.0f) copy_v2_v2(uv_close, tf_uv_pxoffset[fidx2]);

												if (side) {
													barycentric_weights_v2(tf_uv_pxoffset[0], tf_uv_pxoffset[2], tf_uv_pxoffset[3], uv_close, w);
												}
												else {
													barycentric_weights_v2(tf_uv_pxoffset[0], tf_uv_pxoffset[1], tf_uv_pxoffset[2], uv_close, w);
												}
#else											/* this is buggy with quads, don't use for now */

												/* Cheat, we know where we are along the edge so work out the weights from that */
												uv_fac = fac1 + (uv_fac * (fac2 - fac1));

												w[0] = w[1] = w[2] = 0.0;
												if (side) {
													w[fidx1 ? fidx1 - 1 : 0] = 1.0f - uv_fac;
													w[fidx2 ? fidx2 - 1 : 0] = uv_fac;
												}
												else {
													w[fidx1] = 1.0f - uv_fac;
													w[fidx2] = uv_fac;
												}
#endif
											}

											/* a pity we need to get the worldspace pixel location here */
											if (do_clip || do_3d_mapping) {
												if (side) interp_v3_v3v3v3(wco, ps->dm_mvert[mf->v1].co, ps->dm_mvert[mf->v3].co, ps->dm_mvert[mf->v4].co, w);
												else      interp_v3_v3v3v3(wco, ps->dm_mvert[mf->v1].co, ps->dm_mvert[mf->v2].co, ps->dm_mvert[mf->v3].co, w);

												if (do_clip && ED_view3d_clipping_test(ps->rv3d, wco, true)) {
													continue; /* Watch out that no code below this needs to run */
												}
											}

											mask = project_paint_uvpixel_mask(ps, face_index, side, w);

											if (mask > 0.0f) {
												BLI_linklist_prepend_arena(
												        bucketPixelNodes,
												        project_paint_uvpixel_init(ps, arena, &tinf, x, y, mask, face_index,
												        pixelScreenCo, wco, side, w),
												        arena
												        );
											}

										}
									}
									else if (has_x_isect) {
										/* assuming the face is not a bow-tie - we know we cant intersect again on the X */
										break;
									}
								}

#if 0                           /* TODO - investigate why this dosnt work sometimes! it should! */
								/* no intersection for this entire row, after some intersection above means we can quit now */
								if (has_x_isect == 0 && has_isect) {
									break;
								}
#endif
							}
						}
					}
				}
			}
		}
	}
#endif // PROJ_DEBUG_NOSEAMBLEED
}


/* takes floating point screenspace min/max and returns int min/max to be used as indices for ps->bucketRect, ps->bucketFlags */
static void project_paint_bucket_bounds(const ProjPaintState *ps, const float min[2], const float max[2], int bucketMin[2], int bucketMax[2])
{
	/* divide by bucketWidth & bucketHeight so the bounds are offset in bucket grid units */
	/* XXX: the offset of 0.5 is always truncated to zero and the offset of 1.5f is always truncated to 1, is this really correct?? - jwilkins */
	bucketMin[0] = (int)((int)(((float)(min[0] - ps->screenMin[0]) / ps->screen_width) * ps->buckets_x) + 0.5f); /* these offsets of 0.5 and 1.5 seem odd but they are correct */
	bucketMin[1] = (int)((int)(((float)(min[1] - ps->screenMin[1]) / ps->screen_height) * ps->buckets_y) + 0.5f);

	bucketMax[0] = (int)((int)(((float)(max[0] - ps->screenMin[0]) / ps->screen_width) * ps->buckets_x) + 1.5f);
	bucketMax[1] = (int)((int)(((float)(max[1] - ps->screenMin[1]) / ps->screen_height) * ps->buckets_y) + 1.5f);

	/* in case the rect is outside the mesh 2d bounds */
	CLAMP(bucketMin[0], 0, ps->buckets_x);
	CLAMP(bucketMin[1], 0, ps->buckets_y);

	CLAMP(bucketMax[0], 0, ps->buckets_x);
	CLAMP(bucketMax[1], 0, ps->buckets_y);
}

/* set bucket_bounds to a screen space-aligned floating point bound-box */
static void project_bucket_bounds(const ProjPaintState *ps, const int bucket_x, const int bucket_y, rctf *bucket_bounds)
{
	bucket_bounds->xmin = ps->screenMin[0] + ((bucket_x) * (ps->screen_width / ps->buckets_x));     /* left */
	bucket_bounds->xmax = ps->screenMin[0] + ((bucket_x + 1) * (ps->screen_width / ps->buckets_x)); /* right */

	bucket_bounds->ymin = ps->screenMin[1] + ((bucket_y) * (ps->screen_height / ps->buckets_y));      /* bottom */
	bucket_bounds->ymax = ps->screenMin[1] + ((bucket_y + 1) * (ps->screen_height  / ps->buckets_y)); /* top */
}

/* Fill this bucket with pixels from the faces that intersect it.
 *
 * have bucket_bounds as an argument so we don't need to give bucket_x/y the rect function needs */
static void project_bucket_init(const ProjPaintState *ps, const int thread_index, const int bucket_index, rctf *bucket_bounds)
{
	LinkNode *node;
	int face_index, image_index = 0;
	ImBuf *ibuf = NULL;
	Image *tpage_last = NULL, *tpage;
	Image *ima = NULL;
	ImBuf *tmpibuf = NULL;

	if (ps->image_tot == 1) {
		/* Simple loop, no context switching */
		ibuf = ps->projImages[0].ibuf;
		ima = ps->projImages[0].ima;

		for (node = ps->bucketFaces[bucket_index]; node; node = node->next) {
			project_paint_face_init(ps, thread_index, bucket_index, GET_INT_FROM_POINTER(node->link), 0, bucket_bounds, ibuf, &tmpibuf, ima->tpageflag & IMA_CLAMP_U, ima->tpageflag & IMA_CLAMP_V);
		}
	}
	else {
		/* More complicated loop, switch between images */
		for (node = ps->bucketFaces[bucket_index]; node; node = node->next) {
			face_index = GET_INT_FROM_POINTER(node->link);

			/* Image context switching */
			tpage = project_paint_face_paint_image(ps, face_index);
			if (tpage_last != tpage) {
				tpage_last = tpage;

				for (image_index = 0; image_index < ps->image_tot; image_index++) {
					if (ps->projImages[image_index].ima == tpage_last) {
						ibuf = ps->projImages[image_index].ibuf;
						ima = ps->projImages[image_index].ima;
						break;
					}
				}
			}
			/* context switching done */

			project_paint_face_init(ps, thread_index, bucket_index, face_index, image_index, bucket_bounds, ibuf, &tmpibuf, ima->tpageflag & IMA_CLAMP_U, ima->tpageflag & IMA_CLAMP_V);
		}
	}

	if (tmpibuf)
		IMB_freeImBuf(tmpibuf);

	ps->bucketFlags[bucket_index] |= PROJ_BUCKET_INIT;
}


/* We want to know if a bucket and a face overlap in screen-space
 *
 * Note, if this ever returns false positives its not that bad, since a face in the bounding area will have its pixels
 * calculated when it might not be needed later, (at the moment at least)
 * obviously it shouldn't have bugs though */

static bool project_bucket_face_isect(ProjPaintState *ps, int bucket_x, int bucket_y, const MFace *mf)
{
	/* TODO - replace this with a tricker method that uses sideofline for all screenCoords's edges against the closest bucket corner */
	rctf bucket_bounds;
	float p1[2], p2[2], p3[2], p4[2];
	const float *v, *v1, *v2, *v3, *v4 = NULL;
	int fidx;

	project_bucket_bounds(ps, bucket_x, bucket_y, &bucket_bounds);

	/* Is one of the faces verts in the bucket bounds? */

	fidx = mf->v4 ? 3 : 2;
	do {
		v = ps->screenCoords[(*(&mf->v1 + fidx))];
		if (BLI_rctf_isect_pt_v(&bucket_bounds, v)) {
			return 1;
		}
	} while (fidx--);

	v1 = ps->screenCoords[mf->v1];
	v2 = ps->screenCoords[mf->v2];
	v3 = ps->screenCoords[mf->v3];
	if (mf->v4) {
		v4 = ps->screenCoords[mf->v4];
	}

	p1[0] = bucket_bounds.xmin; p1[1] = bucket_bounds.ymin;
	p2[0] = bucket_bounds.xmin; p2[1] = bucket_bounds.ymax;
	p3[0] = bucket_bounds.xmax; p3[1] = bucket_bounds.ymax;
	p4[0] = bucket_bounds.xmax; p4[1] = bucket_bounds.ymin;

	if (mf->v4) {
		if (isect_point_quad_v2(p1, v1, v2, v3, v4) ||
		    isect_point_quad_v2(p2, v1, v2, v3, v4) ||
		    isect_point_quad_v2(p3, v1, v2, v3, v4) ||
		    isect_point_quad_v2(p4, v1, v2, v3, v4) ||

		    /* we can avoid testing v3,v1 because another intersection MUST exist if this intersects */
		    (isect_line_line_v2(p1, p2, v1, v2) || isect_line_line_v2(p1, p2, v2, v3) || isect_line_line_v2(p1, p2, v3, v4)) ||
		    (isect_line_line_v2(p2, p3, v1, v2) || isect_line_line_v2(p2, p3, v2, v3) || isect_line_line_v2(p2, p3, v3, v4)) ||
		    (isect_line_line_v2(p3, p4, v1, v2) || isect_line_line_v2(p3, p4, v2, v3) || isect_line_line_v2(p3, p4, v3, v4)) ||
		    (isect_line_line_v2(p4, p1, v1, v2) || isect_line_line_v2(p4, p1, v2, v3) || isect_line_line_v2(p4, p1, v3, v4)))
		{
			return 1;
		}
	}
	else {
		if (isect_point_tri_v2(p1, v1, v2, v3) ||
		    isect_point_tri_v2(p2, v1, v2, v3) ||
		    isect_point_tri_v2(p3, v1, v2, v3) ||
		    isect_point_tri_v2(p4, v1, v2, v3) ||
		    /* we can avoid testing v3,v1 because another intersection MUST exist if this intersects */
		    (isect_line_line_v2(p1, p2, v1, v2) || isect_line_line_v2(p1, p2, v2, v3)) ||
		    (isect_line_line_v2(p2, p3, v1, v2) || isect_line_line_v2(p2, p3, v2, v3)) ||
		    (isect_line_line_v2(p3, p4, v1, v2) || isect_line_line_v2(p3, p4, v2, v3)) ||
		    (isect_line_line_v2(p4, p1, v1, v2) || isect_line_line_v2(p4, p1, v2, v3)))
		{
			return 1;
		}
	}

	return 0;
}

/* Add faces to the bucket but don't initialize its pixels
 * TODO - when painting occluded, sort the faces on their min-Z and only add faces that faces that are not occluded */
static void project_paint_delayed_face_init(ProjPaintState *ps, const MFace *mf, const int face_index)
{
	float min[2], max[2], *vCoSS;
	int bucketMin[2], bucketMax[2]; /* for  ps->bucketRect indexing */
	int fidx, bucket_x, bucket_y;
	int has_x_isect = -1, has_isect = 0; /* for early loop exit */
	MemArena *arena = ps->arena_mt[0]; /* just use the first thread arena since threading has not started yet */

	INIT_MINMAX2(min, max);

	fidx = mf->v4 ? 3 : 2;
	do {
		vCoSS = ps->screenCoords[*(&mf->v1 + fidx)];
		minmax_v2v2_v2(min, max, vCoSS);
	} while (fidx--);

	project_paint_bucket_bounds(ps, min, max, bucketMin, bucketMax);

	for (bucket_y = bucketMin[1]; bucket_y < bucketMax[1]; bucket_y++) {
		has_x_isect = 0;
		for (bucket_x = bucketMin[0]; bucket_x < bucketMax[0]; bucket_x++) {
			if (project_bucket_face_isect(ps, bucket_x, bucket_y, mf)) {
				int bucket_index = bucket_x + (bucket_y * ps->buckets_x);
				BLI_linklist_prepend_arena(
				        &ps->bucketFaces[bucket_index],
				        SET_INT_IN_POINTER(face_index), /* cast to a pointer to shut up the compiler */
				        arena
				        );

				has_x_isect = has_isect = 1;
			}
			else if (has_x_isect) {
				/* assuming the face is not a bow-tie - we know we cant intersect again on the X */
				break;
			}
		}

		/* no intersection for this entire row, after some intersection above means we can quit now */
		if (has_x_isect == 0 && has_isect) {
			break;
		}
	}

#ifndef PROJ_DEBUG_NOSEAMBLEED
	if (ps->seam_bleed_px > 0.0f) {
		if (!mf->v4) {
			ps->faceSeamFlags[face_index] |= PROJ_FACE_NOSEAM4; /* so this wont show up as an untagged edge */
		}
		**ps->faceSeamUVs[face_index] = FLT_MAX; /* set as uninitialized */
	}
#endif
}

/* run once per stroke before projection painting */
static void project_paint_begin(ProjPaintState *ps)
{
	/* Viewport vars */
	float mat[3][3];

	float no[3];

	float *projScreenCo; /* Note, we could have 4D vectors are only needed for */
	float projMargin;

	/* Image Vars - keep track of images we have used */
	LinkNode *image_LinkList = NULL;
	LinkNode *node;

	ProjPaintImage *projIma;
	Image *tpage_last = NULL, *tpage;
	TexPaintSlot *slot_last = NULL, *slot = NULL;
	TexPaintSlot *slot_last_clone = NULL, *slot_clone;

	/* Face vars */
	MPoly *mpoly_orig;
	MFace *mf;
	MTFace **tf;
	MTFace *tf_base;

	MTFace **tf_clone;
	MTFace *tf_clone_base;

	int a, i; /* generic looping vars */
	int image_index = -1, face_index;

	/* double lookup */
	const int *index_mf_to_mpoly = NULL;
	const int *index_mp_to_orig  = NULL;

	MVert *mv;

	MemArena *arena; /* at the moment this is just ps->arena_mt[0], but use this to show were not multithreading */

	const int diameter = 2 * BKE_brush_size_get(ps->scene, ps->brush);

	bool reset_threads = false;

	/* ---- end defines ---- */

	if (ps->source == PROJ_SRC_VIEW)
		ED_view3d_clipping_local(ps->rv3d, ps->ob->obmat);  /* faster clipping lookups */

	ps->do_face_sel = ((((Mesh *)ps->ob->data)->editflag & ME_EDIT_PAINT_FACE_SEL) != 0);

	/* paint onto the derived mesh */

	/* Workaround for subsurf selection, try the display mesh first */
	if (ps->source == PROJ_SRC_IMAGE_CAM) {
		/* using render mesh, assume only camera was rendered from */
		ps->dm = mesh_create_derived_render(ps->scene, ps->ob, ps->scene->customdata_mask | CD_MASK_MTFACE);
		ps->dm_release = true;
	}
	else if (ps->ob->derivedFinal &&
	         CustomData_has_layer(&ps->ob->derivedFinal->faceData, CD_MTFACE) &&
	         (ps->do_face_sel == false || CustomData_has_layer(&ps->ob->derivedFinal->polyData, CD_ORIGINDEX)))
	{
		ps->dm = ps->ob->derivedFinal;
		ps->dm_release = false;
	}
	else {
		ps->dm = mesh_get_derived_final(
		             ps->scene, ps->ob,
		             ps->scene->customdata_mask | CD_MASK_MTFACE | (ps->do_face_sel ? CD_ORIGINDEX : 0));
		ps->dm_release = true;
	}

	if (!CustomData_has_layer(&ps->dm->faceData, CD_MTFACE) ) {

		if (ps->dm_release)
			ps->dm->release(ps->dm);

		ps->dm = NULL;
		return;
	}

	DM_update_materials(ps->dm, ps->ob);

	ps->dm_totvert = ps->dm->getNumVerts(ps->dm);
	ps->dm_totface = ps->dm->getNumTessFaces(ps->dm);

	ps->dm_mvert = ps->dm->getVertArray(ps->dm);
	ps->dm_mface = ps->dm->getTessFaceArray(ps->dm);
	ps->dm_mtface = MEM_mallocN(ps->dm_totface * sizeof (MTFace *), "proj_paint_mtfaces");

	if (ps->do_face_sel) {
		index_mf_to_mpoly = ps->dm->getTessFaceDataArray(ps->dm, CD_ORIGINDEX);
		index_mp_to_orig  = ps->dm->getPolyDataArray(ps->dm, CD_ORIGINDEX);
		if (index_mf_to_mpoly == NULL) {
			index_mp_to_orig = NULL;
		}
		else {
			mpoly_orig = ((Mesh *)ps->ob->data)->mpoly;
		}
	}
	else {
		mpoly_orig = NULL;
	}

	/* use clone mtface? */
	if (ps->do_layer_clone) {
		ps->dm_mtface_clone = MEM_mallocN(ps->dm_totface * sizeof (MTFace *), "proj_paint_mtfaces");
	}

	if (ps->do_layer_stencil || ps->do_stencil_brush) {
		//int layer_num = CustomData_get_stencil_layer(&ps->dm->faceData, CD_MTFACE);
		int layer_num = CustomData_get_stencil_layer(&((Mesh *)ps->ob->data)->pdata, CD_MTEXPOLY);
		if (layer_num != -1)
			ps->dm_mtface_stencil = CustomData_get_layer_n(&ps->dm->faceData, CD_MTFACE, layer_num);

		if (ps->dm_mtface_stencil == NULL) {
			/* get active instead */
			ps->dm_mtface_stencil = CustomData_get_layer(&ps->dm->faceData, CD_MTFACE);
		}

		if (ps->do_stencil_brush)
			tf_base = ps->dm_mtface_stencil;
	}

	/* when using subsurf or multires, mface arrays are thrown away, we need to keep a copy */
	if (ps->dm->type != DM_TYPE_CDDM) {
		ps->dm_mvert = MEM_dupallocN(ps->dm_mvert);
		ps->dm_mface = MEM_dupallocN(ps->dm_mface);
		/* looks like these are ok for now.*/
#if 0
		ps->dm_mtface = MEM_dupallocN(ps->dm_mtface);
		ps->dm_mtface_clone = MEM_dupallocN(ps->dm_mtface_clone);
		ps->dm_mtface_stencil = MEM_dupallocN(ps->dm_mtface_stencil);
#endif
	}

	ps->viewDir[0] = 0.0f;
	ps->viewDir[1] = 0.0f;
	ps->viewDir[2] = 1.0f;

	{
		float viewmat[4][4];
		float viewinv[4][4];

		invert_m4_m4(ps->ob->imat, ps->ob->obmat);

		if (ps->source == PROJ_SRC_VIEW) {
			/* normal drawing */
			ps->winx = ps->ar->winx;
			ps->winy = ps->ar->winy;

			copy_m4_m4(viewmat, ps->rv3d->viewmat);
			copy_m4_m4(viewinv, ps->rv3d->viewinv);

			ED_view3d_ob_project_mat_get(ps->rv3d, ps->ob, ps->projectMat);

			ps->is_ortho = ED_view3d_clip_range_get(ps->v3d, ps->rv3d, &ps->clipsta, &ps->clipend, true);
		}
		else {
			/* re-projection */
			float winmat[4][4];
			float vmat[4][4];

			ps->winx = ps->reproject_ibuf->x;
			ps->winy = ps->reproject_ibuf->y;

			if (ps->source == PROJ_SRC_IMAGE_VIEW) {
				/* image stores camera data, tricky */
				IDProperty *idgroup = IDP_GetProperties(&ps->reproject_image->id, 0);
				IDProperty *view_data = IDP_GetPropertyFromGroup(idgroup, PROJ_VIEW_DATA_ID);

				const float *array = (float *)IDP_Array(view_data);

				/* use image array, written when creating image */
				memcpy(winmat, array, sizeof(winmat)); array += sizeof(winmat) / sizeof(float);
				memcpy(viewmat, array, sizeof(viewmat)); array += sizeof(viewmat) / sizeof(float);
				ps->clipsta = array[0];
				ps->clipend = array[1];
				ps->is_ortho = array[2] ? 1 : 0;

				invert_m4_m4(viewinv, viewmat);
			}
			else if (ps->source == PROJ_SRC_IMAGE_CAM) {
				Object *cam_ob = ps->scene->camera;
				CameraParams params;

				/* viewmat & viewinv */
				copy_m4_m4(viewinv, cam_ob->obmat);
				normalize_m4(viewinv);
				invert_m4_m4(viewmat, viewinv);

				/* window matrix, clipping and ortho */
				BKE_camera_params_init(&params);
				BKE_camera_params_from_object(&params, cam_ob);
				BKE_camera_params_compute_viewplane(&params, ps->winx, ps->winy, 1.0f, 1.0f);
				BKE_camera_params_compute_matrix(&params);

				copy_m4_m4(winmat, params.winmat);
				ps->clipsta = params.clipsta;
				ps->clipend = params.clipend;
				ps->is_ortho = params.is_ortho;
			}

			/* same as #ED_view3d_ob_project_mat_get */
			mul_m4_m4m4(vmat, viewmat, ps->ob->obmat);
			mul_m4_m4m4(ps->projectMat, winmat, vmat);
		}


		/* viewDir - object relative */
		invert_m4_m4(ps->ob->imat, ps->ob->obmat);
		copy_m3_m4(mat, viewinv);
		mul_m3_v3(mat, ps->viewDir);
		copy_m3_m4(mat, ps->ob->imat);
		mul_m3_v3(mat, ps->viewDir);
		normalize_v3(ps->viewDir);

		/* viewPos - object relative */
		copy_v3_v3(ps->viewPos, viewinv[3]);
		copy_m3_m4(mat, ps->ob->imat);
		mul_m3_v3(mat, ps->viewPos);
		add_v3_v3(ps->viewPos, ps->ob->imat[3]);
	}

	/* calculate vert screen coords
	 * run this early so we can calculate the x/y resolution of our bucket rect */
	INIT_MINMAX2(ps->screenMin, ps->screenMax);

	ps->screenCoords = MEM_mallocN(sizeof(float) * ps->dm_totvert * 4, "ProjectPaint ScreenVerts");
	projScreenCo = *ps->screenCoords;

	if (ps->is_ortho) {
		for (a = 0, mv = ps->dm_mvert; a < ps->dm_totvert; a++, mv++, projScreenCo += 4) {
			mul_v3_m4v3(projScreenCo, ps->projectMat, mv->co);

			/* screen space, not clamped */
			projScreenCo[0] = (float)(ps->winx * 0.5f) + (ps->winx * 0.5f) * projScreenCo[0];
			projScreenCo[1] = (float)(ps->winy * 0.5f) + (ps->winy * 0.5f) * projScreenCo[1];
			minmax_v2v2_v2(ps->screenMin, ps->screenMax, projScreenCo);
		}
	}
	else {
		for (a = 0, mv = ps->dm_mvert; a < ps->dm_totvert; a++, mv++, projScreenCo += 4) {
			copy_v3_v3(projScreenCo, mv->co);
			projScreenCo[3] = 1.0f;

			mul_m4_v4(ps->projectMat, projScreenCo);

			if (projScreenCo[3] > ps->clipsta) {
				/* screen space, not clamped */
				projScreenCo[0] = (float)(ps->winx * 0.5f) + (ps->winx * 0.5f) * projScreenCo[0] / projScreenCo[3];
				projScreenCo[1] = (float)(ps->winy * 0.5f) + (ps->winy * 0.5f) * projScreenCo[1] / projScreenCo[3];
				projScreenCo[2] = projScreenCo[2] / projScreenCo[3]; /* Use the depth for bucket point occlusion */
				minmax_v2v2_v2(ps->screenMin, ps->screenMax, projScreenCo);
			}
			else {
				/* TODO - deal with cases where 1 side of a face goes behind the view ?
				 *
				 * After some research this is actually very tricky, only option is to
				 * clip the derived mesh before painting, which is a Pain */
				projScreenCo[0] = FLT_MAX;
			}
		}
	}

	/* If this border is not added we get artifacts for faces that
	 * have a parallel edge and at the bounds of the the 2D projected verts eg
	 * - a single screen aligned quad */
	projMargin = (ps->screenMax[0] - ps->screenMin[0]) * 0.000001f;
	ps->screenMax[0] += projMargin;
	ps->screenMin[0] -= projMargin;
	projMargin = (ps->screenMax[1] - ps->screenMin[1]) * 0.000001f;
	ps->screenMax[1] += projMargin;
	ps->screenMin[1] -= projMargin;

	if (ps->source == PROJ_SRC_VIEW) {
#ifdef PROJ_DEBUG_WINCLIP
		CLAMP(ps->screenMin[0], (float)(-diameter), (float)(ps->winx + diameter));
		CLAMP(ps->screenMax[0], (float)(-diameter), (float)(ps->winx + diameter));

		CLAMP(ps->screenMin[1], (float)(-diameter), (float)(ps->winy + diameter));
		CLAMP(ps->screenMax[1], (float)(-diameter), (float)(ps->winy + diameter));
#endif
	}
	else { /* re-projection, use bounds */
		ps->screenMin[0] = 0;
		ps->screenMax[0] = (float)(ps->winx);

		ps->screenMin[1] = 0;
		ps->screenMax[1] = (float)(ps->winy);
	}

	/* only for convenience */
	ps->screen_width  = ps->screenMax[0] - ps->screenMin[0];
	ps->screen_height = ps->screenMax[1] - ps->screenMin[1];

	ps->buckets_x = (int)(ps->screen_width / (((float)diameter) / PROJ_BUCKET_BRUSH_DIV));
	ps->buckets_y = (int)(ps->screen_height / (((float)diameter) / PROJ_BUCKET_BRUSH_DIV));

	/* printf("\tscreenspace bucket division x:%d y:%d\n", ps->buckets_x, ps->buckets_y); */

	if (ps->buckets_x > PROJ_BUCKET_RECT_MAX || ps->buckets_y > PROJ_BUCKET_RECT_MAX) {
		reset_threads = true;
	}

	/* really high values could cause problems since it has to allocate a few
	 * (ps->buckets_x*ps->buckets_y) sized arrays  */
	CLAMP(ps->buckets_x, PROJ_BUCKET_RECT_MIN, PROJ_BUCKET_RECT_MAX);
	CLAMP(ps->buckets_y, PROJ_BUCKET_RECT_MIN, PROJ_BUCKET_RECT_MAX);

	ps->bucketRect = (LinkNode **)MEM_callocN(sizeof(LinkNode *) * ps->buckets_x * ps->buckets_y, "paint-bucketRect");
	ps->bucketFaces = (LinkNode **)MEM_callocN(sizeof(LinkNode *) * ps->buckets_x * ps->buckets_y, "paint-bucketFaces");

	ps->bucketFlags = (unsigned char *)MEM_callocN(sizeof(char) * ps->buckets_x * ps->buckets_y, "paint-bucketFaces");
#ifndef PROJ_DEBUG_NOSEAMBLEED
	if (ps->seam_bleed_px > 0.0f) {
		ps->vertFaces = (LinkNode **)MEM_callocN(sizeof(LinkNode *) * ps->dm_totvert, "paint-vertFaces");
		ps->faceSeamFlags = (char *)MEM_callocN(sizeof(char) * ps->dm_totface, "paint-faceSeamFlags");
		ps->faceWindingFlags = (char *)MEM_callocN(sizeof(char) * ps->dm_totface, "paint-faceWindindFlags");
		ps->faceSeamUVs = MEM_mallocN(sizeof(float) * ps->dm_totface * 8, "paint-faceSeamUVs");
	}
#endif

	/* Thread stuff
	 *
	 * very small brushes run a lot slower multithreaded since the advantage with
	 * threads is being able to fill in multiple buckets at once.
	 * Only use threads for bigger brushes. */

	ps->thread_tot = BKE_scene_num_threads(ps->scene);

	/* workaround for #35057, disable threading if diameter is less than is possible for
	 * optimum bucket number generation */
	if (reset_threads)
		ps->thread_tot = 1;

	for (a = 0; a < ps->thread_tot; a++) {
		ps->arena_mt[a] = BLI_memarena_new(MEM_SIZE_OPTIMAL(1 << 16), "project paint arena");
	}

	arena = ps->arena_mt[0];

	if (ps->do_backfacecull && ps->do_mask_normal) {
		float viewDirPersp[3];

		ps->vertFlags = MEM_callocN(sizeof(char) * ps->dm_totvert, "paint-vertFlags");

		for (a = 0, mv = ps->dm_mvert; a < ps->dm_totvert; a++, mv++) {
			normal_short_to_float_v3(no, mv->no);

			if (ps->is_ortho) {
				if (angle_normalized_v3v3(ps->viewDir, no) >= ps->normal_angle) { /* 1 vert of this face is towards us */
					ps->vertFlags[a] |= PROJ_VERT_CULL;
				}
			}
			else {
				sub_v3_v3v3(viewDirPersp, ps->viewPos, mv->co);
				normalize_v3(viewDirPersp);
				if (angle_normalized_v3v3(viewDirPersp, no) >= ps->normal_angle) { /* 1 vert of this face is towards us */
					ps->vertFlags[a] |= PROJ_VERT_CULL;
				}
			}
		}
	}

	for (face_index = 0, tf = ps->dm_mtface, mf = ps->dm_mface; face_index < ps->dm_totface; mf++, tf++, face_index++) {
		bool is_face_sel;

#ifndef PROJ_DEBUG_NOSEAMBLEED
		/* add face user if we have bleed enabled, set the UV seam flags later */
		/* annoying but we need to add all faces even ones we never use elsewhere */
		if (ps->seam_bleed_px > 0.0f) {
			BLI_linklist_prepend_arena(&ps->vertFaces[mf->v1], SET_INT_IN_POINTER(face_index), arena);
			BLI_linklist_prepend_arena(&ps->vertFaces[mf->v2], SET_INT_IN_POINTER(face_index), arena);
			BLI_linklist_prepend_arena(&ps->vertFaces[mf->v3], SET_INT_IN_POINTER(face_index), arena);
			if (mf->v4) {
				BLI_linklist_prepend_arena(&ps->vertFaces[mf->v4], SET_INT_IN_POINTER(face_index), arena);
			}
		}
#endif

		if (ps->do_face_sel) {
			int orig_index;
			if (index_mp_to_orig && ((orig_index = DM_origindex_mface_mpoly(index_mf_to_mpoly, index_mp_to_orig,
			                                                                face_index))) != ORIGINDEX_NONE)
			{
				MPoly *mp = &mpoly_orig[orig_index];
				is_face_sel = ((mp->flag & ME_FACE_SEL) != 0);
			}
			else {
				is_face_sel = ((mf->flag & ME_FACE_SEL) != 0);
			}
		}
		else {
			is_face_sel = true;
		}

		if (!ps->do_stencil_brush) {
			slot = project_paint_face_paint_slot(ps, face_index);
			/* all faces should have a valid slot, reassert here */
			if (slot == NULL)
				continue;

			if (slot != slot_last) {
				if (!slot->uvname[0] || !(tf_base = CustomData_get_layer_named(&ps->dm->faceData, CD_MTFACE, slot->uvname)))
					tf_base = CustomData_get_layer(&ps->dm->faceData, CD_MTFACE);
				slot_last = slot;
			}

			/* don't allow using the same inage for painting and stencilling */
			if (slot->ima == ps->stencil_ima)
				continue;
		}

		*tf = tf_base + face_index;

		if (ps->do_layer_clone) {
			slot_clone = project_paint_face_clone_slot(ps, face_index);
			/* all faces should have a valid slot, reassert here */
			if (ELEM(slot_clone, NULL, slot))
				continue;

			tf_clone = ps->dm_mtface_clone + face_index;

			if (slot_clone != slot_last_clone) {
				if (!slot_clone->uvname[0] || !(tf_clone_base = CustomData_get_layer_named(&ps->dm->faceData, CD_MTFACE, slot_clone->uvname)))
					tf_clone_base = CustomData_get_layer(&ps->dm->faceData, CD_MTFACE);
				slot_last_clone = slot_clone;
			}

			*tf_clone = tf_clone_base + face_index;
		}

		/* tfbase here should be non-null! */
		BLI_assert (tf_base != NULL);

		if (is_face_sel && ((slot && (tpage = slot->ima)) || (tpage = project_paint_face_paint_image(ps, face_index)))) {
			const float *v1coSS, *v2coSS, *v3coSS, *v4coSS = NULL;

			v1coSS = ps->screenCoords[mf->v1];
			v2coSS = ps->screenCoords[mf->v2];
			v3coSS = ps->screenCoords[mf->v3];
			if (mf->v4) {
				v4coSS = ps->screenCoords[mf->v4];
			}


			if (!ps->is_ortho) {
				if (v1coSS[0] == FLT_MAX ||
				    v2coSS[0] == FLT_MAX ||
				    v3coSS[0] == FLT_MAX ||
				    (mf->v4 && v4coSS[0] == FLT_MAX))
				{
					continue;
				}
			}

#ifdef PROJ_DEBUG_WINCLIP
			/* ignore faces outside the view */
			if (
			    (v1coSS[0] < ps->screenMin[0] &&
			     v2coSS[0] < ps->screenMin[0] &&
			     v3coSS[0] < ps->screenMin[0] &&
			     (mf->v4 && v4coSS[0] < ps->screenMin[0])) ||

			    (v1coSS[0] > ps->screenMax[0] &&
			     v2coSS[0] > ps->screenMax[0] &&
			     v3coSS[0] > ps->screenMax[0] &&
			     (mf->v4 && v4coSS[0] > ps->screenMax[0])) ||

			    (v1coSS[1] < ps->screenMin[1] &&
			     v2coSS[1] < ps->screenMin[1] &&
			     v3coSS[1] < ps->screenMin[1] &&
			     (mf->v4 && v4coSS[1] < ps->screenMin[1])) ||

			    (v1coSS[1] > ps->screenMax[1] &&
			     v2coSS[1] > ps->screenMax[1] &&
			     v3coSS[1] > ps->screenMax[1] &&
			     (mf->v4 && v4coSS[1] > ps->screenMax[1]))
			    )
			{
				continue;
			}

#endif //PROJ_DEBUG_WINCLIP


			if (ps->do_backfacecull) {
				if (ps->do_mask_normal) {
					/* Since we are interpolating the normals of faces, we want to make
					 * sure all the verts are pointing away from the view,
					 * not just the face */
					if ((ps->vertFlags[mf->v1] & PROJ_VERT_CULL) &&
					    (ps->vertFlags[mf->v2] & PROJ_VERT_CULL) &&
					    (ps->vertFlags[mf->v3] & PROJ_VERT_CULL) &&
					    (mf->v4 == 0 || ps->vertFlags[mf->v4] & PROJ_VERT_CULL)
					    )
					{
						continue;
					}
				}
				else {
					if (line_point_side_v2(v1coSS, v2coSS, v3coSS) < 0.0f) {
						continue;
					}

				}
			}

			if (tpage_last != tpage) {

				image_index = BLI_linklist_index(image_LinkList, tpage);

				if (image_index == -1 && BKE_image_has_ibuf(tpage, NULL)) { /* MemArena dosnt have an append func */
					BLI_linklist_append(&image_LinkList, tpage);
					image_index = ps->image_tot;
					ps->image_tot++;
				}

				tpage_last = tpage;
			}

			if (image_index != -1) {
				/* Initialize the faces screen pixels */
				/* Add this to a list to initialize later */
				project_paint_delayed_face_init(ps, mf, face_index);
			}
		}
	}

	/* build an array of images we use*/
	projIma = ps->projImages = (ProjPaintImage *)BLI_memarena_alloc(arena, sizeof(ProjPaintImage) * ps->image_tot);

	for (node = image_LinkList, i = 0; node; node = node->next, i++, projIma++) {
		int size;
		projIma->ima = node->link;
		projIma->touch = 0;
		projIma->ibuf = BKE_image_acquire_ibuf(projIma->ima, NULL, NULL);
		size = sizeof(void **) * IMAPAINT_TILE_NUMBER(projIma->ibuf->x) * IMAPAINT_TILE_NUMBER(projIma->ibuf->y);
		projIma->partRedrawRect =  BLI_memarena_alloc(arena, sizeof(ImagePaintPartialRedraw) * PROJ_BOUNDBOX_SQUARED);
		memset(projIma->partRedrawRect, 0, sizeof(ImagePaintPartialRedraw) * PROJ_BOUNDBOX_SQUARED);
		projIma->undoRect = (volatile void **) BLI_memarena_alloc(arena, size);
		memset(projIma->undoRect, 0, size);
		projIma->maskRect = (unsigned short **) BLI_memarena_alloc(arena, size);
		memset(projIma->maskRect, 0, size);
		projIma->valid = (bool **) BLI_memarena_alloc(arena, size);
		memset(projIma->valid, 0, size);
	}

	/* we have built the array, discard the linked list */
	BLI_linklist_free(image_LinkList, NULL);
}

static void paint_proj_begin_clone(ProjPaintState *ps, const float mouse[2])
{
	/* setup clone offset */
	if (ps->tool == PAINT_TOOL_CLONE) {
		float projCo[4];
		copy_v3_v3(projCo, ED_view3d_cursor3d_get(ps->scene, ps->v3d));
		mul_m4_v3(ps->ob->imat, projCo);

		projCo[3] = 1.0f;
		mul_m4_v4(ps->projectMat, projCo);
		ps->cloneOffset[0] = mouse[0] - ((float)(ps->winx * 0.5f) + (ps->winx * 0.5f) * projCo[0] / projCo[3]);
		ps->cloneOffset[1] = mouse[1] - ((float)(ps->winy * 0.5f) + (ps->winy * 0.5f) * projCo[1] / projCo[3]);
	}
}

static void project_paint_end(ProjPaintState *ps)
{
	int a;
	ProjPaintImage *projIma;

	image_undo_remove_masks();

	/* dereference used image buffers */
	for (a = 0, projIma = ps->projImages; a < ps->image_tot; a++, projIma++) {
		BKE_image_release_ibuf(projIma->ima, projIma->ibuf, NULL);
		DAG_id_tag_update(&projIma->ima->id, 0);
	}

	BKE_image_release_ibuf(ps->reproject_image, ps->reproject_ibuf, NULL);

	MEM_freeN(ps->screenCoords);
	MEM_freeN(ps->bucketRect);
	MEM_freeN(ps->bucketFaces);
	MEM_freeN(ps->bucketFlags);
	MEM_freeN(ps->dm_mtface);
	if (ps->do_layer_clone)
		MEM_freeN(ps->dm_mtface_clone);

#ifndef PROJ_DEBUG_NOSEAMBLEED
	if (ps->seam_bleed_px > 0.0f) {
		MEM_freeN(ps->vertFaces);
		MEM_freeN(ps->faceSeamFlags);
		MEM_freeN(ps->faceWindingFlags);
		MEM_freeN(ps->faceSeamUVs);
	}
#endif

	if (ps->blurkernel) {
		paint_delete_blur_kernel(ps->blurkernel);
		MEM_freeN(ps->blurkernel);
	}

	if (ps->vertFlags) MEM_freeN(ps->vertFlags);

	for (a = 0; a < ps->thread_tot; a++) {
		BLI_memarena_free(ps->arena_mt[a]);
	}

	/* copy for subsurf/multires, so throw away */
	if (ps->dm->type != DM_TYPE_CDDM) {
		if (ps->dm_mvert) MEM_freeN(ps->dm_mvert);
		if (ps->dm_mface) MEM_freeN(ps->dm_mface);
		/* looks like these don't need copying */
#if 0
		if (ps->dm_mtface) MEM_freeN(ps->dm_mtface);
		if (ps->dm_mtface_clone) MEM_freeN(ps->dm_mtface_clone);
		if (ps->dm_mtface_stencil) MEM_freeN(ps->dm_mtface_stencil);
#endif
	}

	if (ps->dm_release)
		ps->dm->release(ps->dm);
}

/* 1 = an undo, -1 is a redo. */
static void partial_redraw_array_init(ImagePaintPartialRedraw *pr)
{
	int tot = PROJ_BOUNDBOX_SQUARED;
	while (tot--) {
		pr->x1 = 10000000;
		pr->y1 = 10000000;

		pr->x2 = -1;
		pr->y2 = -1;

		pr->enabled = 1;

		pr++;
	}
}


static bool partial_redraw_array_merge(ImagePaintPartialRedraw *pr, ImagePaintPartialRedraw *pr_other, int tot)
{
	bool touch = 0;
	while (tot--) {
		pr->x1 = min_ii(pr->x1, pr_other->x1);
		pr->y1 = min_ii(pr->y1, pr_other->y1);

		pr->x2 = max_ii(pr->x2, pr_other->x2);
		pr->y2 = max_ii(pr->y2, pr_other->y2);

		if (pr->x2 != -1)
			touch = 1;

		pr++; pr_other++;
	}

	return touch;
}

/* Loop over all images on this mesh and update any we have touched */
static bool project_image_refresh_tagged(ProjPaintState *ps)
{
	ImagePaintPartialRedraw *pr;
	ProjPaintImage *projIma;
	int a, i;
	bool redraw = false;


	for (a = 0, projIma = ps->projImages; a < ps->image_tot; a++, projIma++) {
		if (projIma->touch) {
			/* look over each bound cell */
			for (i = 0; i < PROJ_BOUNDBOX_SQUARED; i++) {
				pr = &(projIma->partRedrawRect[i]);
				if (pr->x2 != -1) { /* TODO - use 'enabled' ? */
					set_imapaintpartial(pr);
					imapaint_image_update(NULL, projIma->ima, projIma->ibuf, true);
					redraw = 1;
				}
			}

			projIma->touch = 0; /* clear for reuse */
		}
	}

	return redraw;
}

/* run this per painting onto each mouse location */
static bool project_bucket_iter_init(ProjPaintState *ps, const float mval_f[2])
{
	if (ps->source == PROJ_SRC_VIEW) {
		float min_brush[2], max_brush[2];
		const float radius = ps->brush_size;

		/* so we don't have a bucket bounds that is way too small to paint into */
		// if (radius < 1.0f) radius = 1.0f; // this doesn't work yet :/

		min_brush[0] = mval_f[0] - radius;
		min_brush[1] = mval_f[1] - radius;

		max_brush[0] = mval_f[0] + radius;
		max_brush[1] = mval_f[1] + radius;

		/* offset to make this a valid bucket index */
		project_paint_bucket_bounds(ps, min_brush, max_brush, ps->bucketMin, ps->bucketMax);

		/* mouse outside the model areas? */
		if (ps->bucketMin[0] == ps->bucketMax[0] || ps->bucketMin[1] == ps->bucketMax[1]) {
			return 0;
		}

		ps->context_bucket_x = ps->bucketMin[0];
		ps->context_bucket_y = ps->bucketMin[1];
	}
	else { /* reproject: PROJ_SRC_* */
		ps->bucketMin[0] = 0;
		ps->bucketMin[1] = 0;

		ps->bucketMax[0] = ps->buckets_x;
		ps->bucketMax[1] = ps->buckets_y;

		ps->context_bucket_x = 0;
		ps->context_bucket_y = 0;
	}
	return 1;
}


static bool project_bucket_iter_next(ProjPaintState *ps, int *bucket_index, rctf *bucket_bounds, const float mval[2])
{
	const int diameter = 2 * ps->brush_size;

	if (ps->thread_tot > 1)
		BLI_lock_thread(LOCK_CUSTOM1);

	//printf("%d %d\n", ps->context_bucket_x, ps->context_bucket_y);

	for (; ps->context_bucket_y < ps->bucketMax[1]; ps->context_bucket_y++) {
		for (; ps->context_bucket_x < ps->bucketMax[0]; ps->context_bucket_x++) {

			/* use bucket_bounds for project_bucket_isect_circle and project_bucket_init*/
			project_bucket_bounds(ps, ps->context_bucket_x, ps->context_bucket_y, bucket_bounds);

			if ((ps->source != PROJ_SRC_VIEW) ||
			    project_bucket_isect_circle(mval, (float)(diameter * diameter), bucket_bounds))
			{
				*bucket_index = ps->context_bucket_x + (ps->context_bucket_y * ps->buckets_x);
				ps->context_bucket_x++;

				if (ps->thread_tot > 1)
					BLI_unlock_thread(LOCK_CUSTOM1);

				return 1;
			}
		}
		ps->context_bucket_x = ps->bucketMin[0];
	}

	if (ps->thread_tot > 1)
		BLI_unlock_thread(LOCK_CUSTOM1);
	return 0;
}

/* Each thread gets one of these, also used as an argument to pass to project_paint_op */
typedef struct ProjectHandle {
	/* args */
	ProjPaintState *ps;
	float prevmval[2];
	float mval[2];

	/* annoying but we need to have image bounds per thread, then merge into ps->projectPartialRedraws */
	ProjPaintImage *projImages; /* array of partial redraws */

	/* thread settings */
	int thread_index;

	struct ImagePool *pool;
} ProjectHandle;

static void do_projectpaint_clone(ProjPaintState *ps, ProjPixel *projPixel, float mask)
{
	const unsigned char *clone_pt = ((ProjPixelClone *)projPixel)->clonepx.ch;

	if (clone_pt[3]) {
		unsigned char clone_rgba[4];

		clone_rgba[0] = clone_pt[0];
		clone_rgba[1] = clone_pt[1];
		clone_rgba[2] = clone_pt[2];
		clone_rgba[3] = (unsigned char)(clone_pt[3] * mask);

		if (ps->do_masking) {
			IMB_blend_color_byte(projPixel->pixel.ch_pt, projPixel->origColor.ch_pt, clone_rgba, ps->blend);
		}
		else {
			IMB_blend_color_byte(projPixel->pixel.ch_pt, projPixel->pixel.ch_pt, clone_rgba, ps->blend);
		}
	}
}

static void do_projectpaint_clone_f(ProjPaintState *ps, ProjPixel *projPixel, float mask)
{
	const float *clone_pt = ((ProjPixelClone *)projPixel)->clonepx.f;

	if (clone_pt[3]) {
		float clone_rgba[4];

		mul_v4_v4fl(clone_rgba, clone_pt, mask);

		if (ps->do_masking) {
			IMB_blend_color_float(projPixel->pixel.f_pt, projPixel->origColor.f_pt, clone_rgba, ps->blend);
		}
		else {
			IMB_blend_color_float(projPixel->pixel.f_pt, projPixel->pixel.f_pt, clone_rgba, ps->blend);
		}
	}
}

/* do_projectpaint_smear*
 *
 * note, mask is used to modify the alpha here, this is not correct since it allows
 * accumulation of color greater then 'projPixel->mask' however in the case of smear its not
 * really that important to be correct as it is with clone and painting
 */
static void do_projectpaint_smear(ProjPaintState *ps, ProjPixel *projPixel, float mask,
                                  MemArena *smearArena, LinkNode **smearPixels, const float co[2])
{
	unsigned char rgba_ub[4];

	if (project_paint_PickColor(ps, co, NULL, rgba_ub, 1) == 0)
		return;

	blend_color_interpolate_byte(((ProjPixelClone *)projPixel)->clonepx.ch, projPixel->pixel.ch_pt, rgba_ub, mask);
	BLI_linklist_prepend_arena(smearPixels, (void *)projPixel, smearArena);
}

static void do_projectpaint_smear_f(ProjPaintState *ps, ProjPixel *projPixel, float mask,
                                    MemArena *smearArena, LinkNode **smearPixels_f, const float co[2])
{
	float rgba[4];

	if (project_paint_PickColor(ps, co, rgba, NULL, 1) == 0)
		return;

	blend_color_interpolate_float(((ProjPixelClone *)projPixel)->clonepx.f, projPixel->pixel.f_pt, rgba, mask);
	BLI_linklist_prepend_arena(smearPixels_f, (void *)projPixel, smearArena);
}

static void do_projectpaint_soften_f(ProjPaintState *ps, ProjPixel *projPixel, float mask,
                                     MemArena *softenArena, LinkNode **softenPixels)
{
	float accum_tot = 0.0;
	int xk, yk;
	BlurKernel *kernel = ps->blurkernel;
	float *rgba = projPixel->newColor.f;

	/* rather then painting, accumulate surrounding colors */
	zero_v4(rgba);

	for (yk = 0; yk < kernel->side; yk++) {
		for (xk = 0; xk < kernel->side; xk++) {
			float rgba_tmp[4];
			float co_ofs[2] = {xk - kernel->pixel_len, yk - kernel->pixel_len};

			add_v2_v2(co_ofs, projPixel->projCoSS);

			if (project_paint_PickColor(ps, co_ofs, rgba_tmp, NULL, true)) {
				float weight = kernel->wdata[xk + yk * kernel->side];
				mul_v4_fl(rgba_tmp, weight);
				add_v4_v4(rgba, rgba_tmp);
				accum_tot += weight;
			}
		}
	}

	if (LIKELY(accum_tot != 0)) {
		mul_v4_fl(rgba, 1.0f / (float)accum_tot);

		if (ps->mode == BRUSH_STROKE_INVERT) {
			/* subtract blurred image from normal image gives high pass filter */
			sub_v3_v3v3(rgba, projPixel->pixel.f_pt, rgba);

			/* now rgba_ub contains the edge result, but this should be converted to luminance to avoid
			 * colored speckles appearing in final image, and also to check for threshhold */
			rgba[0] = rgba[1] = rgba[2] = rgb_to_grayscale(rgba);
			if (fabs(rgba[0]) > ps->brush->sharp_threshold) {
				float alpha = projPixel->pixel.f_pt[3];
				projPixel->pixel.f_pt[3] = rgba[3] = mask;

				/* add to enhance edges */
				blend_color_add_float(rgba, projPixel->pixel.f_pt, rgba);
				projPixel->pixel.f_pt[3] = alpha;
			}
			else
				return;
		} else {
			blend_color_interpolate_float(rgba, rgba, projPixel->pixel.f_pt, mask);
		}

		BLI_linklist_prepend_arena(softenPixels, (void *)projPixel, softenArena);
	}
}

static void do_projectpaint_soften(ProjPaintState *ps, ProjPixel *projPixel, float mask,
                                   MemArena *softenArena, LinkNode **softenPixels)
{
	float accum_tot = 0;
	int xk, yk;
	BlurKernel *kernel = ps->blurkernel;
	float rgba[4];  /* convert to byte after */

	/* rather then painting, accumulate surrounding colors */
	zero_v4(rgba);

	for (yk = 0; yk < kernel->side; yk++) {
		for (xk = 0; xk < kernel->side; xk++) {
			float rgba_tmp[4];
			float co_ofs[2] = {xk - kernel->pixel_len, yk - kernel->pixel_len};

			add_v2_v2(co_ofs, projPixel->projCoSS);

			if (project_paint_PickColor(ps, co_ofs, rgba_tmp, NULL, true)) {
				float weight = kernel->wdata[xk + yk * kernel->side];
				mul_v4_fl(rgba_tmp, weight);
				add_v4_v4(rgba, rgba_tmp);
				accum_tot += weight;
			}
		}
	}

	if (LIKELY(accum_tot != 0)) {
		unsigned char *rgba_ub = projPixel->newColor.ch;

		mul_v4_fl(rgba, 1.0f / (float)accum_tot);

		if (ps->mode == BRUSH_STROKE_INVERT) {
			float rgba_pixel[4];

			straight_uchar_to_premul_float(rgba_pixel, projPixel->pixel.ch_pt);

			/* subtract blurred image from normal image gives high pass filter */
			sub_v3_v3v3(rgba, rgba_pixel, rgba);
			/* now rgba_ub contains the edge result, but this should be converted to luminance to avoid
			 * colored speckles appearing in final image, and also to check for threshhold */
			rgba[0] = rgba[1] = rgba[2] = rgb_to_grayscale(rgba);
			if (fabs(rgba[0]) > ps->brush->sharp_threshold) {
				float alpha = rgba_pixel[3];
				rgba[3] = rgba_pixel[3] = mask;

				/* add to enhance edges */
				blend_color_add_float(rgba, rgba_pixel, rgba);

				rgba[3] = alpha;
				premul_float_to_straight_uchar(rgba_ub, rgba);
			}
			else
				return;
		}
		else {
			premul_float_to_straight_uchar(rgba_ub, rgba);
			blend_color_interpolate_byte(rgba_ub, rgba_ub, projPixel->pixel.ch_pt, mask);
		}
		BLI_linklist_prepend_arena(softenPixels, (void *)projPixel, softenArena);
	}
}

static void do_projectpaint_draw(ProjPaintState *ps, ProjPixel *projPixel, const float texrgb[3], float mask)
{
	float rgb[3];
	unsigned char rgba_ub[4];

	copy_v3_v3(rgb, ps->paint_color);

	if (ps->is_texbrush) {
		mul_v3_v3(rgb, texrgb);
		/* TODO(sergey): Support texture paint color space. */
		linearrgb_to_srgb_v3_v3(rgb, rgb);
	}

	rgb_float_to_uchar(rgba_ub, rgb);
	rgba_ub[3] = f_to_char(mask);

	if (ps->do_masking) {
		IMB_blend_color_byte(projPixel->pixel.ch_pt, projPixel->origColor.ch_pt, rgba_ub, ps->blend);
	}
	else {
		IMB_blend_color_byte(projPixel->pixel.ch_pt, projPixel->pixel.ch_pt, rgba_ub, ps->blend);
	}
}

static void do_projectpaint_draw_f(ProjPaintState *ps, ProjPixel *projPixel, const float texrgb[3], float mask)
{
	float rgba[4];

	copy_v3_v3(rgba, ps->paint_color_linear);

	if (ps->is_texbrush)
		mul_v3_v3(rgba, texrgb);
	
	mul_v3_fl(rgba, mask);
	rgba[3] = mask;

	if (ps->do_masking) {
		IMB_blend_color_float(projPixel->pixel.f_pt, projPixel->origColor.f_pt, rgba, ps->blend);
	}
	else {
		IMB_blend_color_float(projPixel->pixel.f_pt, projPixel->pixel.f_pt, rgba, ps->blend);
	}
}

static void do_projectpaint_mask(ProjPaintState *ps, ProjPixel *projPixel, float mask)
{
	unsigned char rgba_ub[4];
	rgba_ub[0] = rgba_ub[1] = rgba_ub[2] = ps->stencil_value * 255.0;
	rgba_ub[3] = f_to_char(mask);

	if (ps->do_masking) {
		IMB_blend_color_byte(projPixel->pixel.ch_pt, projPixel->origColor.ch_pt, rgba_ub, ps->blend);
	}
	else {
		IMB_blend_color_byte(projPixel->pixel.ch_pt, projPixel->pixel.ch_pt, rgba_ub, ps->blend);
	}
}

static void do_projectpaint_mask_f(ProjPaintState *ps, ProjPixel *projPixel, float mask)
{
	float rgba[4];
	rgba[0] = rgba[1] = rgba[2] = ps->stencil_value;
	rgba[3] = mask;

	if (ps->do_masking) {
		IMB_blend_color_float(projPixel->pixel.f_pt, projPixel->origColor.f_pt, rgba, ps->blend);
	}
	else {
		IMB_blend_color_float(projPixel->pixel.f_pt, projPixel->pixel.f_pt, rgba, ps->blend);
	}
}


/* run this for single and multithreaded painting */
static void *do_projectpaint_thread(void *ph_v)
{
	/* First unpack args from the struct */
	ProjPaintState *ps =         ((ProjectHandle *)ph_v)->ps;
	ProjPaintImage *projImages = ((ProjectHandle *)ph_v)->projImages;
	const float *lastpos =       ((ProjectHandle *)ph_v)->prevmval;
	const float *pos =           ((ProjectHandle *)ph_v)->mval;
	const int thread_index =     ((ProjectHandle *)ph_v)->thread_index;
	struct ImagePool *pool =     ((ProjectHandle *)ph_v)->pool;
	/* Done with args from ProjectHandle */

	LinkNode *node;
	ProjPixel *projPixel;
	Brush *brush = ps->brush;

	int last_index = -1;
	ProjPaintImage *last_projIma = NULL;
	ImagePaintPartialRedraw *last_partial_redraw_cell;

	float dist_sq, dist;

	float falloff;
	int bucket_index;
	bool is_floatbuf = false;
	const short tool =  ps->tool;
	rctf bucket_bounds;

	/* for smear only */
	float pos_ofs[2] = {0};
	float co[2];
	unsigned short mask_short;
	const float brush_alpha = BKE_brush_alpha_get(ps->scene, brush);
	const float brush_radius = ps->brush_size;
	const float brush_radius_sq = brush_radius * brush_radius; /* avoid a square root with every dist comparison */

	short lock_alpha = ELEM(brush->blend, IMB_BLEND_ERASE_ALPHA, IMB_BLEND_ADD_ALPHA) ? 0 : brush->flag & BRUSH_LOCK_ALPHA;

	LinkNode *smearPixels = NULL;
	LinkNode *smearPixels_f = NULL;
	MemArena *smearArena = NULL; /* mem arena for this brush projection only */

	LinkNode *softenPixels = NULL;
	LinkNode *softenPixels_f = NULL;
	MemArena *softenArena = NULL; /* mem arena for this brush projection only */

	if (tool == PAINT_TOOL_SMEAR) {
		pos_ofs[0] = pos[0] - lastpos[0];
		pos_ofs[1] = pos[1] - lastpos[1];

		smearArena = BLI_memarena_new(MEM_SIZE_OPTIMAL(1 << 16), "paint smear arena");
	}
	else if (tool == PAINT_TOOL_SOFTEN) {
		softenArena = BLI_memarena_new(MEM_SIZE_OPTIMAL(1 << 16), "paint soften arena");
	}

	/* printf("brush bounds %d %d %d %d\n", bucketMin[0], bucketMin[1], bucketMax[0], bucketMax[1]); */

	while (project_bucket_iter_next(ps, &bucket_index, &bucket_bounds, pos)) {

		/* Check this bucket and its faces are initialized */
		if (ps->bucketFlags[bucket_index] == PROJ_BUCKET_NULL) {
			/* No pixels initialized */
			project_bucket_init(ps, thread_index, bucket_index, &bucket_bounds);
		}

		if (ps->source != PROJ_SRC_VIEW) {

			/* Re-Projection, simple, no brushes! */

			for (node = ps->bucketRect[bucket_index]; node; node = node->next) {
				projPixel = (ProjPixel *)node->link;

				/* copy of code below */
				if (last_index != projPixel->image_index) {
					last_index = projPixel->image_index;
					last_projIma = projImages + last_index;

					last_projIma->touch = 1;
					is_floatbuf = (last_projIma->ibuf->rect_float != NULL);
				}
				/* end copy */

				/* fill tools */
				if (ps->source == PROJ_SRC_VIEW_FILL) {
					if (brush->flag & BRUSH_USE_GRADIENT) {
						/* these could probably be cached instead of being done per pixel */
						float tangent[2];
						float line_len_sq_inv, line_len;
						float f;
						float color_f[4];
						float p[2] = {projPixel->projCoSS[0] - lastpos[0], projPixel->projCoSS[1] - lastpos[1]};

						sub_v2_v2v2(tangent, pos, lastpos);
						line_len = len_squared_v2(tangent);
						line_len_sq_inv = 1.0/line_len;
						line_len = sqrt(line_len);

						switch (brush->gradient_fill_mode) {
							case BRUSH_GRADIENT_LINEAR:
							{
								f = dot_v2v2(p, tangent)*line_len_sq_inv;
								break;
							}
							case BRUSH_GRADIENT_RADIAL:
							{
								f = len_v2(p)/line_len;
								break;
							}
						}
						do_colorband(brush->gradient, f, color_f);
						color_f[3] *= ((float)projPixel->mask) * (1.0f / 65535.0f) * brush->alpha;

						if (is_floatbuf) {
							/* convert to premultipied */
							mul_v3_fl(color_f, color_f[3]);
							blend_color_mix_float(projPixel->pixel.f_pt,  projPixel->origColor.f_pt,
							                      color_f);
						}
						else {
							rgba_float_to_uchar(projPixel->newColor.ch, color_f);
							blend_color_mix_byte(projPixel->pixel.ch_pt,  projPixel->origColor.ch_pt,
							                     projPixel->newColor.ch);
						}
					}
					else {
						if (is_floatbuf) {
							float newColor_f[4];
							newColor_f[3] = ((float)projPixel->mask) * (1.0f / 65535.0f) * brush->alpha;
							copy_v3_v3(newColor_f, ps->paint_color_linear);

							blend_color_mix_float(projPixel->pixel.f_pt,  projPixel->origColor.f_pt,
							                      newColor_f);
						}
						else {
							float mask = ((float)projPixel->mask) * (1.0f / 65535.0f);
							projPixel->newColor.ch[3] = mask * 255 * brush->alpha;

							rgb_float_to_uchar(projPixel->newColor.ch, ps->paint_color);
							blend_color_mix_byte(projPixel->pixel.ch_pt,  projPixel->origColor.ch_pt,
							                     projPixel->newColor.ch);
						}
					}

					last_partial_redraw_cell = last_projIma->partRedrawRect + projPixel->bb_cell_index;
					last_partial_redraw_cell->x1 = min_ii(last_partial_redraw_cell->x1, (int)projPixel->x_px);
					last_partial_redraw_cell->y1 = min_ii(last_partial_redraw_cell->y1, (int)projPixel->y_px);

					last_partial_redraw_cell->x2 = max_ii(last_partial_redraw_cell->x2, (int)projPixel->x_px + 1);
					last_partial_redraw_cell->y2 = max_ii(last_partial_redraw_cell->y2, (int)projPixel->y_px + 1);
				}
				else {
					if (is_floatbuf) {
						/* re-project buffer is assumed byte - TODO, allow float */
						bicubic_interpolation_color(ps->reproject_ibuf, projPixel->newColor.ch, NULL,
						                            projPixel->projCoSS[0], projPixel->projCoSS[1]);
						if (projPixel->newColor.ch[3]) {
							float newColor_f[4];
							float mask = ((float)projPixel->mask) * (1.0f / 65535.0f);

							straight_uchar_to_premul_float(newColor_f, projPixel->newColor.ch);
							IMB_colormanagement_colorspace_to_scene_linear_v4(newColor_f, true, ps->reproject_ibuf->rect_colorspace);
							mul_v4_v4fl(newColor_f, newColor_f, mask);

							blend_color_mix_float(projPixel->pixel.f_pt,  projPixel->origColor.f_pt,
							                      newColor_f);
						}
					}
					else {
						/* re-project buffer is assumed byte - TODO, allow float */
						bicubic_interpolation_color(ps->reproject_ibuf, projPixel->newColor.ch, NULL,
						                            projPixel->projCoSS[0], projPixel->projCoSS[1]);
						if (projPixel->newColor.ch[3]) {
							float mask = ((float)projPixel->mask) * (1.0f / 65535.0f);
							projPixel->newColor.ch[3] *= mask;

							blend_color_mix_byte(projPixel->pixel.ch_pt,  projPixel->origColor.ch_pt,
							                     projPixel->newColor.ch);
						}
					}
				}
			}
		}
		else {
			/* Normal brush painting */

			for (node = ps->bucketRect[bucket_index]; node; node = node->next) {

				projPixel = (ProjPixel *)node->link;

				dist_sq = len_squared_v2v2(projPixel->projCoSS, pos);

				/*if (dist < radius) {*/ /* correct but uses a sqrtf */
				if (dist_sq <= brush_radius_sq) {
					dist = sqrtf(dist_sq);

					falloff = BKE_brush_curve_strength_clamp(ps->brush, dist, brush_radius);

					if (falloff > 0.0f) {
						float texrgb[3];
						float mask;

						if (ps->do_masking) {
							/* masking to keep brush contribution to a pixel limited. note we do not do
							 * a simple max(mask, mask_accum), as this is very sensitive to spacing and
							 * gives poor results for strokes crossing themselves.
							 * 
							 * Instead we use a formula that adds up but approaches brush_alpha slowly
							 * and never exceeds it, which gives nice smooth results. */
							float mask_accum = *projPixel->mask_accum;
							float max_mask = brush_alpha * falloff * 65535.0f;

							if (ps->is_maskbrush) {
								float texmask = BKE_brush_sample_masktex(ps->scene, ps->brush, projPixel->projCoSS, thread_index, pool);
								max_mask *= texmask;
							}

							if (brush->flag & BRUSH_ACCUMULATE)
								mask = mask_accum + max_mask;
							else
								mask = mask_accum + (max_mask - mask_accum * falloff);

							mask = min_ff(mask, 65535.0f);
							mask_short = (unsigned short)mask;

							if (mask_short > *projPixel->mask_accum) {
								*projPixel->mask_accum = mask_short;
								mask = mask_short * (1.0f / 65535.0f);
							}
							else {
								/* Go onto the next pixel */
								continue;
							}
						}
						else {
							mask = brush_alpha * falloff;
							if (ps->is_maskbrush) {
								float texmask = BKE_brush_sample_masktex(ps->scene, ps->brush, projPixel->projCoSS, thread_index, pool);
								CLAMP(texmask, 0.0f, 1.0f);
								mask *= texmask;
							}
						}

						if (ps->is_texbrush) {
							MTex *mtex = &brush->mtex;
							float samplecos[3];
							float texrgba[4];

							/* taking 3d copy to account for 3D mapping too. It gets concatenated during sampling */
							if (mtex->brush_map_mode == MTEX_MAP_MODE_3D) {
								copy_v3_v3(samplecos, projPixel->worldCoSS);
							}
							else {
								copy_v2_v2(samplecos, projPixel->projCoSS);
								samplecos[2] = 0.0f;
							}

							/* note, for clone and smear, we only use the alpha, could be a special function */
							BKE_brush_sample_tex_3D(ps->scene, brush, samplecos, texrgba, thread_index, pool);

							copy_v3_v3(texrgb, texrgba);
							mask *= texrgba[3];
						}

						/* extra mask for normal, layer stencil, .. */
						mask *= ((float)projPixel->mask) * (1.0f / 65535.0f);

						if (mask > 0.0f) {

							/* copy of code above */
							if (last_index != projPixel->image_index) {
								last_index = projPixel->image_index;
								last_projIma = projImages + last_index;

								last_projIma->touch = 1;
								is_floatbuf = (last_projIma->ibuf->rect_float != NULL);
							}
							/* end copy */

							/* validate undo tile, since we will modify t*/
							*projPixel->valid = true;

							last_partial_redraw_cell = last_projIma->partRedrawRect + projPixel->bb_cell_index;
							last_partial_redraw_cell->x1 = min_ii(last_partial_redraw_cell->x1, (int)projPixel->x_px);
							last_partial_redraw_cell->y1 = min_ii(last_partial_redraw_cell->y1, (int)projPixel->y_px);

							last_partial_redraw_cell->x2 = max_ii(last_partial_redraw_cell->x2, (int)projPixel->x_px + 1);
							last_partial_redraw_cell->y2 = max_ii(last_partial_redraw_cell->y2, (int)projPixel->y_px + 1);

							/* texrgb is not used for clone, smear or soften */
							switch (tool) {
								case PAINT_TOOL_CLONE:
									if (is_floatbuf) do_projectpaint_clone_f(ps, projPixel, mask);
									else             do_projectpaint_clone(ps, projPixel, mask);
									break;
								case PAINT_TOOL_SMEAR:
									sub_v2_v2v2(co, projPixel->projCoSS, pos_ofs);

									if (is_floatbuf) do_projectpaint_smear_f(ps, projPixel, mask, smearArena, &smearPixels_f, co);
									else             do_projectpaint_smear(ps, projPixel, mask, smearArena, &smearPixels, co);
									break;
								case PAINT_TOOL_SOFTEN:
									if (is_floatbuf) do_projectpaint_soften_f(ps, projPixel, mask, softenArena, &softenPixels_f);
									else             do_projectpaint_soften(ps, projPixel, mask, softenArena, &softenPixels);
									break;
								case PAINT_TOOL_MASK:
									if (is_floatbuf) do_projectpaint_mask_f(ps, projPixel, mask);
									else             do_projectpaint_mask(ps, projPixel, mask);
									break;
								default:
									if (is_floatbuf) do_projectpaint_draw_f(ps, projPixel, texrgb, mask);
									else             do_projectpaint_draw(ps, projPixel, texrgb, mask);
									break;
							}
						}

						if (lock_alpha) {
							if (is_floatbuf) projPixel->pixel.f_pt[3] = projPixel->origColor.f_pt[3];
							else projPixel->pixel.ch_pt[3] = projPixel->origColor.ch_pt[3];
						}

						/* done painting */
					}
				}
			}
		}
	}


	if (tool == PAINT_TOOL_SMEAR) {

		for (node = smearPixels; node; node = node->next) { /* this wont run for a float image */
			projPixel = node->link;
			*projPixel->pixel.uint_pt = ((ProjPixelClone *)projPixel)->clonepx.uint;
		}

		for (node = smearPixels_f; node; node = node->next) {
			projPixel = node->link;
			copy_v4_v4(projPixel->pixel.f_pt, ((ProjPixelClone *)projPixel)->clonepx.f);
		}

		BLI_memarena_free(smearArena);
	}
	else if (tool == PAINT_TOOL_SOFTEN) {

		for (node = softenPixels; node; node = node->next) { /* this wont run for a float image */
			projPixel = node->link;
			*projPixel->pixel.uint_pt = projPixel->newColor.uint;
		}

		for (node = softenPixels_f; node; node = node->next) {
			projPixel = node->link;
			copy_v4_v4(projPixel->pixel.f_pt, projPixel->newColor.f);
		}

		BLI_memarena_free(softenArena);
	}

	return NULL;
}

static bool project_paint_op(void *state, const float lastpos[2], const float pos[2])
{
	/* First unpack args from the struct */
	ProjPaintState *ps = (ProjPaintState *)state;
	bool touch_any = false;

	ProjectHandle handles[BLENDER_MAX_THREADS];
	ListBase threads;
	int a, i;

	struct ImagePool *pool;

	if (!project_bucket_iter_init(ps, pos)) {
		return 0;
	}

	if (ps->thread_tot > 1)
		BLI_init_threads(&threads, do_projectpaint_thread, ps->thread_tot);

	pool = BKE_image_pool_new();

	/* get the threads running */
	for (a = 0; a < ps->thread_tot; a++) {

		/* set defaults in handles */
		//memset(&handles[a], 0, sizeof(BakeShade));

		handles[a].ps = ps;
		copy_v2_v2(handles[a].mval, pos);
		copy_v2_v2(handles[a].prevmval, lastpos);

		/* thread specific */
		handles[a].thread_index = a;

		handles[a].projImages = (ProjPaintImage *)BLI_memarena_alloc(ps->arena_mt[a], ps->image_tot * sizeof(ProjPaintImage));

		memcpy(handles[a].projImages, ps->projImages, ps->image_tot * sizeof(ProjPaintImage));

		/* image bounds */
		for (i = 0; i < ps->image_tot; i++) {
			handles[a].projImages[i].partRedrawRect = (ImagePaintPartialRedraw *)BLI_memarena_alloc(ps->arena_mt[a], sizeof(ImagePaintPartialRedraw) * PROJ_BOUNDBOX_SQUARED);
			memcpy(handles[a].projImages[i].partRedrawRect, ps->projImages[i].partRedrawRect, sizeof(ImagePaintPartialRedraw) * PROJ_BOUNDBOX_SQUARED);
		}

		handles[a].pool = pool;

		if (ps->thread_tot > 1)
			BLI_insert_thread(&threads, &handles[a]);
	}

	if (ps->thread_tot > 1) /* wait for everything to be done */
		BLI_end_threads(&threads);
	else
		do_projectpaint_thread(&handles[0]);


	BKE_image_pool_free(pool);

	/* move threaded bounds back into ps->projectPartialRedraws */
	for (i = 0; i < ps->image_tot; i++) {
		int touch = 0;
		for (a = 0; a < ps->thread_tot; a++) {
			touch |= partial_redraw_array_merge(ps->projImages[i].partRedrawRect, handles[a].projImages[i].partRedrawRect, PROJ_BOUNDBOX_SQUARED);
		}

		if (touch) {
			ps->projImages[i].touch = 1;
			touch_any = 1;
		}
	}

	return touch_any;
}


void paint_proj_stroke(const bContext *C, void *pps, const float prev_pos[2], const float pos[2], float pressure, float distance, float size)
{
	ProjPaintState *ps = pps;
	Brush *brush = ps->brush;
	Scene *scene = ps->scene;
	int a;

	ps->brush_size = size;

	/* clone gets special treatment here to avoid going through image initialization */
	if (ps->tool == PAINT_TOOL_CLONE && ps->mode == BRUSH_STROKE_INVERT) {
		View3D *v3d = ps->v3d;
		float *cursor = ED_view3d_cursor3d_get(scene, v3d);
		int mval_i[2] = {(int)pos[0], (int)pos[1]};

		view3d_operator_needs_opengl(C);

		if (!ED_view3d_autodist(scene, ps->ar, v3d, mval_i, cursor, false, NULL))
			return;

		ED_region_tag_redraw(ps->ar);

		return;
	}

	/* handle gradient and inverted stroke color here */
	if (ps->tool == PAINT_TOOL_DRAW) {
		paint_brush_color_get(brush, false, ps->mode == BRUSH_STROKE_INVERT, distance, pressure,  ps->paint_color, NULL);
		srgb_to_linearrgb_v3_v3(ps->paint_color_linear, ps->paint_color);
	}
	else if (ps->tool == PAINT_TOOL_FILL)
	{
		copy_v3_v3(ps->paint_color, brush->rgb);
		srgb_to_linearrgb_v3_v3(ps->paint_color_linear, ps->paint_color);
	}
	else if (ps->tool == PAINT_TOOL_MASK) {
		ps->stencil_value = brush->weight;

		if ((ps->mode == BRUSH_STROKE_INVERT) ^
			((scene->toolsettings->imapaint.flag & IMAGEPAINT_PROJECT_LAYER_STENCIL_INV) != 0))
		{
			ps->stencil_value = 1.0 - ps->stencil_value;
		}
	}

	/* continue adding to existing partial redraw rects until redraw */
	if (!ps->need_redraw) {
		for (a = 0; a < ps->image_tot; a++)
			partial_redraw_array_init(ps->projImages[a].partRedrawRect);
	}

	if (project_paint_op(ps, prev_pos, pos))
		ps->need_redraw = true;
}


/* initialize project paint settings from context */
static void project_state_init(bContext *C, Object *ob, ProjPaintState *ps, int mode)
{
	Scene *scene = CTX_data_scene(C);
	ToolSettings *settings = scene->toolsettings;

	/* brush */
	ps->mode = mode;
	ps->brush = BKE_paint_brush(&settings->imapaint.paint);
	if (ps->brush) {
		Brush *brush = ps->brush;
		ps->tool = brush->imagepaint_tool;
		ps->blend = brush->blend;
		/* only check for inversion for the soften tool, elsewhere, a resident brush inversion flag can cause issues */
		if (brush->imagepaint_tool == PAINT_TOOL_SOFTEN) {
			ps->mode = ((ps->mode == BRUSH_STROKE_INVERT) ^ ((brush->flag & BRUSH_DIR_IN) != 0) ?
			            BRUSH_STROKE_INVERT : BRUSH_STROKE_NORMAL);

			ps->blurkernel = paint_new_blur_kernel(brush);
		}

		/* disable for 3d mapping also because painting on mirrored mesh can create "stripes" */
		ps->do_masking = paint_use_opacity_masking(brush);
		ps->is_texbrush = (brush->mtex.tex && brush->imagepaint_tool == PAINT_TOOL_DRAW) ? true : false;
		ps->is_maskbrush = (brush->mask_mtex.tex)? true : false;
	}
	else {
		/* brush may be NULL*/
		ps->do_masking = false;
		ps->is_texbrush = false;
		ps->is_maskbrush = false;
	}

	/* sizeof(ProjPixel), since we alloc this a _lot_ */
	ps->pixel_sizeof = project_paint_pixel_sizeof(ps->tool);
	BLI_assert(ps->pixel_sizeof >= sizeof(ProjPixel));

	/* these can be NULL */
	ps->v3d = CTX_wm_view3d(C);
	ps->rv3d = CTX_wm_region_view3d(C);
	ps->ar = CTX_wm_region(C);

	ps->scene = scene;
	ps->ob = ob; /* allow override of active object */

	ps->stencil_ima = settings->imapaint.stencil;
	/* setup projection painting data */
	ps->do_backfacecull = (settings->imapaint.flag & IMAGEPAINT_PROJECT_BACKFACE) ? 0 : 1;
	ps->do_occlude = (settings->imapaint.flag & IMAGEPAINT_PROJECT_XRAY) ? 0 : 1;
	ps->do_mask_normal = (settings->imapaint.flag & IMAGEPAINT_PROJECT_FLAT) ? 0 : 1;
	ps->do_new_shading_nodes = BKE_scene_use_new_shading_nodes(scene); /* only cache the value */

	if (ps->tool == PAINT_TOOL_CLONE)
		ps->do_layer_clone = (settings->imapaint.flag & IMAGEPAINT_PROJECT_LAYER_CLONE) ? 1 : 0;

	ps->do_stencil_brush = ps->brush->imagepaint_tool == PAINT_TOOL_MASK;
	/* deactivate stenciling for the stencil brush :) */
	ps->do_layer_stencil = ((settings->imapaint.flag & IMAGEPAINT_PROJECT_LAYER_STENCIL) &&
							!(ps->do_stencil_brush) && ps->stencil_ima);
	ps->do_layer_stencil_inv = ((settings->imapaint.flag & IMAGEPAINT_PROJECT_LAYER_STENCIL_INV) != 0);


#ifndef PROJ_DEBUG_NOSEAMBLEED
	ps->seam_bleed_px = settings->imapaint.seam_bleed; /* pixel num to bleed */
#endif

	if (ps->do_mask_normal) {
		ps->normal_angle_inner = settings->imapaint.normal_angle;
		ps->normal_angle = (ps->normal_angle_inner + 90.0f) * 0.5f;
	}
	else {
		ps->normal_angle_inner = ps->normal_angle = settings->imapaint.normal_angle;
	}

	ps->normal_angle_inner *=   (float)(M_PI_2 / 90);
	ps->normal_angle *=         (float)(M_PI_2 / 90);
	ps->normal_angle_range = ps->normal_angle - ps->normal_angle_inner;

	if (ps->normal_angle_range <= 0.0f)
		ps->do_mask_normal = false;  /* no need to do blending */

	return;
}

void *paint_proj_new_stroke(bContext *C, Object *ob, const float mouse[2], int mode)
{
	ProjPaintState *ps = MEM_callocN(sizeof(ProjPaintState), "ProjectionPaintState");

	project_state_init(C, ob, ps, mode);

	if (ps->tool == PAINT_TOOL_CLONE && mode == BRUSH_STROKE_INVERT) {
		view3d_operator_needs_opengl(C);
		return ps;
	}

	paint_brush_init_tex(ps->brush);

	ps->source = PROJ_SRC_VIEW;

	if (ps->ob == NULL || !(ps->ob->lay & ps->v3d->lay)) {
		MEM_freeN(ps);
		return NULL;
	}

	ps->orig_brush_size = BKE_brush_size_get(ps->scene, ps->brush);

	/* Don't allow brush size below 2 */
	if (BKE_brush_size_get(ps->scene, ps->brush) < 2)
		BKE_brush_size_set(ps->scene, ps->brush, 2);

	/* allocate and initialize spatial data structures */
	project_paint_begin(ps);

	if (ps->dm == NULL) {
		MEM_freeN(ps);
		return NULL;
	}

	paint_proj_begin_clone(ps, mouse);

	/* special full screen draw mode for fill tool */
	if (ps->tool == PAINT_TOOL_FILL)
		ps->source = PROJ_SRC_VIEW_FILL;

	return ps;
}

void paint_proj_redraw(const bContext *C, void *pps, bool final)
{
	ProjPaintState *ps = pps;

	if (ps->need_redraw) {
		project_image_refresh_tagged(ps);

		ps->need_redraw = false;
	}
	else if (!final) {
		return;
	}

	if (final) {
		/* compositor listener deals with updating */
		WM_event_add_notifier(C, NC_IMAGE | NA_EDITED, NULL);
	}
	else {
		ED_region_tag_redraw(CTX_wm_region(C));
	}
}

void paint_proj_stroke_done(void *pps)
{
	ProjPaintState *ps = pps;
	if (ps->tool == PAINT_TOOL_CLONE && ps->mode == BRUSH_STROKE_INVERT) {
		MEM_freeN(ps);
		return;
	}
	BKE_brush_size_set(ps->scene, ps->brush, ps->orig_brush_size);

	paint_brush_exit_tex(ps->brush);

	project_paint_end(ps);
	MEM_freeN(ps);
}
/* use project paint to re-apply an image */
static int texture_paint_camera_project_exec(bContext *C, wmOperator *op)
{
	Image *image = BLI_findlink(&CTX_data_main(C)->image, RNA_enum_get(op->ptr, "image"));
	Scene *scene = CTX_data_scene(C);
	ProjPaintState ps = {NULL};
	int orig_brush_size;
	IDProperty *idgroup;
	IDProperty *view_data = NULL;
	Object *ob = OBACT;

	paint_proj_mesh_data_ensure(C, ob, op);

	project_state_init(C, ob, &ps, BRUSH_STROKE_NORMAL);

	if (ps.ob == NULL || ps.ob->type != OB_MESH) {
		BKE_report(op->reports, RPT_ERROR, "No active mesh object");
		return OPERATOR_CANCELLED;
	}

	if (image == NULL) {
		BKE_report(op->reports, RPT_ERROR, "Image could not be found");
		return OPERATOR_CANCELLED;
	}

	ps.reproject_image = image;
	ps.reproject_ibuf = BKE_image_acquire_ibuf(image, NULL, NULL);

	if (ps.reproject_ibuf == NULL || ps.reproject_ibuf->rect == NULL) {
		BKE_report(op->reports, RPT_ERROR, "Image data could not be found");
		return OPERATOR_CANCELLED;
	}

	idgroup = IDP_GetProperties(&image->id, 0);

	if (idgroup) {
		view_data = IDP_GetPropertyTypeFromGroup(idgroup, PROJ_VIEW_DATA_ID, IDP_ARRAY);

		/* type check to make sure its ok */
		if (view_data->len != PROJ_VIEW_DATA_SIZE || view_data->subtype != IDP_FLOAT) {
			BKE_report(op->reports, RPT_ERROR, "Image project data invalid");
			return OPERATOR_CANCELLED;
		}
	}

	if (view_data) {
		/* image has stored view projection info */
		ps.source = PROJ_SRC_IMAGE_VIEW;
	}
	else {
		ps.source = PROJ_SRC_IMAGE_CAM;

		if (scene->camera == NULL) {
			BKE_report(op->reports, RPT_ERROR, "No active camera set");
			return OPERATOR_CANCELLED;
		}
	}

	/* override */
	ps.is_texbrush = false;
	ps.is_maskbrush = false;
	ps.do_masking = false;
	orig_brush_size = BKE_brush_size_get(scene, ps.brush);
	BKE_brush_size_set(scene, ps.brush, 32); /* cover the whole image */

	ps.tool = PAINT_TOOL_DRAW; /* so pixels are initialized with minimal info */

	scene->toolsettings->imapaint.flag |= IMAGEPAINT_DRAWING;

	ED_undo_paint_push_begin(UNDO_PAINT_IMAGE, op->type->name,
	                         ED_image_undo_restore, ED_image_undo_free);

	/* allocate and initialize spatial data structures */
	project_paint_begin(&ps);

	if (ps.dm == NULL) {
		BKE_brush_size_set(scene, ps.brush, orig_brush_size);
		return OPERATOR_CANCELLED;
	}
	else {
		float pos[2] = {0.0, 0.0};
		float lastpos[2] = {0.0, 0.0};
		int a;

		for (a = 0; a < ps.image_tot; a++)
			partial_redraw_array_init(ps.projImages[a].partRedrawRect);

		project_paint_op(&ps, lastpos, pos);

		project_image_refresh_tagged(&ps);

		for (a = 0; a < ps.image_tot; a++) {
			GPU_free_image(ps.projImages[a].ima);
			WM_event_add_notifier(C, NC_IMAGE | NA_EDITED, ps.projImages[a].ima);
		}
	}

	project_paint_end(&ps);

	scene->toolsettings->imapaint.flag &= ~IMAGEPAINT_DRAWING;
	BKE_brush_size_set(scene, ps.brush, orig_brush_size);

	return OPERATOR_FINISHED;
}

void PAINT_OT_project_image(wmOperatorType *ot)
{
	PropertyRNA *prop;

	/* identifiers */
	ot->name = "Project Image";
	ot->idname = "PAINT_OT_project_image";
	ot->description = "Project an edited render from the active camera back onto the object";

	/* api callbacks */
	ot->invoke = WM_enum_search_invoke;
	ot->exec = texture_paint_camera_project_exec;

	/* flags */
	ot->flag = OPTYPE_REGISTER | OPTYPE_UNDO;

	prop = RNA_def_enum(ot->srna, "image", DummyRNA_NULL_items, 0, "Image", "");
	RNA_def_enum_funcs(prop, RNA_image_itemf);
	RNA_def_property_flag(prop, PROP_ENUM_NO_TRANSLATE);
	ot->prop = prop;
}

static int texture_paint_image_from_view_exec(bContext *C, wmOperator *op)
{
	Image *image;
	ImBuf *ibuf;
	char filename[FILE_MAX];

	Scene *scene = CTX_data_scene(C);
	ToolSettings *settings = scene->toolsettings;
	int w = settings->imapaint.screen_grab_size[0];
	int h = settings->imapaint.screen_grab_size[1];
	int maxsize;
	char err_out[256] = "unknown";

	RNA_string_get(op->ptr, "filepath", filename);

	maxsize = GPU_max_texture_size();

	if (w > maxsize) w = maxsize;
	if (h > maxsize) h = maxsize;

	ibuf = ED_view3d_draw_offscreen_imbuf(scene, CTX_wm_view3d(C), CTX_wm_region(C), w, h, IB_rect, false, R_ALPHAPREMUL, err_out);
	if (!ibuf) {
		/* Mostly happens when OpenGL offscreen buffer was failed to create, */
		/* but could be other reasons. Should be handled in the future. nazgul */
		BKE_reportf(op->reports, RPT_ERROR, "Failed to create OpenGL off-screen buffer: %s", err_out);
		return OPERATOR_CANCELLED;
	}

	image = BKE_image_add_from_imbuf(ibuf);

	if (image) {
		/* now for the trickyness. store the view projection here!
		 * re-projection will reuse this */
		View3D *v3d = CTX_wm_view3d(C);
		RegionView3D *rv3d = CTX_wm_region_view3d(C);

		IDPropertyTemplate val;
		IDProperty *idgroup = IDP_GetProperties(&image->id, 1);
		IDProperty *view_data;
		bool is_ortho;
		float *array;

		val.array.len = PROJ_VIEW_DATA_SIZE;
		val.array.type = IDP_FLOAT;
		view_data = IDP_New(IDP_ARRAY, &val, PROJ_VIEW_DATA_ID);

		array = (float *)IDP_Array(view_data);
		memcpy(array, rv3d->winmat, sizeof(rv3d->winmat)); array += sizeof(rv3d->winmat) / sizeof(float);
		memcpy(array, rv3d->viewmat, sizeof(rv3d->viewmat)); array += sizeof(rv3d->viewmat) / sizeof(float);
		is_ortho = ED_view3d_clip_range_get(v3d, rv3d, &array[0], &array[1], true);
		array[2] = is_ortho ? 1.0f : 0.0f; /* using float for a bool is dodgy but since its an extra member in the array... easier then adding a single bool prop */

		IDP_AddToGroup(idgroup, view_data);

		rename_id(&image->id, "image_view");
	}

	return OPERATOR_FINISHED;
}

void PAINT_OT_image_from_view(wmOperatorType *ot)
{
	/* identifiers */
	ot->name = "Image from View";
	ot->idname = "PAINT_OT_image_from_view";
	ot->description = "Make an image from the current 3D view for re-projection";

	/* api callbacks */
	ot->exec = texture_paint_image_from_view_exec;
	ot->poll = ED_operator_region_view3d_active;

	/* flags */
	ot->flag = OPTYPE_REGISTER;

	RNA_def_string_file_name(ot->srna, "filepath", NULL, FILE_MAX, "File Path", "Name of the file");
}

/* Add layer operator */

#define TEXNAME_MAX 30

static EnumPropertyItem layer_type_items[] = {
	{MAP_COL, "DIFFUSE_COLOR", 0, "Diffuse Color", ""},
	{MAP_REF, "DIFFUSE_INTENSITY", 0, "Diffuse Intensity", ""},
	{MAP_ALPHA, "ALPHA", 0, "Alpha", ""},
	{MAP_TRANSLU, "TRANSLUCENCY", 0, "Translucency", ""},
	{MAP_COLSPEC, "SPECULAR_COLOR", 0, "Specular Color", ""},
	{MAP_SPEC, "SPECULAR_INTENSITY", 0, "Specular Intensity", ""},
	{MAP_HAR, "SPECULAR_HARDNESS", 0, "Specular Hardness", ""},
	{MAP_AMB, "AMBIENT", 0, "Ambient", ""},
	{MAP_EMIT, "EMMIT", 0, "Emmit", ""},
	{MAP_COLMIR, "MIRROR_COLOR", 0, "Mirror Color", ""},
	{MAP_RAYMIRR, "RAYMIRROR", 0, "Ray Mirror", ""},
	{MAP_NORM, "NORMAL", 0, "Normal", ""},
	{MAP_WARP, "WARP", 0, "Warp", ""},
	{MAP_DISPLACE, "DISPLACE", 0, "Displace", ""},
	{0, NULL, 0, NULL, NULL}
};

bool proj_paint_add_slot(bContext *C, int type, Material *ma)
{
	Object *ob = CTX_data_active_object(C);
	Scene *scene = CTX_data_scene(C);
	int i;
	ImagePaintSettings *imapaint = &CTX_data_tool_settings(C)->imapaint;
	bool use_nodes = BKE_scene_use_new_shading_nodes(scene);
	int width;
	int height;

	if (!ob)
		return false;

	/* should not be allowed, but just in case */
	if (imapaint->slot_xresolution_default == 0)
		imapaint->slot_xresolution_default = 1024;
	if (imapaint->slot_yresolution_default == 0)
		imapaint->slot_yresolution_default = 1024;

	width = imapaint->slot_xresolution_default;
	height = imapaint->slot_yresolution_default;

	if (!ma)
		ma = give_current_material(ob, ob->actcol);

	if (ma) {

		if (use_nodes) {
			/* not supported for now */
		}
		else {
			MTex *mtex = add_mtex_id(&ma->id, -1);

			/* successful creation of mtex layer, now create set */
			if (mtex) {
				char imagename[FILE_MAX];
				char name[TEXNAME_MAX];
				Main *bmain = CTX_data_main(C);
				Image *ima;

				/* get the name of the texture layer type */
				for (i = 0; i < sizeof(layer_type_items); i++) {
					if (type == layer_type_items[i].value) {
						BLI_strncpy(name, layer_type_items[i].name, TEXNAME_MAX);
						break;
					}
				}

				mtex->tex = add_texture(bmain, DATA_(name));
				mtex->mapto = type;

				if (mtex->tex) {
					float color[4];
					bool use_float = type == MAP_NORM;

					copy_v4_v4(color, imapaint->slot_color_default);
					if (use_float) {
						mul_v3_fl(color, color[3]);
					}
					else {
						/* crappy workaround because we only upload straight color to OpenGL and that makes
						 * painting result on viewport too opaque */
						color[3] = 1.0;
					}

					/* take the second letter to avoid the ID identifier */
					BLI_snprintf(imagename, FILE_MAX, "%s_%s", &ma->id.name[2], name);

					ima = mtex->tex->ima = BKE_image_add_generated(bmain, width, height, imagename, 32, use_float,
					                                               IMA_GENTYPE_BLANK, color);

					refresh_texpaint_image_cache(ma, false);
					BKE_image_signal(ima, NULL, IMA_SIGNAL_USER_NEW_IMAGE);
					WM_event_add_notifier(C, NC_TEXTURE | NA_ADDED, mtex->tex);
					WM_event_add_notifier(C, NC_IMAGE | NA_ADDED, ima);
					ED_area_tag_redraw(CTX_wm_area(C));
				}

				WM_event_add_notifier(C, NC_TEXTURE, CTX_data_scene(C));
				return true;
			}
		}
	}

	return false;
}

static int texture_paint_add_texture_paint_slot_exec(bContext *C, wmOperator *op)
{
	int type = RNA_enum_get(op->ptr, "type");

	return proj_paint_add_slot(C, type, NULL) ? OPERATOR_FINISHED : OPERATOR_CANCELLED;
}

void PAINT_OT_add_texture_paint_slot(wmOperatorType *ot)
{
	/* identifiers */
	ot->name = "Add Texture Paint Slot";
	ot->description = "Add a texture paint slot";
	ot->idname = "PAINT_OT_add_texture_paint_slot";

	/* api callbacks */
	ot->exec = texture_paint_add_texture_paint_slot_exec;
	ot->poll = ED_operator_region_view3d_active;

	/* flags */
	ot->flag = OPTYPE_REGISTER | OPTYPE_UNDO;

	/* properties */
	ot->prop = RNA_def_enum(ot->srna, "type", layer_type_items, 0, "Type", "Merge method to use");
}<|MERGE_RESOLUTION|>--- conflicted
+++ resolved
@@ -882,7 +882,7 @@
 static void project_face_winding_init(const ProjPaintState *ps, const int face_index)
 {
 	/* detect the winding of faces in uv space */
-	MTFace *tf = ps->dm_mtface + face_index;
+	MTFace *tf = ps->dm_mtface[face_index];
 	float winding = cross_tri_v2(tf->uv[0], tf->uv[1], tf->uv[2]);
 
 	if (ps->dm_mface[face_index].v4)
@@ -941,47 +941,15 @@
 				*other_face = face_index;
 				*orig_fidx = (i1_fidx < i2_fidx) ? i1_fidx : i2_fidx;
 
-<<<<<<< HEAD
-				/* first test if they have the same image, then if uvs coincide.
-				 * last check detects if faces are pointing to opposite ways. For
-				 * well behaved UV maps, the winding of the faces at the connnection edge
-				 * should be opposing */
-=======
 				/* initialize face winding if needed */
 				if (!ps->faceWindingFlags[face_index] & PROJ_FACE_WINDING_INIT)
 					project_face_winding_init(ps, face_index);
 
 				/* first test if they have the same image */
->>>>>>> d88e9fb3
 				if ((orig_tpage == tpage) &&
 				    cmp_uv(orig_tf->uv[orig_i1_fidx], tf->uv[i1_fidx]) &&
 				    cmp_uv(orig_tf->uv[orig_i2_fidx], tf->uv[i2_fidx]))
 				{
-<<<<<<< HEAD
-					/* as extra check, we need to check if the polygons occupy the same uv space. To test
-					 * that, we generate a point slightly to the side of the uv edge and check for intersection */
-					float uv_edge[2] = {tf->uv[i1_fidx][0] - tf->uv[i2_fidx][0],
-					                    tf->uv[i1_fidx][1] - tf->uv[i2_fidx][1]};
-					float uv_normal[2];
-					float uv_point[2];
-					bool isect_orig, isect;
-					normalize_v2_v2(uv_normal, uv_edge);
-					SWAP(float, uv_normal[0], uv_normal[1]);
-					uv_normal[0] = -uv_normal[0];
-					mul_v2_fl(uv_normal, FLT_EPSILON*5);
-
-					add_v2_v2v2(uv_point, tf->uv[i1_fidx], tf->uv[i2_fidx]);
-					mul_v2_fl(uv_point, 0.5);
-					add_v2_v2(uv_point, uv_normal);
-
-					/* we now have a point in the middle of the uv edge, slightly offset in uv space.
-					 * Test if it is within both faces */
-					isect_orig = isect_point_poly_v2(uv_point, orig_tf->uv, ((orig_mf->v4) ? 4 : 3), false);
-					isect = isect_point_poly_v2(uv_point, ((const MTFace *)tf)->uv, ((mf->v4) ? 4 : 3), false);
-
-					if (isect_orig == isect)
-						return 1;
-=======
 					/* if faces don't have the same winding in uv space,
 					 * they are on the same side so edge is boundary */
 					if ((ps->faceWindingFlags[face_index] & PROJ_FACE_WINDING_CW) !=
@@ -990,7 +958,6 @@
 						return 1;
 					}
 
->>>>>>> d88e9fb3
 					// printf("SEAM (NONE)\n");
 					return 0;
 				}
