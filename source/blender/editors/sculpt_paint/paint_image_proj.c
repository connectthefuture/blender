/*
 * ***** BEGIN GPL LICENSE BLOCK *****
 *
 * This program is free software; you can redistribute it and/or
 * modify it under the terms of the GNU General Public License
 * as published by the Free Software Foundation; either version 2
 * of the License, or (at your option) any later version.
 *
 * This program is distributed in the hope that it will be useful,
 * but WITHOUT ANY WARRANTY; without even the implied warranty of
 * MERCHANTABILITY or FITNESS FOR A PARTICULAR PURPOSE.  See the
 * GNU General Public License for more details.
 *
 * along with this program; if not, write to the Free Software Foundation,
 * Inc., 51 Franklin Street, Fifth Floor, Boston, MA 02110-1301, USA.
 *
 * The Original Code is Copyright (C) 2001-2002 by NaN Holding BV.
 * All rights reserved.
 *
 * The Original Code is: some of this file.
 *
 * Contributor(s): Jens Ole Wund (bjornmose), Campbell Barton (ideasman42)
 *
 * ***** END GPL LICENSE BLOCK *****
 */

/** \file blender/editors/sculpt_paint/paint_image_proj.c
 *  \ingroup edsculpt
 *  \brief Functions to paint images in 2D and 3D.
 */

#include <float.h>
#include <string.h>
#include <stdio.h>
#include <math.h>

#include "MEM_guardedalloc.h"

#ifdef WIN32
#  include "BLI_winstuff.h"
#endif

#include "BLI_blenlib.h"
#include "BLI_linklist.h"
#include "BLI_math.h"
#include "BLI_math_bits.h"
#include "BLI_math_color_blend.h"
#include "BLI_memarena.h"
#include "BLI_threads.h"
#include "BLI_utildefines.h"

#include "BLF_translation.h"


#include "IMB_imbuf.h"
#include "IMB_imbuf_types.h"

#include "DNA_brush_types.h"
#include "DNA_material_types.h"
#include "DNA_mesh_types.h"
#include "DNA_node_types.h"
#include "DNA_object_types.h"

#include "BKE_camera.h"
#include "BKE_context.h"
#include "BKE_colortools.h"
#include "BKE_depsgraph.h"
#include "BKE_DerivedMesh.h"
#include "BKE_idprop.h"
#include "BKE_brush.h"
#include "BKE_image.h"
#include "BKE_library.h"
#include "BKE_main.h"
#include "BKE_material.h"
#include "BKE_mesh.h"
#include "BKE_mesh_mapping.h"
#include "BKE_node.h"
#include "BKE_paint.h"
#include "BKE_report.h"
#include "BKE_scene.h"
#include "BKE_texture.h"

#include "UI_interface.h"

#include "ED_mesh.h"
#include "ED_node.h"
#include "ED_paint.h"
#include "ED_screen.h"
#include "ED_uvedit.h"
#include "ED_view3d.h"

#include "GPU_extensions.h"

#include "WM_api.h"
#include "WM_types.h"

#include "RNA_access.h"
#include "RNA_define.h"
#include "RNA_enum_types.h"

#include "GPU_draw.h"

#include "IMB_colormanagement.h"

#include "bmesh.h"
//#include "bmesh_tools.h"

#include "paint_intern.h"

/* Defines and Structs */
/* FTOCHAR as inline function */
BLI_INLINE unsigned char f_to_char(const float val)
{
	return FTOCHAR(val);
}

/* ProjectionPaint defines */

/* approx the number of buckets to have under the brush,
 * used with the brush size to set the ps->buckets_x and ps->buckets_y value.
 *
 * When 3 - a brush should have ~9 buckets under it at once
 * ...this helps for threading while painting as well as
 * avoiding initializing pixels that wont touch the brush */
#define PROJ_BUCKET_BRUSH_DIV 4

#define PROJ_BUCKET_RECT_MIN 4
#define PROJ_BUCKET_RECT_MAX 256

#define PROJ_BOUNDBOX_DIV 8
#define PROJ_BOUNDBOX_SQUARED  (PROJ_BOUNDBOX_DIV * PROJ_BOUNDBOX_DIV)

//#define PROJ_DEBUG_PAINT 1
//#define PROJ_DEBUG_NOSEAMBLEED 1
//#define PROJ_DEBUG_PRINT_CLIP 1
#define PROJ_DEBUG_WINCLIP 1


#ifndef PROJ_DEBUG_NOSEAMBLEED
/* projectFaceSeamFlags options */
//#define PROJ_FACE_IGNORE	(1<<0)	/* When the face is hidden, backfacing or occluded */
//#define PROJ_FACE_INIT	(1<<1)	/* When we have initialized the faces data */
#define PROJ_FACE_SEAM1 (1 << 0)  /* If this face has a seam on any of its edges */
#define PROJ_FACE_SEAM2 (1 << 1)
#define PROJ_FACE_SEAM3 (1 << 2)
#define PROJ_FACE_SEAM4 (1 << 3)

#define PROJ_FACE_NOSEAM1   (1 << 4)
#define PROJ_FACE_NOSEAM2   (1 << 5)
#define PROJ_FACE_NOSEAM3   (1 << 6)
#define PROJ_FACE_NOSEAM4   (1 << 7)

/* face winding */
#define PROJ_FACE_WINDING_INIT 1
#define PROJ_FACE_WINDING_CW 2

/* a slightly scaled down face is used to get fake 3D location for edge pixels in the seams
 * as this number approaches  1.0f the likelihood increases of float precision errors where
 * it is occluded by an adjacent face */
#define PROJ_FACE_SCALE_SEAM    0.99f
#endif  /* PROJ_DEBUG_NOSEAMBLEED */


#define PROJ_SRC_VIEW       1
#define PROJ_SRC_IMAGE_CAM  2
#define PROJ_SRC_IMAGE_VIEW 3
#define PROJ_SRC_VIEW_FILL  4

#define PROJ_VIEW_DATA_ID "view_data"
#define PROJ_VIEW_DATA_SIZE (4 * 4 + 4 * 4 + 3) /* viewmat + winmat + clipsta + clipend + is_ortho */

#define PROJ_BUCKET_NULL        0
#define PROJ_BUCKET_INIT        (1 << 0)
// #define PROJ_BUCKET_CLONE_INIT	(1<<1)

/* used for testing doubles, if a point is on a line etc */
#define PROJ_GEOM_TOLERANCE 0.00075f
#define PROJ_PIXEL_TOLERANCE 0.01f

/* vert flags */
#define PROJ_VERT_CULL 1

/* to avoid locking in tile initialization */
#define TILE_PENDING SET_INT_IN_POINTER(-1)

/* This is mainly a convenience struct used so we can keep an array of images we use
 * Thir imbufs, etc, in 1 array, When using threads this array is copied for each thread
 * because 'partRedrawRect' and 'touch' values would not be thread safe */
typedef struct ProjPaintImage {
	Image *ima;
	ImBuf *ibuf;
	ImagePaintPartialRedraw *partRedrawRect;
	volatile void **undoRect; /* only used to build undo tiles during painting */
	unsigned short **maskRect; /* the mask accumulation must happen on canvas, not on space screen bucket.
	                            * Here we store the mask rectangle */
	bool **valid; /* store flag to enforce validation of undo rectangle */
	bool touch;
} ProjPaintImage;

/**
 * Handle for stroke (operator customdata)
 */
typedef struct ProjStrokeHandle {
	/* Support for painting from multiple views at once,
	 * currently used to impliment summetry painting,
	 * we can assume at least the first is set while painting. */
	struct ProjPaintState *ps_views[8];
	int ps_views_tot;
	int symmetry_flags;

	int orig_brush_size;

	bool need_redraw;

	/* trick to bypass regular paint and allow clone picking */
	bool is_clone_cursor_pick;

	/* In ProjPaintState, only here for convenience */
	Scene *scene;
	Brush *brush;
} ProjStrokeHandle;

/* Main projection painting struct passed to all projection painting functions */
typedef struct ProjPaintState {
	View3D *v3d;
	RegionView3D *rv3d;
	ARegion *ar;
	Scene *scene;
	int source; /* PROJ_SRC_**** */

	/* the paint color. It can change depending of inverted mode or not */
	float paint_color[3];
	float paint_color_linear[3];
	float dither;

	Brush *brush;
	short tool, blend, mode;

	float brush_size;
	Object *ob;
	/* for symmetry, we need to store modified object matrix */
	float obmat[4][4];
	float obmat_imat[4][4];
	/* end similarities with ImagePaintState */

	Image *stencil_ima;
	Image *canvas_ima;
	Image *clone_ima;
	float stencil_value;

	/* projection painting only */
	MemArena *arena_mt[BLENDER_MAX_THREADS]; /* for multithreading, the first item is sometimes used for non threaded cases too */
	LinkNode **bucketRect;              /* screen sized 2D array, each pixel has a linked list of ProjPixel's */
	LinkNode **bucketFaces;             /* bucketRect aligned array linkList of faces overlapping each bucket */
	unsigned char *bucketFlags;         /* store if the bucks have been initialized  */

	char *vertFlags;                    /* store options per vert, now only store if the vert is pointing away from the view */
	int buckets_x;                      /* The size of the bucket grid, the grid span's screenMin/screenMax so you can paint outsize the screen or with 2 brushes at once */
	int buckets_y;

	int pixel_sizeof;           /* result of project_paint_pixel_sizeof(), constant per stroke */

	int image_tot;              /* size of projectImages array */

	float (*screenCoords)[4];   /* verts projected into floating point screen space */
	float screenMin[2];         /* 2D bounds for mesh verts on the screen's plane (screenspace) */
	float screenMax[2];
	float screen_width;         /* Calculated from screenMin & screenMax */
	float screen_height;
	int winx, winy;             /* from the carea or from the projection render */

	/* options for projection painting */
	bool  do_layer_clone;
	bool  do_layer_stencil;
	bool  do_layer_stencil_inv;
	bool  do_stencil_brush;
	bool  do_material_slots;

	bool  do_occlude;               /* Use raytraced occlusion? - ortherwise will paint right through to the back*/
	bool  do_backfacecull;          /* ignore faces with normals pointing away, skips a lot of raycasts if your normals are correctly flipped */
	bool  do_mask_normal;           /* mask out pixels based on their normals */
	bool  do_mask_cavity;           /* mask out pixels based on cavity */
	bool  do_new_shading_nodes;     /* cache BKE_scene_use_new_shading_nodes value */
	float normal_angle;             /* what angle to mask at */
	float normal_angle__cos;         /* cos(normal_angle), faster to compare */
	float normal_angle_inner;
	float normal_angle_inner__cos;
	float normal_angle_range;       /* difference between normal_angle and normal_angle_inner, for easy access */

	bool do_face_sel;               /* quick access to (me->editflag & ME_EDIT_PAINT_FACE_SEL) */
	bool is_ortho;
	bool is_flip_object;            /* the object is negative scaled */
	bool do_masking;              /* use masking during painting. Some operations such as airbrush may disable */
	bool is_texbrush;              /* only to avoid running  */
	bool is_maskbrush;            /* mask brush is applied before masking */
#ifndef PROJ_DEBUG_NOSEAMBLEED
	float seam_bleed_px;
#endif
	/* clone vars */
	float cloneOffset[2];

	float projectMat[4][4];     /* Projection matrix, use for getting screen coords */
	float viewDir[3];           /* View vector, use for do_backfacecull and for ray casting with an ortho viewport  */
	float viewPos[3];           /* View location in object relative 3D space, so can compare to verts  */
	float clipsta, clipend;

	/* reproject vars */
	Image *reproject_image;
	ImBuf *reproject_ibuf;

	/* threads */
	int thread_tot;
	int bucketMin[2];
	int bucketMax[2];
	int context_bucket_x, context_bucket_y; /* must lock threads while accessing these */

	struct CurveMapping *cavity_curve;
	BlurKernel *blurkernel;



	/* -------------------------------------------------------------------- */
	/* Vars shared between multiple views (keep last) */
	/**
	 * This data is owned by ``ProjStrokeHandle.ps_views[0]``,
	 * all other views re-use the data.
	 */

#define PROJ_PAINT_STATE_SHARED_MEMCPY(ps_dst, ps_src) \
	MEMCPY_STRUCT_OFS(ps_dst, ps_src, is_shared_user)

#define PROJ_PAINT_STATE_SHARED_CLEAR(ps) \
	MEMSET_STRUCT_OFS(ps, 0, is_shared_user)

	bool is_shared_user;

	ProjPaintImage *projImages;
	float *cavities;            /* cavity amount for vertices */

#ifndef PROJ_DEBUG_NOSEAMBLEED
	char *faceSeamFlags;                /* store info about faces, if they are initialized etc*/
	char *faceWindingFlags;             /* save the winding of the face in uv space, helps as an extra validation step for seam detection */
	float (*faceSeamUVs)[4][2];         /* expanded UVs for faces to use as seams */
	LinkNode **vertFaces;               /* Only needed for when seam_bleed_px is enabled, use to find UV seams */
#endif

	SpinLock *tile_lock;

	DerivedMesh    *dm;
	int dm_totface;
	int dm_totedge;
	int dm_totvert;
	int dm_release;

	MVert          *dm_mvert;
	MEdge          *dm_medge;
	MFace          *dm_mface;
	MTFace         *dm_mtface_stencil;

	MTFace         **dm_mtface;
	MTFace         **dm_mtface_clone;    /* other UV map, use for cloning between layers */
} ProjPaintState;

typedef union pixelPointer {
	float *f_pt;            /* float buffer */
	unsigned int *uint_pt; /* 2 ways to access a char buffer */
	unsigned char *ch_pt;
} PixelPointer;

typedef union pixelStore {
	unsigned char ch[4];
	unsigned int uint;
	float f[4];
} PixelStore;

typedef struct ProjPixel {
	float projCoSS[2]; /* the floating point screen projection of this pixel */
	float worldCoSS[3];

	short x_px, y_px;

	unsigned short image_index; /* if anyone wants to paint onto more than 65535 images they can bite me */
	unsigned char bb_cell_index;

	/* for various reasons we may want to mask out painting onto this pixel */
	unsigned short mask;

	/* Only used when the airbrush is disabled.
	 * Store the max mask value to avoid painting over an area with a lower opacity
	 * with an advantage that we can avoid touching the pixel at all, if the
	 * new mask value is lower then mask_accum */
	unsigned short *mask_accum;

	/* horrible hack, store tile valid flag pointer here to re-validate tiles used for anchored and drag-dot strokes */
	bool *valid;

	PixelPointer origColor;
	PixelStore newColor;
	PixelPointer pixel;
} ProjPixel;

typedef struct ProjPixelClone {
	struct ProjPixel __pp;
	PixelStore clonepx;
} ProjPixelClone;

/* undo tile pushing */
typedef struct {
	SpinLock *lock;
	bool masked;
	unsigned short tile_width;
	ImBuf **tmpibuf;
	ProjPaintImage *pjima;
} TileInfo;


/* Finish projection painting structs */

static TexPaintSlot *project_paint_face_paint_slot(const ProjPaintState *ps, int face_index)
{
	MFace *mf = ps->dm_mface + face_index;
	Material *ma = ps->dm->mat[mf->mat_nr];
	return ma ? ma->texpaintslot + ma->paint_active_slot : NULL;
}

static Image *project_paint_face_paint_image(const ProjPaintState *ps, int face_index)
{
	if (ps->do_stencil_brush) {
		return ps->stencil_ima;
	}
	else {
		MFace *mf = ps->dm_mface + face_index;
		Material *ma = ps->dm->mat[mf->mat_nr];
		TexPaintSlot *slot = ma ? ma->texpaintslot + ma->paint_active_slot : NULL;
		return slot ? slot->ima : ps->canvas_ima;
	}
}

static TexPaintSlot *project_paint_face_clone_slot(const ProjPaintState *ps, int face_index)
{
	MFace *mf = ps->dm_mface + face_index;
	Material *ma = ps->dm->mat[mf->mat_nr];
	return ma ? ma->texpaintslot + ma->paint_clone_slot : NULL;
}

static Image *project_paint_face_clone_image(const ProjPaintState *ps, int face_index)
{
	MFace *mf = ps->dm_mface + face_index;
	Material *ma = ps->dm->mat[mf->mat_nr];
	TexPaintSlot *slot = ma ? ma->texpaintslot + ma->paint_clone_slot : NULL;
	return slot ? slot->ima : ps->clone_ima;
}

/* fast projection bucket array lookup, use the safe version for bound checking  */
static int project_bucket_offset(const ProjPaintState *ps, const float projCoSS[2])
{
	/* If we were not dealing with screenspace 2D coords we could simple do...
	 * ps->bucketRect[x + (y*ps->buckets_y)] */

	/* please explain?
	 * projCoSS[0] - ps->screenMin[0]   : zero origin
	 * ... / ps->screen_width           : range from 0.0 to 1.0
	 * ... * ps->buckets_x              : use as a bucket index
	 *
	 * Second multiplication does similar but for vertical offset
	 */
	return ( (int)(((projCoSS[0] - ps->screenMin[0]) / ps->screen_width)  * ps->buckets_x)) +
	       (((int)(((projCoSS[1] - ps->screenMin[1]) / ps->screen_height) * ps->buckets_y)) * ps->buckets_x);
}

static int project_bucket_offset_safe(const ProjPaintState *ps, const float projCoSS[2])
{
	int bucket_index = project_bucket_offset(ps, projCoSS);

	if (bucket_index < 0 || bucket_index >= ps->buckets_x * ps->buckets_y) {
		return -1;
	}
	else {
		return bucket_index;
	}
}

static float VecZDepthOrtho(
        const float pt[2],
        const float v1[3], const float v2[3], const float v3[3],
        float w[3])
{
	barycentric_weights_v2(v1, v2, v3, pt, w);
	return (v1[2] * w[0]) + (v2[2] * w[1]) + (v3[2] * w[2]);
}

static float VecZDepthPersp(
        const float pt[2],
        const float v1[4], const float v2[4], const float v3[4],
        float w[3])
{
	float wtot_inv, wtot;
	float w_tmp[3];

	barycentric_weights_v2_persp(v1, v2, v3, pt, w);
	/* for the depth we need the weights to match what
	 * barycentric_weights_v2 would return, in this case its easiest just to
	 * undo the 4th axis division and make it unit-sum
	 *
	 * don't call barycentric_weights_v2() because our callers expect 'w'
	 * to be weighted from the perspective */
	w_tmp[0] = w[0] * v1[3];
	w_tmp[1] = w[1] * v2[3];
	w_tmp[2] = w[2] * v3[3];

	wtot = w_tmp[0] + w_tmp[1] + w_tmp[2];

	if (wtot != 0.0f) {
		wtot_inv = 1.0f / wtot;

		w_tmp[0] = w_tmp[0] * wtot_inv;
		w_tmp[1] = w_tmp[1] * wtot_inv;
		w_tmp[2] = w_tmp[2] * wtot_inv;
	}
	else /* dummy values for zero area face */
		w_tmp[0] = w_tmp[1] = w_tmp[2] = 1.0f / 3.0f;
	/* done mimicing barycentric_weights_v2() */

	return (v1[2] * w_tmp[0]) + (v2[2] * w_tmp[1]) + (v3[2] * w_tmp[2]);
}


/* Return the top-most face index that the screen space coord 'pt' touches (or -1) */
static int project_paint_PickFace(
        const ProjPaintState *ps, const float pt[2],
        float w[3], int *r_side)
{
	LinkNode *node;
	float w_tmp[3];
	const float *v1, *v2, *v3, *v4;
	int bucket_index;
	int face_index;
	int best_side = -1;
	int best_face_index = -1;
	float z_depth_best = FLT_MAX, z_depth;
	MFace *mf;

	bucket_index = project_bucket_offset_safe(ps, pt);
	if (bucket_index == -1)
		return -1;



	/* we could return 0 for 1 face buckets, as long as this function assumes
	 * that the point its testing is only every originated from an existing face */

	for (node = ps->bucketFaces[bucket_index]; node; node = node->next) {
		face_index = GET_INT_FROM_POINTER(node->link);
		mf = ps->dm_mface + face_index;

		v1 = ps->screenCoords[mf->v1];
		v2 = ps->screenCoords[mf->v2];
		v3 = ps->screenCoords[mf->v3];

		if (isect_point_tri_v2(pt, v1, v2, v3)) {
			if (ps->is_ortho) z_depth = VecZDepthOrtho(pt, v1, v2, v3, w_tmp);
			else z_depth = VecZDepthPersp(pt, v1, v2, v3, w_tmp);

			if (z_depth < z_depth_best) {
				best_face_index = face_index;
				best_side = 0;
				z_depth_best = z_depth;
				copy_v3_v3(w, w_tmp);
			}
		}
		else if (mf->v4) {
			v4 = ps->screenCoords[mf->v4];

			if (isect_point_tri_v2(pt, v1, v3, v4)) {
				if (ps->is_ortho) z_depth = VecZDepthOrtho(pt, v1, v3, v4, w_tmp);
				else z_depth = VecZDepthPersp(pt, v1, v3, v4, w_tmp);

				if (z_depth < z_depth_best) {
					best_face_index = face_index;
					best_side = 1;
					z_depth_best = z_depth;
					copy_v3_v3(w, w_tmp);
				}
			}
		}
	}

	*r_side = best_side;
	return best_face_index; /* will be -1 or a valid face */
}

/* Converts a uv coord into a pixel location wrapping if the uv is outside 0-1 range */
static void uvco_to_wrapped_pxco(const float uv[2], int ibuf_x, int ibuf_y, float *x, float *y)
{
	/* use */
	*x = fmodf(uv[0], 1.0f);
	*y = fmodf(uv[1], 1.0f);

	if (*x < 0.0f) *x += 1.0f;
	if (*y < 0.0f) *y += 1.0f;

	*x = *x * ibuf_x - 0.5f;
	*y = *y * ibuf_y - 0.5f;
}

/* Set the top-most face color that the screen space coord 'pt' touches (or return 0 if none touch) */
static bool project_paint_PickColor(
        const ProjPaintState *ps, const float pt[2],
        float *rgba_fp, unsigned char *rgba, const bool interp)
{
	float w[3], uv[2];
	int side;
	int face_index;
	MTFace *tf;
	Image *ima;
	ImBuf *ibuf;
	int xi, yi;


	face_index = project_paint_PickFace(ps, pt, w, &side);

	if (face_index == -1)
		return 0;

	tf = *(ps->dm_mtface + face_index);

	if (side == 0) {
		interp_v2_v2v2v2(uv, tf->uv[0], tf->uv[1], tf->uv[2], w);
	}
	else { /* QUAD */
		interp_v2_v2v2v2(uv, tf->uv[0], tf->uv[2], tf->uv[3], w);
	}

	ima = project_paint_face_paint_image(ps, face_index);
	ibuf = BKE_image_get_first_ibuf(ima); /* we must have got the imbuf before getting here */
	if (!ibuf) return 0;

	if (interp) {
		float x, y;
		uvco_to_wrapped_pxco(uv, ibuf->x, ibuf->y, &x, &y);

		if (ibuf->rect_float) {
			if (rgba_fp) {
				bilinear_interpolation_color_wrap(ibuf, NULL, rgba_fp, x, y);
			}
			else {
				float rgba_tmp_f[4];
				bilinear_interpolation_color_wrap(ibuf, NULL, rgba_tmp_f, x, y);
				premul_float_to_straight_uchar(rgba, rgba_tmp_f);
			}
		}
		else {
			if (rgba) {
				bilinear_interpolation_color_wrap(ibuf, rgba, NULL, x, y);
			}
			else {
				unsigned char rgba_tmp[4];
				bilinear_interpolation_color_wrap(ibuf, rgba_tmp, NULL, x, y);
				straight_uchar_to_premul_float(rgba_fp, rgba_tmp);
			}
		}
	}
	else {
		//xi = (int)((uv[0]*ibuf->x) + 0.5f);
		//yi = (int)((uv[1]*ibuf->y) + 0.5f);
		//if (xi < 0 || xi >= ibuf->x  ||  yi < 0 || yi >= ibuf->y) return 0;

		/* wrap */
		xi = mod_i((int)(uv[0] * ibuf->x), ibuf->x);
		yi = mod_i((int)(uv[1] * ibuf->y), ibuf->y);

		if (rgba) {
			if (ibuf->rect_float) {
				const float *rgba_tmp_fp = ibuf->rect_float + (xi + yi * ibuf->x * 4);
				premul_float_to_straight_uchar(rgba, rgba_tmp_fp);
			}
			else {
				*((unsigned int *)rgba) = *(unsigned int *)(((char *)ibuf->rect) + ((xi + yi * ibuf->x) * 4));
			}
		}

		if (rgba_fp) {
			if (ibuf->rect_float) {
				copy_v4_v4(rgba_fp, (ibuf->rect_float + ((xi + yi * ibuf->x) * 4)));
			}
			else {
				unsigned char *tmp_ch = ((unsigned char *)ibuf->rect) + ((xi + yi * ibuf->x) * 4);
				straight_uchar_to_premul_float(rgba_fp, tmp_ch);
			}
		}
	}
	BKE_image_release_ibuf(ima, ibuf, NULL);
	return 1;
}

/* Check if 'pt' is infront of the 3 verts on the Z axis (used for screenspace occlusuion test)
 * return...
 *  0	: no occlusion
 * -1	: no occlusion but 2D intersection is true (avoid testing the other half of a quad)
 *  1	: occluded
 *  2	: occluded with w[3] weights set (need to know in some cases) */

static int project_paint_occlude_ptv(
        const float pt[3],
        const float v1[4], const float v2[4], const float v3[4],
        float w[3], const bool is_ortho)
{
	/* if all are behind us, return false */
	if (v1[2] > pt[2] && v2[2] > pt[2] && v3[2] > pt[2])
		return 0;

	/* do a 2D point in try intersection */
	if (!isect_point_tri_v2(pt, v1, v2, v3))
		return 0;  /* we know there is  */


	/* From here on we know there IS an intersection */
	/* if ALL of the verts are infront of us then we know it intersects ? */
	if (v1[2] < pt[2] && v2[2] < pt[2] && v3[2] < pt[2]) {
		return 1;
	}
	else {
		/* we intersect? - find the exact depth at the point of intersection */
		/* Is this point is occluded by another face? */
		if (is_ortho) {
			if (VecZDepthOrtho(pt, v1, v2, v3, w) < pt[2]) return 2;
		}
		else {
			if (VecZDepthPersp(pt, v1, v2, v3, w) < pt[2]) return 2;
		}
	}
	return -1;
}


static int project_paint_occlude_ptv_clip(
        const ProjPaintState *ps, const MFace *mf,
        const float pt[3], const float v1[4], const float v2[4], const float v3[4],
        const int side)
{
	float w[3], wco[3];
	int ret = project_paint_occlude_ptv(pt, v1, v2, v3, w, ps->is_ortho);

	if (ret <= 0)
		return ret;

	if (ret == 1) { /* weights not calculated */
		if (ps->is_ortho) barycentric_weights_v2(v1, v2, v3, pt, w);
		else barycentric_weights_v2_persp(v1, v2, v3, pt, w);
	}

	/* Test if we're in the clipped area, */
	if (side) interp_v3_v3v3v3(wco, ps->dm_mvert[mf->v1].co, ps->dm_mvert[mf->v3].co, ps->dm_mvert[mf->v4].co, w);
	else interp_v3_v3v3v3(wco, ps->dm_mvert[mf->v1].co, ps->dm_mvert[mf->v2].co, ps->dm_mvert[mf->v3].co, w);

	if (!ED_view3d_clipping_test(ps->rv3d, wco, true)) {
		return 1;
	}

	return -1;
}


/* Check if a screenspace location is occluded by any other faces
 * check, pixelScreenCo must be in screenspace, its Z-Depth only needs to be used for comparison
 * and doesn't need to be correct in relation to X and Y coords (this is the case in perspective view) */
static bool project_bucket_point_occluded(
        const ProjPaintState *ps, LinkNode *bucketFace,
        const int orig_face, const float pixelScreenCo[4])
{
	MFace *mf;
	int face_index;
	int isect_ret;
	float w[3]; /* not needed when clipping */
	const bool do_clip = ps->rv3d ? (ps->rv3d->rflag & RV3D_CLIPPING) != 0 : 0;

	/* we could return 0 for 1 face buckets, as long as this function assumes
	 * that the point its testing is only every originated from an existing face */

	for (; bucketFace; bucketFace = bucketFace->next) {
		face_index = GET_INT_FROM_POINTER(bucketFace->link);

		if (orig_face != face_index) {
			mf = ps->dm_mface + face_index;
			if (do_clip)
				isect_ret = project_paint_occlude_ptv_clip(ps, mf, pixelScreenCo, ps->screenCoords[mf->v1], ps->screenCoords[mf->v2], ps->screenCoords[mf->v3], 0);
			else
				isect_ret = project_paint_occlude_ptv(pixelScreenCo, ps->screenCoords[mf->v1], ps->screenCoords[mf->v2], ps->screenCoords[mf->v3], w, ps->is_ortho);

			/* Note, if (isect_ret == -1) then we don't want to test the other side of the quad */
			if (isect_ret == 0 && mf->v4) {
				if (do_clip)
					isect_ret = project_paint_occlude_ptv_clip(ps, mf, pixelScreenCo, ps->screenCoords[mf->v1], ps->screenCoords[mf->v3], ps->screenCoords[mf->v4], 1);
				else
					isect_ret = project_paint_occlude_ptv(pixelScreenCo, ps->screenCoords[mf->v1], ps->screenCoords[mf->v3], ps->screenCoords[mf->v4], w, ps->is_ortho);
			}
			if (isect_ret >= 1) {
				/* TODO - we may want to cache the first hit,
				 * it is not possible to swap the face order in the list anymore */
				return true;
			}
		}
	}
	return false;
}

/* basic line intersection, could move to math_geom.c, 2 points with a horiz line
 * 1 for an intersection, 2 if the first point is aligned, 3 if the second point is aligned */
#define ISECT_TRUE 1
#define ISECT_TRUE_P1 2
#define ISECT_TRUE_P2 3
static int line_isect_y(const float p1[2], const float p2[2], const float y_level, float *x_isect)
{
	float y_diff;

	if (y_level == p1[1]) { /* are we touching the first point? - no interpolation needed */
		*x_isect = p1[0];
		return ISECT_TRUE_P1;
	}
	if (y_level == p2[1]) { /* are we touching the second point? - no interpolation needed */
		*x_isect = p2[0];
		return ISECT_TRUE_P2;
	}

	y_diff = fabsf(p1[1] - p2[1]); /* yuck, horizontal line, we cant do much here */

	if (y_diff < 0.000001f) {
		*x_isect = (p1[0] + p2[0]) * 0.5f;
		return ISECT_TRUE;
	}

	if (p1[1] > y_level && p2[1] < y_level) {
		*x_isect = (p2[0] * (p1[1] - y_level) + p1[0] * (y_level - p2[1])) / y_diff;  /*(p1[1]-p2[1]);*/
		return ISECT_TRUE;
	}
	else if (p1[1] < y_level && p2[1] > y_level) {
		*x_isect = (p2[0] * (y_level - p1[1]) + p1[0] * (p2[1] - y_level)) / y_diff;  /*(p2[1]-p1[1]);*/
		return ISECT_TRUE;
	}
	else {
		return 0;
	}
}

static int line_isect_x(const float p1[2], const float p2[2], const float x_level, float *y_isect)
{
	float x_diff;

	if (x_level == p1[0]) { /* are we touching the first point? - no interpolation needed */
		*y_isect = p1[1];
		return ISECT_TRUE_P1;
	}
	if (x_level == p2[0]) { /* are we touching the second point? - no interpolation needed */
		*y_isect = p2[1];
		return ISECT_TRUE_P2;
	}

	x_diff = fabsf(p1[0] - p2[0]); /* yuck, horizontal line, we cant do much here */

	if (x_diff < 0.000001f) { /* yuck, vertical line, we cant do much here */
		*y_isect = (p1[0] + p2[0]) * 0.5f;
		return ISECT_TRUE;
	}

	if (p1[0] > x_level && p2[0] < x_level) {
		*y_isect = (p2[1] * (p1[0] - x_level) + p1[1] * (x_level - p2[0])) / x_diff; /*(p1[0]-p2[0]);*/
		return ISECT_TRUE;
	}
	else if (p1[0] < x_level && p2[0] > x_level) {
		*y_isect = (p2[1] * (x_level - p1[0]) + p1[1] * (p2[0] - x_level)) / x_diff; /*(p2[0]-p1[0]);*/
		return ISECT_TRUE;
	}
	else {
		return 0;
	}
}

/* simple func use for comparing UV locations to check if there are seams.
 * Its possible this gives incorrect results, when the UVs for 1 face go into the next
 * tile, but do not do this for the adjacent face, it could return a false positive.
 * This is so unlikely that Id not worry about it. */
#ifndef PROJ_DEBUG_NOSEAMBLEED
static bool cmp_uv(const float vec2a[2], const float vec2b[2])
{
	/* if the UV's are not between 0.0 and 1.0 */
	float xa = fmodf(vec2a[0], 1.0f);
	float ya = fmodf(vec2a[1], 1.0f);

	float xb = fmodf(vec2b[0], 1.0f);
	float yb = fmodf(vec2b[1], 1.0f);

	if (xa < 0.0f) xa += 1.0f;
	if (ya < 0.0f) ya += 1.0f;

	if (xb < 0.0f) xb += 1.0f;
	if (yb < 0.0f) yb += 1.0f;

	return ((fabsf(xa - xb) < PROJ_GEOM_TOLERANCE) && (fabsf(ya - yb) < PROJ_GEOM_TOLERANCE)) ? 1 : 0;
}
#endif

/* set min_px and max_px to the image space bounds of the UV coords
 * return zero if there is no area in the returned rectangle */
#ifndef PROJ_DEBUG_NOSEAMBLEED
static bool pixel_bounds_uv(
        const float uv1[2], const float uv2[2], const float uv3[2], const float uv4[2],
        rcti *bounds_px,
        const int ibuf_x, const int ibuf_y,
        const bool is_quad
        )
{
	float min_uv[2], max_uv[2]; /* UV bounds */

	INIT_MINMAX2(min_uv, max_uv);

	minmax_v2v2_v2(min_uv, max_uv, uv1);
	minmax_v2v2_v2(min_uv, max_uv, uv2);
	minmax_v2v2_v2(min_uv, max_uv, uv3);
	if (is_quad)
		minmax_v2v2_v2(min_uv, max_uv, uv4);

	bounds_px->xmin = (int)(ibuf_x * min_uv[0]);
	bounds_px->ymin = (int)(ibuf_y * min_uv[1]);

	bounds_px->xmax = (int)(ibuf_x * max_uv[0]) + 1;
	bounds_px->ymax = (int)(ibuf_y * max_uv[1]) + 1;

	/*printf("%d %d %d %d\n", min_px[0], min_px[1], max_px[0], max_px[1]);*/

	/* face uses no UV area when quantized to pixels? */
	return (bounds_px->xmin == bounds_px->xmax || bounds_px->ymin == bounds_px->ymax) ? 0 : 1;
}
#endif

static bool pixel_bounds_array(float (*uv)[2], rcti *bounds_px, const int ibuf_x, const int ibuf_y, int tot)
{
	float min_uv[2], max_uv[2]; /* UV bounds */

	if (tot == 0) {
		return 0;
	}

	INIT_MINMAX2(min_uv, max_uv);

	while (tot--) {
		minmax_v2v2_v2(min_uv, max_uv, (*uv));
		uv++;
	}

	bounds_px->xmin = (int)(ibuf_x * min_uv[0]);
	bounds_px->ymin = (int)(ibuf_y * min_uv[1]);

	bounds_px->xmax = (int)(ibuf_x * max_uv[0]) + 1;
	bounds_px->ymax = (int)(ibuf_y * max_uv[1]) + 1;

	/*printf("%d %d %d %d\n", min_px[0], min_px[1], max_px[0], max_px[1]);*/

	/* face uses no UV area when quantized to pixels? */
	return (bounds_px->xmin == bounds_px->xmax || bounds_px->ymin == bounds_px->ymax) ? 0 : 1;
}

#ifndef PROJ_DEBUG_NOSEAMBLEED

static void project_face_winding_init(const ProjPaintState *ps, const int face_index)
{
	/* detect the winding of faces in uv space */
	MTFace *tf = ps->dm_mtface[face_index];
	float winding = cross_tri_v2(tf->uv[0], tf->uv[1], tf->uv[2]);

	if (ps->dm_mface[face_index].v4)
		winding += cross_tri_v2(tf->uv[2], tf->uv[3], tf->uv[0]);

	if (winding > 0)
		ps->faceWindingFlags[face_index] |= PROJ_FACE_WINDING_CW;

	ps->faceWindingFlags[face_index] |= PROJ_FACE_WINDING_INIT;
}

/* This function returns 1 if this face has a seam along the 2 face-vert indices
 * 'orig_i1_fidx' and 'orig_i2_fidx' */
static bool check_seam(
        const ProjPaintState *ps,
        const int orig_face, const int orig_i1_fidx, const int orig_i2_fidx,
        int *other_face, int *orig_fidx)
{
	LinkNode *node;
	int face_index;
	unsigned int i1, i2;
	int i1_fidx = -1, i2_fidx = -1; /* index in face */
	MFace *mf;
	MTFace *tf;
	const MFace *orig_mf = ps->dm_mface + orig_face;
	const MTFace *orig_tf = ps->dm_mtface[orig_face];

	/* vert indices from face vert order indices */
	i1 = (*(&orig_mf->v1 + orig_i1_fidx));
	i2 = (*(&orig_mf->v1 + orig_i2_fidx));

	for (node = ps->vertFaces[i1]; node; node = node->next) {
		face_index = GET_INT_FROM_POINTER(node->link);

		if (face_index != orig_face) {
			mf = ps->dm_mface + face_index;
			/* could check if the 2 faces images match here,
			 * but then there wouldn't be a way to return the opposite face's info */


			/* We need to know the order of the verts in the adjacent face
			 * set the i1_fidx and i2_fidx to (0,1,2,3) */
			i1_fidx = BKE_MESH_TESSFACE_VINDEX_ORDER(mf, i1);
			i2_fidx = BKE_MESH_TESSFACE_VINDEX_ORDER(mf, i2);

			/* Only need to check if 'i2_fidx' is valid because we know i1_fidx is the same vert on both faces */
			if (i2_fidx != -1) {
				Image *tpage = project_paint_face_paint_image(ps, face_index);
				Image *orig_tpage = project_paint_face_paint_image(ps, orig_face);

				BLI_assert(i1_fidx != -1);

				/* This IS an adjacent face!, now lets check if the UVs are ok */
				tf = ps->dm_mtface[face_index];

				/* set up the other face */
				*other_face = face_index;
				
				/* we check if difference is 1 here, else we might have a case of edge 2-0 or 3-0 for quads */
				*orig_fidx = (i1_fidx < i2_fidx && (i2_fidx - i1_fidx == 1)) ? i1_fidx : i2_fidx;

				/* initialize face winding if needed */
				if ((ps->faceWindingFlags[face_index] & PROJ_FACE_WINDING_INIT) == 0)
					project_face_winding_init(ps, face_index);

				/* first test if they have the same image */
				if ((orig_tpage == tpage) &&
				    cmp_uv(orig_tf->uv[orig_i1_fidx], tf->uv[i1_fidx]) &&
				    cmp_uv(orig_tf->uv[orig_i2_fidx], tf->uv[i2_fidx]))
				{
					/* if faces don't have the same winding in uv space,
					 * they are on the same side so edge is boundary */
					if ((ps->faceWindingFlags[face_index] & PROJ_FACE_WINDING_CW) !=
					    (ps->faceWindingFlags[orig_face] & PROJ_FACE_WINDING_CW))
					{
						return 1;
					}

					// printf("SEAM (NONE)\n");
					return 0;

				}
				else {
					// printf("SEAM (UV GAP)\n");
					return 1;
				}
			}
		}
	}
	// printf("SEAM (NO FACE)\n");
	*other_face = -1;
	return 1;
}

#define SMALL_NUMBER  1.e-6f
BLI_INLINE float shell_v2v2_normal_dir_to_dist(float n[2], float d[2])
{
	const float angle_cos = (normalize_v2(n) < SMALL_NUMBER) ? fabsf(dot_v2v2(d, n)) : 0.0f;
	return (UNLIKELY(angle_cos < SMALL_NUMBER)) ? 1.0f : (1.0f / angle_cos);
}
#undef SMALL_NUMBER

/* Calculate outset UV's, this is not the same as simply scaling the UVs,
 * since the outset coords are a margin that keep an even distance from the original UV's,
 * note that the image aspect is taken into account */
static void uv_image_outset(
        float (*orig_uv)[2], float (*outset_uv)[2], const float scaler,
        const int ibuf_x, const int ibuf_y, const bool is_quad, const bool cw)
{
	float a1, a2, a3, a4 = 0.0f;
	float puv[4][2]; /* pixelspace uv's */
	float no1[2], no2[2], no3[2], no4[2]; /* normals */
	float dir1[2], dir2[2], dir3[2], dir4[2];
	float ibuf_inv[2];

	ibuf_inv[0] = 1.0f / (float)ibuf_x;
	ibuf_inv[1] = 1.0f / (float)ibuf_y;

	/* make UV's in pixel space so we can */
	puv[0][0] = orig_uv[0][0] * ibuf_x;
	puv[0][1] = orig_uv[0][1] * ibuf_y;

	puv[1][0] = orig_uv[1][0] * ibuf_x;
	puv[1][1] = orig_uv[1][1] * ibuf_y;

	puv[2][0] = orig_uv[2][0] * ibuf_x;
	puv[2][1] = orig_uv[2][1] * ibuf_y;

	if (is_quad) {
		puv[3][0] = orig_uv[3][0] * ibuf_x;
		puv[3][1] = orig_uv[3][1] * ibuf_y;
	}

	/* face edge directions */
	sub_v2_v2v2(dir1, puv[1], puv[0]);
	sub_v2_v2v2(dir2, puv[2], puv[1]);
	normalize_v2(dir1);
	normalize_v2(dir2);

	if (is_quad) {
		sub_v2_v2v2(dir3, puv[3], puv[2]);
		sub_v2_v2v2(dir4, puv[0], puv[3]);
		normalize_v2(dir3);
		normalize_v2(dir4);
	}
	else {
		sub_v2_v2v2(dir3, puv[0], puv[2]);
		normalize_v2(dir3);
	}

	if (is_quad) {
		/* here we just use the orthonormality property (a1, a2) dot (a2, -a1) = 0
		 * to get normals from the edge directions based on the winding */
		if (cw) {
			no1[0] = -dir4[1] - dir1[1];
			no1[1] = dir4[0] + dir1[0];
			no2[0] = -dir1[1] - dir2[1];
			no2[1] = dir1[0] + dir2[0];
			no3[0] = -dir2[1] - dir3[1];
			no3[1] = dir2[0] + dir3[0];
			no4[0] = -dir3[1] - dir4[1];
			no4[1] = dir3[0] + dir4[0];
		}
		else {
			no1[0] = dir4[1] + dir1[1];
			no1[1] = -dir4[0] - dir1[0];
			no2[0] = dir1[1] + dir2[1];
			no2[1] = -dir1[0] - dir2[0];
			no3[0] = dir2[1] + dir3[1];
			no3[1] = -dir2[0] - dir3[0];
			no4[0] = dir3[1] + dir4[1];
			no4[1] = -dir3[0] - dir4[0];
		}

		a1 = shell_v2v2_normal_dir_to_dist(no1, dir4);
		a2 = shell_v2v2_normal_dir_to_dist(no2, dir1);
		a3 = shell_v2v2_normal_dir_to_dist(no3, dir2);
		a4 = shell_v2v2_normal_dir_to_dist(no4, dir3);

		mul_v2_fl(no1, a1 * scaler);
		mul_v2_fl(no2, a2 * scaler);
		mul_v2_fl(no3, a3 * scaler);
		mul_v2_fl(no4, a4 * scaler);
		add_v2_v2v2(outset_uv[0], puv[0], no1);
		add_v2_v2v2(outset_uv[1], puv[1], no2);
		add_v2_v2v2(outset_uv[2], puv[2], no3);
		add_v2_v2v2(outset_uv[3], puv[3], no4);
		mul_v2_v2(outset_uv[0], ibuf_inv);
		mul_v2_v2(outset_uv[1], ibuf_inv);
		mul_v2_v2(outset_uv[2], ibuf_inv);
		mul_v2_v2(outset_uv[3], ibuf_inv);
	}
	else {
		if (cw) {
			no1[0] = -dir3[1] - dir1[1];
			no1[1] = dir3[0] + dir1[0];
			no2[0] = -dir1[1] - dir2[1];
			no2[1] = dir1[0] + dir2[0];
			no3[0] = -dir2[1] - dir3[1];
			no3[1] = dir2[0] + dir3[0];
		}
		else {
			no1[0] = dir3[1] + dir1[1];
			no1[1] = -dir3[0] - dir1[0];
			no2[0] = dir1[1] + dir2[1];
			no2[1] = -dir1[0] - dir2[0];
			no3[0] = dir2[1] + dir3[1];
			no3[1] = -dir2[0] - dir3[0];
		}

		a1 = shell_v2v2_normal_dir_to_dist(no1, dir3);
		a2 = shell_v2v2_normal_dir_to_dist(no2, dir1);
		a3 = shell_v2v2_normal_dir_to_dist(no3, dir2);

		mul_v2_fl(no1, a1 * scaler);
		mul_v2_fl(no2, a2 * scaler);
		mul_v2_fl(no3, a3 * scaler);
		add_v2_v2v2(outset_uv[0], puv[0], no1);
		add_v2_v2v2(outset_uv[1], puv[1], no2);
		add_v2_v2v2(outset_uv[2], puv[2], no3);

		mul_v2_v2(outset_uv[0], ibuf_inv);
		mul_v2_v2(outset_uv[1], ibuf_inv);
		mul_v2_v2(outset_uv[2], ibuf_inv);
	}
}

/*
 * Be tricky with flags, first 4 bits are PROJ_FACE_SEAM1 to 4, last 4 bits are PROJ_FACE_NOSEAM1 to 4
 * 1<<i - where i is (0-3)
 *
 * If we're multithreadng, make sure threads are locked when this is called
 */
static void project_face_seams_init(const ProjPaintState *ps, const int face_index, const int is_quad)
{
	int other_face, other_fidx; /* vars for the other face, we also set its flag */
	int fidx1 = is_quad ? 3 : 2;
	int fidx2 = 0; /* next fidx in the face (0,1,2,3) -> (1,2,3,0) or (0,1,2) -> (1,2,0) for a tri */

	/* initialize face winding if needed */
	if ((ps->faceWindingFlags[face_index] & PROJ_FACE_WINDING_INIT) == 0)
		project_face_winding_init(ps, face_index);

	do {
		if ((ps->faceSeamFlags[face_index] & (1 << fidx1 | 16 << fidx1)) == 0) {
			if (check_seam(ps, face_index, fidx1, fidx2, &other_face, &other_fidx)) {
				ps->faceSeamFlags[face_index] |= 1 << fidx1;
				if (other_face != -1)
					ps->faceSeamFlags[other_face] |= 1 << other_fidx;
			}
			else {
				ps->faceSeamFlags[face_index] |= 16 << fidx1;
				if (other_face != -1)
					ps->faceSeamFlags[other_face] |= 16 << other_fidx;  /* second 4 bits for disabled */
			}
		}

		fidx2 = fidx1;
	} while (fidx1--);
}
#endif // PROJ_DEBUG_NOSEAMBLEED


/* Converts a UV location to a 3D screenspace location
 * Takes a 'uv' and 3 UV coords, and sets the values of pixelScreenCo
 *
 * This is used for finding a pixels location in screenspace for painting */
static void screen_px_from_ortho(
        const float uv[2],
        const float v1co[3], const float v2co[3], const float v3co[3],  /* Screenspace coords */
        const float uv1co[2], const float uv2co[2], const float uv3co[2],
        float pixelScreenCo[4],
        float w[3])
{
	barycentric_weights_v2(uv1co, uv2co, uv3co, uv, w);
	interp_v3_v3v3v3(pixelScreenCo, v1co, v2co, v3co, w);
}

/* same as screen_px_from_ortho except we
 * do perspective correction on the pixel coordinate */
static void screen_px_from_persp(
        const float uv[2],
        const float v1co[4], const float v2co[4], const float v3co[4],  /* screenspace coords */
        const float uv1co[2], const float uv2co[2], const float uv3co[2],
        float pixelScreenCo[4],
        float w[3])
{
	float w_int[3];
	float wtot_inv, wtot;
	barycentric_weights_v2(uv1co, uv2co, uv3co, uv, w);

	/* re-weight from the 4th coord of each screen vert */
	w_int[0] = w[0] * v1co[3];
	w_int[1] = w[1] * v2co[3];
	w_int[2] = w[2] * v3co[3];

	wtot = w_int[0] + w_int[1] + w_int[2];

	if (wtot > 0.0f) {
		wtot_inv = 1.0f / wtot;
		w_int[0] *= wtot_inv;
		w_int[1] *= wtot_inv;
		w_int[2] *= wtot_inv;
	}
	else {
		w[0] = w[1] = w[2] =
		w_int[0] = w_int[1] = w_int[2] = 1.0f / 3.0f;  /* dummy values for zero area face */
	}
	/* done re-weighting */

	/* do interpolation based on projected weight */
	interp_v3_v3v3v3(pixelScreenCo, v1co, v2co, v3co, w_int);
}


static void project_face_pixel(
        const MTFace *tf_other, ImBuf *ibuf_other, const float w[3],
        bool side, unsigned char rgba_ub[4], float rgba_f[4])
{
	const float *uvCo1, *uvCo2, *uvCo3;
	float uv_other[2], x, y;

	uvCo1 =  tf_other->uv[0];
	if (side == 1) {
		uvCo2 = tf_other->uv[2];
		uvCo3 = tf_other->uv[3];
	}
	else {
		uvCo2 =  tf_other->uv[1];
		uvCo3 =  tf_other->uv[2];
	}

	interp_v2_v2v2v2(uv_other, uvCo1, uvCo2, uvCo3, w);

	/* use */
	uvco_to_wrapped_pxco(uv_other, ibuf_other->x, ibuf_other->y, &x, &y);


	if (ibuf_other->rect_float) { /* from float to float */
		bilinear_interpolation_color_wrap(ibuf_other, NULL, rgba_f, x, y);
	}
	else { /* from char to float */
		bilinear_interpolation_color_wrap(ibuf_other, rgba_ub, NULL, x, y);
	}

}

/* run this outside project_paint_uvpixel_init since pixels with mask 0 don't need init */
static float project_paint_uvpixel_mask(
        const ProjPaintState *ps,
        const int face_index,
        const bool side,
        const float w[3])
{
	float mask;

	/* Image Mask */
	if (ps->do_layer_stencil) {
		/* another UV maps image is masking this one's */
		ImBuf *ibuf_other;
		Image *other_tpage = ps->stencil_ima;
		const MTFace *tf_other = ps->dm_mtface_stencil + face_index;

		if (other_tpage && (ibuf_other = BKE_image_acquire_ibuf(other_tpage, NULL, NULL))) {
			/* BKE_image_acquire_ibuf - TODO - this may be slow */
			unsigned char rgba_ub[4];
			float rgba_f[4];

			project_face_pixel(tf_other, ibuf_other, w, side, rgba_ub, rgba_f);

			if (ibuf_other->rect_float) { /* from float to float */
				mask = ((rgba_f[0] + rgba_f[1] + rgba_f[2]) * (1.0f / 3.0f)) * rgba_f[3];
			}
			else { /* from char to float */
				mask = ((rgba_ub[0] + rgba_ub[1] + rgba_ub[2]) * (1.0f / (255.0f * 3.0f))) * (rgba_ub[3] * (1.0f / 255.0f));
			}

			BKE_image_release_ibuf(other_tpage, ibuf_other, NULL);

			if (!ps->do_layer_stencil_inv) /* matching the gimps layer mask black/white rules, white==full opacity */
				mask = (1.0f - mask);

			if (mask == 0.0f) {
				return 0.0f;
			}
		}
		else {
			return 0.0f;
		}
	}
	else {
		mask = 1.0f;
	}

	if (ps->do_mask_cavity) {
		MFace *mf = &ps->dm_mface[face_index];
		float ca1, ca2, ca3, ca_mask;
		ca1 = ps->cavities[mf->v1];
		if (side == 1) {
			ca2 = ps->cavities[mf->v3];
			ca3 = ps->cavities[mf->v4];
		}
		else {
			ca2 = ps->cavities[mf->v2];
			ca3 = ps->cavities[mf->v3];
		}

		ca_mask = w[0] * ca1 + w[1] * ca2 + w[2] * ca3;
		ca_mask = curvemapping_evaluateF(ps->cavity_curve, 0, ca_mask);
		CLAMP(ca_mask, 0.0f, 1.0f);
		mask *= ca_mask;
	}

	/* calculate mask */
	if (ps->do_mask_normal) {
		MFace *mf = &ps->dm_mface[face_index];
		float no[3], angle_cos;
		if (mf->flag & ME_SMOOTH) {
			const short *no1, *no2, *no3;
			no1 = ps->dm_mvert[mf->v1].no;
			if (side == 1) {
				no2 = ps->dm_mvert[mf->v3].no;
				no3 = ps->dm_mvert[mf->v4].no;
			}
			else {
				no2 = ps->dm_mvert[mf->v2].no;
				no3 = ps->dm_mvert[mf->v3].no;
			}

			no[0] = w[0] * no1[0] + w[1] * no2[0] + w[2] * no3[0];
			no[1] = w[0] * no1[1] + w[1] * no2[1] + w[2] * no3[1];
			no[2] = w[0] * no1[2] + w[1] * no2[2] + w[2] * no3[2];
			normalize_v3(no);
		}
		else {
			/* incase the */
#if 1
			/* normalizing per pixel isn't optimal, we could cache or check ps->*/
			if (mf->v4)
				normal_quad_v3(no,
				               ps->dm_mvert[mf->v1].co,
				               ps->dm_mvert[mf->v2].co,
				               ps->dm_mvert[mf->v3].co,
				               ps->dm_mvert[mf->v4].co);
			else
				normal_tri_v3(no,
				              ps->dm_mvert[mf->v1].co,
				              ps->dm_mvert[mf->v2].co,
				              ps->dm_mvert[mf->v3].co);
#else
			/* don't use because some modifiers dont have normal data (subsurf for eg) */
			copy_v3_v3(no, (float *)ps->dm->getTessFaceData(ps->dm, face_index, CD_NORMAL));
#endif
		}

		if (UNLIKELY(ps->is_flip_object)) {
			negate_v3(no);
		}

		/* now we can use the normal as a mask */
		if (ps->is_ortho) {
			angle_cos = dot_v3v3(ps->viewDir, no);
		}
		else {
			/* Annoying but for the perspective view we need to get the pixels location in 3D space :/ */
			float viewDirPersp[3];
			const float *co1, *co2, *co3;
			co1 = ps->dm_mvert[mf->v1].co;
			if (side == 1) {
				co2 = ps->dm_mvert[mf->v3].co;
				co3 = ps->dm_mvert[mf->v4].co;
			}
			else {
				co2 = ps->dm_mvert[mf->v2].co;
				co3 = ps->dm_mvert[mf->v3].co;
			}

			/* Get the direction from the viewPoint to the pixel and normalize */
			viewDirPersp[0] = (ps->viewPos[0] - (w[0] * co1[0] + w[1] * co2[0] + w[2] * co3[0]));
			viewDirPersp[1] = (ps->viewPos[1] - (w[0] * co1[1] + w[1] * co2[1] + w[2] * co3[1]));
			viewDirPersp[2] = (ps->viewPos[2] - (w[0] * co1[2] + w[1] * co2[2] + w[2] * co3[2]));
			normalize_v3(viewDirPersp);
			if (UNLIKELY(ps->is_flip_object)) {
				negate_v3(viewDirPersp);
			}

			angle_cos = dot_v3v3(viewDirPersp, no);
		}

		if (angle_cos <= ps->normal_angle__cos) {
			return 0.0f; /* outsize the normal limit*/
		}
		else if (angle_cos < ps->normal_angle_inner__cos) {
			mask *= (ps->normal_angle - acosf(angle_cos)) / ps->normal_angle_range;
		} /* otherwise no mask normal is needed, were within the limit */
	}

	/* This only works when the opacity dosnt change while painting, stylus pressure messes with this
	 * so don't use it. */
	// if (ps->is_airbrush == 0) mask *= BKE_brush_alpha_get(ps->brush);

	return mask;
}

static int project_paint_pixel_sizeof(const short tool)
{
	if ((tool == PAINT_TOOL_CLONE) || (tool == PAINT_TOOL_SMEAR)) {
		return sizeof(ProjPixelClone);
	}
	else {
		return sizeof(ProjPixel);
	}
}

static int project_paint_undo_subtiles(const TileInfo *tinf, int tx, int ty)
{
	ProjPaintImage *pjIma = tinf->pjima;
	int tile_index = tx + ty * tinf->tile_width;
	bool generate_tile = false;

	/* double check lock to avoid locking */
	if (UNLIKELY(!pjIma->undoRect[tile_index])) {
		if (tinf->lock)
			BLI_spin_lock(tinf->lock);
		if (LIKELY(!pjIma->undoRect[tile_index])) {
			pjIma->undoRect[tile_index] = TILE_PENDING;
			generate_tile = true;
		}
		if (tinf->lock)
			BLI_spin_unlock(tinf->lock);
	}


	if (generate_tile) {
		volatile void *undorect;
		if (tinf->masked) {
			undorect = image_undo_push_tile(pjIma->ima, pjIma->ibuf, tinf->tmpibuf, tx, ty, &pjIma->maskRect[tile_index], &pjIma->valid[tile_index], true, false);
		}
		else {
			undorect = image_undo_push_tile(pjIma->ima, pjIma->ibuf, tinf->tmpibuf, tx, ty, NULL, &pjIma->valid[tile_index], true, false);
		}

		pjIma->ibuf->userflags |= IB_BITMAPDIRTY;
		/* tile ready, publish */
		if (tinf->lock)
			BLI_spin_lock(tinf->lock);
		pjIma->undoRect[tile_index] = undorect;
		if (tinf->lock)
			BLI_spin_unlock(tinf->lock);

	}

	return tile_index;
}

/* run this function when we know a bucket's, face's pixel can be initialized,
 * return the ProjPixel which is added to 'ps->bucketRect[bucket_index]' */
static ProjPixel *project_paint_uvpixel_init(
        const ProjPaintState *ps,
        MemArena *arena,
        const TileInfo *tinf,
        int x_px, int y_px,
        const float mask,
        const int face_index,
        const float pixelScreenCo[4],
        const float world_spaceCo[3],
        const bool side,
        const float w[3])
{
	ProjPixel *projPixel;
	int x_tile, y_tile;
	int x_round, y_round;
	int tile_offset;
	/* volatile is important here to ensure pending check is not optimized away by compiler*/
	volatile int tile_index;

	ProjPaintImage *projima = tinf->pjima;
	ImBuf *ibuf = projima->ibuf;
	/* wrap pixel location */

	x_px = mod_i(x_px, ibuf->x);
	y_px = mod_i(y_px, ibuf->y);

	BLI_assert(ps->pixel_sizeof == project_paint_pixel_sizeof(ps->tool));
	projPixel = BLI_memarena_alloc(arena, ps->pixel_sizeof);

	/* calculate the undo tile offset of the pixel, used to store the original
	 * pixel color and accumulated mask if any */
	x_tile =  x_px >> IMAPAINT_TILE_BITS;
	y_tile =  y_px >> IMAPAINT_TILE_BITS;

	x_round = x_tile * IMAPAINT_TILE_SIZE;
	y_round = y_tile * IMAPAINT_TILE_SIZE;
	//memset(projPixel, 0, size);

	tile_offset = (x_px - x_round) + (y_px - y_round) * IMAPAINT_TILE_SIZE;
	tile_index = project_paint_undo_subtiles(tinf, x_tile, y_tile);

	/* other thread may be initializing the tile so wait here */
	while (projima->undoRect[tile_index] == TILE_PENDING)
		;

	BLI_assert(tile_index < (IMAPAINT_TILE_NUMBER(ibuf->x) * IMAPAINT_TILE_NUMBER(ibuf->y)));
	BLI_assert(tile_offset < (IMAPAINT_TILE_SIZE * IMAPAINT_TILE_SIZE));

	projPixel->valid = projima->valid[tile_index];

	if (ibuf->rect_float) {
		projPixel->pixel.f_pt = ibuf->rect_float + ((x_px + y_px * ibuf->x) * 4);
		projPixel->origColor.f_pt = (float *)projima->undoRect[tile_index] + 4 * tile_offset;
		zero_v4(projPixel->newColor.f);
	}
	else {
		projPixel->pixel.ch_pt = (unsigned char *)(ibuf->rect + (x_px + y_px * ibuf->x));
		projPixel->origColor.uint_pt = (unsigned int *)projima->undoRect[tile_index] + tile_offset;
		projPixel->newColor.uint = 0;
	}

	/* screenspace unclamped, we could keep its z and w values but don't need them at the moment */
	if (ps->brush->mtex.brush_map_mode == MTEX_MAP_MODE_3D) {
		copy_v3_v3(projPixel->worldCoSS, world_spaceCo);
	}

	copy_v2_v2(projPixel->projCoSS, pixelScreenCo);

	projPixel->x_px = x_px;
	projPixel->y_px = y_px;

	projPixel->mask = (unsigned short)(mask * 65535);
	if (ps->do_masking)
		projPixel->mask_accum = projima->maskRect[tile_index] + tile_offset;
	else
		projPixel->mask_accum = NULL;

	/* which bounding box cell are we in?, needed for undo */
	projPixel->bb_cell_index = ((int)(((float)x_px / (float)ibuf->x) * PROJ_BOUNDBOX_DIV)) +
	                           ((int)(((float)y_px / (float)ibuf->y) * PROJ_BOUNDBOX_DIV)) * PROJ_BOUNDBOX_DIV;

	/* done with view3d_project_float inline */
	if (ps->tool == PAINT_TOOL_CLONE) {
		if (ps->dm_mtface_clone) {
			ImBuf *ibuf_other;
			Image *other_tpage = project_paint_face_clone_image(ps, face_index);
			const MTFace *tf_other = ps->dm_mtface_clone[face_index];

			if (other_tpage && (ibuf_other = BKE_image_acquire_ibuf(other_tpage, NULL, NULL))) {
				/* BKE_image_acquire_ibuf - TODO - this may be slow */

				if (ibuf->rect_float) {
					if (ibuf_other->rect_float) { /* from float to float */
						project_face_pixel(tf_other, ibuf_other, w, side, NULL, ((ProjPixelClone *)projPixel)->clonepx.f);
					}
					else { /* from char to float */
						unsigned char rgba_ub[4];
						float rgba[4];
						project_face_pixel(tf_other, ibuf_other, w, side, rgba_ub, NULL);
						srgb_to_linearrgb_uchar4(rgba, rgba_ub);
						straight_to_premul_v4_v4(((ProjPixelClone *)projPixel)->clonepx.f, rgba);
					}
				}
				else {
					if (ibuf_other->rect_float) { /* float to char */
						float rgba[4];
						project_face_pixel(tf_other, ibuf_other, w, side, NULL, rgba);
						premul_to_straight_v4(rgba);
						linearrgb_to_srgb_uchar3(((ProjPixelClone *)projPixel)->clonepx.ch, rgba);
						((ProjPixelClone *)projPixel)->clonepx.ch[3] =  rgba[3] * 255;
					}
					else { /* char to char */
						project_face_pixel(tf_other, ibuf_other, w, side, ((ProjPixelClone *)projPixel)->clonepx.ch, NULL);
					}
				}

				BKE_image_release_ibuf(other_tpage, ibuf_other, NULL);
			}
			else {
				if (ibuf->rect_float) {
					((ProjPixelClone *)projPixel)->clonepx.f[3] = 0;
				}
				else {
					((ProjPixelClone *)projPixel)->clonepx.ch[3] = 0;
				}
			}

		}
		else {
			float co[2];
			sub_v2_v2v2(co, projPixel->projCoSS, ps->cloneOffset);

			/* no need to initialize the bucket, we're only checking buckets faces and for this
			 * the faces are already initialized in project_paint_delayed_face_init(...) */
			if (ibuf->rect_float) {
				if (!project_paint_PickColor(ps, co, ((ProjPixelClone *)projPixel)->clonepx.f, NULL, 1)) {
					((ProjPixelClone *)projPixel)->clonepx.f[3] = 0; /* zero alpha - ignore */
				}
			}
			else {
				if (!project_paint_PickColor(ps, co, NULL, ((ProjPixelClone *)projPixel)->clonepx.ch, 1)) {
					((ProjPixelClone *)projPixel)->clonepx.ch[3] = 0; /* zero alpha - ignore */
				}
			}
		}
	}

#ifdef PROJ_DEBUG_PAINT
	if (ibuf->rect_float) projPixel->pixel.f_pt[0] = 0;
	else                  projPixel->pixel.ch_pt[0] = 0;
#endif
	/* pointer arithmetics */
	projPixel->image_index = projima - ps->projImages;

	return projPixel;
}

static bool line_clip_rect2f(
        const rctf *rect,
        const float l1[2], const float l2[2],
        float l1_clip[2], float l2_clip[2])
{
	/* first account for horizontal, then vertical lines */
	/* horiz */
	if (fabsf(l1[1] - l2[1]) < PROJ_GEOM_TOLERANCE) {
		/* is the line out of range on its Y axis? */
		if (l1[1] < rect->ymin || l1[1] > rect->ymax) {
			return 0;
		}
		/* line is out of range on its X axis */
		if ((l1[0] < rect->xmin && l2[0] < rect->xmin) || (l1[0] > rect->xmax && l2[0] > rect->xmax)) {
			return 0;
		}


		if (fabsf(l1[0] - l2[0]) < PROJ_GEOM_TOLERANCE) { /* this is a single point  (or close to)*/
			if (BLI_rctf_isect_pt_v(rect, l1)) {
				copy_v2_v2(l1_clip, l1);
				copy_v2_v2(l2_clip, l2);
				return 1;
			}
			else {
				return 0;
			}
		}

		copy_v2_v2(l1_clip, l1);
		copy_v2_v2(l2_clip, l2);
		CLAMP(l1_clip[0], rect->xmin, rect->xmax);
		CLAMP(l2_clip[0], rect->xmin, rect->xmax);
		return 1;
	}
	else if (fabsf(l1[0] - l2[0]) < PROJ_GEOM_TOLERANCE) {
		/* is the line out of range on its X axis? */
		if (l1[0] < rect->xmin || l1[0] > rect->xmax) {
			return 0;
		}

		/* line is out of range on its Y axis */
		if ((l1[1] < rect->ymin && l2[1] < rect->ymin) || (l1[1] > rect->ymax && l2[1] > rect->ymax)) {
			return 0;
		}

		if (fabsf(l1[1] - l2[1]) < PROJ_GEOM_TOLERANCE) { /* this is a single point  (or close to)*/
			if (BLI_rctf_isect_pt_v(rect, l1)) {
				copy_v2_v2(l1_clip, l1);
				copy_v2_v2(l2_clip, l2);
				return 1;
			}
			else {
				return 0;
			}
		}

		copy_v2_v2(l1_clip, l1);
		copy_v2_v2(l2_clip, l2);
		CLAMP(l1_clip[1], rect->ymin, rect->ymax);
		CLAMP(l2_clip[1], rect->ymin, rect->ymax);
		return 1;
	}
	else {
		float isect;
		short ok1 = 0;
		short ok2 = 0;

		/* Done with vertical lines */

		/* are either of the points inside the rectangle ? */
		if (BLI_rctf_isect_pt_v(rect, l1)) {
			copy_v2_v2(l1_clip, l1);
			ok1 = 1;
		}

		if (BLI_rctf_isect_pt_v(rect, l2)) {
			copy_v2_v2(l2_clip, l2);
			ok2 = 1;
		}

		/* line inside rect */
		if (ok1 && ok2) return 1;

		/* top/bottom */
		if (line_isect_y(l1, l2, rect->ymin, &isect) && (isect >= rect->xmin) && (isect <= rect->xmax)) {
			if (l1[1] < l2[1]) { /* line 1 is outside */
				l1_clip[0] = isect;
				l1_clip[1] = rect->ymin;
				ok1 = 1;
			}
			else {
				l2_clip[0] = isect;
				l2_clip[1] = rect->ymin;
				ok2 = 2;
			}
		}

		if (ok1 && ok2) return 1;

		if (line_isect_y(l1, l2, rect->ymax, &isect) && (isect >= rect->xmin) && (isect <= rect->xmax)) {
			if (l1[1] > l2[1]) { /* line 1 is outside */
				l1_clip[0] = isect;
				l1_clip[1] = rect->ymax;
				ok1 = 1;
			}
			else {
				l2_clip[0] = isect;
				l2_clip[1] = rect->ymax;
				ok2 = 2;
			}
		}

		if (ok1 && ok2) return 1;

		/* left/right */
		if (line_isect_x(l1, l2, rect->xmin, &isect) && (isect >= rect->ymin) && (isect <= rect->ymax)) {
			if (l1[0] < l2[0]) { /* line 1 is outside */
				l1_clip[0] = rect->xmin;
				l1_clip[1] = isect;
				ok1 = 1;
			}
			else {
				l2_clip[0] = rect->xmin;
				l2_clip[1] = isect;
				ok2 = 2;
			}
		}

		if (ok1 && ok2) return 1;

		if (line_isect_x(l1, l2, rect->xmax, &isect) && (isect >= rect->ymin) && (isect <= rect->ymax)) {
			if (l1[0] > l2[0]) { /* line 1 is outside */
				l1_clip[0] = rect->xmax;
				l1_clip[1] = isect;
				ok1 = 1;
			}
			else {
				l2_clip[0] = rect->xmax;
				l2_clip[1] = isect;
				ok2 = 2;
			}
		}

		if (ok1 && ok2) {
			return 1;
		}
		else {
			return 0;
		}
	}
}



/* scale the quad & tri about its center
 * scaling by PROJ_FACE_SCALE_SEAM (0.99x) is used for getting fake UV pixel coords that are on the
 * edge of the face but slightly inside it occlusion tests don't return hits on adjacent faces */
#ifndef PROJ_DEBUG_NOSEAMBLEED
static void scale_quad(float insetCos[4][3], float *origCos[4], const float inset)
{
	float cent[3];
	cent[0] = (origCos[0][0] + origCos[1][0] + origCos[2][0] + origCos[3][0]) * (1.0f / 4.0f);
	cent[1] = (origCos[0][1] + origCos[1][1] + origCos[2][1] + origCos[3][1]) * (1.0f / 4.0f);
	cent[2] = (origCos[0][2] + origCos[1][2] + origCos[2][2] + origCos[3][2]) * (1.0f / 4.0f);

	sub_v3_v3v3(insetCos[0], origCos[0], cent);
	sub_v3_v3v3(insetCos[1], origCos[1], cent);
	sub_v3_v3v3(insetCos[2], origCos[2], cent);
	sub_v3_v3v3(insetCos[3], origCos[3], cent);

	mul_v3_fl(insetCos[0], inset);
	mul_v3_fl(insetCos[1], inset);
	mul_v3_fl(insetCos[2], inset);
	mul_v3_fl(insetCos[3], inset);

	add_v3_v3(insetCos[0], cent);
	add_v3_v3(insetCos[1], cent);
	add_v3_v3(insetCos[2], cent);
	add_v3_v3(insetCos[3], cent);
}


static void scale_tri(float insetCos[4][3], float *origCos[4], const float inset)
{
	float cent[3];
	cent[0] = (origCos[0][0] + origCos[1][0] + origCos[2][0]) * (1.0f / 3.0f);
	cent[1] = (origCos[0][1] + origCos[1][1] + origCos[2][1]) * (1.0f / 3.0f);
	cent[2] = (origCos[0][2] + origCos[1][2] + origCos[2][2]) * (1.0f / 3.0f);

	sub_v3_v3v3(insetCos[0], origCos[0], cent);
	sub_v3_v3v3(insetCos[1], origCos[1], cent);
	sub_v3_v3v3(insetCos[2], origCos[2], cent);

	mul_v3_fl(insetCos[0], inset);
	mul_v3_fl(insetCos[1], inset);
	mul_v3_fl(insetCos[2], inset);

	add_v3_v3(insetCos[0], cent);
	add_v3_v3(insetCos[1], cent);
	add_v3_v3(insetCos[2], cent);
}
#endif //PROJ_DEBUG_NOSEAMBLEED

static float len_squared_v2v2_alt(const float v1[2], const float v2_1, const float v2_2)
{
	float x, y;

	x = v1[0] - v2_1;
	y = v1[1] - v2_2;
	return x * x + y * y;
}

/* note, use a squared value so we can use len_squared_v2v2
 * be sure that you have done a bounds check first or this may fail */
/* only give bucket_bounds as an arg because we need it elsewhere */
static bool project_bucket_isect_circle(const float cent[2], const float radius_squared, const rctf *bucket_bounds)
{

	/* Would normally to a simple intersection test, however we know the bounds of these 2 already intersect
	 * so we only need to test if the center is inside the vertical or horizontal bounds on either axis,
	 * this is even less work then an intersection test
	 */
#if 0
	if (BLI_rctf_isect_pt_v(bucket_bounds, cent))
		return 1;
#endif

	if ((bucket_bounds->xmin <= cent[0] && bucket_bounds->xmax >= cent[0]) ||
	    (bucket_bounds->ymin <= cent[1] && bucket_bounds->ymax >= cent[1]))
	{
		return 1;
	}

	/* out of bounds left */
	if (cent[0] < bucket_bounds->xmin) {
		/* lower left out of radius test */
		if (cent[1] < bucket_bounds->ymin) {
			return (len_squared_v2v2_alt(cent, bucket_bounds->xmin, bucket_bounds->ymin) < radius_squared) ? 1 : 0;
		}
		/* top left test */
		else if (cent[1] > bucket_bounds->ymax) {
			return (len_squared_v2v2_alt(cent, bucket_bounds->xmin, bucket_bounds->ymax) < radius_squared) ? 1 : 0;
		}
	}
	else if (cent[0] > bucket_bounds->xmax) {
		/* lower right out of radius test */
		if (cent[1] < bucket_bounds->ymin) {
			return (len_squared_v2v2_alt(cent, bucket_bounds->xmax, bucket_bounds->ymin) < radius_squared) ? 1 : 0;
		}
		/* top right test */
		else if (cent[1] > bucket_bounds->ymax) {
			return (len_squared_v2v2_alt(cent, bucket_bounds->xmax, bucket_bounds->ymax) < radius_squared) ? 1 : 0;
		}
	}

	return 0;
}



/* Note for rect_to_uvspace_ortho() and rect_to_uvspace_persp()
 * in ortho view this function gives good results when bucket_bounds are outside the triangle
 * however in some cases, perspective view will mess up with faces that have minimal screenspace area
 * (viewed from the side)
 *
 * for this reason its not reliable in this case so we'll use the Simple Barycentric'
 * funcs that only account for points inside the triangle.
 * however switching back to this for ortho is always an option */

static void rect_to_uvspace_ortho(
        const rctf *bucket_bounds,
        const float *v1coSS, const float *v2coSS, const float *v3coSS,
        const float *uv1co, const float *uv2co, const float *uv3co,
        float bucket_bounds_uv[4][2],
        const int flip)
{
	float uv[2];
	float w[3];

	/* get the UV space bounding box */
	uv[0] = bucket_bounds->xmax;
	uv[1] = bucket_bounds->ymin;
	barycentric_weights_v2(v1coSS, v2coSS, v3coSS, uv, w);
	interp_v2_v2v2v2(bucket_bounds_uv[flip ? 3 : 0], uv1co, uv2co, uv3co, w);

	//uv[0] = bucket_bounds->xmax; // set above
	uv[1] = bucket_bounds->ymax;
	barycentric_weights_v2(v1coSS, v2coSS, v3coSS, uv, w);
	interp_v2_v2v2v2(bucket_bounds_uv[flip ? 2 : 1], uv1co, uv2co, uv3co, w);

	uv[0] = bucket_bounds->xmin;
	//uv[1] = bucket_bounds->ymax; // set above
	barycentric_weights_v2(v1coSS, v2coSS, v3coSS, uv, w);
	interp_v2_v2v2v2(bucket_bounds_uv[flip ? 1 : 2], uv1co, uv2co, uv3co, w);

	//uv[0] = bucket_bounds->xmin; // set above
	uv[1] = bucket_bounds->ymin;
	barycentric_weights_v2(v1coSS, v2coSS, v3coSS, uv, w);
	interp_v2_v2v2v2(bucket_bounds_uv[flip ? 0 : 3], uv1co, uv2co, uv3co, w);
}

/* same as above but use barycentric_weights_v2_persp */
static void rect_to_uvspace_persp(
        const rctf *bucket_bounds,
        const float *v1coSS, const float *v2coSS, const float *v3coSS,
        const float *uv1co, const float *uv2co, const float *uv3co,
        float bucket_bounds_uv[4][2],
        const int flip
        )
{
	float uv[2];
	float w[3];

	/* get the UV space bounding box */
	uv[0] = bucket_bounds->xmax;
	uv[1] = bucket_bounds->ymin;
	barycentric_weights_v2_persp(v1coSS, v2coSS, v3coSS, uv, w);
	interp_v2_v2v2v2(bucket_bounds_uv[flip ? 3 : 0], uv1co, uv2co, uv3co, w);

	//uv[0] = bucket_bounds->xmax; // set above
	uv[1] = bucket_bounds->ymax;
	barycentric_weights_v2_persp(v1coSS, v2coSS, v3coSS, uv, w);
	interp_v2_v2v2v2(bucket_bounds_uv[flip ? 2 : 1], uv1co, uv2co, uv3co, w);

	uv[0] = bucket_bounds->xmin;
	//uv[1] = bucket_bounds->ymax; // set above
	barycentric_weights_v2_persp(v1coSS, v2coSS, v3coSS, uv, w);
	interp_v2_v2v2v2(bucket_bounds_uv[flip ? 1 : 2], uv1co, uv2co, uv3co, w);

	//uv[0] = bucket_bounds->xmin; // set above
	uv[1] = bucket_bounds->ymin;
	barycentric_weights_v2_persp(v1coSS, v2coSS, v3coSS, uv, w);
	interp_v2_v2v2v2(bucket_bounds_uv[flip ? 0 : 3], uv1co, uv2co, uv3co, w);
}

/* This works as we need it to but we can save a few steps and not use it */

#if 0
static float angle_2d_clockwise(const float p1[2], const float p2[2], const float p3[2])
{
	float v1[2], v2[2];

	v1[0] = p1[0] - p2[0];    v1[1] = p1[1] - p2[1];
	v2[0] = p3[0] - p2[0];    v2[1] = p3[1] - p2[1];

	return -atan2f(v1[0] * v2[1] - v1[1] * v2[0], v1[0] * v2[0] + v1[1] * v2[1]);
}
#endif

#define ISECT_1 (1)
#define ISECT_2 (1 << 1)
#define ISECT_3 (1 << 2)
#define ISECT_4 (1 << 3)
#define ISECT_ALL3 ((1 << 3) - 1)
#define ISECT_ALL4 ((1 << 4) - 1)

/* limit must be a fraction over 1.0f */
static bool IsectPT2Df_limit(
        const float pt[2],
        const float v1[2], const float v2[2], const float v3[2],
        const float limit)
{
	return ((area_tri_v2(pt, v1, v2) +
	         area_tri_v2(pt, v2, v3) +
	         area_tri_v2(pt, v3, v1)) / (area_tri_v2(v1, v2, v3))) < limit;
}

/* Clip the face by a bucket and set the uv-space bucket_bounds_uv
 * so we have the clipped UV's to do pixel intersection tests with
 * */
static int float_z_sort_flip(const void *p1, const void *p2)
{
	return (((float *)p1)[2] < ((float *)p2)[2] ? 1 : -1);
}

static int float_z_sort(const void *p1, const void *p2)
{
	return (((float *)p1)[2] < ((float *)p2)[2] ? -1 : 1);
}

/* assumes one point is within the rectangle */
static bool line_rect_clip(
        const rctf *rect,
        const float l1[4], const float l2[4],
        const float uv1[2], const float uv2[2],
        float uv[2], bool is_ortho)
{
	float min = FLT_MAX, tmp;
	float xlen = l2[0] - l1[0];
	float ylen = l2[1] - l1[1];

	/* 0.1 might seem too much, but remember, this is pixels! */
	if (xlen > 0.1f) {
		if ((l1[0] - rect->xmin) * (l2[0] - rect->xmin) <= 0) {
			tmp = rect->xmin;
			min = min_ff((tmp - l1[0]) / xlen, min);
		}
		else if ((l1[0] - rect->xmax) * (l2[0] - rect->xmax) < 0) {
			tmp = rect->xmax;
			min = min_ff((tmp - l1[0]) / xlen, min);
		}
	}

	if (ylen > 0.1f) {
		if ((l1[1] - rect->ymin) * (l2[1] - rect->ymin) <= 0) {
			tmp = rect->ymin;
			min = min_ff((tmp - l1[1]) / ylen, min);
		}
		else if ((l1[1] - rect->ymax) * (l2[1] - rect->ymax) < 0) {
			tmp = rect->ymax;
			min = min_ff((tmp - l1[1]) / ylen, min);
		}
	}

	if (min == FLT_MAX)
		return false;

	tmp = (is_ortho) ? 1.0f : (l1[3] + min * (l2[3] - l1[3]));

	uv[0] = (uv1[0] + min / tmp * (uv2[0] - uv1[0]));
	uv[1] = (uv1[1] + min / tmp * (uv2[1] - uv1[1]));

	return true;
}


static void project_bucket_clip_face(
        const bool is_ortho, const bool is_flip_object,
        const rctf *bucket_bounds,
        const float *v1coSS, const float *v2coSS, const float *v3coSS,
        const float *uv1co, const float *uv2co, const float *uv3co,
        float bucket_bounds_uv[8][2],
        int *tot, bool cull)
{
	int inside_bucket_flag = 0;
	int inside_face_flag = 0;
	int flip;
	bool colinear = false;
	
	float bucket_bounds_ss[4][2];

	/* detect pathological case where face the three vertices are almost colinear in screen space.
	 * mostly those will be culled but when flood filling or with smooth shading it's a possibility */
	if (dist_squared_to_line_v2(v1coSS, v2coSS, v3coSS) < 0.5f ||
	    dist_squared_to_line_v2(v2coSS, v3coSS, v1coSS) < 0.5f)
	{
		colinear = true;
	}
	
	/* get the UV space bounding box */
	inside_bucket_flag |= BLI_rctf_isect_pt_v(bucket_bounds, v1coSS);
	inside_bucket_flag |= BLI_rctf_isect_pt_v(bucket_bounds, v2coSS) << 1;
	inside_bucket_flag |= BLI_rctf_isect_pt_v(bucket_bounds, v3coSS) << 2;
	
	if (inside_bucket_flag == ISECT_ALL3) {
		/* is_flip_object is used here because we use the face winding */
		flip = (((line_point_side_v2(v1coSS, v2coSS, v3coSS) > 0.0f) != is_flip_object) !=
		        (line_point_side_v2(uv1co, uv2co, uv3co) > 0.0f));

		/* all screenspace points are inside the bucket bounding box,
		 * this means we don't need to clip and can simply return the UVs */
		if (flip) { /* facing the back? */
			copy_v2_v2(bucket_bounds_uv[0], uv3co);
			copy_v2_v2(bucket_bounds_uv[1], uv2co);
			copy_v2_v2(bucket_bounds_uv[2], uv1co);
		}
		else {
			copy_v2_v2(bucket_bounds_uv[0], uv1co);
			copy_v2_v2(bucket_bounds_uv[1], uv2co);
			copy_v2_v2(bucket_bounds_uv[2], uv3co);
		}		
		
		*tot = 3;
		return;
	}
	/* handle pathological case here, no need for further intersections below since tringle area is almost zero */
	if (colinear) {
		int flag;
		
		(*tot) = 0;

		if (cull)
			return;
		
		if (inside_bucket_flag & ISECT_1) { copy_v2_v2(bucket_bounds_uv[*tot], uv1co); (*tot)++; }

		flag = inside_bucket_flag & (ISECT_1 | ISECT_2);
		if (flag && flag != (ISECT_1 | ISECT_2)) {
			if (line_rect_clip(bucket_bounds, v1coSS, v2coSS, uv1co, uv2co, bucket_bounds_uv[*tot], is_ortho))
				(*tot)++;
		}
		
		if (inside_bucket_flag & ISECT_2) { copy_v2_v2(bucket_bounds_uv[*tot], uv2co); (*tot)++; }
		
		flag = inside_bucket_flag & (ISECT_2 | ISECT_3);
		if (flag && flag != (ISECT_2 | ISECT_3)) {
			if (line_rect_clip(bucket_bounds, v2coSS, v3coSS, uv2co, uv3co, bucket_bounds_uv[*tot], is_ortho))
				(*tot)++;
		}

		if (inside_bucket_flag & ISECT_3) { copy_v2_v2(bucket_bounds_uv[*tot], uv3co); (*tot)++; }

		flag = inside_bucket_flag & (ISECT_3 | ISECT_1);
		if (flag && flag != (ISECT_3 | ISECT_1)) {
			if (line_rect_clip(bucket_bounds, v3coSS, v1coSS, uv3co, uv1co, bucket_bounds_uv[*tot], is_ortho))
				(*tot)++;
		}
		
		if ((*tot) < 3) {
			/* no intersections to speak of, but more probable is that all face is just outside the
			 * rectangle and culled due to float precision issues. Since above teste have failed,
			 * just dump triangle as is for painting */
			*tot = 0;
			copy_v2_v2(bucket_bounds_uv[*tot], uv1co); (*tot)++;
			copy_v2_v2(bucket_bounds_uv[*tot], uv2co); (*tot)++;
			copy_v2_v2(bucket_bounds_uv[*tot], uv3co); (*tot)++;
			return;
		}

		return;
	}

	/* get the UV space bounding box */
	/* use IsectPT2Df_limit here so we catch points are are touching the tri edge (or a small fraction over) */
	bucket_bounds_ss[0][0] = bucket_bounds->xmax;
	bucket_bounds_ss[0][1] = bucket_bounds->ymin;
	inside_face_flag |= (IsectPT2Df_limit(bucket_bounds_ss[0], v1coSS, v2coSS, v3coSS, 1 + PROJ_GEOM_TOLERANCE) ? ISECT_1 : 0);

	bucket_bounds_ss[1][0] = bucket_bounds->xmax;
	bucket_bounds_ss[1][1] = bucket_bounds->ymax;
	inside_face_flag |= (IsectPT2Df_limit(bucket_bounds_ss[1], v1coSS, v2coSS, v3coSS, 1 + PROJ_GEOM_TOLERANCE) ? ISECT_2 : 0);

	bucket_bounds_ss[2][0] = bucket_bounds->xmin;
	bucket_bounds_ss[2][1] = bucket_bounds->ymax;
	inside_face_flag |= (IsectPT2Df_limit(bucket_bounds_ss[2], v1coSS, v2coSS, v3coSS, 1 + PROJ_GEOM_TOLERANCE) ? ISECT_3 : 0);

	bucket_bounds_ss[3][0] = bucket_bounds->xmin;
	bucket_bounds_ss[3][1] = bucket_bounds->ymin;
	inside_face_flag |= (IsectPT2Df_limit(bucket_bounds_ss[3], v1coSS, v2coSS, v3coSS, 1 + PROJ_GEOM_TOLERANCE) ? ISECT_4 : 0);

	flip = ((line_point_side_v2(v1coSS, v2coSS, v3coSS) > 0.0f) !=
	        (line_point_side_v2(uv1co, uv2co, uv3co) > 0.0f));

	if (inside_face_flag == ISECT_ALL4) {
		/* bucket is totally inside the screenspace face, we can safely use weights */

		if (is_ortho) rect_to_uvspace_ortho(bucket_bounds, v1coSS, v2coSS, v3coSS, uv1co, uv2co, uv3co, bucket_bounds_uv, flip);
		else rect_to_uvspace_persp(bucket_bounds, v1coSS, v2coSS, v3coSS, uv1co, uv2co, uv3co, bucket_bounds_uv, flip);

		*tot = 4;
		return;
	}
	else {
		/* The Complicated Case!
		 *
		 * The 2 cases above are where the face is inside the bucket or the bucket is inside the face.
		 *
		 * we need to make a convex polyline from the intersection between the screenspace face
		 * and the bucket bounds.
		 *
		 * There are a number of ways this could be done, currently it just collects all intersecting verts,
		 * and line intersections,  then sorts them clockwise, this is a lot easier then evaluating the geometry to
		 * do a correct clipping on both shapes. */


		/* add a bunch of points, we know must make up the convex hull which is the clipped rect and triangle */



		/* Maximum possible 6 intersections when using a rectangle and triangle */
		float isectVCosSS[8][3]; /* The 3rd float is used to store angle for qsort(), NOT as a Z location */
		float v1_clipSS[2], v2_clipSS[2];
		float w[3];

		/* calc center */
		float cent[2] = {0.0f, 0.0f};
		/*float up[2] = {0.0f, 1.0f};*/
		int i;
		bool doubles;

		(*tot) = 0;

		if (inside_face_flag & ISECT_1) { copy_v2_v2(isectVCosSS[*tot], bucket_bounds_ss[0]); (*tot)++; }
		if (inside_face_flag & ISECT_2) { copy_v2_v2(isectVCosSS[*tot], bucket_bounds_ss[1]); (*tot)++; }
		if (inside_face_flag & ISECT_3) { copy_v2_v2(isectVCosSS[*tot], bucket_bounds_ss[2]); (*tot)++; }
		if (inside_face_flag & ISECT_4) { copy_v2_v2(isectVCosSS[*tot], bucket_bounds_ss[3]); (*tot)++; }

		if (inside_bucket_flag & ISECT_1) { copy_v2_v2(isectVCosSS[*tot], v1coSS); (*tot)++; }
		if (inside_bucket_flag & ISECT_2) { copy_v2_v2(isectVCosSS[*tot], v2coSS); (*tot)++; }
		if (inside_bucket_flag & ISECT_3) { copy_v2_v2(isectVCosSS[*tot], v3coSS); (*tot)++; }

		if ((inside_bucket_flag & (ISECT_1 | ISECT_2)) != (ISECT_1 | ISECT_2)) {
			if (line_clip_rect2f(bucket_bounds, v1coSS, v2coSS, v1_clipSS, v2_clipSS)) {
				if ((inside_bucket_flag & ISECT_1) == 0) { copy_v2_v2(isectVCosSS[*tot], v1_clipSS); (*tot)++; }
				if ((inside_bucket_flag & ISECT_2) == 0) { copy_v2_v2(isectVCosSS[*tot], v2_clipSS); (*tot)++; }
			}
		}

		if ((inside_bucket_flag & (ISECT_2 | ISECT_3)) != (ISECT_2 | ISECT_3)) {
			if (line_clip_rect2f(bucket_bounds, v2coSS, v3coSS, v1_clipSS, v2_clipSS)) {
				if ((inside_bucket_flag & ISECT_2) == 0) { copy_v2_v2(isectVCosSS[*tot], v1_clipSS); (*tot)++; }
				if ((inside_bucket_flag & ISECT_3) == 0) { copy_v2_v2(isectVCosSS[*tot], v2_clipSS); (*tot)++; }
			}
		}

		if ((inside_bucket_flag & (ISECT_3 | ISECT_1)) != (ISECT_3 | ISECT_1)) {
			if (line_clip_rect2f(bucket_bounds, v3coSS, v1coSS, v1_clipSS, v2_clipSS)) {
				if ((inside_bucket_flag & ISECT_3) == 0) { copy_v2_v2(isectVCosSS[*tot], v1_clipSS); (*tot)++; }
				if ((inside_bucket_flag & ISECT_1) == 0) { copy_v2_v2(isectVCosSS[*tot], v2_clipSS); (*tot)++; }
			}
		}


		if ((*tot) < 3) { /* no intersections to speak of */
			*tot = 0;
			return;
		}

		/* now we have all points we need, collect their angles and sort them clockwise */

		for (i = 0; i < (*tot); i++) {
			cent[0] += isectVCosSS[i][0];
			cent[1] += isectVCosSS[i][1];
		}
		cent[0] = cent[0] / (float)(*tot);
		cent[1] = cent[1] / (float)(*tot);



		/* Collect angles for every point around the center point */


#if 0   /* uses a few more cycles then the above loop */
		for (i = 0; i < (*tot); i++) {
			isectVCosSS[i][2] = angle_2d_clockwise(up, cent, isectVCosSS[i]);
		}
#endif

		v1_clipSS[0] = cent[0]; /* Abuse this var for the loop below */
		v1_clipSS[1] = cent[1] + 1.0f;

		for (i = 0; i < (*tot); i++) {
			v2_clipSS[0] = isectVCosSS[i][0] - cent[0];
			v2_clipSS[1] = isectVCosSS[i][1] - cent[1];
			isectVCosSS[i][2] = atan2f(v1_clipSS[0] * v2_clipSS[1] - v1_clipSS[1] * v2_clipSS[0],
			                           v1_clipSS[0] * v2_clipSS[0] + v1_clipSS[1] * v2_clipSS[1]);
		}

		if (flip) qsort(isectVCosSS, *tot, sizeof(float) * 3, float_z_sort_flip);
		else      qsort(isectVCosSS, *tot, sizeof(float) * 3, float_z_sort);

		doubles = true;
		while (doubles == true) {
			doubles = false;

			for (i = 0; i < (*tot); i++) {
				if (fabsf(isectVCosSS[(i + 1) % *tot][0] - isectVCosSS[i][0]) < PROJ_PIXEL_TOLERANCE &&
				    fabsf(isectVCosSS[(i + 1) % *tot][1] - isectVCosSS[i][1]) < PROJ_PIXEL_TOLERANCE)
				{
					int j;
					for (j = i; j < (*tot) - 1; j++) {
						isectVCosSS[j][0] = isectVCosSS[j + 1][0];
						isectVCosSS[j][1] = isectVCosSS[j + 1][1];
					}
					doubles = true; /* keep looking for more doubles */
					(*tot)--;
				}
			}
			
			/* its possible there is only a few left after remove doubles */
			if ((*tot) < 3) {
				// printf("removed too many doubles B\n");
				*tot = 0;
				return;
			}
		}

		if (is_ortho) {
			for (i = 0; i < (*tot); i++) {
				barycentric_weights_v2(v1coSS, v2coSS, v3coSS, isectVCosSS[i], w);
				interp_v2_v2v2v2(bucket_bounds_uv[i], uv1co, uv2co, uv3co, w);
			}
		}
		else {
			for (i = 0; i < (*tot); i++) {
				barycentric_weights_v2_persp(v1coSS, v2coSS, v3coSS, isectVCosSS[i], w);
				interp_v2_v2v2v2(bucket_bounds_uv[i], uv1co, uv2co, uv3co, w);
			}
		}
	}

#ifdef PROJ_DEBUG_PRINT_CLIP
	/* include this at the bottom of the above function to debug the output */

	{
		/* If there are ever any problems, */
		float test_uv[4][2];
		int i;
		if (is_ortho) rect_to_uvspace_ortho(bucket_bounds, v1coSS, v2coSS, v3coSS, uv1co, uv2co, uv3co, test_uv, flip);
		else          rect_to_uvspace_persp(bucket_bounds, v1coSS, v2coSS, v3coSS, uv1co, uv2co, uv3co, test_uv, flip);
		printf("(  [(%f,%f), (%f,%f), (%f,%f), (%f,%f)], ",
		       test_uv[0][0], test_uv[0][1],   test_uv[1][0], test_uv[1][1],
		       test_uv[2][0], test_uv[2][1],    test_uv[3][0], test_uv[3][1]);

		printf("  [(%f,%f), (%f,%f), (%f,%f)], ", uv1co[0], uv1co[1],   uv2co[0], uv2co[1],    uv3co[0], uv3co[1]);

		printf("[");
		for (i = 0; i < (*tot); i++) {
			printf("(%f, %f),", bucket_bounds_uv[i][0], bucket_bounds_uv[i][1]);
		}
		printf("]),\\\n");
	}
#endif
}

/*
 * # This script creates faces in a blender scene from printed data above.
 *
 * project_ls = [
 * ...(output from above block)...
 * ]
 *
 * from Blender import Scene, Mesh, Window, sys, Mathutils
 *
 * import bpy
 *
 * V = Mathutils.Vector
 *
 * def main():
 *     sce = bpy.data.scenes.active
 *
 *     for item in project_ls:
 *         bb = item[0]
 *         uv = item[1]
 *         poly = item[2]
 *
 *         me = bpy.data.meshes.new()
 *         ob = sce.objects.new(me)
 *
 *         me.verts.extend([V(bb[0]).xyz, V(bb[1]).xyz, V(bb[2]).xyz, V(bb[3]).xyz])
 *         me.faces.extend([(0,1,2,3),])
 *         me.verts.extend([V(uv[0]).xyz, V(uv[1]).xyz, V(uv[2]).xyz])
 *         me.faces.extend([(4,5,6),])
 *
 *         vs = [V(p).xyz for p in poly]
 *         print len(vs)
 *         l = len(me.verts)
 *         me.verts.extend(vs)
 *
 *         i = l
 *         while i < len(me.verts):
 *             ii = i + 1
 *             if ii == len(me.verts):
 *                 ii = l
 *             me.edges.extend([i, ii])
 *             i += 1
 *
 * if __name__ == '__main__':
 *     main()
 */


#undef ISECT_1
#undef ISECT_2
#undef ISECT_3
#undef ISECT_4
#undef ISECT_ALL3
#undef ISECT_ALL4


/* checks if pt is inside a convex 2D polyline, the polyline must be ordered rotating clockwise
 * otherwise it would have to test for mixed (line_point_side_v2 > 0.0f) cases */
static bool IsectPoly2Df(const float pt[2], float uv[][2], const int tot)
{
	int i;
	if (line_point_side_v2(uv[tot - 1], uv[0], pt) < 0.0f)
		return 0;

	for (i = 1; i < tot; i++) {
		if (line_point_side_v2(uv[i - 1], uv[i], pt) < 0.0f)
			return 0;

	}

	return 1;
}
static bool IsectPoly2Df_twoside(const float pt[2], float uv[][2], const int tot)
{
	int i;
	bool side = (line_point_side_v2(uv[tot - 1], uv[0], pt) > 0.0f);

	for (i = 1; i < tot; i++) {
		if ((line_point_side_v2(uv[i - 1], uv[i], pt) > 0.0f) != side)
			return 0;

	}

	return 1;
}

/* One of the most important function for projection painting,
 * since it selects the pixels to be added into each bucket.
 *
 * initialize pixels from this face where it intersects with the bucket_index,
 * optionally initialize pixels for removing seams */
static void project_paint_face_init(
        const ProjPaintState *ps,
        const int thread_index, const int bucket_index, const int face_index, const int image_index,
        const rctf *bucket_bounds, ImBuf *ibuf, ImBuf **tmpibuf,
        const bool clamp_u, const bool clamp_v)
{
	/* Projection vars, to get the 3D locations into screen space  */
	MemArena *arena = ps->arena_mt[thread_index];
	LinkNode **bucketPixelNodes = ps->bucketRect + bucket_index;
	LinkNode *bucketFaceNodes = ps->bucketFaces[bucket_index];
	bool threaded = (ps->thread_tot > 1);

	TileInfo tinf = {
		ps->tile_lock,
		ps->do_masking,
		IMAPAINT_TILE_NUMBER(ibuf->x),
		tmpibuf,
		ps->projImages + image_index
	};

	const MFace *mf = ps->dm_mface + face_index;
	const MTFace *tf = ps->dm_mtface[face_index];

	/* UV/pixel seeking data */
	int x; /* Image X-Pixel */
	int y; /* Image Y-Pixel */
	float mask;
	float uv[2]; /* Image floating point UV - same as x, y but from 0.0-1.0 */

	bool side;
	const float *v1coSS, *v2coSS, *v3coSS; /* vert co screen-space, these will be assigned to mf->v1,2,3 or mf->v1,3,4 */

	float *vCo[4]; /* vertex screenspace coords */

	float w[3], wco[3];

	float *uv1co, *uv2co, *uv3co; /* for convenience only, these will be assigned to tf->uv[0],1,2 or tf->uv[0],2,3 */
	float pixelScreenCo[4];
	bool do_3d_mapping = ps->brush->mtex.brush_map_mode == MTEX_MAP_MODE_3D;

	rcti bounds_px; /* ispace bounds */
	/* vars for getting uvspace bounds */

	float tf_uv_pxoffset[4][2]; /* bucket bounds in UV space so we can init pixels only for this face,  */
	float xhalfpx, yhalfpx;
	const float ibuf_xf = (float)ibuf->x, ibuf_yf = (float)ibuf->y;

	int has_x_isect = 0, has_isect = 0; /* for early loop exit */

	int i1, i2, i3;

	float uv_clip[8][2];
	int uv_clip_tot;
	const bool is_ortho = ps->is_ortho;
	const bool is_flip_object = ps->is_flip_object;
	const bool do_backfacecull = ps->do_backfacecull;
	const bool do_clip = ps->rv3d ? ps->rv3d->rflag & RV3D_CLIPPING : 0;

	vCo[0] = ps->dm_mvert[mf->v1].co;
	vCo[1] = ps->dm_mvert[mf->v2].co;
	vCo[2] = ps->dm_mvert[mf->v3].co;


	/* Use tf_uv_pxoffset instead of tf->uv so we can offset the UV half a pixel
	 * this is done so we can avoid offsetting all the pixels by 0.5 which causes
	 * problems when wrapping negative coords */
	xhalfpx = (0.5f + (PROJ_PIXEL_TOLERANCE * (1.0f / 3.0f))) / ibuf_xf;
	yhalfpx = (0.5f + (PROJ_PIXEL_TOLERANCE * (1.0f / 4.0f))) / ibuf_yf;

	/* Note about (PROJ_GEOM_TOLERANCE/x) above...
	 * Needed to add this offset since UV coords are often quads aligned to pixels.
	 * In this case pixels can be exactly between 2 triangles causing nasty
	 * artifacts.
	 *
	 * This workaround can be removed and painting will still work on most cases
	 * but since the first thing most people try is painting onto a quad- better make it work.
	 */

	tf_uv_pxoffset[0][0] = tf->uv[0][0] - xhalfpx;
	tf_uv_pxoffset[0][1] = tf->uv[0][1] - yhalfpx;

	tf_uv_pxoffset[1][0] = tf->uv[1][0] - xhalfpx;
	tf_uv_pxoffset[1][1] = tf->uv[1][1] - yhalfpx;

	tf_uv_pxoffset[2][0] = tf->uv[2][0] - xhalfpx;
	tf_uv_pxoffset[2][1] = tf->uv[2][1] - yhalfpx;

	if (mf->v4) {
		vCo[3] = ps->dm_mvert[mf->v4].co;

		tf_uv_pxoffset[3][0] = tf->uv[3][0] - xhalfpx;
		tf_uv_pxoffset[3][1] = tf->uv[3][1] - yhalfpx;
		side = 1;
	}
	else {
		side = 0;
	}

	do {
		if (side == 1) {
			i1 = 0; i2 = 2; i3 = 3;
		}
		else {
			i1 = 0; i2 = 1; i3 = 2;
		}

		uv1co = tf_uv_pxoffset[i1]; // was tf->uv[i1];
		uv2co = tf_uv_pxoffset[i2]; // was tf->uv[i2];
		uv3co = tf_uv_pxoffset[i3]; // was tf->uv[i3];

		v1coSS = ps->screenCoords[(*(&mf->v1 + i1))];
		v2coSS = ps->screenCoords[(*(&mf->v1 + i2))];
		v3coSS = ps->screenCoords[(*(&mf->v1 + i3))];

		/* This funtion gives is a concave polyline in UV space from the clipped quad and tri*/
		project_bucket_clip_face(
		        is_ortho, is_flip_object,
		        bucket_bounds,
		        v1coSS, v2coSS, v3coSS,
		        uv1co, uv2co, uv3co,
		        uv_clip, &uv_clip_tot,
		        do_backfacecull || ps->do_occlude);

		/* sometimes this happens, better just allow for 8 intersectiosn even though there should be max 6 */
#if 0
		if (uv_clip_tot > 6) {
			printf("this should never happen! %d\n", uv_clip_tot);
		}
#endif

		if (pixel_bounds_array(uv_clip, &bounds_px, ibuf->x, ibuf->y, uv_clip_tot)) {

			if (clamp_u) {
				CLAMP(bounds_px.xmin, 0, ibuf->x);
				CLAMP(bounds_px.xmax, 0, ibuf->x);
			}

			if (clamp_v) {
				CLAMP(bounds_px.ymin, 0, ibuf->y);
				CLAMP(bounds_px.ymax, 0, ibuf->y);
			}

#if 0
			project_paint_undo_tiles_init(&bounds_px, ps->projImages + image_index, tmpibuf,
			                              tile_width, threaded, ps->do_masking);
#endif
			/* clip face and */

			has_isect = 0;
			for (y = bounds_px.ymin; y < bounds_px.ymax; y++) {
				//uv[1] = (((float)y) + 0.5f) / (float)ibuf->y;
				uv[1] = (float)y / ibuf_yf; /* use pixel offset UV coords instead */

				has_x_isect = 0;
				for (x = bounds_px.xmin; x < bounds_px.xmax; x++) {
					//uv[0] = (((float)x) + 0.5f) / ibuf->x;
					uv[0] = (float)x / ibuf_xf; /* use pixel offset UV coords instead */

					/* Note about IsectPoly2Df_twoside, checking the face or uv flipping doesnt work,
					 * could check the poly direction but better to do this */
					if ((do_backfacecull == true  && IsectPoly2Df(uv, uv_clip, uv_clip_tot)) ||
					    (do_backfacecull == false && IsectPoly2Df_twoside(uv, uv_clip, uv_clip_tot)))
					{

						has_x_isect = has_isect = 1;

						if (is_ortho) screen_px_from_ortho(uv, v1coSS, v2coSS, v3coSS, uv1co, uv2co, uv3co, pixelScreenCo, w);
						else screen_px_from_persp(uv, v1coSS, v2coSS, v3coSS, uv1co, uv2co, uv3co, pixelScreenCo, w);

						/* a pity we need to get the worldspace pixel location here */
						if (do_clip || do_3d_mapping) {
							interp_v3_v3v3v3(wco, ps->dm_mvert[(*(&mf->v1 + i1))].co, ps->dm_mvert[(*(&mf->v1 + i2))].co, ps->dm_mvert[(*(&mf->v1 + i3))].co, w);
							if (do_clip && ED_view3d_clipping_test(ps->rv3d, wco, true)) {
								continue; /* Watch out that no code below this needs to run */
							}
						}

						/* Is this UV visible from the view? - raytrace */
						/* project_paint_PickFace is less complex, use for testing */
						//if (project_paint_PickFace(ps, pixelScreenCo, w, &side) == face_index) {
						if ((ps->do_occlude == false) ||
						    !project_bucket_point_occluded(ps, bucketFaceNodes, face_index, pixelScreenCo))
						{
							mask = project_paint_uvpixel_mask(ps, face_index, side, w);

							if (mask > 0.0f) {
								BLI_linklist_prepend_arena(
								        bucketPixelNodes,
								        project_paint_uvpixel_init(ps, arena, &tinf, x, y, mask, face_index,
								                                   pixelScreenCo, wco, side, w),
								        arena
								        );
							}
						}

					}
//#if 0
					else if (has_x_isect) {
						/* assuming the face is not a bow-tie - we know we cant intersect again on the X */
						break;
					}
//#endif
				}


#if 0           /* TODO - investigate why this dosnt work sometimes! it should! */
				/* no intersection for this entire row, after some intersection above means we can quit now */
				if (has_x_isect == 0 && has_isect) {
					break;
				}
#endif
			}
		}
	} while (side--);



#ifndef PROJ_DEBUG_NOSEAMBLEED
	if (ps->seam_bleed_px > 0.0f) {
		int face_seam_flag;

		if (threaded)
			BLI_lock_thread(LOCK_CUSTOM1);  /* Other threads could be modifying these vars */

		face_seam_flag = ps->faceSeamFlags[face_index];

		/* are any of our edges un-initialized? */
		if ((face_seam_flag & (PROJ_FACE_SEAM1 | PROJ_FACE_NOSEAM1)) == 0 ||
		    (face_seam_flag & (PROJ_FACE_SEAM2 | PROJ_FACE_NOSEAM2)) == 0 ||
		    (face_seam_flag & (PROJ_FACE_SEAM3 | PROJ_FACE_NOSEAM3)) == 0 ||
		    (face_seam_flag & (PROJ_FACE_SEAM4 | PROJ_FACE_NOSEAM4)) == 0)
		{
			project_face_seams_init(ps, face_index, mf->v4);
			face_seam_flag = ps->faceSeamFlags[face_index];
			//printf("seams - %d %d %d %d\n", flag&PROJ_FACE_SEAM1, flag&PROJ_FACE_SEAM2, flag&PROJ_FACE_SEAM3, flag&PROJ_FACE_SEAM4);
		}

		if ((face_seam_flag & (PROJ_FACE_SEAM1 | PROJ_FACE_SEAM2 | PROJ_FACE_SEAM3 | PROJ_FACE_SEAM4)) == 0) {

			if (threaded)
				BLI_unlock_thread(LOCK_CUSTOM1);  /* Other threads could be modifying these vars */

		}
		else {
			/* we have a seam - deal with it! */

			/* Now create new UV's for the seam face */
			float (*outset_uv)[2] = ps->faceSeamUVs[face_index];
			float insetCos[4][3]; /* inset face coords.  NOTE!!! ScreenSace for ortho, Worldspace in prespective view */

			float *vCoSS[4]; /* vertex screenspace coords */

			float bucket_clip_edges[2][2]; /* store the screenspace coords of the face, clipped by the bucket's screen aligned rectangle */
			float edge_verts_inset_clip[2][3];
			int fidx1, fidx2; /* face edge pairs - loop throuh these ((0,1), (1,2), (2,3), (3,0)) or ((0,1), (1,2), (2,0)) for a tri */

			float seam_subsection[4][2];
			float fac1, fac2, ftot;

			if (outset_uv[0][0] == FLT_MAX) /* first time initialize */
				uv_image_outset(tf_uv_pxoffset, outset_uv, ps->seam_bleed_px, ibuf->x, ibuf->y, mf->v4 != 0, (ps->faceWindingFlags[face_index] & PROJ_FACE_WINDING_CW) == 0);

			/* ps->faceSeamUVs cant be modified when threading, now this is done we can unlock */
			if (threaded)
				BLI_unlock_thread(LOCK_CUSTOM1);  /* Other threads could be modifying these vars */

			vCoSS[0] = ps->screenCoords[mf->v1];
			vCoSS[1] = ps->screenCoords[mf->v2];
			vCoSS[2] = ps->screenCoords[mf->v3];
			if (mf->v4)
				vCoSS[3] = ps->screenCoords[mf->v4];

			/* PROJ_FACE_SCALE_SEAM must be slightly less then 1.0f */
			if (is_ortho) {
				if (mf->v4) scale_quad(insetCos, vCoSS, PROJ_FACE_SCALE_SEAM);
				else        scale_tri(insetCos, vCoSS, PROJ_FACE_SCALE_SEAM);
			}
			else {
				if (mf->v4) scale_quad(insetCos, vCo, PROJ_FACE_SCALE_SEAM);
				else        scale_tri(insetCos, vCo, PROJ_FACE_SCALE_SEAM);
			}

			side = 0; /* for triangles this wont need to change */

			for (fidx1 = 0; fidx1 < (mf->v4 ? 4 : 3); fidx1++) {
				if (mf->v4) fidx2 = (fidx1 == 3) ? 0 : fidx1 + 1;  /* next fidx in the face (0,1,2,3) -> (1,2,3,0) */
				else        fidx2 = (fidx1 == 2) ? 0 : fidx1 + 1;  /* next fidx in the face (0,1,2) -> (1,2,0) */

				if ((face_seam_flag & (1 << fidx1)) && /* 1<<fidx1 -> PROJ_FACE_SEAM# */
				    line_clip_rect2f(bucket_bounds, vCoSS[fidx1], vCoSS[fidx2], bucket_clip_edges[0], bucket_clip_edges[1]))
				{

					ftot = len_v2v2(vCoSS[fidx1], vCoSS[fidx2]); /* screenspace edge length */

					if (ftot > 0.0f) { /* avoid div by zero */
						if (mf->v4) {
							if (fidx1 == 2 || fidx2 == 2) side = 1;
							else side = 0;
						}

						fac1 = len_v2v2(vCoSS[fidx1], bucket_clip_edges[0]) / ftot;
						fac2 = len_v2v2(vCoSS[fidx1], bucket_clip_edges[1]) / ftot;

						interp_v2_v2v2(seam_subsection[0], tf_uv_pxoffset[fidx1], tf_uv_pxoffset[fidx2], fac1);
						interp_v2_v2v2(seam_subsection[1], tf_uv_pxoffset[fidx1], tf_uv_pxoffset[fidx2], fac2);

						interp_v2_v2v2(seam_subsection[2], outset_uv[fidx1], outset_uv[fidx2], fac2);
						interp_v2_v2v2(seam_subsection[3], outset_uv[fidx1], outset_uv[fidx2], fac1);

						/* if the bucket_clip_edges values Z values was kept we could avoid this
						 * Inset needs to be added so occlusion tests wont hit adjacent faces */
						interp_v3_v3v3(edge_verts_inset_clip[0], insetCos[fidx1], insetCos[fidx2], fac1);
						interp_v3_v3v3(edge_verts_inset_clip[1], insetCos[fidx1], insetCos[fidx2], fac2);


						if (pixel_bounds_uv(seam_subsection[0], seam_subsection[1], seam_subsection[2], seam_subsection[3], &bounds_px, ibuf->x, ibuf->y, true)) {
							/* bounds between the seam rect and the uvspace bucket pixels */

							has_isect = 0;
							for (y = bounds_px.ymin; y < bounds_px.ymax; y++) {
								// uv[1] = (((float)y) + 0.5f) / (float)ibuf->y;
								uv[1] = (float)y / ibuf_yf; /* use offset uvs instead */

								has_x_isect = 0;
								for (x = bounds_px.xmin; x < bounds_px.xmax; x++) {
									//uv[0] = (((float)x) + 0.5f) / (float)ibuf->x;
									uv[0] = (float)x / ibuf_xf; /* use offset uvs instead */

									/* test we're inside uvspace bucket and triangle bounds */
									if (isect_point_quad_v2(uv, seam_subsection[0], seam_subsection[1], seam_subsection[2], seam_subsection[3])) {
										float fac;

										/* We need to find the closest point along the face edge,
										 * getting the screen_px_from_*** wont work because our actual location
										 * is not relevant, since we are outside the face, Use VecLerpf to find
										 * our location on the side of the face's UV */
#if 0
										if (is_ortho) screen_px_from_ortho(ps, uv, v1co, v2co, v3co, uv1co, uv2co, uv3co, pixelScreenCo);
										else          screen_px_from_persp(ps, uv, v1co, v2co, v3co, uv1co, uv2co, uv3co, pixelScreenCo);
#endif

										/* Since this is a seam we need to work out where on the line this pixel is */
										//fac = line_point_factor_v2(uv, uv_seam_quad[0], uv_seam_quad[1]);

										fac = line_point_factor_v2(uv, seam_subsection[0], seam_subsection[1]);
										if      (fac < 0.0f) { copy_v3_v3(pixelScreenCo, edge_verts_inset_clip[0]); }
										else if (fac > 1.0f) { copy_v3_v3(pixelScreenCo, edge_verts_inset_clip[1]); }
										else                 { interp_v3_v3v3(pixelScreenCo, edge_verts_inset_clip[0], edge_verts_inset_clip[1], fac); }

										if (!is_ortho) {
											pixelScreenCo[3] = 1.0f;
											mul_m4_v4((float(*)[4])ps->projectMat, pixelScreenCo); /* cast because of const */
											pixelScreenCo[0] = (float)(ps->winx * 0.5f) + (ps->winx * 0.5f) * pixelScreenCo[0] / pixelScreenCo[3];
											pixelScreenCo[1] = (float)(ps->winy * 0.5f) + (ps->winy * 0.5f) * pixelScreenCo[1] / pixelScreenCo[3];
											pixelScreenCo[2] = pixelScreenCo[2] / pixelScreenCo[3]; /* Use the depth for bucket point occlusion */
										}

										if ((ps->do_occlude == false) ||
										    !project_bucket_point_occluded(ps, bucketFaceNodes, face_index, pixelScreenCo))
										{
											/* Only bother calculating the weights if we intersect */
											if (ps->do_mask_normal || ps->dm_mtface_clone) {
#if 1
												/* get the UV on the line since we want to copy the pixels from there for bleeding */
												float uv_close[2];
												float uv_fac = closest_to_line_v2(uv_close, uv, tf_uv_pxoffset[fidx1], tf_uv_pxoffset[fidx2]);
												if      (uv_fac < 0.0f) copy_v2_v2(uv_close, tf_uv_pxoffset[fidx1]);
												else if (uv_fac > 1.0f) copy_v2_v2(uv_close, tf_uv_pxoffset[fidx2]);

												if (side) {
													barycentric_weights_v2(tf_uv_pxoffset[0], tf_uv_pxoffset[2], tf_uv_pxoffset[3], uv_close, w);
												}
												else {
													barycentric_weights_v2(tf_uv_pxoffset[0], tf_uv_pxoffset[1], tf_uv_pxoffset[2], uv_close, w);
												}
#else											/* this is buggy with quads, don't use for now */

												/* Cheat, we know where we are along the edge so work out the weights from that */
												uv_fac = fac1 + (uv_fac * (fac2 - fac1));

												w[0] = w[1] = w[2] = 0.0;
												if (side) {
													w[fidx1 ? fidx1 - 1 : 0] = 1.0f - uv_fac;
													w[fidx2 ? fidx2 - 1 : 0] = uv_fac;
												}
												else {
													w[fidx1] = 1.0f - uv_fac;
													w[fidx2] = uv_fac;
												}
#endif
											}

											/* a pity we need to get the worldspace pixel location here */
											if (do_clip || do_3d_mapping) {
												if (side) interp_v3_v3v3v3(wco, ps->dm_mvert[mf->v1].co, ps->dm_mvert[mf->v3].co, ps->dm_mvert[mf->v4].co, w);
												else      interp_v3_v3v3v3(wco, ps->dm_mvert[mf->v1].co, ps->dm_mvert[mf->v2].co, ps->dm_mvert[mf->v3].co, w);

												if (do_clip && ED_view3d_clipping_test(ps->rv3d, wco, true)) {
													continue; /* Watch out that no code below this needs to run */
												}
											}

											mask = project_paint_uvpixel_mask(ps, face_index, side, w);

											if (mask > 0.0f) {
												BLI_linklist_prepend_arena(
												        bucketPixelNodes,
												        project_paint_uvpixel_init(ps, arena, &tinf, x, y, mask, face_index,
												        pixelScreenCo, wco, side, w),
												        arena
												        );
											}

										}
									}
									else if (has_x_isect) {
										/* assuming the face is not a bow-tie - we know we cant intersect again on the X */
										break;
									}
								}

#if 0                           /* TODO - investigate why this dosnt work sometimes! it should! */
								/* no intersection for this entire row, after some intersection above means we can quit now */
								if (has_x_isect == 0 && has_isect) {
									break;
								}
#endif
							}
						}
					}
				}
			}
		}
	}
#else
	UNUSED_VARS(vCo, threaded);
#endif // PROJ_DEBUG_NOSEAMBLEED
}


/* takes floating point screenspace min/max and returns int min/max to be used as indices for ps->bucketRect, ps->bucketFlags */
static void project_paint_bucket_bounds(const ProjPaintState *ps, const float min[2], const float max[2], int bucketMin[2], int bucketMax[2])
{
	/* divide by bucketWidth & bucketHeight so the bounds are offset in bucket grid units */
	/* XXX: the offset of 0.5 is always truncated to zero and the offset of 1.5f is always truncated to 1, is this really correct?? - jwilkins */
	bucketMin[0] = (int)((int)(((float)(min[0] - ps->screenMin[0]) / ps->screen_width) * ps->buckets_x) + 0.5f); /* these offsets of 0.5 and 1.5 seem odd but they are correct */
	bucketMin[1] = (int)((int)(((float)(min[1] - ps->screenMin[1]) / ps->screen_height) * ps->buckets_y) + 0.5f);

	bucketMax[0] = (int)((int)(((float)(max[0] - ps->screenMin[0]) / ps->screen_width) * ps->buckets_x) + 1.5f);
	bucketMax[1] = (int)((int)(((float)(max[1] - ps->screenMin[1]) / ps->screen_height) * ps->buckets_y) + 1.5f);

	/* in case the rect is outside the mesh 2d bounds */
	CLAMP(bucketMin[0], 0, ps->buckets_x);
	CLAMP(bucketMin[1], 0, ps->buckets_y);

	CLAMP(bucketMax[0], 0, ps->buckets_x);
	CLAMP(bucketMax[1], 0, ps->buckets_y);
}

/* set bucket_bounds to a screen space-aligned floating point bound-box */
static void project_bucket_bounds(const ProjPaintState *ps, const int bucket_x, const int bucket_y, rctf *bucket_bounds)
{
	bucket_bounds->xmin = ps->screenMin[0] + ((bucket_x) * (ps->screen_width / ps->buckets_x));     /* left */
	bucket_bounds->xmax = ps->screenMin[0] + ((bucket_x + 1) * (ps->screen_width / ps->buckets_x)); /* right */

	bucket_bounds->ymin = ps->screenMin[1] + ((bucket_y) * (ps->screen_height / ps->buckets_y));      /* bottom */
	bucket_bounds->ymax = ps->screenMin[1] + ((bucket_y + 1) * (ps->screen_height  / ps->buckets_y)); /* top */
}

/* Fill this bucket with pixels from the faces that intersect it.
 *
 * have bucket_bounds as an argument so we don't need to give bucket_x/y the rect function needs */
static void project_bucket_init(const ProjPaintState *ps, const int thread_index, const int bucket_index, const rctf *bucket_bounds)
{
	LinkNode *node;
	int face_index, image_index = 0;
	ImBuf *ibuf = NULL;
	Image *tpage_last = NULL, *tpage;
	Image *ima = NULL;
	ImBuf *tmpibuf = NULL;

	if (ps->image_tot == 1) {
		/* Simple loop, no context switching */
		ibuf = ps->projImages[0].ibuf;
		ima = ps->projImages[0].ima;

		for (node = ps->bucketFaces[bucket_index]; node; node = node->next) {
			project_paint_face_init(
			        ps, thread_index, bucket_index, GET_INT_FROM_POINTER(node->link), 0,
			        bucket_bounds, ibuf, &tmpibuf,
			        (ima->tpageflag & IMA_CLAMP_U) != 0, (ima->tpageflag & IMA_CLAMP_V) != 0);
		}
	}
	else {

		/* More complicated loop, switch between images */
		for (node = ps->bucketFaces[bucket_index]; node; node = node->next) {
			face_index = GET_INT_FROM_POINTER(node->link);

			/* Image context switching */
			tpage = project_paint_face_paint_image(ps, face_index);
			if (tpage_last != tpage) {
				tpage_last = tpage;

				for (image_index = 0; image_index < ps->image_tot; image_index++) {
					if (ps->projImages[image_index].ima == tpage_last) {
						ibuf = ps->projImages[image_index].ibuf;
						ima = ps->projImages[image_index].ima;
						break;
					}
				}
			}
			/* context switching done */

			project_paint_face_init(
			        ps, thread_index, bucket_index, face_index, image_index,
			        bucket_bounds, ibuf, &tmpibuf,
			        (ima->tpageflag & IMA_CLAMP_U) != 0, (ima->tpageflag & IMA_CLAMP_V) != 0);
		}
	}

	if (tmpibuf)
		IMB_freeImBuf(tmpibuf);

	ps->bucketFlags[bucket_index] |= PROJ_BUCKET_INIT;
}


/* We want to know if a bucket and a face overlap in screen-space
 *
 * Note, if this ever returns false positives its not that bad, since a face in the bounding area will have its pixels
 * calculated when it might not be needed later, (at the moment at least)
 * obviously it shouldn't have bugs though */

static bool project_bucket_face_isect(ProjPaintState *ps, int bucket_x, int bucket_y, const MFace *mf)
{
	/* TODO - replace this with a tricker method that uses sideofline for all screenCoords's edges against the closest bucket corner */
	rctf bucket_bounds;
	float p1[2], p2[2], p3[2], p4[2];
	const float *v, *v1, *v2, *v3, *v4 = NULL;
	int fidx;

	project_bucket_bounds(ps, bucket_x, bucket_y, &bucket_bounds);
	
	/* Is one of the faces verts in the bucket bounds? */

	fidx = mf->v4 ? 3 : 2;
	do {
		v = ps->screenCoords[(*(&mf->v1 + fidx))];
		if (BLI_rctf_isect_pt_v(&bucket_bounds, v)) {
			return 1;
		}
	} while (fidx--);

	v1 = ps->screenCoords[mf->v1];
	v2 = ps->screenCoords[mf->v2];
	v3 = ps->screenCoords[mf->v3];
	if (mf->v4) {
		v4 = ps->screenCoords[mf->v4];
	}

	p1[0] = bucket_bounds.xmin; p1[1] = bucket_bounds.ymin;
	p2[0] = bucket_bounds.xmin; p2[1] = bucket_bounds.ymax;
	p3[0] = bucket_bounds.xmax; p3[1] = bucket_bounds.ymax;
	p4[0] = bucket_bounds.xmax; p4[1] = bucket_bounds.ymin;

	if (mf->v4) {
		if (isect_point_quad_v2(p1, v1, v2, v3, v4) ||
		    isect_point_quad_v2(p2, v1, v2, v3, v4) ||
		    isect_point_quad_v2(p3, v1, v2, v3, v4) ||
		    isect_point_quad_v2(p4, v1, v2, v3, v4) ||

		    /* we can avoid testing v3,v1 because another intersection MUST exist if this intersects */
		    (isect_line_line_v2(p1, p2, v1, v2) || isect_line_line_v2(p1, p2, v2, v3) || isect_line_line_v2(p1, p2, v3, v4)) ||
		    (isect_line_line_v2(p2, p3, v1, v2) || isect_line_line_v2(p2, p3, v2, v3) || isect_line_line_v2(p2, p3, v3, v4)) ||
		    (isect_line_line_v2(p3, p4, v1, v2) || isect_line_line_v2(p3, p4, v2, v3) || isect_line_line_v2(p3, p4, v3, v4)) ||
		    (isect_line_line_v2(p4, p1, v1, v2) || isect_line_line_v2(p4, p1, v2, v3) || isect_line_line_v2(p4, p1, v3, v4)))
		{
			return 1;
		}
	}
	else {
		if (isect_point_tri_v2(p1, v1, v2, v3) ||
		    isect_point_tri_v2(p2, v1, v2, v3) ||
		    isect_point_tri_v2(p3, v1, v2, v3) ||
		    isect_point_tri_v2(p4, v1, v2, v3) ||
		    /* we can avoid testing v3,v1 because another intersection MUST exist if this intersects */
		    (isect_line_line_v2(p1, p2, v1, v2) || isect_line_line_v2(p1, p2, v2, v3)) ||
		    (isect_line_line_v2(p2, p3, v1, v2) || isect_line_line_v2(p2, p3, v2, v3)) ||
		    (isect_line_line_v2(p3, p4, v1, v2) || isect_line_line_v2(p3, p4, v2, v3)) ||
		    (isect_line_line_v2(p4, p1, v1, v2) || isect_line_line_v2(p4, p1, v2, v3)))
		{
			return 1;
		}
	}

	return 0;
}

/* Add faces to the bucket but don't initialize its pixels
 * TODO - when painting occluded, sort the faces on their min-Z and only add faces that faces that are not occluded */
static void project_paint_delayed_face_init(ProjPaintState *ps, const MFace *mf, const int face_index)
{
	float min[2], max[2], *vCoSS;
	int bucketMin[2], bucketMax[2]; /* for  ps->bucketRect indexing */
	int fidx, bucket_x, bucket_y;
	int has_x_isect = -1, has_isect = 0; /* for early loop exit */
	MemArena *arena = ps->arena_mt[0]; /* just use the first thread arena since threading has not started yet */

	INIT_MINMAX2(min, max);

	fidx = mf->v4 ? 3 : 2;
	do {
		vCoSS = ps->screenCoords[*(&mf->v1 + fidx)];
		minmax_v2v2_v2(min, max, vCoSS);
	} while (fidx--);

	project_paint_bucket_bounds(ps, min, max, bucketMin, bucketMax);

	for (bucket_y = bucketMin[1]; bucket_y < bucketMax[1]; bucket_y++) {
		has_x_isect = 0;
		for (bucket_x = bucketMin[0]; bucket_x < bucketMax[0]; bucket_x++) {
			if (project_bucket_face_isect(ps, bucket_x, bucket_y, mf)) {
				int bucket_index = bucket_x + (bucket_y * ps->buckets_x);
				BLI_linklist_prepend_arena(
				        &ps->bucketFaces[bucket_index],
				        SET_INT_IN_POINTER(face_index), /* cast to a pointer to shut up the compiler */
				        arena
				        );

				has_x_isect = has_isect = 1;
			}
			else if (has_x_isect) {
				/* assuming the face is not a bow-tie - we know we cant intersect again on the X */
				break;
			}
		}

		/* no intersection for this entire row, after some intersection above means we can quit now */
		if (has_x_isect == 0 && has_isect) {
			break;
		}
	}

#ifndef PROJ_DEBUG_NOSEAMBLEED
	if (ps->seam_bleed_px > 0.0f) {
		if (!mf->v4) {
			ps->faceSeamFlags[face_index] |= PROJ_FACE_NOSEAM4; /* so this wont show up as an untagged edge */
		}
		**ps->faceSeamUVs[face_index] = FLT_MAX; /* set as uninitialized */
	}
#endif
}

/* when using subsurf or multires, mface arrays are thrown away, we need to keep a copy */
static void proj_paint_state_non_cddm_init(ProjPaintState *ps)
{
	if (ps->dm->type != DM_TYPE_CDDM) {
		ps->dm_mvert = MEM_dupallocN(ps->dm_mvert);
		ps->dm_mface = MEM_dupallocN(ps->dm_mface);
		/* looks like these are ok for now.*/
#if 0
		ps->dm_mtface = MEM_dupallocN(ps->dm_mtface);
		ps->dm_mtface_clone = MEM_dupallocN(ps->dm_mtface_clone);
		ps->dm_mtface_stencil = MEM_dupallocN(ps->dm_mtface_stencil);
#endif
	}
}

static void proj_paint_state_viewport_init(
        ProjPaintState *ps, const char symmetry_flag)
{
	float mat[3][3];
	float viewmat[4][4];
	float viewinv[4][4];

	ps->viewDir[0] = 0.0f;
	ps->viewDir[1] = 0.0f;
	ps->viewDir[2] = 1.0f;

	copy_m4_m4(ps->obmat, ps->ob->obmat);

	if (symmetry_flag) {
		int i;
		for (i = 0; i < 3; i++) {
			if ((symmetry_flag >> i) & 1) {
				negate_v3(ps->obmat[i]);
				ps->is_flip_object = !ps->is_flip_object;
			}
		}
	}

	invert_m4_m4(ps->obmat_imat, ps->obmat);

	if (ELEM(ps->source, PROJ_SRC_VIEW, PROJ_SRC_VIEW_FILL)) {
		/* normal drawing */
		ps->winx = ps->ar->winx;
		ps->winy = ps->ar->winy;

		copy_m4_m4(viewmat, ps->rv3d->viewmat);
		copy_m4_m4(viewinv, ps->rv3d->viewinv);

		ED_view3d_ob_project_mat_get_from_obmat(ps->rv3d, ps->obmat, ps->projectMat);

		ps->is_ortho = ED_view3d_clip_range_get(ps->v3d, ps->rv3d, &ps->clipsta, &ps->clipend, true);
	}
	else {
		/* re-projection */
		float winmat[4][4];
		float vmat[4][4];

		ps->winx = ps->reproject_ibuf->x;
		ps->winy = ps->reproject_ibuf->y;

		if (ps->source == PROJ_SRC_IMAGE_VIEW) {
			/* image stores camera data, tricky */
			IDProperty *idgroup = IDP_GetProperties(&ps->reproject_image->id, 0);
			IDProperty *view_data = IDP_GetPropertyFromGroup(idgroup, PROJ_VIEW_DATA_ID);

			const float *array = (float *)IDP_Array(view_data);

			/* use image array, written when creating image */
			memcpy(winmat, array, sizeof(winmat)); array += sizeof(winmat) / sizeof(float);
			memcpy(viewmat, array, sizeof(viewmat)); array += sizeof(viewmat) / sizeof(float);
			ps->clipsta = array[0];
			ps->clipend = array[1];
			ps->is_ortho = array[2] ? 1 : 0;

			invert_m4_m4(viewinv, viewmat);
		}
		else if (ps->source == PROJ_SRC_IMAGE_CAM) {
			Object *cam_ob = ps->scene->camera;
			CameraParams params;

			/* viewmat & viewinv */
			copy_m4_m4(viewinv, cam_ob->obmat);
			normalize_m4(viewinv);
			invert_m4_m4(viewmat, viewinv);

			/* window matrix, clipping and ortho */
			BKE_camera_params_init(&params);
			BKE_camera_params_from_object(&params, cam_ob);
			BKE_camera_params_compute_viewplane(&params, ps->winx, ps->winy, 1.0f, 1.0f);
			BKE_camera_params_compute_matrix(&params);

			copy_m4_m4(winmat, params.winmat);
			ps->clipsta = params.clipsta;
			ps->clipend = params.clipend;
			ps->is_ortho = params.is_ortho;
		}
		else {
			BLI_assert(0);
		}

		/* same as #ED_view3d_ob_project_mat_get */
		mul_m4_m4m4(vmat, viewmat, ps->obmat);
		mul_m4_m4m4(ps->projectMat, winmat, vmat);
	}


	/* viewDir - object relative */
	copy_m3_m4(mat, viewinv);
	mul_m3_v3(mat, ps->viewDir);
	copy_m3_m4(mat, ps->obmat_imat);
	mul_m3_v3(mat, ps->viewDir);
	normalize_v3(ps->viewDir);

	if (UNLIKELY(ps->is_flip_object)) {
		negate_v3(ps->viewDir);
	}

	/* viewPos - object relative */
	copy_v3_v3(ps->viewPos, viewinv[3]);
	copy_m3_m4(mat, ps->obmat_imat);
	mul_m3_v3(mat, ps->viewPos);
	add_v3_v3(ps->viewPos, ps->obmat_imat[3]);
}

static void proj_paint_state_screen_coords_init(ProjPaintState *ps, const int diameter)
{
	MVert *mv;
	float *projScreenCo;
	float projMargin;
	int a;

	INIT_MINMAX2(ps->screenMin, ps->screenMax);

	ps->screenCoords = MEM_mallocN(sizeof(float) * ps->dm_totvert * 4, "ProjectPaint ScreenVerts");
	projScreenCo = *ps->screenCoords;

	if (ps->is_ortho) {
		for (a = 0, mv = ps->dm_mvert; a < ps->dm_totvert; a++, mv++, projScreenCo += 4) {
			mul_v3_m4v3(projScreenCo, ps->projectMat, mv->co);

			/* screen space, not clamped */
			projScreenCo[0] = (float)(ps->winx * 0.5f) + (ps->winx * 0.5f) * projScreenCo[0];
			projScreenCo[1] = (float)(ps->winy * 0.5f) + (ps->winy * 0.5f) * projScreenCo[1];
			minmax_v2v2_v2(ps->screenMin, ps->screenMax, projScreenCo);
		}
	}
	else {
		for (a = 0, mv = ps->dm_mvert; a < ps->dm_totvert; a++, mv++, projScreenCo += 4) {
			copy_v3_v3(projScreenCo, mv->co);
			projScreenCo[3] = 1.0f;

			mul_m4_v4(ps->projectMat, projScreenCo);

			if (projScreenCo[3] > ps->clipsta) {
				/* screen space, not clamped */
				projScreenCo[0] = (float)(ps->winx * 0.5f) + (ps->winx * 0.5f) * projScreenCo[0] / projScreenCo[3];
				projScreenCo[1] = (float)(ps->winy * 0.5f) + (ps->winy * 0.5f) * projScreenCo[1] / projScreenCo[3];
				projScreenCo[2] = projScreenCo[2] / projScreenCo[3]; /* Use the depth for bucket point occlusion */
				minmax_v2v2_v2(ps->screenMin, ps->screenMax, projScreenCo);
			}
			else {
				/* TODO - deal with cases where 1 side of a face goes behind the view ?
				 *
				 * After some research this is actually very tricky, only option is to
				 * clip the derived mesh before painting, which is a Pain */
				projScreenCo[0] = FLT_MAX;
			}
		}
	}

	/* If this border is not added we get artifacts for faces that
	 * have a parallel edge and at the bounds of the 2D projected verts eg
	 * - a single screen aligned quad */
	projMargin = (ps->screenMax[0] - ps->screenMin[0]) * 0.000001f;
	ps->screenMax[0] += projMargin;
	ps->screenMin[0] -= projMargin;
	projMargin = (ps->screenMax[1] - ps->screenMin[1]) * 0.000001f;
	ps->screenMax[1] += projMargin;
	ps->screenMin[1] -= projMargin;

	if (ps->source == PROJ_SRC_VIEW) {
#ifdef PROJ_DEBUG_WINCLIP
		CLAMP(ps->screenMin[0], (float)(-diameter), (float)(ps->winx + diameter));
		CLAMP(ps->screenMax[0], (float)(-diameter), (float)(ps->winx + diameter));

		CLAMP(ps->screenMin[1], (float)(-diameter), (float)(ps->winy + diameter));
		CLAMP(ps->screenMax[1], (float)(-diameter), (float)(ps->winy + diameter));
#else
		UNUSED_VARS(diameter);
#endif
	}
	else if (ps->source != PROJ_SRC_VIEW_FILL) { /* re-projection, use bounds */
		ps->screenMin[0] = 0;
		ps->screenMax[0] = (float)(ps->winx);

		ps->screenMin[1] = 0;
		ps->screenMax[1] = (float)(ps->winy);
	}
}

static void proj_paint_state_cavity_init(ProjPaintState *ps)
{
	MVert *mv;
	MEdge *me;
	float *cavities;
	int a;

	if (ps->do_mask_cavity) {
		int *counter = MEM_callocN(sizeof(int) * ps->dm_totvert, "counter");
		float (*edges)[3] = MEM_callocN(sizeof(float) * 3 * ps->dm_totvert, "edges");
		ps->cavities = MEM_mallocN(sizeof(float) * ps->dm_totvert, "ProjectPaint Cavities");
		cavities = ps->cavities;

		for (a = 0, me = ps->dm_medge; a < ps->dm_totedge; a++, me++) {
			float e[3];
			sub_v3_v3v3(e, ps->dm_mvert[me->v1].co, ps->dm_mvert[me->v2].co);
			normalize_v3(e);
			add_v3_v3(edges[me->v2], e);
			counter[me->v2]++;
			sub_v3_v3(edges[me->v1], e);
			counter[me->v1]++;
		}
		for (a = 0, mv = ps->dm_mvert; a < ps->dm_totvert; a++, mv++) {
			if (counter[a] > 0) {
				float no[3];
				mul_v3_fl(edges[a], 1.0f / counter[a]);
				normal_short_to_float_v3(no, mv->no);
				/* augment the diffe*/
				cavities[a] = saacos(10.0f * dot_v3v3(no, edges[a])) * (float)M_1_PI;
			}
			else
				cavities[a] = 0.0;
		}

		MEM_freeN(counter);
		MEM_freeN(edges);
	}
}

#ifndef PROJ_DEBUG_NOSEAMBLEED
static void proj_paint_state_seam_bleed_init(ProjPaintState *ps)
{
	if (ps->seam_bleed_px > 0.0f) {
		ps->vertFaces = MEM_callocN(sizeof(LinkNode *) * ps->dm_totvert, "paint-vertFaces");
		ps->faceSeamFlags = MEM_callocN(sizeof(char) * ps->dm_totface, "paint-faceSeamFlags");
		ps->faceWindingFlags = MEM_callocN(sizeof(char) * ps->dm_totface, "paint-faceWindindFlags");
		ps->faceSeamUVs = MEM_mallocN(sizeof(float) * ps->dm_totface * 8, "paint-faceSeamUVs");
	}
}
#endif

static void proj_paint_state_thread_init(ProjPaintState *ps, const bool reset_threads)
{
	int a;

	/* Thread stuff
	 *
	 * very small brushes run a lot slower multithreaded since the advantage with
	 * threads is being able to fill in multiple buckets at once.
	 * Only use threads for bigger brushes. */

	ps->thread_tot = BKE_scene_num_threads(ps->scene);

	/* workaround for #35057, disable threading if diameter is less than is possible for
	 * optimum bucket number generation */
	if (reset_threads)
		ps->thread_tot = 1;

	if (ps->is_shared_user == false) {
		if (ps->thread_tot > 1) {
			ps->tile_lock = MEM_mallocN(sizeof(SpinLock), "projpaint_tile_lock");
			BLI_spin_init(ps->tile_lock);
		}

		image_undo_init_locks();
	}

	for (a = 0; a < ps->thread_tot; a++) {
		ps->arena_mt[a] = BLI_memarena_new(MEM_SIZE_OPTIMAL(1 << 16), "project paint arena");
	}
}

static void proj_paint_state_vert_flags_init(ProjPaintState *ps)
{
	if (ps->do_backfacecull && ps->do_mask_normal) {
		float viewDirPersp[3];
		MVert *mv;
		float no[3];
		int a;

		ps->vertFlags = MEM_callocN(sizeof(char) * ps->dm_totvert, "paint-vertFlags");

		for (a = 0, mv = ps->dm_mvert; a < ps->dm_totvert; a++, mv++) {
			normal_short_to_float_v3(no, mv->no);
			if (UNLIKELY(ps->is_flip_object)) {
				negate_v3(no);
			}

			if (ps->is_ortho) {
				if (dot_v3v3(ps->viewDir, no) <= ps->normal_angle__cos) { /* 1 vert of this face is towards us */
					ps->vertFlags[a] |= PROJ_VERT_CULL;
				}
			}
			else {
				sub_v3_v3v3(viewDirPersp, ps->viewPos, mv->co);
				normalize_v3(viewDirPersp);
				if (UNLIKELY(ps->is_flip_object)) {
					negate_v3(viewDirPersp);
				}
				if (dot_v3v3(viewDirPersp, no) <= ps->normal_angle__cos) { /* 1 vert of this face is towards us */
					ps->vertFlags[a] |= PROJ_VERT_CULL;
				}
			}
		}
	}
	else {
		ps->vertFlags = NULL;
	}
}

#ifndef PROJ_DEBUG_NOSEAMBLEED
static void project_paint_bleed_add_face_user(
        const ProjPaintState *ps, MemArena *arena,
        const MFace *mf, const int face_index)
{
	/* add face user if we have bleed enabled, set the UV seam flags later */
	/* annoying but we need to add all faces even ones we never use elsewhere */
	if (ps->seam_bleed_px > 0.0f) {
		BLI_linklist_prepend_arena(&ps->vertFaces[mf->v1], SET_INT_IN_POINTER(face_index), arena);
		BLI_linklist_prepend_arena(&ps->vertFaces[mf->v2], SET_INT_IN_POINTER(face_index), arena);
		BLI_linklist_prepend_arena(&ps->vertFaces[mf->v3], SET_INT_IN_POINTER(face_index), arena);
		if (mf->v4) {
			BLI_linklist_prepend_arena(&ps->vertFaces[mf->v4], SET_INT_IN_POINTER(face_index), arena);
		}
	}
}
#endif

/* Return true if DM can be painted on, false otherwise */
static bool proj_paint_state_dm_init(ProjPaintState *ps)
{
	/* Workaround for subsurf selection, try the display mesh first */
	if (ps->source == PROJ_SRC_IMAGE_CAM) {
		/* using render mesh, assume only camera was rendered from */
		ps->dm = mesh_create_derived_render(ps->scene, ps->ob, ps->scene->customdata_mask | CD_MASK_MTFACE);
		ps->dm_release = true;
	}
	else if (ps->ob->derivedFinal &&
	         CustomData_has_layer(&ps->ob->derivedFinal->faceData, CD_MTFACE) &&
	         (ps->do_face_sel == false || CustomData_has_layer(&ps->ob->derivedFinal->polyData, CD_ORIGINDEX)))
	{
		ps->dm = ps->ob->derivedFinal;
		ps->dm_release = false;
	}
	else {
		ps->dm = mesh_get_derived_final(
		        ps->scene, ps->ob,
		        ps->scene->customdata_mask | CD_MASK_MTFACE | (ps->do_face_sel ? CD_ORIGINDEX : 0));
		ps->dm_release = true;
	}

	if (!CustomData_has_layer(&ps->dm->faceData, CD_MTFACE)) {

		if (ps->dm_release)
			ps->dm->release(ps->dm);

		ps->dm = NULL;
		return false;
	}

	DM_update_materials(ps->dm, ps->ob);

	ps->dm_totvert = ps->dm->getNumVerts(ps->dm);
	ps->dm_totedge = ps->dm->getNumEdges(ps->dm);
	ps->dm_totface = ps->dm->getNumTessFaces(ps->dm);

	ps->dm_mvert = ps->dm->getVertArray(ps->dm);

	if (ps->do_mask_cavity)
		ps->dm_medge = ps->dm->getEdgeArray(ps->dm);

	ps->dm_mface = ps->dm->getTessFaceArray(ps->dm);
	ps->dm_mtface = MEM_mallocN(ps->dm_totface * sizeof(MTFace *), "proj_paint_mtfaces");

	return true;
}

typedef struct {
	MTFace *tf_clone_base;
	MTFace **tf_clone;
	TexPaintSlot *slot_last_clone;
	TexPaintSlot *slot_clone;
} ProjPaintLayerClone;

static void proj_paint_layer_clone_init(
        ProjPaintState *ps,
        ProjPaintLayerClone *layer_clone)
{
	MTFace *tf_clone_base = NULL;

	/* use clone mtface? */
	if (ps->do_layer_clone) {
		const int layer_num = CustomData_get_clone_layer(&((Mesh *)ps->ob->data)->pdata, CD_MTEXPOLY);

		ps->dm_mtface_clone = MEM_mallocN(ps->dm_totface * sizeof(MTFace *), "proj_paint_mtfaces");

		if (layer_num != -1)
			tf_clone_base = CustomData_get_layer_n(&ps->dm->faceData, CD_MTFACE, layer_num);

		if (tf_clone_base == NULL) {
			/* get active instead */
			tf_clone_base = CustomData_get_layer(&ps->dm->faceData, CD_MTFACE);
		}
		
	}

	memset(layer_clone, 0, sizeof(*layer_clone));
	layer_clone->tf_clone_base = tf_clone_base;
}

/* Return true if face should be skipped, false otherwise */
static bool project_paint_clone_face_skip(
        ProjPaintState *ps,
        ProjPaintLayerClone *lc,
        const TexPaintSlot *slot,
        const int face_index)
{
	if (ps->do_layer_clone) {
		if (ps->do_material_slots) {
			lc->slot_clone = project_paint_face_clone_slot(ps, face_index);
			/* all faces should have a valid slot, reassert here */
			if (ELEM(lc->slot_clone, NULL, slot))
				return true;
		}
		else if (ps->clone_ima == ps->canvas_ima)
			return true;

		lc->tf_clone = ps->dm_mtface_clone + face_index;
			
		if (ps->do_material_slots) {
			if (lc->slot_clone != lc->slot_last_clone) {
				if (!slot->uvname || 
				    !(lc->tf_clone_base = CustomData_get_layer_named(
				          &ps->dm->faceData, CD_MTFACE,
				          lc->slot_clone->uvname)))
				{
					lc->tf_clone_base = CustomData_get_layer(&ps->dm->faceData, CD_MTFACE);
				}
				lc->slot_last_clone = lc->slot_clone;
			}
		}

		*lc->tf_clone = lc->tf_clone_base + face_index;
	}
	return false;
}

typedef struct {
	MPoly *mpoly_orig;

	/* double lookup */
	const int *index_mf_to_mpoly;
	const int *index_mp_to_orig;
} ProjPaintFaceLookup;

static void proj_paint_face_lookup_init(
        const ProjPaintState *ps,
        ProjPaintFaceLookup *face_lookup)
{
	memset(face_lookup, 0, sizeof(*face_lookup));
	if (ps->do_face_sel) {
		face_lookup->index_mf_to_mpoly = ps->dm->getTessFaceDataArray(ps->dm, CD_ORIGINDEX);
		face_lookup->index_mp_to_orig  = ps->dm->getPolyDataArray(ps->dm, CD_ORIGINDEX);
		if (face_lookup->index_mf_to_mpoly == NULL) {
			face_lookup->index_mp_to_orig = NULL;
		}
		else {
			face_lookup->mpoly_orig = ((Mesh *)ps->ob->data)->mpoly;
		}
	}
}

/* Return true if face should be considered selected, false otherwise */
static bool project_paint_check_face_sel(
        const ProjPaintState *ps,
        const ProjPaintFaceLookup *face_lookup,
        const MFace *mf, const int face_index)
{
	if (ps->do_face_sel) {
		int orig_index;
		if (face_lookup->index_mp_to_orig &&
		    ((orig_index = DM_origindex_mface_mpoly(
		          face_lookup->index_mf_to_mpoly,
		          face_lookup->index_mp_to_orig,
		          face_index))) != ORIGINDEX_NONE)
		{
			MPoly *mp = &face_lookup->mpoly_orig[orig_index];
			return ((mp->flag & ME_FACE_SEL) != 0);
		}
		else {
			return ((mf->flag & ME_FACE_SEL) != 0);
		}
	}
	else {
		return true;
	}
}

typedef struct {
	const float *v1;
	const float *v2;
	const float *v3;
	const float *v4;
} ProjPaintFaceCoSS;

static void proj_paint_face_coSS_init(
        const ProjPaintState *ps, const MFace *mf,
        ProjPaintFaceCoSS *coSS)
{
	coSS->v1 = ps->screenCoords[mf->v1];
	coSS->v2 = ps->screenCoords[mf->v2];
	coSS->v3 = ps->screenCoords[mf->v3];
	coSS->v4 = mf->v4 ? ps->screenCoords[mf->v4] : NULL;
}

/* Return true if face should be culled, false otherwise */
static bool project_paint_flt_max_cull(
        const ProjPaintState *ps,
        const ProjPaintFaceCoSS *coSS)
{
	if (!ps->is_ortho) {
		if (coSS->v1[0] == FLT_MAX ||
			coSS->v2[0] == FLT_MAX ||
			coSS->v3[0] == FLT_MAX ||
			(coSS->v4 && coSS->v4[0] == FLT_MAX)) 
		{
			return true;
		}
	}
	return false;
}

#ifdef PROJ_DEBUG_WINCLIP
/* Return true if face should be culled, false otherwise */
static bool project_paint_winclip(
        const ProjPaintState *ps, const MFace *mf,
        const ProjPaintFaceCoSS *coSS)
{
	/* ignore faces outside the view */
	return ((ps->source != PROJ_SRC_VIEW_FILL) &&
			((coSS->v1[0] < ps->screenMin[0] &&
			  coSS->v2[0] < ps->screenMin[0] &&
			  coSS->v3[0] < ps->screenMin[0] &&
			  (mf->v4 && coSS->v4[0] < ps->screenMin[0])) ||

			 (coSS->v1[0] > ps->screenMax[0] &&
			  coSS->v2[0] > ps->screenMax[0] &&
			  coSS->v3[0] > ps->screenMax[0] &&
			  (mf->v4 && coSS->v4[0] > ps->screenMax[0])) ||

			 (coSS->v1[1] < ps->screenMin[1] &&
			  coSS->v2[1] < ps->screenMin[1] &&
			  coSS->v3[1] < ps->screenMin[1] &&
			  (mf->v4 && coSS->v4[1] < ps->screenMin[1])) ||

			 (coSS->v1[1] > ps->screenMax[1] &&
			  coSS->v2[1] > ps->screenMax[1] &&
			  coSS->v3[1] > ps->screenMax[1] &&
			  (mf->v4 && coSS->v4[1] > ps->screenMax[1]))));
}
#endif //PROJ_DEBUG_WINCLIP

/* Return true if face should be culled, false otherwise */
static bool project_paint_backface_cull(
        const ProjPaintState *ps, const MFace *mf,
        const ProjPaintFaceCoSS *coSS)
{
	if (ps->do_backfacecull) {
		if (ps->do_mask_normal) {
			/* Since we are interpolating the normals of faces, we want to make
			 * sure all the verts are pointing away from the view,
			 * not just the face */
			if ((ps->vertFlags[mf->v1] & PROJ_VERT_CULL) &&
			    (ps->vertFlags[mf->v2] & PROJ_VERT_CULL) &&
			    (ps->vertFlags[mf->v3] & PROJ_VERT_CULL) &&
			    (mf->v4 == 0 || ps->vertFlags[mf->v4] & PROJ_VERT_CULL))
			{
				return true;
			}
		}
		else {
			if ((line_point_side_v2(coSS->v1, coSS->v2, coSS->v3) < 0.0f) != ps->is_flip_object) {
				return true;
			}

		}
	}

	return false;
}

static void project_paint_build_proj_ima(
        ProjPaintState *ps, MemArena *arena,
        LinkNode *image_LinkList)
{
	ProjPaintImage *projIma;
	LinkNode *node;
	int i;

	/* build an array of images we use */
	projIma = ps->projImages = BLI_memarena_alloc(arena, sizeof(ProjPaintImage) * ps->image_tot);

	for (node = image_LinkList, i = 0; node; node = node->next, i++, projIma++) {
		int size;
		projIma->ima = node->link;
		projIma->touch = 0;
		projIma->ibuf = BKE_image_acquire_ibuf(projIma->ima, NULL, NULL);
		size = sizeof(void **) * IMAPAINT_TILE_NUMBER(projIma->ibuf->x) * IMAPAINT_TILE_NUMBER(projIma->ibuf->y);
		projIma->partRedrawRect =  BLI_memarena_alloc(arena, sizeof(ImagePaintPartialRedraw) * PROJ_BOUNDBOX_SQUARED);
		memset(projIma->partRedrawRect, 0, sizeof(ImagePaintPartialRedraw) * PROJ_BOUNDBOX_SQUARED);
		projIma->undoRect = (volatile void **) BLI_memarena_alloc(arena, size);
		memset(projIma->undoRect, 0, size);
		projIma->maskRect = BLI_memarena_alloc(arena, size);
		memset(projIma->maskRect, 0, size);
		projIma->valid = BLI_memarena_alloc(arena, size);
		memset(projIma->valid, 0, size);
	}
}

static void project_paint_prepare_all_faces(
        ProjPaintState *ps, MemArena *arena,
        const ProjPaintFaceLookup *face_lookup,
        ProjPaintLayerClone *layer_clone,
        MTFace *tf_base,
        const bool is_multi_view)
{
	/* Image Vars - keep track of images we have used */
	LinkNode *image_LinkList = NULL;

	Image *tpage_last = NULL, *tpage;
	TexPaintSlot *slot_last = NULL;
	TexPaintSlot *slot = NULL;
	MTFace **tf;
	MFace *mf;
	int image_index = -1, face_index;

	for (face_index = 0, tf = ps->dm_mtface, mf = ps->dm_mface; face_index < ps->dm_totface; mf++, tf++, face_index++) {
		bool is_face_sel;

#ifndef PROJ_DEBUG_NOSEAMBLEED
		project_paint_bleed_add_face_user(ps, arena, mf, face_index);
#endif

		is_face_sel = project_paint_check_face_sel(ps, face_lookup, mf, face_index);

		if (!ps->do_stencil_brush) {
			slot = project_paint_face_paint_slot(ps, face_index);
			/* all faces should have a valid slot, reassert here */
			if (slot == NULL) {
				tf_base = CustomData_get_layer(&ps->dm->faceData, CD_MTFACE);
				tpage = ps->canvas_ima;
			}
			else {
				if (slot != slot_last) {
					if (!slot->uvname || !(tf_base = CustomData_get_layer_named(&ps->dm->faceData, CD_MTFACE, slot->uvname)))
						tf_base = CustomData_get_layer(&ps->dm->faceData, CD_MTFACE);
					slot_last = slot;
				}

				/* don't allow using the same inage for painting and stencilling */
				if (slot->ima == ps->stencil_ima)
					continue;
				
				tpage = slot->ima;
			}
		}
		else {
			tpage = ps->stencil_ima;
		}

		*tf = tf_base + face_index;

		if (project_paint_clone_face_skip(ps, layer_clone, slot, face_index)) {
			continue;
		}

		/* tfbase here should be non-null! */
		BLI_assert (tf_base != NULL);

		if (is_face_sel && tpage) {
			ProjPaintFaceCoSS coSS;
			proj_paint_face_coSS_init(ps, mf, &coSS);

			if (is_multi_view == false) {
				if (project_paint_flt_max_cull(ps, &coSS)) {
					continue;
				}

#ifdef PROJ_DEBUG_WINCLIP
				if (project_paint_winclip(ps, mf, &coSS)) {
					continue;
				}

#endif //PROJ_DEBUG_WINCLIP

				if (project_paint_backface_cull(ps, mf, &coSS)) {
					continue;
				}
			}

			if (tpage_last != tpage) {

				image_index = BLI_linklist_index(image_LinkList, tpage);

				if (image_index == -1 && BKE_image_has_ibuf(tpage, NULL)) { /* MemArena dosnt have an append func */
					BLI_linklist_append(&image_LinkList, tpage);
					image_index = ps->image_tot;
					ps->image_tot++;
				}

				tpage_last = tpage;
			}

			if (image_index != -1) {
				/* Initialize the faces screen pixels */
				/* Add this to a list to initialize later */
				project_paint_delayed_face_init(ps, mf, face_index);
			}
		}
	}

	/* build an array of images we use*/
	if (ps->is_shared_user == false) {
		project_paint_build_proj_ima(ps, arena, image_LinkList);
	}

	/* we have built the array, discard the linked list */
	BLI_linklist_free(image_LinkList, NULL);
}

/* run once per stroke before projection painting */
static void project_paint_begin(
        ProjPaintState *ps,
        const bool is_multi_view, const char symmetry_flag)
{
	ProjPaintLayerClone layer_clone;
	ProjPaintFaceLookup face_lookup;
	MTFace *tf_base = NULL;

	MemArena *arena; /* at the moment this is just ps->arena_mt[0], but use this to show were not multithreading */

	const int diameter = 2 * BKE_brush_size_get(ps->scene, ps->brush);

	bool reset_threads = false;

	/* ---- end defines ---- */

	if (ps->source == PROJ_SRC_VIEW)
		ED_view3d_clipping_local(ps->rv3d, ps->ob->obmat);  /* faster clipping lookups */

	ps->do_face_sel = ((((Mesh *)ps->ob->data)->editflag & ME_EDIT_PAINT_FACE_SEL) != 0);
	ps->is_flip_object = (ps->ob->transflag & OB_NEG_SCALE) != 0;

	/* paint onto the derived mesh */
	if (ps->is_shared_user == false) {
		if (!proj_paint_state_dm_init(ps)) {
			return;
		}
	}

	proj_paint_face_lookup_init(ps, &face_lookup);
	proj_paint_layer_clone_init(ps, &layer_clone);

	if (ps->do_layer_stencil || ps->do_stencil_brush) {
		//int layer_num = CustomData_get_stencil_layer(&ps->dm->faceData, CD_MTFACE);
		int layer_num = CustomData_get_stencil_layer(&((Mesh *)ps->ob->data)->pdata, CD_MTEXPOLY);
		if (layer_num != -1)
			ps->dm_mtface_stencil = CustomData_get_layer_n(&ps->dm->faceData, CD_MTFACE, layer_num);

		if (ps->dm_mtface_stencil == NULL) {
			/* get active instead */
			ps->dm_mtface_stencil = CustomData_get_layer(&ps->dm->faceData, CD_MTFACE);
		}

		if (ps->do_stencil_brush)
			tf_base = ps->dm_mtface_stencil;
	}

	/* when using subsurf or multires, mface arrays are thrown away, we need to keep a copy */
	if (ps->is_shared_user == false) {
		proj_paint_state_non_cddm_init(ps);

		proj_paint_state_cavity_init(ps);
	}

	proj_paint_state_viewport_init(ps, symmetry_flag);

	/* calculate vert screen coords
	 * run this early so we can calculate the x/y resolution of our bucket rect */
	proj_paint_state_screen_coords_init(ps, diameter);

	/* only for convenience */
	ps->screen_width  = ps->screenMax[0] - ps->screenMin[0];
	ps->screen_height = ps->screenMax[1] - ps->screenMin[1];

	ps->buckets_x = (int)(ps->screen_width / (((float)diameter) / PROJ_BUCKET_BRUSH_DIV));
	ps->buckets_y = (int)(ps->screen_height / (((float)diameter) / PROJ_BUCKET_BRUSH_DIV));

	/* printf("\tscreenspace bucket division x:%d y:%d\n", ps->buckets_x, ps->buckets_y); */

	if (ps->buckets_x > PROJ_BUCKET_RECT_MAX || ps->buckets_y > PROJ_BUCKET_RECT_MAX) {
		reset_threads = true;
	}

	/* really high values could cause problems since it has to allocate a few
	 * (ps->buckets_x*ps->buckets_y) sized arrays  */
	CLAMP(ps->buckets_x, PROJ_BUCKET_RECT_MIN, PROJ_BUCKET_RECT_MAX);
	CLAMP(ps->buckets_y, PROJ_BUCKET_RECT_MIN, PROJ_BUCKET_RECT_MAX);

	ps->bucketRect = MEM_callocN(sizeof(LinkNode *) * ps->buckets_x * ps->buckets_y, "paint-bucketRect");
	ps->bucketFaces = MEM_callocN(sizeof(LinkNode *) * ps->buckets_x * ps->buckets_y, "paint-bucketFaces");

	ps->bucketFlags = MEM_callocN(sizeof(char) * ps->buckets_x * ps->buckets_y, "paint-bucketFaces");
#ifndef PROJ_DEBUG_NOSEAMBLEED
	if (ps->is_shared_user == false) {
		proj_paint_state_seam_bleed_init(ps);
	}
#endif

	proj_paint_state_thread_init(ps, reset_threads);
	arena = ps->arena_mt[0];

	proj_paint_state_vert_flags_init(ps);

	project_paint_prepare_all_faces(ps, arena, &face_lookup, &layer_clone, tf_base, is_multi_view);
}

static void paint_proj_begin_clone(ProjPaintState *ps, const float mouse[2])
{
	/* setup clone offset */
	if (ps->tool == PAINT_TOOL_CLONE) {
		float projCo[4];
		copy_v3_v3(projCo, ED_view3d_cursor3d_get(ps->scene, ps->v3d));
		mul_m4_v3(ps->obmat_imat, projCo);

		projCo[3] = 1.0f;
		mul_m4_v4(ps->projectMat, projCo);
		ps->cloneOffset[0] = mouse[0] - ((float)(ps->winx * 0.5f) + (ps->winx * 0.5f) * projCo[0] / projCo[3]);
		ps->cloneOffset[1] = mouse[1] - ((float)(ps->winy * 0.5f) + (ps->winy * 0.5f) * projCo[1] / projCo[3]);
	}
}

static void project_paint_end(ProjPaintState *ps)
{
	int a;

	image_undo_remove_masks();

	/* dereference used image buffers */
	if (ps->is_shared_user == false) {
		ProjPaintImage *projIma;
		for (a = 0, projIma = ps->projImages; a < ps->image_tot; a++, projIma++) {
			BKE_image_release_ibuf(projIma->ima, projIma->ibuf, NULL);
			DAG_id_tag_update(&projIma->ima->id, 0);
		}
	}

	BKE_image_release_ibuf(ps->reproject_image, ps->reproject_ibuf, NULL);

	MEM_freeN(ps->screenCoords);
	MEM_freeN(ps->bucketRect);
	MEM_freeN(ps->bucketFaces);
	MEM_freeN(ps->bucketFlags);

	if (ps->is_shared_user == false) {

		/* must be set for non-shared */
		BLI_assert(ps->dm_mtface || ps->is_shared_user);
		if (ps->dm_mtface)
			MEM_freeN(ps->dm_mtface);

		if (ps->do_layer_clone)
			MEM_freeN(ps->dm_mtface_clone);
		if (ps->thread_tot > 1) {
			BLI_spin_end(ps->tile_lock);
			MEM_freeN((void *)ps->tile_lock);
		}

		image_undo_end_locks();

#ifndef PROJ_DEBUG_NOSEAMBLEED
		if (ps->seam_bleed_px > 0.0f) {
			MEM_freeN(ps->vertFaces);
			MEM_freeN(ps->faceSeamFlags);
			MEM_freeN(ps->faceWindingFlags);
			MEM_freeN(ps->faceSeamUVs);
		}
#endif

		if (ps->do_mask_cavity) {
			MEM_freeN(ps->cavities);
		}

		/* copy for subsurf/multires, so throw away */
		if (ps->dm->type != DM_TYPE_CDDM) {
			if (ps->dm_mvert) MEM_freeN(ps->dm_mvert);
			if (ps->dm_mface) MEM_freeN(ps->dm_mface);
			/* looks like these don't need copying */
#if 0
			if (ps->dm_mtface) MEM_freeN(ps->dm_mtface);
			if (ps->dm_mtface_clone) MEM_freeN(ps->dm_mtface_clone);
			if (ps->dm_mtface_stencil) MEM_freeN(ps->dm_mtface_stencil);
#endif
		}

		if (ps->dm_release)
			ps->dm->release(ps->dm);
	}

	if (ps->blurkernel) {
		paint_delete_blur_kernel(ps->blurkernel);
		MEM_freeN(ps->blurkernel);
	}

	if (ps->vertFlags) MEM_freeN(ps->vertFlags);

	for (a = 0; a < ps->thread_tot; a++) {
		BLI_memarena_free(ps->arena_mt[a]);
	}
}

/* 1 = an undo, -1 is a redo. */
static void partial_redraw_single_init(ImagePaintPartialRedraw *pr)
{
	pr->x1 = 10000000;
	pr->y1 = 10000000;
<<<<<<< HEAD

	pr->x2 = -1;
	pr->y2 = -1;

=======

	pr->x2 = -1;
	pr->y2 = -1;

>>>>>>> 5a8629c0
	pr->enabled = 1;
}

static void partial_redraw_array_init(ImagePaintPartialRedraw *pr)
{
	int tot = PROJ_BOUNDBOX_SQUARED;
	while (tot--) {
		partial_redraw_single_init(pr);
		pr++;
	}
}


static bool partial_redraw_array_merge(ImagePaintPartialRedraw *pr, ImagePaintPartialRedraw *pr_other, int tot)
{
	bool touch = 0;
	while (tot--) {
		pr->x1 = min_ii(pr->x1, pr_other->x1);
		pr->y1 = min_ii(pr->y1, pr_other->y1);

		pr->x2 = max_ii(pr->x2, pr_other->x2);
		pr->y2 = max_ii(pr->y2, pr_other->y2);

		if (pr->x2 != -1)
			touch = 1;

		pr++; pr_other++;
	}

	return touch;
}

/* Loop over all images on this mesh and update any we have touched */
static bool project_image_refresh_tagged(ProjPaintState *ps)
{
	ImagePaintPartialRedraw *pr;
	ProjPaintImage *projIma;
	int a, i;
	bool redraw = false;


	for (a = 0, projIma = ps->projImages; a < ps->image_tot; a++, projIma++) {
		if (projIma->touch) {
			/* look over each bound cell */
			for (i = 0; i < PROJ_BOUNDBOX_SQUARED; i++) {
				pr = &(projIma->partRedrawRect[i]);
				if (pr->x2 != -1) { /* TODO - use 'enabled' ? */
					set_imapaintpartial(pr);
					imapaint_image_update(NULL, projIma->ima, projIma->ibuf, true);
					redraw = 1;
				}

				partial_redraw_single_init(pr);
			}

			projIma->touch = 0; /* clear for reuse */
		}
	}

	return redraw;
}

/* run this per painting onto each mouse location */
static bool project_bucket_iter_init(ProjPaintState *ps, const float mval_f[2])
{
	if (ps->source == PROJ_SRC_VIEW) {
		float min_brush[2], max_brush[2];
		const float radius = ps->brush_size;

		/* so we don't have a bucket bounds that is way too small to paint into */
		// if (radius < 1.0f) radius = 1.0f; // this doesn't work yet :/

		min_brush[0] = mval_f[0] - radius;
		min_brush[1] = mval_f[1] - radius;

		max_brush[0] = mval_f[0] + radius;
		max_brush[1] = mval_f[1] + radius;

		/* offset to make this a valid bucket index */
		project_paint_bucket_bounds(ps, min_brush, max_brush, ps->bucketMin, ps->bucketMax);

		/* mouse outside the model areas? */
		if (ps->bucketMin[0] == ps->bucketMax[0] || ps->bucketMin[1] == ps->bucketMax[1]) {
			return 0;
		}

		ps->context_bucket_x = ps->bucketMin[0];
		ps->context_bucket_y = ps->bucketMin[1];
	}
	else { /* reproject: PROJ_SRC_* */
		ps->bucketMin[0] = 0;
		ps->bucketMin[1] = 0;

		ps->bucketMax[0] = ps->buckets_x;
		ps->bucketMax[1] = ps->buckets_y;

		ps->context_bucket_x = 0;
		ps->context_bucket_y = 0;
	}
	return 1;
}


static bool project_bucket_iter_next(
        ProjPaintState *ps, int *bucket_index,
        rctf *bucket_bounds, const float mval[2])
{
	const int diameter = 2 * ps->brush_size;

	if (ps->thread_tot > 1)
		BLI_lock_thread(LOCK_CUSTOM1);

	//printf("%d %d\n", ps->context_bucket_x, ps->context_bucket_y);

	for (; ps->context_bucket_y < ps->bucketMax[1]; ps->context_bucket_y++) {
		for (; ps->context_bucket_x < ps->bucketMax[0]; ps->context_bucket_x++) {

			/* use bucket_bounds for project_bucket_isect_circle and project_bucket_init*/
			project_bucket_bounds(ps, ps->context_bucket_x, ps->context_bucket_y, bucket_bounds);

			if ((ps->source != PROJ_SRC_VIEW) ||
			    project_bucket_isect_circle(mval, (float)(diameter * diameter), bucket_bounds))
			{
				*bucket_index = ps->context_bucket_x + (ps->context_bucket_y * ps->buckets_x);
				ps->context_bucket_x++;

				if (ps->thread_tot > 1)
					BLI_unlock_thread(LOCK_CUSTOM1);

				return 1;
			}
		}
		ps->context_bucket_x = ps->bucketMin[0];
	}

	if (ps->thread_tot > 1)
		BLI_unlock_thread(LOCK_CUSTOM1);
	return 0;
}

/* Each thread gets one of these, also used as an argument to pass to project_paint_op */
typedef struct ProjectHandle {
	/* args */
	ProjPaintState *ps;
	float prevmval[2];
	float mval[2];

	/* annoying but we need to have image bounds per thread, then merge into ps->projectPartialRedraws */
	ProjPaintImage *projImages; /* array of partial redraws */

	/* thread settings */
	int thread_index;

	struct ImagePool *pool;
} ProjectHandle;

static void do_projectpaint_clone(ProjPaintState *ps, ProjPixel *projPixel, float mask)
{
	const unsigned char *clone_pt = ((ProjPixelClone *)projPixel)->clonepx.ch;

	if (clone_pt[3]) {
		unsigned char clone_rgba[4];

		clone_rgba[0] = clone_pt[0];
		clone_rgba[1] = clone_pt[1];
		clone_rgba[2] = clone_pt[2];
		clone_rgba[3] = (unsigned char)(clone_pt[3] * mask);

		if (ps->do_masking) {
			IMB_blend_color_byte(projPixel->pixel.ch_pt, projPixel->origColor.ch_pt, clone_rgba, ps->blend);
		}
		else {
			IMB_blend_color_byte(projPixel->pixel.ch_pt, projPixel->pixel.ch_pt, clone_rgba, ps->blend);
		}
	}
}

static void do_projectpaint_clone_f(ProjPaintState *ps, ProjPixel *projPixel, float mask)
{
	const float *clone_pt = ((ProjPixelClone *)projPixel)->clonepx.f;

	if (clone_pt[3]) {
		float clone_rgba[4];

		mul_v4_v4fl(clone_rgba, clone_pt, mask);

		if (ps->do_masking) {
			IMB_blend_color_float(projPixel->pixel.f_pt, projPixel->origColor.f_pt, clone_rgba, ps->blend);
		}
		else {
			IMB_blend_color_float(projPixel->pixel.f_pt, projPixel->pixel.f_pt, clone_rgba, ps->blend);
		}
	}
}

/**
 * \note mask is used to modify the alpha here, this is not correct since it allows
 * accumulation of color greater than 'projPixel->mask' however in the case of smear its not
 * really that important to be correct as it is with clone and painting
 */
static void do_projectpaint_smear(ProjPaintState *ps, ProjPixel *projPixel, float mask,
                                  MemArena *smearArena, LinkNode **smearPixels, const float co[2])
{
	unsigned char rgba_ub[4];

	if (project_paint_PickColor(ps, co, NULL, rgba_ub, 1) == 0)
		return;

	blend_color_interpolate_byte(((ProjPixelClone *)projPixel)->clonepx.ch, projPixel->pixel.ch_pt, rgba_ub, mask);
	BLI_linklist_prepend_arena(smearPixels, (void *)projPixel, smearArena);
}

static void do_projectpaint_smear_f(ProjPaintState *ps, ProjPixel *projPixel, float mask,
                                    MemArena *smearArena, LinkNode **smearPixels_f, const float co[2])
{
	float rgba[4];

	if (project_paint_PickColor(ps, co, rgba, NULL, 1) == 0)
		return;

	blend_color_interpolate_float(((ProjPixelClone *)projPixel)->clonepx.f, projPixel->pixel.f_pt, rgba, mask);
	BLI_linklist_prepend_arena(smearPixels_f, (void *)projPixel, smearArena);
}

static void do_projectpaint_soften_f(ProjPaintState *ps, ProjPixel *projPixel, float mask,
                                     MemArena *softenArena, LinkNode **softenPixels)
{
	float accum_tot = 0.0f;
	int xk, yk;
	BlurKernel *kernel = ps->blurkernel;
	float *rgba = projPixel->newColor.f;

	/* rather then painting, accumulate surrounding colors */
	zero_v4(rgba);

	for (yk = 0; yk < kernel->side; yk++) {
		for (xk = 0; xk < kernel->side; xk++) {
			float rgba_tmp[4];
			float co_ofs[2] = {2.0f * xk - 1.0f, 2.0f * yk - 1.0f};

			add_v2_v2(co_ofs, projPixel->projCoSS);

			if (project_paint_PickColor(ps, co_ofs, rgba_tmp, NULL, true)) {
				float weight = kernel->wdata[xk + yk * kernel->side];
				mul_v4_fl(rgba_tmp, weight);
				add_v4_v4(rgba, rgba_tmp);
				accum_tot += weight;
			}
		}
	}

	if (LIKELY(accum_tot != 0)) {
		mul_v4_fl(rgba, 1.0f / (float)accum_tot);

		if (ps->mode == BRUSH_STROKE_INVERT) {
			/* subtract blurred image from normal image gives high pass filter */
			sub_v3_v3v3(rgba, projPixel->pixel.f_pt, rgba);

			/* now rgba_ub contains the edge result, but this should be converted to luminance to avoid
			 * colored speckles appearing in final image, and also to check for threshold */
			rgba[0] = rgba[1] = rgba[2] = IMB_colormanagement_get_luminance(rgba);
			if (fabsf(rgba[0]) > ps->brush->sharp_threshold) {
				float alpha = projPixel->pixel.f_pt[3];
				projPixel->pixel.f_pt[3] = rgba[3] = mask;

				/* add to enhance edges */
				blend_color_add_float(rgba, projPixel->pixel.f_pt, rgba);
				rgba[3] = alpha;
			}
			else
				return;
		}
		else {
			blend_color_interpolate_float(rgba, rgba, projPixel->pixel.f_pt, mask);
		}

		BLI_linklist_prepend_arena(softenPixels, (void *)projPixel, softenArena);
	}
}

static void do_projectpaint_soften(ProjPaintState *ps, ProjPixel *projPixel, float mask,
                                   MemArena *softenArena, LinkNode **softenPixels)
{
	float accum_tot = 0;
	int xk, yk;
	BlurKernel *kernel = ps->blurkernel;
	float rgba[4];  /* convert to byte after */

	/* rather then painting, accumulate surrounding colors */
	zero_v4(rgba);

	for (yk = 0; yk < kernel->side; yk++) {
		for (xk = 0; xk < kernel->side; xk++) {
			float rgba_tmp[4];
			float co_ofs[2] = {2.0f * xk - 1.0f, 2.0f * yk - 1.0f};

			add_v2_v2(co_ofs, projPixel->projCoSS);

			if (project_paint_PickColor(ps, co_ofs, rgba_tmp, NULL, true)) {
				float weight = kernel->wdata[xk + yk * kernel->side];
				mul_v4_fl(rgba_tmp, weight);
				add_v4_v4(rgba, rgba_tmp);
				accum_tot += weight;
			}
		}
	}

	if (LIKELY(accum_tot != 0)) {
		unsigned char *rgba_ub = projPixel->newColor.ch;

		mul_v4_fl(rgba, 1.0f / (float)accum_tot);

		if (ps->mode == BRUSH_STROKE_INVERT) {
			float rgba_pixel[4];

			straight_uchar_to_premul_float(rgba_pixel, projPixel->pixel.ch_pt);

			/* subtract blurred image from normal image gives high pass filter */
			sub_v3_v3v3(rgba, rgba_pixel, rgba);
			/* now rgba_ub contains the edge result, but this should be converted to luminance to avoid
			 * colored speckles appearing in final image, and also to check for threshold */
			rgba[0] = rgba[1] = rgba[2] = IMB_colormanagement_get_luminance(rgba);
			if (fabsf(rgba[0]) > ps->brush->sharp_threshold) {
				float alpha = rgba_pixel[3];
				rgba[3] = rgba_pixel[3] = mask;

				/* add to enhance edges */
				blend_color_add_float(rgba, rgba_pixel, rgba);

				rgba[3] = alpha;
				premul_float_to_straight_uchar(rgba_ub, rgba);
			}
			else
				return;
		}
		else {
			premul_float_to_straight_uchar(rgba_ub, rgba);
			blend_color_interpolate_byte(rgba_ub, rgba_ub, projPixel->pixel.ch_pt, mask);
		}
		BLI_linklist_prepend_arena(softenPixels, (void *)projPixel, softenArena);
	}
}

static void do_projectpaint_draw(ProjPaintState *ps, ProjPixel *projPixel, const float texrgb[3], float mask, float dither, float u, float v)
{
	float rgb[3];
	unsigned char rgba_ub[4];

	if (ps->is_texbrush) {
		mul_v3_v3v3(rgb, texrgb, ps->paint_color_linear);
		/* TODO(sergey): Support texture paint color space. */
		linearrgb_to_srgb_v3_v3(rgb, rgb);
	}
	else {
		copy_v3_v3(rgb, ps->paint_color);
	}

	if (dither > 0.0f) {
		float_to_byte_dither_v3(rgba_ub, rgb, dither, u, v);
	}
	else {
		F3TOCHAR3(rgb, rgba_ub);
	}
	rgba_ub[3] = f_to_char(mask);

	if (ps->do_masking) {
		IMB_blend_color_byte(projPixel->pixel.ch_pt, projPixel->origColor.ch_pt, rgba_ub, ps->blend);
	}
	else {
		IMB_blend_color_byte(projPixel->pixel.ch_pt, projPixel->pixel.ch_pt, rgba_ub, ps->blend);
	}
}

static void do_projectpaint_draw_f(ProjPaintState *ps, ProjPixel *projPixel, const float texrgb[3], float mask)
{
	float rgba[4];

	copy_v3_v3(rgba, ps->paint_color_linear);

	if (ps->is_texbrush)
		mul_v3_v3(rgba, texrgb);
	
	mul_v3_fl(rgba, mask);
	rgba[3] = mask;

	if (ps->do_masking) {
		IMB_blend_color_float(projPixel->pixel.f_pt, projPixel->origColor.f_pt, rgba, ps->blend);
	}
	else {
		IMB_blend_color_float(projPixel->pixel.f_pt, projPixel->pixel.f_pt, rgba, ps->blend);
	}
}

static void do_projectpaint_mask(ProjPaintState *ps, ProjPixel *projPixel, float mask)
{
	unsigned char rgba_ub[4];
	rgba_ub[0] = rgba_ub[1] = rgba_ub[2] = ps->stencil_value * 255.0f;
	rgba_ub[3] = f_to_char(mask);

	if (ps->do_masking) {
		IMB_blend_color_byte(projPixel->pixel.ch_pt, projPixel->origColor.ch_pt, rgba_ub, ps->blend);
	}
	else {
		IMB_blend_color_byte(projPixel->pixel.ch_pt, projPixel->pixel.ch_pt, rgba_ub, ps->blend);
	}
}

static void do_projectpaint_mask_f(ProjPaintState *ps, ProjPixel *projPixel, float mask)
{
	float rgba[4];
	rgba[0] = rgba[1] = rgba[2] = ps->stencil_value;
	rgba[3] = mask;

	if (ps->do_masking) {
		IMB_blend_color_float(projPixel->pixel.f_pt, projPixel->origColor.f_pt, rgba, ps->blend);
	}
	else {
		IMB_blend_color_float(projPixel->pixel.f_pt, projPixel->pixel.f_pt, rgba, ps->blend);
	}
}

static void image_paint_partial_redraw_expand(ImagePaintPartialRedraw *cell,
											  const ProjPixel *projPixel)
{
	cell->x1 = min_ii(cell->x1, (int)projPixel->x_px);
	cell->y1 = min_ii(cell->y1, (int)projPixel->y_px);

	cell->x2 = max_ii(cell->x2, (int)projPixel->x_px + 1);
	cell->y2 = max_ii(cell->y2, (int)projPixel->y_px + 1);
}

/* run this for single and multithreaded painting */
static void *do_projectpaint_thread(void *ph_v)
{
	/* First unpack args from the struct */
	ProjPaintState *ps =         ((ProjectHandle *)ph_v)->ps;
	ProjPaintImage *projImages = ((ProjectHandle *)ph_v)->projImages;
	const float *lastpos =       ((ProjectHandle *)ph_v)->prevmval;
	const float *pos =           ((ProjectHandle *)ph_v)->mval;
	const int thread_index =     ((ProjectHandle *)ph_v)->thread_index;
	struct ImagePool *pool =     ((ProjectHandle *)ph_v)->pool;
	/* Done with args from ProjectHandle */

	LinkNode *node;
	ProjPixel *projPixel;
	Brush *brush = ps->brush;

	int last_index = -1;
	ProjPaintImage *last_projIma = NULL;
	ImagePaintPartialRedraw *last_partial_redraw_cell;

	float dist_sq, dist;

	float falloff;
	int bucket_index;
	bool is_floatbuf = false;
	const short tool =  ps->tool;
	rctf bucket_bounds;

	/* for smear only */
	float pos_ofs[2] = {0};
	float co[2];
	unsigned short mask_short;
	const float brush_alpha = BKE_brush_alpha_get(ps->scene, brush);
	const float brush_radius = ps->brush_size;
	const float brush_radius_sq = brush_radius * brush_radius; /* avoid a square root with every dist comparison */

	const bool lock_alpha = ELEM(brush->blend, IMB_BLEND_ERASE_ALPHA, IMB_BLEND_ADD_ALPHA) ?
	        0 : (brush->flag & BRUSH_LOCK_ALPHA) != 0;

	LinkNode *smearPixels = NULL;
	LinkNode *smearPixels_f = NULL;
	MemArena *smearArena = NULL; /* mem arena for this brush projection only */

	LinkNode *softenPixels = NULL;
	LinkNode *softenPixels_f = NULL;
	MemArena *softenArena = NULL; /* mem arena for this brush projection only */

	if (tool == PAINT_TOOL_SMEAR) {
		pos_ofs[0] = pos[0] - lastpos[0];
		pos_ofs[1] = pos[1] - lastpos[1];

		smearArena = BLI_memarena_new(MEM_SIZE_OPTIMAL(1 << 16), "paint smear arena");
	}
	else if (tool == PAINT_TOOL_SOFTEN) {
		softenArena = BLI_memarena_new(MEM_SIZE_OPTIMAL(1 << 16), "paint soften arena");
	}

	/* printf("brush bounds %d %d %d %d\n", bucketMin[0], bucketMin[1], bucketMax[0], bucketMax[1]); */

	while (project_bucket_iter_next(ps, &bucket_index, &bucket_bounds, pos)) {

		/* Check this bucket and its faces are initialized */
		if (ps->bucketFlags[bucket_index] == PROJ_BUCKET_NULL) {
			/* No pixels initialized */
			project_bucket_init(ps, thread_index, bucket_index, &bucket_bounds);
		}

		if (ps->source != PROJ_SRC_VIEW) {

			/* Re-Projection, simple, no brushes! */

			for (node = ps->bucketRect[bucket_index]; node; node = node->next) {
				projPixel = (ProjPixel *)node->link;

				/* copy of code below */
				if (last_index != projPixel->image_index) {
					last_index = projPixel->image_index;
					last_projIma = projImages + last_index;

					last_projIma->touch = 1;
					is_floatbuf = (last_projIma->ibuf->rect_float != NULL);
				}
				/* end copy */

				/* fill tools */
				if (ps->source == PROJ_SRC_VIEW_FILL) {
					if (brush->flag & BRUSH_USE_GRADIENT) {
						/* these could probably be cached instead of being done per pixel */
						float tangent[2];
						float line_len_sq_inv, line_len;
						float f;
						float color_f[4];
						float p[2] = {projPixel->projCoSS[0] - lastpos[0], projPixel->projCoSS[1] - lastpos[1]};

						sub_v2_v2v2(tangent, pos, lastpos);
						line_len = len_squared_v2(tangent);
						line_len_sq_inv = 1.0f / line_len;
						line_len = sqrtf(line_len);

						switch (brush->gradient_fill_mode) {
							case BRUSH_GRADIENT_LINEAR:
							{
								f = dot_v2v2(p, tangent) * line_len_sq_inv;
								break;
							}
							case BRUSH_GRADIENT_RADIAL:
							{
								f = len_v2(p) / line_len;
								break;
							}
						}
						do_colorband(brush->gradient, f, color_f);
						color_f[3] *= ((float)projPixel->mask) * (1.0f / 65535.0f) * brush->alpha;

						if (is_floatbuf) {
							/* convert to premultipied */
							mul_v3_fl(color_f, color_f[3]);
							IMB_blend_color_float(projPixel->pixel.f_pt,  projPixel->origColor.f_pt,
							                      color_f, ps->blend);
						}
						else {
							linearrgb_to_srgb_v3_v3(color_f, color_f);

							if (ps->dither > 0.0f) {
								float_to_byte_dither_v3(projPixel->newColor.ch, color_f, ps->dither, projPixel->x_px, projPixel->y_px);
							}
							else {
								F3TOCHAR3(color_f, projPixel->newColor.ch);
							}
							projPixel->newColor.ch[3] = FTOCHAR(color_f[3]);
							IMB_blend_color_byte(projPixel->pixel.ch_pt,  projPixel->origColor.ch_pt,
							                     projPixel->newColor.ch, ps->blend);
						}
					}
					else {
						if (is_floatbuf) {
							float newColor_f[4];
							newColor_f[3] = ((float)projPixel->mask) * (1.0f / 65535.0f) * brush->alpha;
							copy_v3_v3(newColor_f, ps->paint_color_linear);

							IMB_blend_color_float(projPixel->pixel.f_pt,  projPixel->origColor.f_pt,
							                      newColor_f, ps->blend);
						}
						else {
							float mask = ((float)projPixel->mask) * (1.0f / 65535.0f);
							projPixel->newColor.ch[3] = mask * 255 * brush->alpha;

							rgb_float_to_uchar(projPixel->newColor.ch, ps->paint_color);
							IMB_blend_color_byte(projPixel->pixel.ch_pt,  projPixel->origColor.ch_pt,
							                     projPixel->newColor.ch, ps->blend);
						}
					}
					
					if (lock_alpha) {
						if (is_floatbuf) projPixel->pixel.f_pt[3] = projPixel->origColor.f_pt[3];
						else projPixel->pixel.ch_pt[3] = projPixel->origColor.ch_pt[3];
					}

					last_partial_redraw_cell = last_projIma->partRedrawRect + projPixel->bb_cell_index;
					image_paint_partial_redraw_expand(last_partial_redraw_cell, projPixel);
				}
				else {
					if (is_floatbuf) {
						/* re-project buffer is assumed byte - TODO, allow float */
						bicubic_interpolation_color(ps->reproject_ibuf, projPixel->newColor.ch, NULL,
						                            projPixel->projCoSS[0], projPixel->projCoSS[1]);
						if (projPixel->newColor.ch[3]) {
							float newColor_f[4];
							float mask = ((float)projPixel->mask) * (1.0f / 65535.0f);

							straight_uchar_to_premul_float(newColor_f, projPixel->newColor.ch);
							IMB_colormanagement_colorspace_to_scene_linear_v4(newColor_f, true, ps->reproject_ibuf->rect_colorspace);
							mul_v4_v4fl(newColor_f, newColor_f, mask);

							blend_color_mix_float(projPixel->pixel.f_pt,  projPixel->origColor.f_pt,
							                      newColor_f);
						}
					}
					else {
						/* re-project buffer is assumed byte - TODO, allow float */
						bicubic_interpolation_color(ps->reproject_ibuf, projPixel->newColor.ch, NULL,
						                            projPixel->projCoSS[0], projPixel->projCoSS[1]);
						if (projPixel->newColor.ch[3]) {
							float mask = ((float)projPixel->mask) * (1.0f / 65535.0f);
							projPixel->newColor.ch[3] *= mask;

							blend_color_mix_byte(projPixel->pixel.ch_pt,  projPixel->origColor.ch_pt,
							                     projPixel->newColor.ch);
						}
					}
				}
			}
		}
		else {
			/* Normal brush painting */

			for (node = ps->bucketRect[bucket_index]; node; node = node->next) {

				projPixel = (ProjPixel *)node->link;

				dist_sq = len_squared_v2v2(projPixel->projCoSS, pos);

				/*if (dist < radius) {*/ /* correct but uses a sqrtf */
				if (dist_sq <= brush_radius_sq) {
					dist = sqrtf(dist_sq);

					falloff = BKE_brush_curve_strength(ps->brush, dist, brush_radius);

					if (falloff > 0.0f) {
						float texrgb[3];
						float mask;

						if (ps->do_masking) {
							/* masking to keep brush contribution to a pixel limited. note we do not do
							 * a simple max(mask, mask_accum), as this is very sensitive to spacing and
							 * gives poor results for strokes crossing themselves.
							 * 
							 * Instead we use a formula that adds up but approaches brush_alpha slowly
							 * and never exceeds it, which gives nice smooth results. */
							float mask_accum = *projPixel->mask_accum;
							float max_mask = brush_alpha * falloff * 65535.0f;

							if (ps->is_maskbrush) {
								float texmask = BKE_brush_sample_masktex(ps->scene, ps->brush, projPixel->projCoSS, thread_index, pool);
								max_mask *= texmask;
							}

							if (brush->flag & BRUSH_ACCUMULATE)
								mask = mask_accum + max_mask;
							else
								mask = mask_accum + (max_mask - mask_accum * falloff);

							mask = min_ff(mask, 65535.0f);
							mask_short = (unsigned short)mask;

							if (mask_short > *projPixel->mask_accum) {
								*projPixel->mask_accum = mask_short;
								mask = mask_short * (1.0f / 65535.0f);
							}
							else {
								/* Go onto the next pixel */
								continue;
							}
						}
						else {
							mask = brush_alpha * falloff;
							if (ps->is_maskbrush) {
								float texmask = BKE_brush_sample_masktex(ps->scene, ps->brush, projPixel->projCoSS, thread_index, pool);
								CLAMP(texmask, 0.0f, 1.0f);
								mask *= texmask;
							}
						}

						if (ps->is_texbrush) {
							MTex *mtex = &brush->mtex;
							float samplecos[3];
							float texrgba[4];

							/* taking 3d copy to account for 3D mapping too. It gets concatenated during sampling */
							if (mtex->brush_map_mode == MTEX_MAP_MODE_3D) {
								copy_v3_v3(samplecos, projPixel->worldCoSS);
							}
							else {
								copy_v2_v2(samplecos, projPixel->projCoSS);
								samplecos[2] = 0.0f;
							}

							/* note, for clone and smear, we only use the alpha, could be a special function */
							BKE_brush_sample_tex_3D(ps->scene, brush, samplecos, texrgba, thread_index, pool);

							copy_v3_v3(texrgb, texrgba);
							mask *= texrgba[3];
						}

						/* extra mask for normal, layer stencil, .. */
						mask *= ((float)projPixel->mask) * (1.0f / 65535.0f);

						if (mask > 0.0f) {

							/* copy of code above */
							if (last_index != projPixel->image_index) {
								last_index = projPixel->image_index;
								last_projIma = projImages + last_index;

								last_projIma->touch = 1;
								is_floatbuf = (last_projIma->ibuf->rect_float != NULL);
							}
							/* end copy */

							/* validate undo tile, since we will modify t*/
							*projPixel->valid = true;

							last_partial_redraw_cell = last_projIma->partRedrawRect + projPixel->bb_cell_index;
							image_paint_partial_redraw_expand(last_partial_redraw_cell, projPixel);

							/* texrgb is not used for clone, smear or soften */
							switch (tool) {
								case PAINT_TOOL_CLONE:
									if (is_floatbuf) do_projectpaint_clone_f(ps, projPixel, mask);
									else             do_projectpaint_clone(ps, projPixel, mask);
									break;
								case PAINT_TOOL_SMEAR:
									sub_v2_v2v2(co, projPixel->projCoSS, pos_ofs);

									if (is_floatbuf) do_projectpaint_smear_f(ps, projPixel, mask, smearArena, &smearPixels_f, co);
									else             do_projectpaint_smear(ps, projPixel, mask, smearArena, &smearPixels, co);
									break;
								case PAINT_TOOL_SOFTEN:
									if (is_floatbuf) do_projectpaint_soften_f(ps, projPixel, mask, softenArena, &softenPixels_f);
									else             do_projectpaint_soften(ps, projPixel, mask, softenArena, &softenPixels);
									break;
								case PAINT_TOOL_MASK:
									if (is_floatbuf) do_projectpaint_mask_f(ps, projPixel, mask);
									else             do_projectpaint_mask(ps, projPixel, mask);
									break;
								default:
									if (is_floatbuf) do_projectpaint_draw_f(ps, projPixel, texrgb, mask);
									else             do_projectpaint_draw(ps, projPixel, texrgb, mask, ps->dither, projPixel->x_px, projPixel->y_px);
									break;
							}
						}

						if (lock_alpha) {
							if (is_floatbuf) projPixel->pixel.f_pt[3] = projPixel->origColor.f_pt[3];
							else projPixel->pixel.ch_pt[3] = projPixel->origColor.ch_pt[3];
						}

						/* done painting */
					}
				}
			}
		}
	}


	if (tool == PAINT_TOOL_SMEAR) {

		for (node = smearPixels; node; node = node->next) { /* this wont run for a float image */
			projPixel = node->link;
			*projPixel->pixel.uint_pt = ((ProjPixelClone *)projPixel)->clonepx.uint;
		}

		for (node = smearPixels_f; node; node = node->next) {
			projPixel = node->link;
			copy_v4_v4(projPixel->pixel.f_pt, ((ProjPixelClone *)projPixel)->clonepx.f);
		}

		BLI_memarena_free(smearArena);
	}
	else if (tool == PAINT_TOOL_SOFTEN) {

		for (node = softenPixels; node; node = node->next) { /* this wont run for a float image */
			projPixel = node->link;
			*projPixel->pixel.uint_pt = projPixel->newColor.uint;
		}

		for (node = softenPixels_f; node; node = node->next) {
			projPixel = node->link;
			copy_v4_v4(projPixel->pixel.f_pt, projPixel->newColor.f);
		}

		BLI_memarena_free(softenArena);
	}

	return NULL;
}

static bool project_paint_op(void *state, const float lastpos[2], const float pos[2])
{
	/* First unpack args from the struct */
	ProjPaintState *ps = (ProjPaintState *)state;
	bool touch_any = false;

	ProjectHandle handles[BLENDER_MAX_THREADS];
	ListBase threads;
	int a, i;

	struct ImagePool *pool;

	if (!project_bucket_iter_init(ps, pos)) {
		return 0;
	}

	if (ps->thread_tot > 1)
		BLI_init_threads(&threads, do_projectpaint_thread, ps->thread_tot);

	pool = BKE_image_pool_new();

	/* get the threads running */
	for (a = 0; a < ps->thread_tot; a++) {

		/* set defaults in handles */
		//memset(&handles[a], 0, sizeof(BakeShade));

		handles[a].ps = ps;
		copy_v2_v2(handles[a].mval, pos);
		copy_v2_v2(handles[a].prevmval, lastpos);

		/* thread specific */
		handles[a].thread_index = a;

		handles[a].projImages = BLI_memarena_alloc(ps->arena_mt[a], ps->image_tot * sizeof(ProjPaintImage));

		memcpy(handles[a].projImages, ps->projImages, ps->image_tot * sizeof(ProjPaintImage));

		/* image bounds */
		for (i = 0; i < ps->image_tot; i++) {
			handles[a].projImages[i].partRedrawRect = BLI_memarena_alloc(ps->arena_mt[a], sizeof(ImagePaintPartialRedraw) * PROJ_BOUNDBOX_SQUARED);
			memcpy(handles[a].projImages[i].partRedrawRect, ps->projImages[i].partRedrawRect, sizeof(ImagePaintPartialRedraw) * PROJ_BOUNDBOX_SQUARED);
		}

		handles[a].pool = pool;

		if (ps->thread_tot > 1)
			BLI_insert_thread(&threads, &handles[a]);
	}

	if (ps->thread_tot > 1) /* wait for everything to be done */
		BLI_end_threads(&threads);
	else
		do_projectpaint_thread(&handles[0]);


	BKE_image_pool_free(pool);

	/* move threaded bounds back into ps->projectPartialRedraws */
	for (i = 0; i < ps->image_tot; i++) {
		int touch = 0;
		for (a = 0; a < ps->thread_tot; a++) {
			touch |= partial_redraw_array_merge(ps->projImages[i].partRedrawRect, handles[a].projImages[i].partRedrawRect, PROJ_BOUNDBOX_SQUARED);
		}

		if (touch) {
			ps->projImages[i].touch = 1;
			touch_any = 1;
		}
	}
	
	/* calculate pivot for rotation around seletion if needed */
	if (U.uiflag & USER_ORBIT_SELECTION) {
		float w[3];
		int index;
		int side;
		
		index = project_paint_PickFace(ps, pos, w, &side);
		
		if (index != -1) {
			MFace *mf;
			float world[3];
			UnifiedPaintSettings *ups = &ps->scene->toolsettings->unified_paint_settings;

			mf = ps->dm_mface + index;

			if (side == 0) {
				interp_v3_v3v3v3(world, ps->dm_mvert[(*(&mf->v1))].co, ps->dm_mvert[(*(&mf->v2))].co, ps->dm_mvert[(*(&mf->v3))].co, w);
			}
			else {
				interp_v3_v3v3v3(world, ps->dm_mvert[(*(&mf->v1))].co, ps->dm_mvert[(*(&mf->v3))].co, ps->dm_mvert[(*(&mf->v4))].co, w);
			}
			
			ups->average_stroke_counter++;
			mul_m4_v3(ps->obmat, world);
			add_v3_v3(ups->average_stroke_accum, world);
			ups->last_stroke_valid = true;
		}
	}
	
	return touch_any;
}


static void paint_proj_stroke_ps(
        const bContext *UNUSED(C), void *ps_handle_p, const float prev_pos[2], const float pos[2],
        const bool eraser, float pressure, float distance, float size,
        /* extra view */
        ProjPaintState *ps
        )
{
	ProjStrokeHandle *ps_handle = ps_handle_p;
	Brush *brush = ps->brush;
	Scene *scene = ps->scene;

	ps->brush_size = size;
	ps->blend = brush->blend;
	if (eraser)
		ps->blend = IMB_BLEND_ERASE_ALPHA;

	/* handle gradient and inverted stroke color here */
	if (ps->tool == PAINT_TOOL_DRAW) {
		paint_brush_color_get(scene, brush, false, ps->mode == BRUSH_STROKE_INVERT, distance, pressure,  ps->paint_color, NULL);
		srgb_to_linearrgb_v3_v3(ps->paint_color_linear, ps->paint_color);
	}
	else if (ps->tool == PAINT_TOOL_FILL) {
		copy_v3_v3(ps->paint_color, BKE_brush_color_get(scene, brush));
		srgb_to_linearrgb_v3_v3(ps->paint_color_linear, ps->paint_color);
	}
	else if (ps->tool == PAINT_TOOL_MASK) {
		ps->stencil_value = brush->weight;

		if ((ps->mode == BRUSH_STROKE_INVERT) ^
		    ((scene->toolsettings->imapaint.flag & IMAGEPAINT_PROJECT_LAYER_STENCIL_INV) != 0))
		{
			ps->stencil_value = 1.0f - ps->stencil_value;
		}
	}

	if (project_paint_op(ps, prev_pos, pos)) {
		ps_handle->need_redraw = true;
		project_image_refresh_tagged(ps);
	}
}


void paint_proj_stroke(
        const bContext *C, void *ps_handle_p, const float prev_pos[2], const float pos[2],
        const bool eraser, float pressure, float distance, float size)
{
	int i;
	ProjStrokeHandle *ps_handle = ps_handle_p;
<<<<<<< HEAD

	/* clone gets special treatment here to avoid going through image initialization */
	if (ps_handle->is_clone_cursor_pick) {
		Scene *scene = ps_handle->scene;
		View3D *v3d = CTX_wm_view3d(C);
		ARegion *ar = CTX_wm_region(C);
		float *cursor = ED_view3d_cursor3d_get(scene, v3d);
		int mval_i[2] = {(int)pos[0], (int)pos[1]};

		view3d_operator_needs_opengl(C);

		if (!ED_view3d_autodist(scene, ar, v3d, mval_i, cursor, false, NULL))
			return;

=======

	/* clone gets special treatment here to avoid going through image initialization */
	if (ps_handle->is_clone_cursor_pick) {
		Scene *scene = ps_handle->scene;
		View3D *v3d = CTX_wm_view3d(C);
		ARegion *ar = CTX_wm_region(C);
		float *cursor = ED_view3d_cursor3d_get(scene, v3d);
		int mval_i[2] = {(int)pos[0], (int)pos[1]};

		view3d_operator_needs_opengl(C);

		if (!ED_view3d_autodist(scene, ar, v3d, mval_i, cursor, false, NULL))
			return;

>>>>>>> 5a8629c0
		ED_region_tag_redraw(ar);

		return;
	}

	for (i = 0; i < ps_handle->ps_views_tot; i++) {
		ProjPaintState *ps = ps_handle->ps_views[i];
		paint_proj_stroke_ps(C, ps_handle_p, prev_pos, pos, eraser, pressure, distance, size, ps);
	}
}


/* initialize project paint settings from context */
static void project_state_init(bContext *C, Object *ob, ProjPaintState *ps, int mode)
{
	Scene *scene = CTX_data_scene(C);
	ToolSettings *settings = scene->toolsettings;

	/* brush */
	ps->mode = mode;
	ps->brush = BKE_paint_brush(&settings->imapaint.paint);
	if (ps->brush) {
		Brush *brush = ps->brush;
		ps->tool = brush->imagepaint_tool;
		ps->blend = brush->blend;
		/* only check for inversion for the soften tool, elsewhere, a resident brush inversion flag can cause issues */
		if (brush->imagepaint_tool == PAINT_TOOL_SOFTEN) {
			ps->mode = ((ps->mode == BRUSH_STROKE_INVERT) ^ ((brush->flag & BRUSH_DIR_IN) != 0) ?
			            BRUSH_STROKE_INVERT : BRUSH_STROKE_NORMAL);

			ps->blurkernel = paint_new_blur_kernel(brush, true);
		}

		/* disable for 3d mapping also because painting on mirrored mesh can create "stripes" */
		ps->do_masking = paint_use_opacity_masking(brush);
		ps->is_texbrush = (brush->mtex.tex && brush->imagepaint_tool == PAINT_TOOL_DRAW) ? true : false;
		ps->is_maskbrush = (brush->mask_mtex.tex) ? true : false;
	}
	else {
		/* brush may be NULL*/
		ps->do_masking = false;
		ps->is_texbrush = false;
		ps->is_maskbrush = false;
	}

	/* sizeof(ProjPixel), since we alloc this a _lot_ */
	ps->pixel_sizeof = project_paint_pixel_sizeof(ps->tool);
	BLI_assert(ps->pixel_sizeof >= sizeof(ProjPixel));

	/* these can be NULL */
	ps->v3d = CTX_wm_view3d(C);
	ps->rv3d = CTX_wm_region_view3d(C);
	ps->ar = CTX_wm_region(C);

	ps->scene = scene;
	ps->ob = ob; /* allow override of active object */

	ps->do_material_slots = (settings->imapaint.mode == IMAGEPAINT_MODE_MATERIAL);
	ps->stencil_ima = settings->imapaint.stencil;
	ps->canvas_ima = (!ps->do_material_slots) ? 
	                 settings->imapaint.canvas : NULL;
	ps->clone_ima = (!ps->do_material_slots) ? 
	                settings->imapaint.clone : NULL;

	ps->do_mask_cavity = (settings->imapaint.paint.flags & PAINT_USE_CAVITY_MASK) ? true : false;
	ps->cavity_curve = settings->imapaint.paint.cavity_curve;

	/* setup projection painting data */
	if (ps->tool != PAINT_TOOL_FILL) {
		ps->do_backfacecull = (settings->imapaint.flag & IMAGEPAINT_PROJECT_BACKFACE) ? false : true;
		ps->do_occlude = (settings->imapaint.flag & IMAGEPAINT_PROJECT_XRAY) ? false : true;
		ps->do_mask_normal = (settings->imapaint.flag & IMAGEPAINT_PROJECT_FLAT) ? false : true;
	}
	else {
		ps->do_backfacecull = ps->do_occlude = ps->do_mask_normal = 0;
	}
	ps->do_new_shading_nodes = BKE_scene_use_new_shading_nodes(scene); /* only cache the value */

	if (ps->tool == PAINT_TOOL_CLONE)
		ps->do_layer_clone = (settings->imapaint.flag & IMAGEPAINT_PROJECT_LAYER_CLONE) ? 1 : 0;


	ps->do_stencil_brush = (ps->brush && ps->brush->imagepaint_tool == PAINT_TOOL_MASK);
	/* deactivate stenciling for the stencil brush :) */
	ps->do_layer_stencil = ((settings->imapaint.flag & IMAGEPAINT_PROJECT_LAYER_STENCIL) &&
	                        !(ps->do_stencil_brush) && ps->stencil_ima);
	ps->do_layer_stencil_inv = ((settings->imapaint.flag & IMAGEPAINT_PROJECT_LAYER_STENCIL_INV) != 0);


#ifndef PROJ_DEBUG_NOSEAMBLEED
	ps->seam_bleed_px = settings->imapaint.seam_bleed; /* pixel num to bleed */
#endif

	if (ps->do_mask_normal) {
		ps->normal_angle_inner = settings->imapaint.normal_angle;
		ps->normal_angle = (ps->normal_angle_inner + 90.0f) * 0.5f;
	}
	else {
		ps->normal_angle_inner = ps->normal_angle = settings->imapaint.normal_angle;
	}

	ps->normal_angle_inner *=   (float)(M_PI_2 / 90);
	ps->normal_angle *=         (float)(M_PI_2 / 90);
	ps->normal_angle_range = ps->normal_angle - ps->normal_angle_inner;

	if (ps->normal_angle_range <= 0.0f)
		ps->do_mask_normal = false;  /* no need to do blending */

	ps->normal_angle__cos       = cosf(ps->normal_angle);
	ps->normal_angle_inner__cos = cosf(ps->normal_angle_inner);

	ps->dither = settings->imapaint.dither;
	
	return;
}

void *paint_proj_new_stroke(bContext *C, Object *ob, const float mouse[2], int mode)
{
	ProjStrokeHandle *ps_handle;
	Scene *scene = CTX_data_scene(C);
	ToolSettings *settings = scene->toolsettings;
	int i;
	bool is_multi_view;
	char symmetry_flag_views[ARRAY_SIZE(ps_handle->ps_views)] = {0};

	ps_handle = MEM_callocN(sizeof(ProjStrokeHandle), "ProjStrokeHandle");
	ps_handle->scene = scene;
	ps_handle->brush = BKE_paint_brush(&settings->imapaint.paint);

	/* bypass regular stroke logic */
	if ((ps_handle->brush->imagepaint_tool == PAINT_TOOL_CLONE) &&
	    (mode == BRUSH_STROKE_INVERT))
	{
		view3d_operator_needs_opengl(C);
		ps_handle->is_clone_cursor_pick = true;
		return ps_handle;
	}

	ps_handle->orig_brush_size = BKE_brush_size_get(scene, ps_handle->brush);

	ps_handle->symmetry_flags = settings->imapaint.paint.symmetry_flags & PAINT_SYMM_AXIS_ALL;
	ps_handle->ps_views_tot = 1 + (pow_i(2, count_bits_i(ps_handle->symmetry_flags)) - 1);
	is_multi_view = (ps_handle->ps_views_tot != 1);

	for (i = 0; i < ps_handle->ps_views_tot; i++) {
		ProjPaintState *ps = MEM_callocN(sizeof(ProjPaintState), "ProjectionPaintState");
		ps_handle->ps_views[i] = ps;
<<<<<<< HEAD
	}

	if (ps_handle->symmetry_flags) {
		int index = 0;

		int x = 0;
		do {
			int y = 0;
			do {
				int z = 0;
				do {
					symmetry_flag_views[index++] = (
					        (x ? PAINT_SYMM_X : 0) |
					        (y ? PAINT_SYMM_Y : 0) |
					        (z ? PAINT_SYMM_Z : 0));
					BLI_assert(index <= ps_handle->ps_views_tot);
				} while ((z++ == 0) && (ps_handle->symmetry_flags & PAINT_SYMM_Z));
			} while ((y++ == 0) && (ps_handle->symmetry_flags & PAINT_SYMM_Y));
		} while ((x++ == 0) && (ps_handle->symmetry_flags & PAINT_SYMM_X));
		BLI_assert(index == ps_handle->ps_views_tot);
	}

=======
	}

	if (ps_handle->symmetry_flags) {
		int index = 0;

		int x = 0;
		do {
			int y = 0;
			do {
				int z = 0;
				do {
					symmetry_flag_views[index++] = (
					        (x ? PAINT_SYMM_X : 0) |
					        (y ? PAINT_SYMM_Y : 0) |
					        (z ? PAINT_SYMM_Z : 0));
					BLI_assert(index <= ps_handle->ps_views_tot);
				} while ((z++ == 0) && (ps_handle->symmetry_flags & PAINT_SYMM_Z));
			} while ((y++ == 0) && (ps_handle->symmetry_flags & PAINT_SYMM_Y));
		} while ((x++ == 0) && (ps_handle->symmetry_flags & PAINT_SYMM_X));
		BLI_assert(index == ps_handle->ps_views_tot);
	}

>>>>>>> 5a8629c0
	for (i = 0; i < ps_handle->ps_views_tot; i++) {
		ProjPaintState *ps = ps_handle->ps_views[i];

		project_state_init(C, ob, ps, mode);

		if (ps->ob == NULL || !(ps->ob->lay & ps->v3d->lay)) {
			ps_handle->ps_views_tot = i + 1;
			goto fail;
		}
	}

	/* Don't allow brush size below 2 */
	if (BKE_brush_size_get(scene, ps_handle->brush) < 2)
		BKE_brush_size_set(scene, ps_handle->brush, 2 * U.pixelsize);

	/* allocate and initialize spatial data structures */

	for (i = 0; i < ps_handle->ps_views_tot; i++) {
		ProjPaintState *ps = ps_handle->ps_views[i];

		ps->source = (ps->tool == PAINT_TOOL_FILL) ? PROJ_SRC_VIEW_FILL : PROJ_SRC_VIEW;
		project_image_refresh_tagged(ps);

		/* re-use! */
		if (i != 0) {
			ps->is_shared_user = true;
			PROJ_PAINT_STATE_SHARED_MEMCPY(ps, ps_handle->ps_views[0]);
		}

		project_paint_begin(ps, is_multi_view, symmetry_flag_views[i]);

		paint_proj_begin_clone(ps, mouse);

		if (ps->dm == NULL) {
			goto fail;
			return NULL;
		}
	}

	paint_brush_init_tex(ps_handle->brush);
<<<<<<< HEAD

	return ps_handle;


=======

	return ps_handle;


>>>>>>> 5a8629c0
fail:
	for (i = 0; i < ps_handle->ps_views_tot; i++) {
		ProjPaintState *ps = ps_handle->ps_views[i];
		MEM_freeN(ps);
	}
	MEM_freeN(ps_handle);
	return NULL;
}

void paint_proj_redraw(const bContext *C, void *ps_handle_p, bool final)
{
	ProjStrokeHandle *ps_handle = ps_handle_p;

	if (ps_handle->need_redraw) {
		ps_handle->need_redraw = false;
	}
	else if (!final) {
		return;
	}

	if (final) {
		/* compositor listener deals with updating */
		WM_event_add_notifier(C, NC_IMAGE | NA_EDITED, NULL);
	}
	else {
		ED_region_tag_redraw(CTX_wm_region(C));
	}
}

void paint_proj_stroke_done(void *ps_handle_p)
{
	ProjStrokeHandle *ps_handle = ps_handle_p;
	Scene *scene = ps_handle->scene;
	int i;

	if (ps_handle->is_clone_cursor_pick) {
		MEM_freeN(ps_handle);
		return;
	}

	for (i = 1; i < ps_handle->ps_views_tot; i++) {
		PROJ_PAINT_STATE_SHARED_CLEAR(ps_handle->ps_views[i]);
	}
<<<<<<< HEAD

	BKE_brush_size_set(scene, ps_handle->brush, ps_handle->orig_brush_size);

	paint_brush_exit_tex(ps_handle->brush);

	for (i = 0; i < ps_handle->ps_views_tot; i++) {
		ProjPaintState *ps;
		ps = ps_handle->ps_views[i];
		project_paint_end(ps);
		MEM_freeN(ps);

	}

=======

	BKE_brush_size_set(scene, ps_handle->brush, ps_handle->orig_brush_size);

	paint_brush_exit_tex(ps_handle->brush);

	for (i = 0; i < ps_handle->ps_views_tot; i++) {
		ProjPaintState *ps;
		ps = ps_handle->ps_views[i];
		project_paint_end(ps);
		MEM_freeN(ps);

	}

>>>>>>> 5a8629c0
	MEM_freeN(ps_handle);
}
/* use project paint to re-apply an image */
static int texture_paint_camera_project_exec(bContext *C, wmOperator *op)
{
	Image *image = BLI_findlink(&CTX_data_main(C)->image, RNA_enum_get(op->ptr, "image"));
	Scene *scene = CTX_data_scene(C);
	ProjPaintState ps = {NULL};
	int orig_brush_size;
	IDProperty *idgroup;
	IDProperty *view_data = NULL;
	Object *ob = OBACT;
	bool uvs, mat, tex;

	if (ob == NULL || ob->type != OB_MESH) {
		BKE_report(op->reports, RPT_ERROR, "No active mesh object");
		return OPERATOR_CANCELLED;
	}

	if (!BKE_paint_proj_mesh_data_check(scene, ob, &uvs, &mat, &tex, NULL)) {
		BKE_paint_data_warning(op->reports, uvs, mat, tex, true);
		WM_event_add_notifier(C, NC_SCENE | ND_TOOLSETTINGS, NULL);
		return OPERATOR_CANCELLED;		
	}

	project_state_init(C, ob, &ps, BRUSH_STROKE_NORMAL);

	if (image == NULL) {
		BKE_report(op->reports, RPT_ERROR, "Image could not be found");
		return OPERATOR_CANCELLED;
	}

	ps.reproject_image = image;
	ps.reproject_ibuf = BKE_image_acquire_ibuf(image, NULL, NULL);

	if (ps.reproject_ibuf == NULL || ps.reproject_ibuf->rect == NULL) {
		BKE_report(op->reports, RPT_ERROR, "Image data could not be found");
		return OPERATOR_CANCELLED;
	}

	idgroup = IDP_GetProperties(&image->id, 0);

	if (idgroup) {
		view_data = IDP_GetPropertyTypeFromGroup(idgroup, PROJ_VIEW_DATA_ID, IDP_ARRAY);

		/* type check to make sure its ok */
		if (view_data->len != PROJ_VIEW_DATA_SIZE || view_data->subtype != IDP_FLOAT) {
			BKE_report(op->reports, RPT_ERROR, "Image project data invalid");
			return OPERATOR_CANCELLED;
		}
	}

	if (view_data) {
		/* image has stored view projection info */
		ps.source = PROJ_SRC_IMAGE_VIEW;
	}
	else {
		ps.source = PROJ_SRC_IMAGE_CAM;

		if (scene->camera == NULL) {
			BKE_report(op->reports, RPT_ERROR, "No active camera set");
			return OPERATOR_CANCELLED;
		}
	}

	/* override */
	ps.is_texbrush = false;
	ps.is_maskbrush = false;
	ps.do_masking = false;
	orig_brush_size = BKE_brush_size_get(scene, ps.brush);
	BKE_brush_size_set(scene, ps.brush, 32 * U.pixelsize); /* cover the whole image */

	ps.tool = PAINT_TOOL_DRAW; /* so pixels are initialized with minimal info */

	scene->toolsettings->imapaint.flag |= IMAGEPAINT_DRAWING;

	ED_undo_paint_push_begin(UNDO_PAINT_IMAGE, op->type->name,
	                         ED_image_undo_restore, ED_image_undo_free, NULL);

	/* allocate and initialize spatial data structures */
	project_paint_begin(&ps, false, 0);

	if (ps.dm == NULL) {
		BKE_brush_size_set(scene, ps.brush, orig_brush_size);
		return OPERATOR_CANCELLED;
	}
	else {
		float pos[2] = {0.0, 0.0};
		float lastpos[2] = {0.0, 0.0};
		int a;

		for (a = 0; a < ps.image_tot; a++)
			partial_redraw_array_init(ps.projImages[a].partRedrawRect);

		project_paint_op(&ps, lastpos, pos);

		project_image_refresh_tagged(&ps);

		for (a = 0; a < ps.image_tot; a++) {
			GPU_free_image(ps.projImages[a].ima);
			WM_event_add_notifier(C, NC_IMAGE | NA_EDITED, ps.projImages[a].ima);
		}
	}

	project_paint_end(&ps);

	scene->toolsettings->imapaint.flag &= ~IMAGEPAINT_DRAWING;
	BKE_brush_size_set(scene, ps.brush, orig_brush_size);

	return OPERATOR_FINISHED;
}

void PAINT_OT_project_image(wmOperatorType *ot)
{
	PropertyRNA *prop;

	/* identifiers */
	ot->name = "Project Image";
	ot->idname = "PAINT_OT_project_image";
	ot->description = "Project an edited render from the active camera back onto the object";

	/* api callbacks */
	ot->invoke = WM_enum_search_invoke;
	ot->exec = texture_paint_camera_project_exec;

	/* flags */
	ot->flag = OPTYPE_REGISTER | OPTYPE_UNDO;

	prop = RNA_def_enum(ot->srna, "image", DummyRNA_NULL_items, 0, "Image", "");
	RNA_def_enum_funcs(prop, RNA_image_itemf);
	RNA_def_property_flag(prop, PROP_ENUM_NO_TRANSLATE);
	ot->prop = prop;
}

static int texture_paint_image_from_view_exec(bContext *C, wmOperator *op)
{
	Image *image;
	ImBuf *ibuf;
	char filename[FILE_MAX];

	Scene *scene = CTX_data_scene(C);
	ToolSettings *settings = scene->toolsettings;
	int w = settings->imapaint.screen_grab_size[0];
	int h = settings->imapaint.screen_grab_size[1];
	int maxsize;
	char err_out[256] = "unknown";

	RNA_string_get(op->ptr, "filepath", filename);

	maxsize = GPU_max_texture_size();

	if (w > maxsize) w = maxsize;
	if (h > maxsize) h = maxsize;

	ibuf = ED_view3d_draw_offscreen_imbuf(scene, CTX_wm_view3d(C), CTX_wm_region(C), w, h, IB_rect, false, R_ALPHAPREMUL, NULL, err_out);
	if (!ibuf) {
		/* Mostly happens when OpenGL offscreen buffer was failed to create, */
		/* but could be other reasons. Should be handled in the future. nazgul */
		BKE_reportf(op->reports, RPT_ERROR, "Failed to create OpenGL off-screen buffer: %s", err_out);
		return OPERATOR_CANCELLED;
	}

	image = BKE_image_add_from_imbuf(ibuf, "image_view");

	/* Drop reference to ibuf so that the image owns it */
	IMB_freeImBuf(ibuf);

	if (image) {
		/* now for the trickyness. store the view projection here!
		 * re-projection will reuse this */
		View3D *v3d = CTX_wm_view3d(C);
		RegionView3D *rv3d = CTX_wm_region_view3d(C);

		IDPropertyTemplate val;
		IDProperty *idgroup = IDP_GetProperties(&image->id, 1);
		IDProperty *view_data;
		bool is_ortho;
		float *array;

		val.array.len = PROJ_VIEW_DATA_SIZE;
		val.array.type = IDP_FLOAT;
		view_data = IDP_New(IDP_ARRAY, &val, PROJ_VIEW_DATA_ID);

		array = (float *)IDP_Array(view_data);
		memcpy(array, rv3d->winmat, sizeof(rv3d->winmat)); array += sizeof(rv3d->winmat) / sizeof(float);
		memcpy(array, rv3d->viewmat, sizeof(rv3d->viewmat)); array += sizeof(rv3d->viewmat) / sizeof(float);
		is_ortho = ED_view3d_clip_range_get(v3d, rv3d, &array[0], &array[1], true);
		/* using float for a bool is dodgy but since its an extra member in the array...
		 * easier then adding a single bool prop */
		array[2] = is_ortho ? 1.0f : 0.0f;

		IDP_AddToGroup(idgroup, view_data);
	}

	return OPERATOR_FINISHED;
}

void PAINT_OT_image_from_view(wmOperatorType *ot)
{
	/* identifiers */
	ot->name = "Image from View";
	ot->idname = "PAINT_OT_image_from_view";
	ot->description = "Make an image from the current 3D view for re-projection";

	/* api callbacks */
	ot->exec = texture_paint_image_from_view_exec;
	ot->poll = ED_operator_region_view3d_active;

	/* flags */
	ot->flag = OPTYPE_REGISTER;

	RNA_def_string_file_name(ot->srna, "filepath", NULL, FILE_MAX, "File Path", "Name of the file");
}

/*********************************************
 * Data generation for projective texturing  *
 * *******************************************/

void BKE_paint_data_warning(struct ReportList *reports, bool uvs, bool mat, bool tex, bool stencil)
{
	BKE_reportf(reports, RPT_WARNING, "Missing%s%s%s%s detected!", 
	           !uvs ? " UVs," : "",
	           !mat ? " Materials," : "",
	           !tex ? " Textures," : "",
	           !stencil ? " Stencil," : ""
	           );
}

/* Make sure that active object has a material, and assign UVs and image layers if they do not exist */
bool BKE_paint_proj_mesh_data_check(Scene *scene, Object *ob, bool *uvs, bool *mat, bool *tex, bool *stencil)
{
	Mesh *me;
	int layernum;
	ImagePaintSettings *imapaint = &scene->toolsettings->imapaint;
	Brush *br = BKE_paint_brush(&imapaint->paint);
	bool hasmat = true;
	bool hastex = true;
	bool hasstencil = true;
	bool hasuvs = true;

	imapaint->missing_data = 0;
	
	BLI_assert(ob->type == OB_MESH);

	if (imapaint->mode == IMAGEPAINT_MODE_MATERIAL) {
		/* no material, add one */
		if (ob->totcol == 0) {
			hasmat = false;
			hastex = false;
		}
		else {
			/* there may be material slots but they may be empty, check */
			int i;
			hasmat = false;
			hastex = false;
			
			for (i = 1; i < ob->totcol + 1; i++) {
				Material *ma = give_current_material(ob, i);
				
				if (ma) {
					hasmat = true;
					if (!ma->texpaintslot) {
						/* refresh here just in case */
						BKE_texpaint_slot_refresh_cache(scene, ma);
						
						/* if still no slots, we have to add */
						if (ma->texpaintslot) {
							hastex = true;
							break;
						}
					}
					else {
						hastex = true;
						break;
					}
				}
			}
		}
	}
	else if (imapaint->mode == IMAGEPAINT_MODE_IMAGE) {
		if (imapaint->canvas == NULL) {
			hastex = false;
		}
	}
	
	me = BKE_mesh_from_object(ob);
	layernum = CustomData_number_of_layers(&me->pdata, CD_MTEXPOLY);

	if (layernum == 0) {
		hasuvs = false;
	}

	/* Make sure we have a stencil to paint on! */
	if (br && br->imagepaint_tool == PAINT_TOOL_MASK) {
		imapaint->flag |= IMAGEPAINT_PROJECT_LAYER_STENCIL;

		if (imapaint->stencil == NULL) {
			hasstencil = false;
		}
	}

	if (!hasuvs) imapaint->missing_data |= IMAGEPAINT_MISSING_UVS;
	if (!hasmat) imapaint->missing_data |= IMAGEPAINT_MISSING_MATERIAL;
	if (!hastex) imapaint->missing_data |= IMAGEPAINT_MISSING_TEX;
	if (!hasstencil) imapaint->missing_data |= IMAGEPAINT_MISSING_STENCIL;
	
	if (uvs) {
		*uvs = hasuvs;
	}
	if (mat) {
		*mat = hasmat;
	}
	if (tex) {
		*tex = hastex;
	}
	if (stencil) {
		*stencil = hasstencil;
	}
	
	return hasuvs && hasmat && hastex && hasstencil;
}

/* Add layer operator */

static EnumPropertyItem layer_type_items[] = {
	{MAP_COL, "DIFFUSE_COLOR", 0, "Diffuse Color", ""},
	{MAP_REF, "DIFFUSE_INTENSITY", 0, "Diffuse Intensity", ""},
	{MAP_ALPHA, "ALPHA", 0, "Alpha", ""},
	{MAP_TRANSLU, "TRANSLUCENCY", 0, "Translucency", ""},
	{MAP_COLSPEC, "SPECULAR_COLOR", 0, "Specular Color", ""},
	{MAP_SPEC, "SPECULAR_INTENSITY", 0, "Specular Intensity", ""},
	{MAP_HAR, "SPECULAR_HARDNESS", 0, "Specular Hardness", ""},
	{MAP_AMB, "AMBIENT", 0, "Ambient", ""},
	{MAP_EMIT, "EMIT", 0, "Emit", ""},
	{MAP_COLMIR, "MIRROR_COLOR", 0, "Mirror Color", ""},
	{MAP_RAYMIRR, "RAYMIRROR", 0, "Ray Mirror", ""},
	{MAP_NORM, "NORMAL", 0, "Normal", ""},
	{MAP_WARP, "WARP", 0, "Warp", ""},
	{MAP_DISPLACE, "DISPLACE", 0, "Displace", ""},
	{0, NULL, 0, NULL, NULL}
};

static Image *proj_paint_image_create(wmOperator *op, Main *bmain)
{
	Image *ima;
	float color[4] = {0.0f, 0.0f, 0.0f, 1.0f};
	char imagename[MAX_ID_NAME - 2] = "Material Diffuse Color";
	int width = 1024;
	int height = 1024;
	bool use_float = false;
	short gen_type = IMA_GENTYPE_BLANK;
	bool alpha = false;

	if (op) {
		width = RNA_int_get(op->ptr, "width");
		height = RNA_int_get(op->ptr, "height");
		use_float = RNA_boolean_get(op->ptr, "float");
		gen_type = RNA_enum_get(op->ptr, "generated_type");
		RNA_float_get_array(op->ptr, "color", color);
		alpha = RNA_boolean_get(op->ptr, "alpha");
		RNA_string_get(op->ptr, "name", imagename);
	}
	ima = BKE_image_add_generated(bmain, width, height, imagename, alpha ? 32 : 24, use_float,
	                              gen_type, color, false);
	
	return ima;
}

static bool proj_paint_add_slot(bContext *C, wmOperator *op)
{
	Object *ob = CTX_data_active_object(C);
	Scene *scene = CTX_data_scene(C);
	Material *ma;
	bool is_bi = BKE_scene_uses_blender_internal(scene) || BKE_scene_uses_blender_game(scene);
	Image *ima = NULL;

	if (!ob)
		return false;

	ma = give_current_material(ob, ob->actcol);

	if (ma) {
		Main *bmain = CTX_data_main(C);

		if (!is_bi && BKE_scene_use_new_shading_nodes(scene)) {
			bNode *imanode;
			bNodeTree *ntree = ma->nodetree;

			if (!ntree) {
				ED_node_shader_default(C, &ma->id);
				ntree = ma->nodetree;
			}
			
			ma->use_nodes = true;
						
			/* try to add an image node */
			imanode = nodeAddStaticNode(C, ntree, SH_NODE_TEX_IMAGE);
			
			ima = proj_paint_image_create(op, bmain);
			imanode->id = &ima->id;
			
			nodeSetActive(ntree, imanode);
					
			ntreeUpdateTree(CTX_data_main(C), ntree);
		}
		else {
			MTex *mtex = BKE_texture_mtex_add_id(&ma->id, -1);

			/* successful creation of mtex layer, now create set */
			if (mtex) {
				int type = MAP_COL;
				int type_id = 0;

				if (op) {
					int i;
					type = RNA_enum_get(op->ptr, "type");

					for (i = 0; i < ARRAY_SIZE(layer_type_items); i++) {
						if (layer_type_items[i].value == type) {
							type_id = i;
							break;
						}
					}
				}

				mtex->tex = BKE_texture_add(bmain, DATA_(layer_type_items[type_id].name));
				mtex->mapto = type;

				if (mtex->tex) {
					ima = mtex->tex->ima = proj_paint_image_create(op, bmain);
				}

				WM_event_add_notifier(C, NC_TEXTURE | NA_ADDED, mtex->tex);
			}
		}
		
		if (ima) {
			BKE_texpaint_slot_refresh_cache(scene, ma);
			BKE_image_signal(ima, NULL, IMA_SIGNAL_USER_NEW_IMAGE);
			WM_event_add_notifier(C, NC_IMAGE | NA_ADDED, ima);
			DAG_id_tag_update(&ma->id, 0);
			ED_area_tag_redraw(CTX_wm_area(C));
			
			BKE_paint_proj_mesh_data_check(scene, ob, NULL, NULL, NULL, NULL);
			
			return true;
		}
	}
	
	return false;
}

static int texture_paint_add_texture_paint_slot_exec(bContext *C, wmOperator *op)
{
	if (proj_paint_add_slot(C, op)) {
		return OPERATOR_FINISHED;
	}
	else {
		return OPERATOR_CANCELLED;
	}
}


static int texture_paint_add_texture_paint_slot_invoke(bContext *C, wmOperator *op, const wmEvent *UNUSED(event))
{
	char imagename[MAX_ID_NAME - 2];
	Object *ob = CTX_data_active_object(C);
	Material *ma = give_current_material(ob, ob->actcol);
	int type = RNA_enum_get(op->ptr, "type");

	if (!ma) {
		ma = BKE_material_add(CTX_data_main(C), "Material");
		/* no material found, just assign to first slot */
		assign_material(ob, ma, ob->actcol, BKE_MAT_ASSIGN_USERPREF);
	}
	
	type = RNA_enum_from_value(layer_type_items, type);

	/* get the name of the texture layer type */
	BLI_assert(type != -1);

	/* take the second letter to avoid the ID identifier */
	BLI_snprintf(imagename, FILE_MAX, "%s %s", &ma->id.name[2], layer_type_items[type].name);

	RNA_string_set(op->ptr, "name", imagename);
	return WM_operator_props_dialog_popup(C, op, 15 * UI_UNIT_X, 5 * UI_UNIT_Y);
}

#define IMA_DEF_NAME N_("Untitled")


void PAINT_OT_add_texture_paint_slot(wmOperatorType *ot)
{
	PropertyRNA *prop;
	static float default_color[4] = {0.0f, 0.0f, 0.0f, 1.0f};

	/* identifiers */
	ot->name = "Add Texture Paint Slot";
	ot->description = "Add a texture paint slot";
	ot->idname = "PAINT_OT_add_texture_paint_slot";

	/* api callbacks */
	ot->invoke = texture_paint_add_texture_paint_slot_invoke;
	ot->exec = texture_paint_add_texture_paint_slot_exec;
	ot->poll = ED_operator_region_view3d_active;

	/* flags */
	ot->flag = OPTYPE_UNDO;

	/* properties */
	prop = RNA_def_enum(ot->srna, "type", layer_type_items, 0, "Type", "Merge method to use");
	RNA_def_property_flag(prop, PROP_HIDDEN);
	RNA_def_string(ot->srna, "name", IMA_DEF_NAME, MAX_ID_NAME - 2, "Name", "Image datablock name");
	prop = RNA_def_int(ot->srna, "width", 1024, 1, INT_MAX, "Width", "Image width", 1, 16384);
	RNA_def_property_subtype(prop, PROP_PIXEL);
	prop = RNA_def_int(ot->srna, "height", 1024, 1, INT_MAX, "Height", "Image height", 1, 16384);
	RNA_def_property_subtype(prop, PROP_PIXEL);
	prop = RNA_def_float_color(ot->srna, "color", 4, NULL, 0.0f, FLT_MAX, "Color", "Default fill color", 0.0f, 1.0f);
	RNA_def_property_subtype(prop, PROP_COLOR_GAMMA);
	RNA_def_property_float_array_default(prop, default_color);
	RNA_def_boolean(ot->srna, "alpha", 1, "Alpha", "Create an image with an alpha channel");
	RNA_def_enum(ot->srna, "generated_type", image_generated_type_items, IMA_GENTYPE_BLANK,
	             "Generated Type", "Fill the image with a grid for UV map testing");
	RNA_def_boolean(ot->srna, "float", 0, "32 bit Float", "Create image with 32 bit floating point bit depth");
}

static int texture_paint_delete_texture_paint_slot_exec(bContext *C, wmOperator *UNUSED(op))
{
	Object *ob = CTX_data_active_object(C);
	Scene *scene = CTX_data_scene(C);
	Material *ma;
	bool is_bi = BKE_scene_uses_blender_internal(scene) || BKE_scene_uses_blender_game(scene);
	TexPaintSlot *slot;
	
	/* not supported for node-based engines */
	if (!ob || !is_bi)
		return OPERATOR_CANCELLED;
	
	ma = give_current_material(ob, ob->actcol);
	
	if (!ma->texpaintslot || ma->use_nodes)
		return OPERATOR_CANCELLED;
	
	slot = ma->texpaintslot + ma->paint_active_slot;
	
	if (ma->mtex[slot->index]->tex) {
		id_us_min(&ma->mtex[slot->index]->tex->id);
		
		if (ma->mtex[slot->index]->tex->ima) {
			id_us_min(&ma->mtex[slot->index]->tex->ima->id);
		}
	}
	MEM_freeN(ma->mtex[slot->index]);
	ma->mtex[slot->index] = NULL;
	
	BKE_texpaint_slot_refresh_cache(scene, ma);
	DAG_id_tag_update(&ma->id, 0);
	WM_event_add_notifier(C, NC_MATERIAL, ma);
	/* we need a notifier for data change since we change the displayed modifier uvs */
	WM_event_add_notifier(C, NC_GEOM | ND_DATA, ob->data);
	return OPERATOR_FINISHED;
}


void PAINT_OT_delete_texture_paint_slot(wmOperatorType *ot)
{
	/* identifiers */
	ot->name = "Delete Texture Paint Slot";
	ot->description = "Delete selected texture paint slot";
	ot->idname = "PAINT_OT_delete_texture_paint_slot";

	/* api callbacks */
	ot->exec = texture_paint_delete_texture_paint_slot_exec;
	ot->poll = ED_operator_region_view3d_active;

	/* flags */
	ot->flag = OPTYPE_REGISTER | OPTYPE_UNDO;
}

static int add_simple_uvs_exec(bContext *C, wmOperator *UNUSED(op))
{
	/* no checks here, poll function does them for us */
	Object *ob = CTX_data_active_object(C);
	Scene *scene = CTX_data_scene(C);
	Mesh *me = ob->data;
	bool synch_selection = (scene->toolsettings->uv_flag & UV_SYNC_SELECTION) != 0;

	BMesh *bm = BM_mesh_create(&bm_mesh_allocsize_default);

	/* turn synch selection off, since we are not in edit mode we need to ensure only the uv flags are tested */
	scene->toolsettings->uv_flag &= ~UV_SYNC_SELECTION;

	ED_mesh_uv_texture_ensure(me, NULL);

	BM_mesh_bm_from_me(bm, me, true, false, 0);

	/* select all uv loops first - pack parameters needs this to make sure charts are registered */
	ED_uvedit_select_all(bm);
	ED_uvedit_unwrap_cube_project(ob, bm, 1.0, false);
	/* set the margin really quickly before the packing operation*/
	scene->toolsettings->uvcalc_margin = 0.001f;
	ED_uvedit_pack_islands(scene, ob, bm, false, false, true);
	BM_mesh_bm_to_me(bm, me, false);
	BM_mesh_free(bm);

	if (synch_selection)
		scene->toolsettings->uv_flag |= UV_SYNC_SELECTION;

	BKE_paint_proj_mesh_data_check(scene, ob, NULL, NULL, NULL, NULL);
	
	DAG_id_tag_update(ob->data, 0);
	WM_event_add_notifier(C, NC_GEOM | ND_DATA, ob->data);
	WM_event_add_notifier(C, NC_SCENE | ND_TOOLSETTINGS, scene);
	return OPERATOR_FINISHED;
}

static int add_simple_uvs_poll(bContext *C)
{
	Object *ob = CTX_data_active_object(C);

	if (!ob || ob->type != OB_MESH || ob->mode != OB_MODE_TEXTURE_PAINT)
		return false;

	return true;
}

void PAINT_OT_add_simple_uvs(wmOperatorType *ot)
{
	/* identifiers */
	ot->name = "Add simple UVs";
	ot->description = "Add cube map uvs on mesh";
	ot->idname = "PAINT_OT_add_simple_uvs";

	/* api callbacks */
	ot->exec = add_simple_uvs_exec;
	ot->poll = add_simple_uvs_poll;

	/* flags */
	ot->flag = OPTYPE_REGISTER | OPTYPE_UNDO;
}
<|MERGE_RESOLUTION|>--- conflicted
+++ resolved
@@ -4075,17 +4075,10 @@
 {
 	pr->x1 = 10000000;
 	pr->y1 = 10000000;
-<<<<<<< HEAD
 
 	pr->x2 = -1;
 	pr->y2 = -1;
 
-=======
-
-	pr->x2 = -1;
-	pr->y2 = -1;
-
->>>>>>> 5a8629c0
 	pr->enabled = 1;
 }
 
@@ -5036,7 +5029,6 @@
 {
 	int i;
 	ProjStrokeHandle *ps_handle = ps_handle_p;
-<<<<<<< HEAD
 
 	/* clone gets special treatment here to avoid going through image initialization */
 	if (ps_handle->is_clone_cursor_pick) {
@@ -5051,22 +5043,6 @@
 		if (!ED_view3d_autodist(scene, ar, v3d, mval_i, cursor, false, NULL))
 			return;
 
-=======
-
-	/* clone gets special treatment here to avoid going through image initialization */
-	if (ps_handle->is_clone_cursor_pick) {
-		Scene *scene = ps_handle->scene;
-		View3D *v3d = CTX_wm_view3d(C);
-		ARegion *ar = CTX_wm_region(C);
-		float *cursor = ED_view3d_cursor3d_get(scene, v3d);
-		int mval_i[2] = {(int)pos[0], (int)pos[1]};
-
-		view3d_operator_needs_opengl(C);
-
-		if (!ED_view3d_autodist(scene, ar, v3d, mval_i, cursor, false, NULL))
-			return;
-
->>>>>>> 5a8629c0
 		ED_region_tag_redraw(ar);
 
 		return;
@@ -5214,7 +5190,6 @@
 	for (i = 0; i < ps_handle->ps_views_tot; i++) {
 		ProjPaintState *ps = MEM_callocN(sizeof(ProjPaintState), "ProjectionPaintState");
 		ps_handle->ps_views[i] = ps;
-<<<<<<< HEAD
 	}
 
 	if (ps_handle->symmetry_flags) {
@@ -5237,30 +5212,6 @@
 		BLI_assert(index == ps_handle->ps_views_tot);
 	}
 
-=======
-	}
-
-	if (ps_handle->symmetry_flags) {
-		int index = 0;
-
-		int x = 0;
-		do {
-			int y = 0;
-			do {
-				int z = 0;
-				do {
-					symmetry_flag_views[index++] = (
-					        (x ? PAINT_SYMM_X : 0) |
-					        (y ? PAINT_SYMM_Y : 0) |
-					        (z ? PAINT_SYMM_Z : 0));
-					BLI_assert(index <= ps_handle->ps_views_tot);
-				} while ((z++ == 0) && (ps_handle->symmetry_flags & PAINT_SYMM_Z));
-			} while ((y++ == 0) && (ps_handle->symmetry_flags & PAINT_SYMM_Y));
-		} while ((x++ == 0) && (ps_handle->symmetry_flags & PAINT_SYMM_X));
-		BLI_assert(index == ps_handle->ps_views_tot);
-	}
-
->>>>>>> 5a8629c0
 	for (i = 0; i < ps_handle->ps_views_tot; i++) {
 		ProjPaintState *ps = ps_handle->ps_views[i];
 
@@ -5301,17 +5252,10 @@
 	}
 
 	paint_brush_init_tex(ps_handle->brush);
-<<<<<<< HEAD
 
 	return ps_handle;
 
 
-=======
-
-	return ps_handle;
-
-
->>>>>>> 5a8629c0
 fail:
 	for (i = 0; i < ps_handle->ps_views_tot; i++) {
 		ProjPaintState *ps = ps_handle->ps_views[i];
@@ -5355,7 +5299,6 @@
 	for (i = 1; i < ps_handle->ps_views_tot; i++) {
 		PROJ_PAINT_STATE_SHARED_CLEAR(ps_handle->ps_views[i]);
 	}
-<<<<<<< HEAD
 
 	BKE_brush_size_set(scene, ps_handle->brush, ps_handle->orig_brush_size);
 
@@ -5369,21 +5312,6 @@
 
 	}
 
-=======
-
-	BKE_brush_size_set(scene, ps_handle->brush, ps_handle->orig_brush_size);
-
-	paint_brush_exit_tex(ps_handle->brush);
-
-	for (i = 0; i < ps_handle->ps_views_tot; i++) {
-		ProjPaintState *ps;
-		ps = ps_handle->ps_views[i];
-		project_paint_end(ps);
-		MEM_freeN(ps);
-
-	}
-
->>>>>>> 5a8629c0
 	MEM_freeN(ps_handle);
 }
 /* use project paint to re-apply an image */
