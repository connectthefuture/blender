--- conflicted
+++ resolved
@@ -1215,17 +1215,13 @@
 	wmWindow *win = CTX_wm_window(C);
 	bool show_cursor = ((paint->flags & PAINT_SHOW_BRUSH) != 0);
 	int location[2];
-<<<<<<< HEAD
 	bool use_palette;
-=======
-
 	paint->flags &= ~PAINT_SHOW_BRUSH;
 
 	/* force redraw without cursor */
 	WM_paint_cursor_tag_redraw(win, ar);
 	WM_redraw_windows(C);
 
->>>>>>> 4b0ff02a
 	RNA_int_get_array(op->ptr, "location", location);
 	use_palette = RNA_boolean_get(op->ptr, "palette");
 	paint_sample_color(C, ar, location[0], location[1], mode == PAINT_TEXTURE_PROJECTIVE, use_palette);
@@ -1242,14 +1238,12 @@
 static int sample_color_invoke(bContext *C, wmOperator *op, const wmEvent *event)
 {
 	Paint *paint = BKE_paint_get_active_from_context(C);
+	PaintMode mode = BKE_paintmode_get_active_from_context(C);
 	Brush *brush = BKE_paint_brush(paint);
 	SampleColorData *data = MEM_mallocN(sizeof(SampleColorData), "sample color custom data");
-<<<<<<< HEAD
-=======
 	ARegion *ar = CTX_wm_region(C);
 	wmWindow *win = CTX_wm_window(C);
 
->>>>>>> 4b0ff02a
 	data->event_type = event->type;
 	data->show_cursor = ((paint->flags & PAINT_SHOW_BRUSH) != 0);
 	copy_v3_v3(data->initcolor, brush->rgb);
@@ -1257,22 +1251,15 @@
 	op->customdata = data;
 	paint->flags &= ~PAINT_SHOW_BRUSH;
 
-<<<<<<< HEAD
 	sample_color_update_header(data, C);
-=======
+
+	WM_event_add_modal_handler(C, op);
+
 	/* force redraw without cursor */
 	WM_paint_cursor_tag_redraw(win, ar);
 	WM_redraw_windows(C);
 
-	RNA_int_set_array(op->ptr, "location", event->mval);
-	paint_sample_color(C, ar, event->mval[0], event->mval[1]);
->>>>>>> 4b0ff02a
-
-	WM_event_add_modal_handler(C, op);
-
-	RNA_int_set_array(op->ptr, "location", event->mval);
-
-	sample_color_exec(C, op);
+	paint_sample_color(C, ar, event->mval[0], event->mval[1], mode == PAINT_TEXTURE_PROJECTIVE, false);
 
 	return OPERATOR_RUNNING_MODAL;
 }
@@ -1282,16 +1269,13 @@
 	SampleColorData *data = op->customdata;
 	Paint *paint = BKE_paint_get_active_from_context(C);
 	Brush *brush = BKE_paint_brush(paint);
+	PaintMode mode = BKE_paintmode_get_active_from_context(C);
 
 	if ((event->type == data->event_type) && (event->val == KM_RELEASE)) {
-<<<<<<< HEAD
 		Paint *paint = BKE_paint_get_active_from_context(C);
 		ScrArea *sa = CTX_wm_area(C);
 
-		if(data->show_cursor) {
-=======
 		if (data->show_cursor) {
->>>>>>> 4b0ff02a
 			paint->flags |= PAINT_SHOW_BRUSH;
 		}
 
@@ -1311,10 +1295,10 @@
 		{
 			ARegion *ar = CTX_wm_region(C);
 			RNA_int_set_array(op->ptr, "location", event->mval);
-			paint_sample_color(C, ar, event->mval[0], event->mval[1]);
+			paint_sample_color(C, ar, event->mval[0], event->mval[1], mode == PAINT_TEXTURE_PROJECTIVE, data->sample_palette);
 			WM_event_add_notifier(C, NC_BRUSH | NA_EDITED, brush);
 			break;
-<<<<<<< HEAD
+		}
 
 		case LEFTMOUSE:
 			if (event->val == KM_PRESS) {
@@ -1328,9 +1312,6 @@
 				}
 			}
 			break;
-=======
-		}
->>>>>>> 4b0ff02a
 	}
 
 	return OPERATOR_RUNNING_MODAL;
