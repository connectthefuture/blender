--- conflicted
+++ resolved
@@ -616,13 +616,8 @@
 
 	if (mapmode == MTEX_MAP_MODE_STENCIL) {
 		/* map from view coordinates of brush to region coordinates */
-<<<<<<< HEAD
-		UI_view2d_to_region_no_clip(s->v2d, ipos[0] * invw, ipos[1] * invh, &xmin, &ymin);
-		UI_view2d_to_region_no_clip(s->v2d, (ipos[0] + diameter) * invw, (ipos[1] + diameter) * invh, &xmax, &ymax);
-=======
 		UI_view2d_view_to_region(s->v2d, ipos[0] * invw, ipos[1] * invh, &xmin, &ymin);
-		UI_view2d_view_to_region(s->v2d, (ipos[0] + size) * invw, (ipos[1] + size) * invh, &xmax, &ymax);
->>>>>>> 3442a658
+		UI_view2d_view_to_region(s->v2d, (ipos[0] + diameter) * invw, (ipos[1] + diameter) * invh, &xmax, &ymax);
 
 		/* output mapping from brush ibuf x/y to region coordinates */
 		mapping->xmin = xmin;
