--- conflicted
+++ resolved
@@ -549,12 +549,6 @@
 
 	/* test if something rendered ok */
 	re = RE_GetRender(name);
-<<<<<<< HEAD
-
-	/* material preview only needs monoscopy (view 0) */
-	RE_AcquireResultImage(re, &rres, 0);
-=======
->>>>>>> 5a8629c0
 
 	if (re == NULL)
 		return false;
