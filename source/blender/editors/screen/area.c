--- conflicted
+++ resolved
@@ -2088,11 +2088,7 @@
 	return (IMB_metadata_get_field(ibuf, meta_data_list[index], r_str + offset, MAX_METADATA_STR - offset) && r_str[0]);
 }
 
-<<<<<<< HEAD
-static void metadata_draw_imbuf(ImBuf *ibuf, rcti rect, int fontid, const bool is_top, float factor)
-=======
 static void metadata_draw_imbuf(ImBuf *ibuf, rctf rect, int fontid, const bool is_top)
->>>>>>> 5a8629c0
 {
 	char temp_str[MAX_METADATA_STR];
 	int line_width;
@@ -2100,10 +2096,7 @@
 	short i;
 	int len;
 	const float height = BLF_height_max(fontid);
-<<<<<<< HEAD
-=======
 	const float vertical_offset = height + (0.1f * U.widget_unit);
->>>>>>> 5a8629c0
 
 	if (is_top) {
 		for (i = 0; i < 4; i++) {
@@ -2113,11 +2106,7 @@
 				len = BLI_snprintf_rlen(temp_str, MAX_METADATA_STR, "%s: ", meta_data_list[0]);
 				if (metadata_is_valid(ibuf, temp_str, 0, len)) {
 					BLF_position(fontid, rect.xmin + (0.2f * U.widget_unit),
-<<<<<<< HEAD
-					             rect.ymax - factor * (1.5f * U.widget_unit - UI_UNIT_Y), 0.0f);
-=======
 					             rect.ymax - vertical_offset, 0.0f);
->>>>>>> 5a8629c0
 					BLF_draw(fontid, temp_str, BLF_DRAW_STR_DUMMY_MAX);
 					do_newline = true;
 				}
@@ -2126,35 +2115,21 @@
 				if (metadata_is_valid(ibuf, temp_str, 1, len)) {
 					line_width = BLF_width(fontid, temp_str, BLF_DRAW_STR_DUMMY_MAX);
 					BLF_position(fontid, rect.xmax - line_width - (0.2f * U.widget_unit),
-<<<<<<< HEAD
-					             rect.ymax - factor * (1.5f * U.widget_unit - UI_UNIT_Y), 0.0f);
-=======
 					             rect.ymax - vertical_offset, 0.0f);
->>>>>>> 5a8629c0
 					BLF_draw(fontid, temp_str, BLF_DRAW_STR_DUMMY_MAX);
 					do_newline = true;
 				}
 
 				if (do_newline)
-<<<<<<< HEAD
-					ofs_y += (height + (0.2f * U.widget_unit));
-=======
 					ofs_y += vertical_offset;
->>>>>>> 5a8629c0
 			}
 			else if (i == 1) {
 				len = BLI_snprintf_rlen(temp_str, MAX_METADATA_STR, "%s: ", meta_data_list[i + 1]);
 				if (metadata_is_valid(ibuf, temp_str, i + 1, len)) {
 					BLF_position(fontid, rect.xmin + (0.2f * U.widget_unit),
-<<<<<<< HEAD
-					             rect.ymax - factor * (1.5f * U.widget_unit - UI_UNIT_Y) - ofs_y, 0.0f);
-					BLF_draw(fontid, temp_str, BLF_DRAW_STR_DUMMY_MAX);
-					ofs_y += (height + (0.2f * U.widget_unit));
-=======
 					             rect.ymax - vertical_offset - ofs_y, 0.0f);
 					BLF_draw(fontid, temp_str, BLF_DRAW_STR_DUMMY_MAX);
 					ofs_y += vertical_offset;
->>>>>>> 5a8629c0
 				}
 			}
 			else {
@@ -2162,15 +2137,9 @@
 				if (metadata_is_valid(ibuf, temp_str, i + 1, len)) {
 					line_width = BLF_width(fontid, temp_str, BLF_DRAW_STR_DUMMY_MAX);
 					BLF_position(fontid, rect.xmax  - line_width -  (0.2f * U.widget_unit),
-<<<<<<< HEAD
-					             rect.ymax - factor * (1.5f * U.widget_unit - UI_UNIT_Y) - ofs_y, 0.0f);
-					BLF_draw(fontid, temp_str, BLF_DRAW_STR_DUMMY_MAX);
-					ofs_y += (height + (0.2f * U.widget_unit));
-=======
 					             rect.ymax - vertical_offset - ofs_y, 0.0f);
 					BLF_draw(fontid, temp_str, BLF_DRAW_STR_DUMMY_MAX);
 					ofs_y += vertical_offset;
->>>>>>> 5a8629c0
 				}
 			}
 		}
@@ -2180,14 +2149,8 @@
 		for (i = 5; i < 10; i++) {
 			len = BLI_snprintf_rlen(temp_str, MAX_METADATA_STR, "%s: ", meta_data_list[i]);
 			if (metadata_is_valid(ibuf, temp_str, i, len)) {
-<<<<<<< HEAD
-				const int line_height = height;
-				BLF_position(fontid, rect.xmin + (0.2f * U.widget_unit) + ofs_x,
-				             rect.ymin - line_height + factor * (U.widget_unit), 0.0f);
-=======
 				BLF_position(fontid, rect.xmin + (0.2f * U.widget_unit) + ofs_x,
 				             rect.ymin + (0.3f * U.widget_unit), 0.0f);
->>>>>>> 5a8629c0
 				BLF_draw(fontid, temp_str, BLF_DRAW_STR_DUMMY_MAX);
 	
 				ofs_x += BLF_width(fontid, temp_str, BLF_DRAW_STR_DUMMY_MAX) + UI_UNIT_X;
@@ -2200,11 +2163,7 @@
 {
 	char str[MAX_METADATA_STR];
 	short i, count = 0;
-<<<<<<< HEAD
-	const float height = BLF_height_max(fontid) + 0.2f * U.widget_unit;
-=======
 	const float height = BLF_height_max(fontid) + 0.1f * U.widget_unit;
->>>>>>> 5a8629c0
 
 	if (is_top) {
 		if (metadata_is_valid(ibuf, str, 0, 0) || metadata_is_valid(ibuf, str, 1, 0)) {
@@ -2225,11 +2184,7 @@
 	}
 
 	if (count) {
-<<<<<<< HEAD
-		return (height * count + (0.2f * U.widget_unit));
-=======
 		return (height * count + (0.1f * U.widget_unit));
->>>>>>> 5a8629c0
 	}
 
 	return 0;
@@ -2237,69 +2192,33 @@
 
 #undef MAX_METADATA_STR
 
-<<<<<<< HEAD
-void ED_region_image_metadata_draw(ARegion *ar, ImBuf *ibuf, float zoomx, float zoomy)
-{
-	uiStyle *style = UI_style_get_dpi();
-	int fontid = style->widget.uifont_id;
-	float box_y;
-	rcti rect;
-	int x, y;
-=======
 void ED_region_image_metadata_draw(int x, int y, ImBuf *ibuf, rctf frame, float zoomx, float zoomy)
 {
 	float box_y;
 	rctf rect;
 	uiStyle *style = UI_style_get_dpi();
->>>>>>> 5a8629c0
 
 	if (!ibuf->metadata)
 		return;
 
 	/* find window pixel coordinates of origin */
-<<<<<<< HEAD
-	UI_view2d_view_to_region(&ar->v2d, 0.0f, 0.0f, &x, &y);
-
-=======
->>>>>>> 5a8629c0
 	glPushMatrix();
 
 	/* offset and zoom using ogl */
 	glTranslatef(x, y, 0.0f);
 	glScalef(zoomx, zoomy, 1.0f);
 
-<<<<<<< HEAD
-	BLF_size(fontid, style->widgetlabel.points, U.dpi * zoomy);
-=======
 	BLF_size(blf_mono_font, style->widgetlabel.points * 1.5f, U.dpi);
->>>>>>> 5a8629c0
 
 	/* *** upper box*** */
 
 	/* get needed box height */
-<<<<<<< HEAD
-	box_y = metadata_box_height_get(ibuf, fontid, true);
-=======
 	box_y = metadata_box_height_get(ibuf, blf_mono_font, true);
->>>>>>> 5a8629c0
 
 	if (box_y) {
 		UI_ThemeColor(TH_METADATA_BG);
 
 		/* set up rect */
-<<<<<<< HEAD
-		BLI_rcti_init(&rect, 0, ibuf->x, ibuf->y, ibuf->y + box_y);
-		/* draw top box */
-		glRecti(rect.xmin, rect.ymin, rect.xmax, rect.ymax);
-
-		BLF_clipping(fontid, rect.xmin, rect.ymin, rect.xmax, rect.ymax);
-		BLF_enable(fontid, BLF_CLIPPING);
-
-		UI_ThemeColor(TH_METADATA_TEXT);
-		metadata_draw_imbuf(ibuf, rect, fontid, true, zoomy);
-
-		BLF_disable(fontid, BLF_CLIPPING);
-=======
 		BLI_rctf_init(&rect, frame.xmin, frame.xmax, frame.ymax, frame.ymax + box_y);
 		/* draw top box */
 		glRectf(rect.xmin, rect.ymin, rect.xmax, rect.ymax);
@@ -2311,35 +2230,17 @@
 		metadata_draw_imbuf(ibuf, rect, blf_mono_font, true);
 
 		BLF_disable(blf_mono_font, BLF_CLIPPING);
->>>>>>> 5a8629c0
 	}
 
 
 	/* *** lower box*** */
 
-<<<<<<< HEAD
-	box_y = metadata_box_height_get(ibuf, fontid, false);
-=======
 	box_y = metadata_box_height_get(ibuf, blf_mono_font, false);
->>>>>>> 5a8629c0
 
 	if (box_y) {
 		UI_ThemeColor(TH_METADATA_BG);
 
 		/* set up box rect */
-<<<<<<< HEAD
-		BLI_rcti_init(&rect, 0, ibuf->x, -box_y, 0);
-		/* draw top box */
-		glRecti(rect.xmin, rect.ymin, rect.xmax, rect.ymax);
-
-		BLF_clipping(fontid, rect.xmin, rect.ymin, rect.xmax, rect.ymax);
-		BLF_enable(fontid, BLF_CLIPPING);
-
-		UI_ThemeColor(TH_METADATA_TEXT);
-		metadata_draw_imbuf(ibuf, rect, fontid, false, zoomy);
-
-		BLF_disable(fontid, BLF_CLIPPING);
-=======
 		BLI_rctf_init(&rect, frame.xmin, frame.xmax, frame.ymin - box_y, frame.ymin);
 		/* draw top box */
 		glRectf(rect.xmin, rect.ymin, rect.xmax, rect.ymax);
@@ -2351,7 +2252,6 @@
 		metadata_draw_imbuf(ibuf, rect, blf_mono_font, false);
 
 		BLF_disable(blf_mono_font, BLF_CLIPPING);
->>>>>>> 5a8629c0
 	}
 
 	glPopMatrix();
