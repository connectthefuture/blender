/*
 * ***** BEGIN GPL LICENSE BLOCK *****
 *
 * This program is free software; you can redistribute it and/or
 * modify it under the terms of the GNU General Public License
 * as published by the Free Software Foundation; either version 2
 * of the License, or (at your option) any later version.
 *
 * This program is distributed in the hope that it will be useful,
 * but WITHOUT ANY WARRANTY; without even the implied warranty of
 * MERCHANTABILITY or FITNESS FOR A PARTICULAR PURPOSE.  See the
 * GNU General Public License for more details.
 *
 * You should have received a copy of the GNU General Public License
 * along with this program; if not, write to the Free Software Foundation,
 * Inc., 51 Franklin Street, Fifth Floor, Boston, MA 02110-1301, USA.
 *
 * The Original Code is Copyright (C) 2005 Blender Foundation
 * All rights reserved.
 *
 * The Original Code is: all of this file.
 *
 * Contributor(s): none yet.
 *
 * ***** END GPL LICENSE BLOCK *****
 */

/** \file blender/editors/transform/transform_manipulator.c
 *  \ingroup edtransform
 */


#include <stdlib.h>
#include <string.h>
#include <math.h>
#include <float.h>

#include "DNA_armature_types.h"
#include "DNA_curve_types.h"
#include "DNA_lattice_types.h"
#include "DNA_meta_types.h"
#include "DNA_screen_types.h"
#include "DNA_scene_types.h"
#include "DNA_view3d_types.h"

#include "BLI_math.h"
#include "BLI_utildefines.h"

#include "RNA_access.h"

#include "BKE_action.h"
#include "BKE_context.h"
#include "BKE_curve.h"
#include "BKE_global.h"
#include "BKE_particle.h"
#include "BKE_pointcache.h"
#include "BKE_editmesh.h"
#include "BKE_lattice.h"

#include "BIF_gl.h"

#include "WM_api.h"
#include "WM_types.h"

#include "ED_armature.h"
#include "ED_curve.h"
#include "ED_particle.h"
#include "ED_view3d.h"
<<<<<<< HEAD
#include "ED_screen.h"
=======
#include "ED_transform.h"
>>>>>>> ef310b2a

#include "UI_resources.h"

/* local module include */
#include "transform.h"

#include "MEM_guardedalloc.h"

#include "GPU_select.h"

/* drawing flags */

#define MAN_TRANS_X		(1 << 0)
#define MAN_TRANS_Y		(1 << 1)
#define MAN_TRANS_Z		(1 << 2)
#define MAN_TRANS_C		(MAN_TRANS_X | MAN_TRANS_Y | MAN_TRANS_Z)

#define MAN_ROT_X		(1 << 3)
#define MAN_ROT_Y		(1 << 4)
#define MAN_ROT_Z		(1 << 5)
#define MAN_ROT_V		(1 << 6)
#define MAN_ROT_T		(1 << 7)
#define MAN_ROT_C		(MAN_ROT_X | MAN_ROT_Y | MAN_ROT_Z | MAN_ROT_V | MAN_ROT_T)

#define MAN_SCALE_X		(1 << 8)
#define MAN_SCALE_Y		(1 << 9)
#define MAN_SCALE_Z		(1 << 10)
#define MAN_SCALE_C		(MAN_SCALE_X | MAN_SCALE_Y | MAN_SCALE_Z)

/* return codes for select */
enum {
	MAN_SEL_TRANS_X	= 0,
	MAN_SEL_TRANS_Y,
	MAN_SEL_TRANS_Z,
	
	MAN_SEL_ROT_X,
	MAN_SEL_ROT_Y,
	MAN_SEL_ROT_Z,
	MAN_SEL_ROT_V,
	MAN_SEL_ROT_T,

	MAN_SEL_SCALE_X,
	MAN_SEL_SCALE_Y,
	MAN_SEL_SCALE_Z,
	
	/* those two stay at the end so the rest can be inferred with bitshifting */
	MAN_SEL_SCALE_C,
	MAN_SEL_TRANS_C,
	
	MAN_SEL_MAX
};

/* color codes */

#define MAN_RGB     0
#define MAN_GHOST   1
#define MAN_MOVECOL 2

/* threshold for testing view aligned manipulator axis */
#define TW_AXIS_DOT_MIN 0.02f
#define TW_AXIS_DOT_MAX 0.1f

/* transform widget center calc helper for below */
static void calc_tw_center(Scene *scene, const float co[3])
{
	float *twcent = scene->twcent;
	float *min = scene->twmin;
	float *max = scene->twmax;

	minmax_v3v3_v3(min, max, co);
	add_v3_v3(twcent, co);
}

static void protectflag_to_drawflags(short protectflag, short *drawflags)
{
	if (protectflag & OB_LOCK_LOCX)
		*drawflags &= ~MAN_TRANS_X;
	if (protectflag & OB_LOCK_LOCY)
		*drawflags &= ~MAN_TRANS_Y;
	if (protectflag & OB_LOCK_LOCZ)
		*drawflags &= ~MAN_TRANS_Z;

	if (protectflag & OB_LOCK_ROTX)
		*drawflags &= ~MAN_ROT_X;
	if (protectflag & OB_LOCK_ROTY)
		*drawflags &= ~MAN_ROT_Y;
	if (protectflag & OB_LOCK_ROTZ)
		*drawflags &= ~MAN_ROT_Z;

	if (protectflag & OB_LOCK_SCALEX)
		*drawflags &= ~MAN_SCALE_X;
	if (protectflag & OB_LOCK_SCALEY)
		*drawflags &= ~MAN_SCALE_Y;
	if (protectflag & OB_LOCK_SCALEZ)
		*drawflags &= ~MAN_SCALE_Z;
}

/* for pose mode */
static void stats_pose(Scene *scene, RegionView3D *rv3d, bPoseChannel *pchan)
{
	Bone *bone = pchan->bone;

	if (bone) {
		calc_tw_center(scene, pchan->pose_head);
		protectflag_to_drawflags(pchan->protectflag, &rv3d->twdrawflag);
	}
}

/* for editmode*/
static void stats_editbone(RegionView3D *rv3d, EditBone *ebo)
{
	if (ebo->flag & BONE_EDITMODE_LOCKED)
		protectflag_to_drawflags(OB_LOCK_LOC | OB_LOCK_ROT | OB_LOCK_SCALE, &rv3d->twdrawflag);
}

/* could move into BLI_math however this is only useful for display/editing purposes */
static void axis_angle_to_gimbal_axis(float gmat[3][3], const float axis[3], const float angle)
{
	/* X/Y are arbitrary axies, most importantly Z is the axis of rotation */

	float cross_vec[3];
	float quat[4];

	/* this is an un-scientific method to get a vector to cross with
	 * XYZ intentionally YZX */
	cross_vec[0] = axis[1];
	cross_vec[1] = axis[2];
	cross_vec[2] = axis[0];

	/* X-axis */
	cross_v3_v3v3(gmat[0], cross_vec, axis);
	normalize_v3(gmat[0]);
	axis_angle_to_quat(quat, axis, angle);
	mul_qt_v3(quat, gmat[0]);

	/* Y-axis */
	axis_angle_to_quat(quat, axis, M_PI / 2.0);
	copy_v3_v3(gmat[1], gmat[0]);
	mul_qt_v3(quat, gmat[1]);

	/* Z-axis */
	copy_v3_v3(gmat[2], axis);

	normalize_m3(gmat);
}


static int test_rotmode_euler(short rotmode)
{
	return (ELEM(rotmode, ROT_MODE_AXISANGLE, ROT_MODE_QUAT)) ? 0 : 1;
}

bool gimbal_axis(Object *ob, float gmat[3][3])
{
	if (ob) {
		if (ob->mode & OB_MODE_POSE) {
			bPoseChannel *pchan = BKE_pose_channel_active(ob);

			if (pchan) {
				float mat[3][3], tmat[3][3], obmat[3][3];
				if (test_rotmode_euler(pchan->rotmode)) {
					eulO_to_gimbal_axis(mat, pchan->eul, pchan->rotmode);
				}
				else if (pchan->rotmode == ROT_MODE_AXISANGLE) {
					axis_angle_to_gimbal_axis(mat, pchan->rotAxis, pchan->rotAngle);
				}
				else { /* quat */
					return 0;
				}


				/* apply bone transformation */
				mul_m3_m3m3(tmat, pchan->bone->bone_mat, mat);

				if (pchan->parent) {
					float parent_mat[3][3];

					copy_m3_m4(parent_mat, pchan->parent->pose_mat);
					mul_m3_m3m3(mat, parent_mat, tmat);

					/* needed if object transformation isn't identity */
					copy_m3_m4(obmat, ob->obmat);
					mul_m3_m3m3(gmat, obmat, mat);
				}
				else {
					/* needed if object transformation isn't identity */
					copy_m3_m4(obmat, ob->obmat);
					mul_m3_m3m3(gmat, obmat, tmat);
				}

				normalize_m3(gmat);
				return 1;
			}
		}
		else {
			if (test_rotmode_euler(ob->rotmode)) {
				eulO_to_gimbal_axis(gmat, ob->rot, ob->rotmode);
			}
			else if (ob->rotmode == ROT_MODE_AXISANGLE) {
				axis_angle_to_gimbal_axis(gmat, ob->rotAxis, ob->rotAngle);
			}
			else { /* quat */
				return 0;
			}

			if (ob->parent) {
				float parent_mat[3][3];
				copy_m3_m4(parent_mat, ob->parent->obmat);
				normalize_m3(parent_mat);
				mul_m3_m3m3(gmat, parent_mat, gmat);
			}
			return 1;
		}
	}

	return 0;
}


/* centroid, boundbox, of selection */
/* returns total items selected */
static int calc_manipulator_stats(const bContext *C)
{
	ScrArea *sa = CTX_wm_area(C);
	ARegion *ar = CTX_wm_region(C);
	Scene *scene = CTX_data_scene(C);
	Object *obedit = CTX_data_edit_object(C);
	ToolSettings *ts = CTX_data_tool_settings(C);
	View3D *v3d = sa->spacedata.first;
	RegionView3D *rv3d = ar->regiondata;
	Base *base;
	Object *ob = OBACT;
	int a, totsel = 0;

	/* transform widget matrix */
	unit_m4(rv3d->twmat);

	rv3d->twdrawflag = 0xFFFF;

	/* transform widget centroid/center */
	INIT_MINMAX(scene->twmin, scene->twmax);
	zero_v3(scene->twcent);

	if (obedit) {
		ob = obedit;
		if ((ob->lay & v3d->lay) == 0) return 0;

		if (obedit->type == OB_MESH) {
			BMEditMesh *em = BKE_editmesh_from_object(obedit);
			BMEditSelection ese;
			float vec[3] = {0, 0, 0};

			/* USE LAST SELECTE WITH ACTIVE */
			if ((v3d->around == V3D_ACTIVE) && BM_select_history_active_get(em->bm, &ese)) {
				BM_editselection_center(&ese, vec);
				calc_tw_center(scene, vec);
				totsel = 1;
			}
			else {
				BMesh *bm = em->bm;
				BMVert *eve;

				BMIter iter;

				/* do vertices/edges/faces for center depending on selection
				 * mode. note we can't use just vertex selection flag because
				 * it is not flush down on changes */
				if (ts->selectmode & SCE_SELECT_VERTEX) {
					BM_ITER_MESH (eve, &iter, bm, BM_VERTS_OF_MESH) {
						if (!BM_elem_flag_test(eve, BM_ELEM_HIDDEN)) {
							if (BM_elem_flag_test(eve, BM_ELEM_SELECT)) {
								totsel++;
								calc_tw_center(scene, eve->co);
							}
						}
					}
				}
				else if (ts->selectmode & SCE_SELECT_EDGE) {
					BMIter itersub;
					BMEdge *eed;
					BM_ITER_MESH (eve, &iter, bm, BM_VERTS_OF_MESH) {
						if (!BM_elem_flag_test(eve, BM_ELEM_HIDDEN)) {
							/* check the vertex has a selected edge, only add it once */
							BM_ITER_ELEM (eed, &itersub, eve, BM_EDGES_OF_VERT) {
								if (BM_elem_flag_test(eed, BM_ELEM_SELECT)) {
									totsel++;
									calc_tw_center(scene, eve->co);
									break;
								}
							}
						}
					}
				}
				else {
					BMIter itersub;
					BMFace *efa;
					BM_ITER_MESH (eve, &iter, bm, BM_VERTS_OF_MESH) {
						if (!BM_elem_flag_test(eve, BM_ELEM_HIDDEN)) {
							/* check the vertex has a selected face, only add it once */
							BM_ITER_ELEM (efa, &itersub, eve, BM_FACES_OF_VERT) {
								if (BM_elem_flag_test(efa, BM_ELEM_SELECT)) {
									totsel++;
									calc_tw_center(scene, eve->co);
									break;
								}
							}
						}
					}
				}
			}
		} /* end editmesh */
		else if (obedit->type == OB_ARMATURE) {
			bArmature *arm = obedit->data;
			EditBone *ebo;

			if ((v3d->around == V3D_ACTIVE) && (ebo = arm->act_edbone)) {
				/* doesn't check selection or visibility intentionally */
				if (ebo->flag & BONE_TIPSEL) {
					calc_tw_center(scene, ebo->tail);
					totsel++;
				}
				if ((ebo->flag & BONE_ROOTSEL) ||
				    ((ebo->flag & BONE_TIPSEL) == false))  /* ensure we get at least one point */
				{
					calc_tw_center(scene, ebo->head);
					totsel++;
				}
				stats_editbone(rv3d, ebo);
			}
			else {
				for (ebo = arm->edbo->first; ebo; ebo = ebo->next) {
					if (EBONE_VISIBLE(arm, ebo)) {
						if (ebo->flag & BONE_TIPSEL) {
							calc_tw_center(scene, ebo->tail);
							totsel++;
						}
						if (ebo->flag & BONE_ROOTSEL) {
							calc_tw_center(scene, ebo->head);
							totsel++;
						}
						if (ebo->flag & BONE_SELECTED) {
							stats_editbone(rv3d, ebo);
						}
					}
				}
			}
		}
		else if (ELEM(obedit->type, OB_CURVE, OB_SURF)) {
			Curve *cu = obedit->data;
			float center[3];

			if (v3d->around == V3D_ACTIVE && ED_curve_active_center(cu, center)) {
				calc_tw_center(scene, center);
				totsel++;
			}
			else {
				Nurb *nu;
				BezTriple *bezt;
				BPoint *bp;
				ListBase *nurbs = BKE_curve_editNurbs_get(cu);

				nu = nurbs->first;
				while (nu) {
					if (nu->type == CU_BEZIER) {
						bezt = nu->bezt;
						a = nu->pntsu;
						while (a--) {
							/* exceptions
							 * if handles are hidden then only check the center points.
							 * If the center knot is selected then only use this as the center point.
							 */
							if (cu->drawflag & CU_HIDE_HANDLES) {
								if (bezt->f2 & SELECT) {
									calc_tw_center(scene, bezt->vec[1]);
									totsel++;
								}
							}
							else if (bezt->f2 & SELECT) {
								calc_tw_center(scene, bezt->vec[1]);
								totsel++;
							}
							else {
								if (bezt->f1 & SELECT) {
									calc_tw_center(scene, bezt->vec[(v3d->around == V3D_LOCAL) ? 1 : 0]);
									totsel++;
								}
								if (bezt->f3 & SELECT) {
									calc_tw_center(scene, bezt->vec[(v3d->around == V3D_LOCAL) ? 1 : 2]);
									totsel++;
								}
							}
							bezt++;
						}
					}
					else {
						bp = nu->bp;
						a = nu->pntsu * nu->pntsv;
						while (a--) {
							if (bp->f1 & SELECT) {
								calc_tw_center(scene, bp->vec);
								totsel++;
							}
							bp++;
						}
					}
					nu = nu->next;
				}
			}
		}
		else if (obedit->type == OB_MBALL) {
			MetaBall *mb = (MetaBall *)obedit->data;
			MetaElem *ml;

			if ((v3d->around == V3D_ACTIVE) && (ml = mb->lastelem)) {
				calc_tw_center(scene, &ml->x);
				totsel++;
			}
			else {
				for (ml = mb->editelems->first; ml; ml = ml->next) {
					if (ml->flag & SELECT) {
						calc_tw_center(scene, &ml->x);
						totsel++;
					}
				}
			}
		}
		else if (obedit->type == OB_LATTICE) {
			Lattice *lt = ((Lattice *)obedit->data)->editlatt->latt;
			BPoint *bp;

			if ((v3d->around == V3D_ACTIVE) && (bp = BKE_lattice_active_point_get(lt))) {
				calc_tw_center(scene, bp->vec);
				totsel++;
			}
			else {
				bp = lt->def;
				a = lt->pntsu * lt->pntsv * lt->pntsw;
				while (a--) {
					if (bp->f1 & SELECT) {
						calc_tw_center(scene, bp->vec);
						totsel++;
					}
					bp++;
				}
			}
		}

		/* selection center */
		if (totsel) {
			mul_v3_fl(scene->twcent, 1.0f / (float)totsel);   // centroid!
			mul_m4_v3(obedit->obmat, scene->twcent);
			mul_m4_v3(obedit->obmat, scene->twmin);
			mul_m4_v3(obedit->obmat, scene->twmax);
		}
	}
	else if (ob && (ob->mode & OB_MODE_POSE)) {
		bPoseChannel *pchan;
		int mode = TFM_ROTATION; // mislead counting bones... bah. We don't know the manipulator mode, could be mixed
		bool ok = false;

		if ((ob->lay & v3d->lay) == 0) return 0;

		if ((v3d->around == V3D_ACTIVE) && (pchan = BKE_pose_channel_active(ob))) {
			/* doesn't check selection or visibility intentionally */
			Bone *bone = pchan->bone;
			if (bone) {
				stats_pose(scene, rv3d, pchan);
				totsel = 1;
				ok = true;
			}
		}
		else {
			totsel = count_set_pose_transflags(&mode, 0, ob);

			if (totsel) {
				/* use channels to get stats */
				for (pchan = ob->pose->chanbase.first; pchan; pchan = pchan->next) {
					Bone *bone = pchan->bone;
					if (bone && (bone->flag & BONE_TRANSFORM)) {
						stats_pose(scene, rv3d, pchan);
					}
				}
				ok = true;
			}
		}

		if (ok) {
			mul_v3_fl(scene->twcent, 1.0f / (float)totsel);   // centroid!
			mul_m4_v3(ob->obmat, scene->twcent);
			mul_m4_v3(ob->obmat, scene->twmin);
			mul_m4_v3(ob->obmat, scene->twmax);
		}
	}
	else if (ob && (ob->mode & OB_MODE_ALL_PAINT)) {
		/* pass */
	}
	else if (ob && ob->mode & OB_MODE_PARTICLE_EDIT) {
		PTCacheEdit *edit = PE_get_current(scene, ob);
		PTCacheEditPoint *point;
		PTCacheEditKey *ek;
		int k;

		if (edit) {
			point = edit->points;
			for (a = 0; a < edit->totpoint; a++, point++) {
				if (point->flag & PEP_HIDE) continue;

				for (k = 0, ek = point->keys; k < point->totkey; k++, ek++) {
					if (ek->flag & PEK_SELECT) {
						calc_tw_center(scene, ek->flag & PEK_USE_WCO ? ek->world_co : ek->co);
						totsel++;
					}
				}
			}

			/* selection center */
			if (totsel)
				mul_v3_fl(scene->twcent, 1.0f / (float)totsel);  // centroid!
		}
	}
	else {

		/* we need the one selected object, if its not active */
		ob = OBACT;
		if (ob && !(ob->flag & SELECT)) ob = NULL;

		for (base = scene->base.first; base; base = base->next) {
			if (TESTBASELIB(v3d, base)) {
				if (ob == NULL)
					ob = base->object;
				calc_tw_center(scene, base->object->obmat[3]);
				protectflag_to_drawflags(base->object->protectflag, &rv3d->twdrawflag);
				totsel++;
			}
		}

		/* selection center */
		if (totsel) {
			mul_v3_fl(scene->twcent, 1.0f / (float)totsel);   // centroid!
		}
	}

	/* global, local or normal orientation? */
	if (ob && totsel) {

		switch (v3d->twmode) {

			case V3D_MANIP_GLOBAL:
			{
				break; /* nothing to do */
			}
			case V3D_MANIP_GIMBAL:
			{
				float mat[3][3];
				if (gimbal_axis(ob, mat)) {
					copy_m4_m3(rv3d->twmat, mat);
					break;
				}
				/* if not gimbal, fall through to normal */
				/* fall-through */
			}
			case V3D_MANIP_NORMAL:
			{
				if (obedit || ob->mode & OB_MODE_POSE) {
					float mat[3][3];
					ED_getTransformOrientationMatrix(C, mat, (v3d->around == V3D_ACTIVE));
					copy_m4_m3(rv3d->twmat, mat);
					break;
				}
				/* no break we define 'normal' as 'local' in Object mode */
				/* fall-through */
			}
			case V3D_MANIP_LOCAL:
			{
				if (ob->mode & OB_MODE_POSE) {
					/* each bone moves on its own local axis, but  to avoid confusion,
					 * use the active pones axis for display [#33575], this works as expected on a single bone
					 * and users who select many bones will understand whats going on and what local means
					 * when they start transforming */
					float mat[3][3];
					ED_getTransformOrientationMatrix(C, mat, (v3d->around == V3D_ACTIVE));
					copy_m4_m3(rv3d->twmat, mat);
					break;
				}
				copy_m4_m4(rv3d->twmat, ob->obmat);
				normalize_m4(rv3d->twmat);
				break;
			}
			case V3D_MANIP_VIEW:
			{
				float mat[3][3];
				copy_m3_m4(mat, rv3d->viewinv);
				normalize_m3(mat);
				copy_m4_m3(rv3d->twmat, mat);
				break;
			}
			default: /* V3D_MANIP_CUSTOM */
			{
				float mat[3][3];
				if (applyTransformOrientation(C, mat, NULL)) {
					copy_m4_m3(rv3d->twmat, mat);
				}
				break;
			}
		}

	}

	return totsel;
}

/* don't draw axis perpendicular to the view */
static void test_manipulator_axis(const bContext *C)
{
	RegionView3D *rv3d = CTX_wm_region_view3d(C);
	float view_vec[3], axis_vec[3];
	float idot;
	int i;

	const int twdrawflag_axis[3] = {
	    (MAN_TRANS_X | MAN_SCALE_X),
	    (MAN_TRANS_Y | MAN_SCALE_Y),
	    (MAN_TRANS_Z | MAN_SCALE_Z)};

	ED_view3d_global_to_vector(rv3d, rv3d->twmat[3], view_vec);

	for (i = 0; i < 3; i++) {
		normalize_v3_v3(axis_vec, rv3d->twmat[i]);
		rv3d->tw_idot[i] = idot = 1.0f - fabsf(dot_v3v3(view_vec, axis_vec));
		if (idot < TW_AXIS_DOT_MIN) {
			rv3d->twdrawflag &= ~twdrawflag_axis[i];
		}
	}
}


/* ******************** DRAWING STUFFIES *********** */

static float screen_aligned(RegionView3D *rv3d, float mat[4][4])
{
	glTranslatef(mat[3][0], mat[3][1], mat[3][2]);

	/* sets view screen aligned */
	glRotatef(-360.0f * saacos(rv3d->viewquat[0]) / (float)M_PI, rv3d->viewquat[1], rv3d->viewquat[2], rv3d->viewquat[3]);

	return len_v3(mat[0]); /* draw scale */
}


/* radring = radius of doughnut rings
 * radhole = radius hole
 * start = starting segment (based on nrings)
 * end   = end segment
 * nsides = amount of points in ring
 * nrigns = amount of rings
 */
static void partial_doughnut(float radring, float radhole, int start, int end, int nsides, int nrings)
{
	float theta, phi, theta1;
	float cos_theta, sin_theta;
	float cos_theta1, sin_theta1;
	float ring_delta, side_delta;
	int i, j, do_caps = true;

	if (start == 0 && end == nrings) do_caps = false;

	ring_delta = 2.0f * (float)M_PI / (float)nrings;
	side_delta = 2.0f * (float)M_PI / (float)nsides;

	theta = (float)M_PI + 0.5f * ring_delta;
	cos_theta = cosf(theta);
	sin_theta = sinf(theta);

	for (i = nrings - 1; i >= 0; i--) {
		theta1 = theta + ring_delta;
		cos_theta1 = cosf(theta1);
		sin_theta1 = sinf(theta1);

		if (do_caps && i == start) {  // cap
			glBegin(GL_POLYGON);
			phi = 0.0;
			for (j = nsides; j >= 0; j--) {
				float cos_phi, sin_phi, dist;

				phi += side_delta;
				cos_phi = cosf(phi);
				sin_phi = sinf(phi);
				dist = radhole + radring * cos_phi;

				glVertex3f(cos_theta1 * dist, -sin_theta1 * dist,  radring * sin_phi);
			}
			glEnd();
		}
		if (i >= start && i <= end) {
			glBegin(GL_QUAD_STRIP);
			phi = 0.0;
			for (j = nsides; j >= 0; j--) {
				float cos_phi, sin_phi, dist;

				phi += side_delta;
				cos_phi = cosf(phi);
				sin_phi = sinf(phi);
				dist = radhole + radring * cos_phi;

				glVertex3f(cos_theta1 * dist, -sin_theta1 * dist, radring * sin_phi);
				glVertex3f(cos_theta * dist, -sin_theta * dist,  radring * sin_phi);
			}
			glEnd();
		}

		if (do_caps && i == end) {    // cap
			glBegin(GL_POLYGON);
			phi = 0.0;
			for (j = nsides; j >= 0; j--) {
				float cos_phi, sin_phi, dist;

				phi -= side_delta;
				cos_phi = cosf(phi);
				sin_phi = sinf(phi);
				dist = radhole + radring * cos_phi;

				glVertex3f(cos_theta * dist, -sin_theta * dist,  radring * sin_phi);
			}
			glEnd();
		}


		theta = theta1;
		cos_theta = cos_theta1;
		sin_theta = sin_theta1;
	}
}

static char axisBlendAngle(float idot)
{
	if (idot > TW_AXIS_DOT_MAX) {
		return 255;
	}
	else if (idot < TW_AXIS_DOT_MIN) {
		return 0;
	}
	else {
		return (char)(255.0f * (idot - TW_AXIS_DOT_MIN) / (TW_AXIS_DOT_MAX - TW_AXIS_DOT_MIN));
	}
}

/* three colors can be set:
 * gray for ghosting
 * moving: in transform theme color
 * else the red/green/blue
 */
static void manipulator_setcolor(View3D *v3d, char axis, int colcode, unsigned char alpha, bool highlight)
{
	unsigned char col[4] = {0};
	int offset = (highlight) ? 80 : 0;
	col[3] = alpha;

	if (colcode == MAN_GHOST) {
		col[3] = 70;
	}
	else if (colcode == MAN_MOVECOL) {
		UI_GetThemeColor3ubv(TH_TRANSFORM, col);
	}
	else {
		switch (axis) {
			case 'C':
				UI_GetThemeColor3ubv(TH_TRANSFORM, col);
				if (v3d->twmode == V3D_MANIP_LOCAL) {
					col[0] = col[0] > 200 ? 255 : col[0] + 55;
					col[1] = col[1] > 200 ? 255 : col[1] + 55;
					col[2] = col[2] > 200 ? 255 : col[2] + 55;
				}
				else if (v3d->twmode == V3D_MANIP_NORMAL) {
					col[0] = col[0] < 55 ? 0 : col[0] - 55;
					col[1] = col[1] < 55 ? 0 : col[1] - 55;
					col[2] = col[2] < 55 ? 0 : col[2] - 55;
				}
				break;
			case 'X':
				UI_GetThemeColorShade3ubv(TH_AXIS_X, offset, col);
				break;
			case 'Y':
				UI_GetThemeColorShade3ubv(TH_AXIS_Y, offset, col);
				break;
			case 'Z':
				UI_GetThemeColorShade3ubv(TH_AXIS_Z, offset, col);
				break;
			default:
				BLI_assert(0);
				break;
		}
	}

	glColor4ubv(col);
}

static void manipulator_axis_order(RegionView3D *rv3d, int r_axis_order[3])
{
	float axis_values[3];
	float vec[3];

	ED_view3d_global_to_vector(rv3d, rv3d->twmat[3], vec);

	axis_values[0] = -dot_v3v3(rv3d->twmat[0], vec);
	axis_values[1] = -dot_v3v3(rv3d->twmat[1], vec);
	axis_values[2] = -dot_v3v3(rv3d->twmat[2], vec);

	axis_sort_v3(axis_values, r_axis_order);
}

/* viewmatrix should have been set OK, also no shademode! */
static void draw_manipulator_axes_single(View3D *v3d, RegionView3D *rv3d, int colcode,
                                         int flagx, int flagy, int flagz, int axis,
                                         const int selectionbase, int highlight)
{
	switch (axis) {
		case 0:
			/* axes */
			if (flagx) {
				if (selectionbase != -1) {
					if      (flagx & MAN_SCALE_X) GPU_select_load_id(selectionbase + MAN_SEL_SCALE_X);
					else if (flagx & MAN_TRANS_X) GPU_select_load_id(selectionbase + MAN_SEL_TRANS_X);
				}
				else {
					manipulator_setcolor(v3d, 'X', colcode, axisBlendAngle(rv3d->tw_idot[0]), (highlight & (MAN_TRANS_X | MAN_SCALE_X)) != 0);
				}
				glBegin(GL_LINES);
				glVertex3f(0.2f, 0.0f, 0.0f);
				glVertex3f(1.0f, 0.0f, 0.0f);
				glEnd();
			}
			break;
		case 1:
			if (flagy) {
				if (selectionbase != -1) {
					if      (flagy & MAN_SCALE_Y) GPU_select_load_id(selectionbase + MAN_SEL_SCALE_Y);
					else if (flagy & MAN_TRANS_Y) GPU_select_load_id(selectionbase + MAN_SEL_TRANS_Y);
				}
				else {
					manipulator_setcolor(v3d, 'Y', colcode, axisBlendAngle(rv3d->tw_idot[1]), (highlight & (MAN_TRANS_Y | MAN_SCALE_Y)) != 0);
				}
				glBegin(GL_LINES);
				glVertex3f(0.0f, 0.2f, 0.0f);
				glVertex3f(0.0f, 1.0f, 0.0f);
				glEnd();
			}
			break;
		case 2:
			if (flagz) {
				if (selectionbase != -1) {
					if      (flagz & MAN_SCALE_Z) GPU_select_load_id(selectionbase + MAN_SEL_SCALE_Z);
					else if (flagz & MAN_TRANS_Z) GPU_select_load_id(selectionbase + MAN_SEL_TRANS_Z);
				}
				else {
					manipulator_setcolor(v3d, 'Z', colcode, axisBlendAngle(rv3d->tw_idot[2]), (highlight & (MAN_TRANS_Z | MAN_SCALE_Z)) != 0);
				}
				glBegin(GL_LINES);
				glVertex3f(0.0f, 0.0f, 0.2f);
				glVertex3f(0.0f, 0.0f, 1.0f);
				glEnd();
			}
			break;
	}
}
static void draw_manipulator_axes(View3D *v3d, RegionView3D *rv3d, int colcode,
                                  int flagx, int flagy, int flagz,
                                  const int axis_order[3], const int selectionbase, int highlight)
{
	int i;
	for (i = 0; i < 3; i++) {
		draw_manipulator_axes_single(v3d, rv3d, colcode, flagx, flagy, flagz, axis_order[i], selectionbase, highlight);
	}
}

static void preOrthoFront(const bool ortho, float twmat[4][4], int axis)
{
	if (ortho == false) {
		float omat[4][4];
		copy_m4_m4(omat, twmat);
		orthogonalize_m4(omat, axis);
		glPushMatrix();
		glMultMatrixf(omat);
		glFrontFace(is_negative_m4(omat) ? GL_CW : GL_CCW);
	}
}

static void postOrtho(const bool ortho)
{
	if (ortho == false) {
		glPopMatrix();
	}
}

static void draw_manipulator_rotate(
        View3D *v3d, RegionView3D *rv3d, const int drawflags, int highlight, const int combo,
        const bool is_moving, const int selectionbase)
{
	double plane[4];
	float matt[4][4];
	float size, unitmat[4][4];
	float cywid = 0.33f * 0.01f * (float)U.tw_handlesize;
	float cusize = cywid * 0.65f;
	int arcs = (G.debug_value != 2);
	const int colcode = (is_moving) ? MAN_MOVECOL : MAN_RGB;
	bool ortho;

	/* when called while moving in mixed mode, do not draw when... */
	if ((drawflags & MAN_ROT_C) == 0) return;

	/* Init stuff */
	glDisable(GL_DEPTH_TEST);
	unit_m4(unitmat);

	/* prepare for screen aligned draw */
	size = len_v3(rv3d->twmat[0]);
	glPushMatrix();
	glTranslatef(rv3d->twmat[3][0], rv3d->twmat[3][1], rv3d->twmat[3][2]);

	if (arcs) {
		/* clipplane makes nice handles, calc here because of multmatrix but with translate! */
		copy_v3db_v3fl(plane, rv3d->viewinv[2]);
		plane[3] = -0.02f * size; // clip just a bit more
		glClipPlane(GL_CLIP_PLANE0, plane);
	}
	/* sets view screen aligned */
	glRotatef(-360.0f * saacos(rv3d->viewquat[0]) / (float)M_PI, rv3d->viewquat[1], rv3d->viewquat[2], rv3d->viewquat[3]);

	/* Screen aligned help circle */
	if (arcs) {
		if (selectionbase == -1) {
			UI_ThemeColorShade(TH_BACK, -30);
			drawcircball(GL_LINE_LOOP, unitmat[3], size, unitmat);
		}
	}

	/* Screen aligned trackball rot circle */
	if (drawflags & MAN_ROT_T) {
		if (selectionbase != -1) GPU_select_load_id(selectionbase + MAN_SEL_ROT_T);
		else UI_ThemeColor(TH_TRANSFORM);

		drawcircball(GL_LINE_LOOP, unitmat[3], 0.2f * size, unitmat);
	}

	/* Screen aligned view rot circle */
	if (drawflags & MAN_ROT_V) {
		if (selectionbase != -1) GPU_select_load_id(selectionbase + MAN_SEL_ROT_V);
		else UI_ThemeColor(TH_TRANSFORM);
		drawcircball(GL_LINE_LOOP, unitmat[3], 1.2f * size, unitmat);

		if (is_moving) {
			float vec[3];
			vec[0] = 0; // XXX (float)(t->imval[0] - t->center2d[0]);
			vec[1] = 0; // XXX (float)(t->imval[1] - t->center2d[1]);
			vec[2] = 0.0f;
			normalize_v3(vec);
			mul_v3_fl(vec, 1.2f * size);
			glBegin(GL_LINES);
			glVertex3f(0.0f, 0.0f, 0.0f);
			glVertex3fv(vec);
			glEnd();
		}
	}
	glPopMatrix();


	ortho = is_orthogonal_m4(rv3d->twmat);

	/* apply the transform delta */
	if (is_moving) {
		copy_m4_m4(matt, rv3d->twmat); // to copy the parts outside of [3][3]
		// XXX mul_m4_m3m4(matt, t->mat, rv3d->twmat);
		if (ortho) {
			glMultMatrixf(matt);
			glFrontFace(is_negative_m4(matt) ? GL_CW : GL_CCW);
		}
	}
	else {
		if (ortho) {
			glFrontFace(is_negative_m4(rv3d->twmat) ? GL_CW : GL_CCW);
			glMultMatrixf(rv3d->twmat);
		}
	}

	/* axes */
	if (arcs == 0) {
		if (selectionbase == -1) {
			if ((combo & V3D_MANIP_SCALE) == 0) {
				/* axis */
				if ((drawflags & MAN_ROT_X) || (is_moving && (drawflags & MAN_ROT_Z))) {
					preOrthoFront(ortho, rv3d->twmat, 2);
					manipulator_setcolor(v3d, 'X', colcode, 255, (highlight & MAN_ROT_X) != 0);
					glBegin(GL_LINES);
					glVertex3f(0.2f, 0.0f, 0.0f);
					glVertex3f(1.0f, 0.0f, 0.0f);
					glEnd();
					postOrtho(ortho);
				}
				if ((drawflags & MAN_ROT_Y) || (is_moving && (drawflags & MAN_ROT_X))) {
					preOrthoFront(ortho, rv3d->twmat, 0);
					manipulator_setcolor(v3d, 'Y', colcode, 255, (highlight & MAN_ROT_Y) != 0);
					glBegin(GL_LINES);
					glVertex3f(0.0f, 0.2f, 0.0f);
					glVertex3f(0.0f, 1.0f, 0.0f);
					glEnd();
					postOrtho(ortho);
				}
				if ((drawflags & MAN_ROT_Z) || (is_moving && (drawflags & MAN_ROT_Y))) {
					preOrthoFront(ortho, rv3d->twmat, 1);
					manipulator_setcolor(v3d, 'Z', colcode, 255, (highlight & MAN_ROT_Y) != 0);
					glBegin(GL_LINES);
					glVertex3f(0.0f, 0.0f, 0.2f);
					glVertex3f(0.0f, 0.0f, 1.0f);
					glEnd();
					postOrtho(ortho);
				}
			}
		}
	}

	if (arcs == 0 && is_moving) {

		/* Z circle */
		if (drawflags & MAN_ROT_Z) {
			preOrthoFront(ortho, matt, 2);
			if (selectionbase != -1) GPU_select_load_id(selectionbase + MAN_SEL_ROT_Z);
			else manipulator_setcolor(v3d, 'Z', colcode, 255, (highlight & MAN_ROT_Z) != 0);
			drawcircball(GL_LINE_LOOP, unitmat[3], 1.0, unitmat);
			postOrtho(ortho);
		}
		/* X circle */
		if (drawflags & MAN_ROT_X) {
			preOrthoFront(ortho, matt, 0);
			if (selectionbase != -1) GPU_select_load_id(selectionbase + MAN_SEL_ROT_X);
			else manipulator_setcolor(v3d, 'X', colcode, 255, (highlight & MAN_ROT_X) != 0);
			glRotatef(90.0, 0.0, 1.0, 0.0);
			drawcircball(GL_LINE_LOOP, unitmat[3], 1.0, unitmat);
			glRotatef(-90.0, 0.0, 1.0, 0.0);
			postOrtho(ortho);
		}
		/* Y circle */
		if (drawflags & MAN_ROT_Y) {
			preOrthoFront(ortho, matt, 1);
			if (selectionbase != -1) GPU_select_load_id(selectionbase + MAN_SEL_ROT_Y);
			else manipulator_setcolor(v3d, 'Y', colcode, 255, (highlight & MAN_ROT_Y) != 0);
			glRotatef(-90.0, 1.0, 0.0, 0.0);
			drawcircball(GL_LINE_LOOP, unitmat[3], 1.0, unitmat);
			glRotatef(90.0, 1.0, 0.0, 0.0);
			postOrtho(ortho);
		}

		if (arcs) glDisable(GL_CLIP_PLANE0);
	}
	// donut arcs
	if (arcs) {
		glEnable(GL_CLIP_PLANE0);

		/* Z circle */
		if (drawflags & MAN_ROT_Z) {
			preOrthoFront(ortho, rv3d->twmat, 2);
			if (selectionbase != -1) GPU_select_load_id(selectionbase + MAN_SEL_ROT_Z);
			else manipulator_setcolor(v3d, 'Z', colcode, 255, (highlight & MAN_ROT_Z) != 0);
			partial_doughnut(cusize / 4.0f, 1.0f, 0, 48, 8, 48);
			postOrtho(ortho);
		}
		/* X circle */
		if (drawflags & MAN_ROT_X) {
			preOrthoFront(ortho, rv3d->twmat, 0);
			if (selectionbase != -1) GPU_select_load_id(selectionbase + MAN_SEL_ROT_X);
			else manipulator_setcolor(v3d, 'X', colcode, 255, (highlight & MAN_ROT_X) != 0);
			glRotatef(90.0, 0.0, 1.0, 0.0);
			partial_doughnut(cusize / 4.0f, 1.0f, 0, 48, 8, 48);
			glRotatef(-90.0, 0.0, 1.0, 0.0);
			postOrtho(ortho);
		}
		/* Y circle */
		if (drawflags & MAN_ROT_Y) {
			preOrthoFront(ortho, rv3d->twmat, 1);
			if (selectionbase != -1) GPU_select_load_id(selectionbase + MAN_SEL_ROT_Y);
			else manipulator_setcolor(v3d, 'Y', colcode, 255, (highlight & MAN_ROT_Y) != 0);
			glRotatef(-90.0, 1.0, 0.0, 0.0);
			partial_doughnut(cusize / 4.0f, 1.0f, 0, 48, 8, 48);
			glRotatef(90.0, 1.0, 0.0, 0.0);
			postOrtho(ortho);
		}

		glDisable(GL_CLIP_PLANE0);
	}

	if (arcs == 0) {

		/* Z handle on X axis */
		if (drawflags & MAN_ROT_Z) {
			preOrthoFront(ortho, rv3d->twmat, 2);
			glPushMatrix();
			if (selectionbase != -1) GPU_select_load_id(selectionbase + MAN_SEL_ROT_Z);
			else manipulator_setcolor(v3d, 'Z', colcode, 255, (highlight & MAN_ROT_Z) != 0);

			partial_doughnut(0.7f * cusize, 1.0f, 31, 33, 8, 64);

			glPopMatrix();
			postOrtho(ortho);
		}

		/* Y handle on X axis */
		if (drawflags & MAN_ROT_Y) {
			preOrthoFront(ortho, rv3d->twmat, 1);
			glPushMatrix();
			if (selectionbase != -1) GPU_select_load_id(selectionbase + MAN_SEL_ROT_Y);
			else manipulator_setcolor(v3d, 'Y', colcode, 255, (highlight & MAN_ROT_Y) != 0);

			glRotatef(90.0, 1.0, 0.0, 0.0);
			glRotatef(90.0, 0.0, 0.0, 1.0);
			partial_doughnut(0.7f * cusize, 1.0f, 31, 33, 8, 64);

			glPopMatrix();
			postOrtho(ortho);
		}

		/* X handle on Z axis */
		if (drawflags & MAN_ROT_X) {
			preOrthoFront(ortho, rv3d->twmat, 0);
			glPushMatrix();
			if (selectionbase != -1) GPU_select_load_id(MAN_SEL_ROT_X);
			else manipulator_setcolor(v3d, 'X', colcode, 255, (highlight & MAN_ROT_X) != 0);

			glRotatef(-90.0, 0.0, 1.0, 0.0);
			glRotatef(90.0, 0.0, 0.0, 1.0);
			partial_doughnut(0.7f * cusize, 1.0f, 31, 33, 8, 64);

			glPopMatrix();
			postOrtho(ortho);
		}

	}

	/* restore */
	glLoadMatrixf(rv3d->viewmat);
	if (v3d->zbuf) glEnable(GL_DEPTH_TEST);

}

static void drawsolidcube(float size)
{
	const float cube[8][3] = {
		{-1.0, -1.0, -1.0},
		{-1.0, -1.0,  1.0},
		{-1.0,  1.0,  1.0},
		{-1.0,  1.0, -1.0},
		{ 1.0, -1.0, -1.0},
		{ 1.0, -1.0,  1.0},
		{ 1.0,  1.0,  1.0},
		{ 1.0,  1.0, -1.0},
	};
	float n[3] = {0.0f};

	glPushMatrix();
	glScalef(size, size, size);

	glBegin(GL_QUADS);
	n[0] = -1.0;
	glNormal3fv(n);
	glVertex3fv(cube[0]); glVertex3fv(cube[1]); glVertex3fv(cube[2]); glVertex3fv(cube[3]);
	n[0] = 0;
	glEnd();

	glBegin(GL_QUADS);
	n[1] = -1.0;
	glNormal3fv(n);
	glVertex3fv(cube[0]); glVertex3fv(cube[4]); glVertex3fv(cube[5]); glVertex3fv(cube[1]);
	n[1] = 0;
	glEnd();

	glBegin(GL_QUADS);
	n[0] = 1.0;
	glNormal3fv(n);
	glVertex3fv(cube[4]); glVertex3fv(cube[7]); glVertex3fv(cube[6]); glVertex3fv(cube[5]);
	n[0] = 0;
	glEnd();

	glBegin(GL_QUADS);
	n[1] = 1.0;
	glNormal3fv(n);
	glVertex3fv(cube[7]); glVertex3fv(cube[3]); glVertex3fv(cube[2]); glVertex3fv(cube[6]);
	n[1] = 0;
	glEnd();

	glBegin(GL_QUADS);
	n[2] = 1.0;
	glNormal3fv(n);
	glVertex3fv(cube[1]); glVertex3fv(cube[5]); glVertex3fv(cube[6]); glVertex3fv(cube[2]);
	n[2] = 0;
	glEnd();

	glBegin(GL_QUADS);
	n[2] = -1.0;
	glNormal3fv(n);
	glVertex3fv(cube[7]); glVertex3fv(cube[4]); glVertex3fv(cube[0]); glVertex3fv(cube[3]);
	glEnd();

	glPopMatrix();
}


static void draw_manipulator_scale(
        View3D *v3d, RegionView3D *rv3d, const int drawflags, int highlight, const int combo, const int colcode,
        const bool is_moving, const int selectionbase)
{
	float cywid = 0.25f * 0.01f * (float)U.tw_handlesize;
	float cusize = cywid * 0.75f, dz;
	int axis_order[3] = {2, 0, 1};
	int i;

	/* when called while moving in mixed mode, do not draw when... */
	if ((drawflags & MAN_SCALE_C) == 0) return;

	manipulator_axis_order(rv3d, axis_order);

	glDisable(GL_DEPTH_TEST);

	/* not in combo mode */
	if ((combo & (V3D_MANIP_TRANSLATE | V3D_MANIP_ROTATE)) == 0) {
		float size, unitmat[4][4];
		int shift = 0; // XXX

		/* center circle, do not add to selection when shift is pressed (planar constraint)  */
		if (selectionbase != -1 && shift == 0) GPU_select_load_id(selectionbase + MAN_SEL_SCALE_C);
		else manipulator_setcolor(v3d, 'C', colcode, 255, (highlight & MAN_SCALE_C) != 0);

		glPushMatrix();
		size = screen_aligned(rv3d, rv3d->twmat);
		unit_m4(unitmat);
		drawcircball(GL_LINE_LOOP, unitmat[3], 0.2f * size, unitmat);
		glPopMatrix();

		dz = 1.0;
	}
	else {
		dz = 1.0f - 4.0f * cusize;
	}

	if (is_moving) {
		float matt[4][4];

		copy_m4_m4(matt, rv3d->twmat); // to copy the parts outside of [3][3]
		// XXX mul_m4_m3m4(matt, t->mat, rv3d->twmat);
		glMultMatrixf(matt);
		glFrontFace(is_negative_m4(matt) ? GL_CW : GL_CCW);
	}
	else {
		glMultMatrixf(rv3d->twmat);
		glFrontFace(is_negative_m4(rv3d->twmat) ? GL_CW : GL_CCW);
	}

	/* axis */

	/* in combo mode, this is always drawn as first type */
	draw_manipulator_axes(v3d, rv3d, colcode,
	                      drawflags & MAN_SCALE_X, drawflags & MAN_SCALE_Y, drawflags & MAN_SCALE_Z,
	                      axis_order, selectionbase, highlight);


	for (i = 0; i < 3; i++) {
		switch (axis_order[i]) {
			case 0: /* X cube */
				if (drawflags & MAN_SCALE_X) {
					glTranslatef(dz, 0.0, 0.0);
					if (selectionbase != -1) GPU_select_load_id(selectionbase + MAN_SEL_SCALE_X);
					else manipulator_setcolor(v3d, 'X', colcode, axisBlendAngle(rv3d->tw_idot[0]), (highlight & MAN_SCALE_X) != 0);
					drawsolidcube(cusize);
					glTranslatef(-dz, 0.0, 0.0);
				}
				break;
			case 1: /* Y cube */
				if (drawflags & MAN_SCALE_Y) {
					glTranslatef(0.0, dz, 0.0);
					if (selectionbase != -1) GPU_select_load_id(selectionbase + MAN_SEL_SCALE_Y);
					else manipulator_setcolor(v3d, 'Y', colcode, axisBlendAngle(rv3d->tw_idot[1]), (highlight & MAN_SCALE_Y) != 0);
					drawsolidcube(cusize);
					glTranslatef(0.0, -dz, 0.0);
				}
				break;
			case 2: /* Z cube */
				if (drawflags & MAN_SCALE_Z) {
					glTranslatef(0.0, 0.0, dz);
					if (selectionbase != -1) GPU_select_load_id(selectionbase + MAN_SEL_SCALE_Z);
					else manipulator_setcolor(v3d, 'Z', colcode, axisBlendAngle(rv3d->tw_idot[2]), (highlight & MAN_SCALE_Z) != 0);
					drawsolidcube(cusize);
					glTranslatef(0.0, 0.0, -dz);
				}
				break;
		}
	}

	/* if shiftkey, center point as last, for selectbuffer order */
	if (selectionbase != -1) {
		int shift = 0; // XXX

		if (shift) {
			glTranslatef(0.0, -dz, 0.0);
			GPU_select_load_id(selectionbase + MAN_SEL_SCALE_C);
			glBegin(GL_POINTS);
			glVertex3f(0.0, 0.0, 0.0);
			glEnd();
		}
	}

	/* restore */
	glLoadMatrixf(rv3d->viewmat);

	if (v3d->zbuf) glEnable(GL_DEPTH_TEST);
	glFrontFace(GL_CCW);
}


static void draw_cone(GLUquadricObj *qobj, float len, float width)
{
	glTranslatef(0.0, 0.0, -0.5f * len);
	gluCylinder(qobj, width, 0.0, len, 8, 1);
	gluQuadricOrientation(qobj, GLU_INSIDE);
	gluDisk(qobj, 0.0, width, 8, 1);
	gluQuadricOrientation(qobj, GLU_OUTSIDE);
	glTranslatef(0.0, 0.0, 0.5f * len);
}

static void draw_cylinder(GLUquadricObj *qobj, float len, float width)
{

	width *= 0.8f;   // just for beauty

	glTranslatef(0.0, 0.0, -0.5f * len);
	gluCylinder(qobj, width, width, len, 8, 1);
	gluQuadricOrientation(qobj, GLU_INSIDE);
	gluDisk(qobj, 0.0, width, 8, 1);
	gluQuadricOrientation(qobj, GLU_OUTSIDE);
	glTranslatef(0.0, 0.0, len);
	gluDisk(qobj, 0.0, width, 8, 1);
	glTranslatef(0.0, 0.0, -0.5f * len);
}


static void draw_manipulator_translate(
        View3D *v3d, RegionView3D *rv3d, int drawflags, int highlightflags, int combo, int colcode,
        const bool UNUSED(is_moving), const int selectionbase)
{
	GLUquadricObj *qobj;
	float cylen = 0.01f * (float)U.tw_handlesize;
	float cywid = 0.25f * cylen, dz, size;
	float unitmat[4][4];
	int shift = 0; // XXX
	int axis_order[3] = {0, 1, 2};
	int i;

	/* when called while moving in mixed mode, do not draw when... */
	if ((drawflags & MAN_TRANS_C) == 0) return;

	manipulator_axis_order(rv3d, axis_order);

	// XXX if (moving) glTranslatef(t->vec[0], t->vec[1], t->vec[2]);
	glDisable(GL_DEPTH_TEST);

	/* center circle, do not add to selection when shift is pressed (planar constraint) */
	if (selectionbase != -1 && shift == 0) GPU_select_load_id(selectionbase + MAN_SEL_TRANS_C);
	else manipulator_setcolor(v3d, 'C', colcode, 255, (highlightflags & MAN_TRANS_C) != 0);

	glPushMatrix();
	size = screen_aligned(rv3d, rv3d->twmat);
	unit_m4(unitmat);
	drawcircball(GL_LINE_LOOP, unitmat[3], 0.2f * size, unitmat);
	glPopMatrix();

	/* and now apply matrix, we move to local matrix drawing */
	glMultMatrixf(rv3d->twmat);

	// translate drawn as last, only axis when no combo with scale, or for ghosting
	if ((combo & V3D_MANIP_SCALE) == 0 || colcode == MAN_GHOST) {
		draw_manipulator_axes(v3d, rv3d, colcode,
		                      drawflags & MAN_TRANS_X, drawflags & MAN_TRANS_Y, drawflags & MAN_TRANS_Z,
		                      axis_order, selectionbase, highlightflags);
	}


	/* offset in combo mode, for rotate a bit more */
	if (combo & (V3D_MANIP_ROTATE)) dz = 1.0f + 2.0f * cylen;
	else if (combo & (V3D_MANIP_SCALE)) dz = 1.0f + 0.5f * cylen;
	else dz = 1.0f;

	qobj = gluNewQuadric();
	gluQuadricDrawStyle(qobj, GLU_FILL);

	for (i = 0; i < 3; i++) {
		switch (axis_order[i]) {
			case 0: /* Z Cone */
				if (drawflags & MAN_TRANS_Z) {
					glTranslatef(0.0, 0.0, dz);
					if (selectionbase != -1) GPU_select_load_id(selectionbase + MAN_SEL_TRANS_Z);
					else manipulator_setcolor(v3d, 'Z', colcode, axisBlendAngle(rv3d->tw_idot[2]), (highlightflags & MAN_TRANS_Z) != 0);
					draw_cone(qobj, cylen, cywid);
					glTranslatef(0.0, 0.0, -dz);
				}
				break;
			case 1: /* X Cone */
				if (drawflags & MAN_TRANS_X) {
					glTranslatef(dz, 0.0, 0.0);
					if (selectionbase != -1) GPU_select_load_id(selectionbase + MAN_SEL_TRANS_X);
					else manipulator_setcolor(v3d, 'X', colcode, axisBlendAngle(rv3d->tw_idot[0]), (highlightflags & MAN_TRANS_X) != 0);
					glRotatef(90.0, 0.0, 1.0, 0.0);
					draw_cone(qobj, cylen, cywid);
					glRotatef(-90.0, 0.0, 1.0, 0.0);
					glTranslatef(-dz, 0.0, 0.0);
				}
				break;
			case 2: /* Y Cone */
				if (drawflags & MAN_TRANS_Y) {
					glTranslatef(0.0, dz, 0.0);
					if (selectionbase != -1) GPU_select_load_id(selectionbase + MAN_SEL_TRANS_Y);
					else manipulator_setcolor(v3d, 'Y', colcode, axisBlendAngle(rv3d->tw_idot[1]), (highlightflags & MAN_TRANS_Y) != 0);
					glRotatef(-90.0, 1.0, 0.0, 0.0);
					draw_cone(qobj, cylen, cywid);
					glRotatef(90.0, 1.0, 0.0, 0.0);
					glTranslatef(0.0, -dz, 0.0);
				}
				break;
		}
	}

	gluDeleteQuadric(qobj);
	glLoadMatrixf(rv3d->viewmat);

	if (v3d->zbuf) glEnable(GL_DEPTH_TEST);

}

static void draw_manipulator_rotate_cyl(
        View3D *v3d, RegionView3D *rv3d, int drawflags, int highlight, const int combo, const int colcode,
        const bool is_moving, const int selectionbase)
{
	GLUquadricObj *qobj;
	float size;
	float cylen = 0.01f * (float)U.tw_handlesize;
	float cywid = 0.25f * cylen;
	int axis_order[3] = {2, 0, 1};
	int i;

	/* when called while moving in mixed mode, do not draw when... */
	if ((drawflags & MAN_ROT_C) == 0) return;

	manipulator_axis_order(rv3d, axis_order);

	/* prepare for screen aligned draw */
	glPushMatrix();
	size = screen_aligned(rv3d, rv3d->twmat);

	glDisable(GL_DEPTH_TEST);

	qobj = gluNewQuadric();

	/* Screen aligned view rot circle */
	if (drawflags & MAN_ROT_V) {
		float unitmat[4][4];

		unit_m4(unitmat);

		if (selectionbase != -1) GPU_select_load_id(selectionbase + MAN_SEL_ROT_V);
		UI_ThemeColor(TH_TRANSFORM);
		drawcircball(GL_LINE_LOOP, unitmat[3], 1.2f * size, unitmat);

		if (is_moving) {
			float vec[3];
			vec[0] = 0; // XXX (float)(t->imval[0] - t->center2d[0]);
			vec[1] = 0; // XXX (float)(t->imval[1] - t->center2d[1]);
			vec[2] = 0.0f;
			normalize_v3(vec);
			mul_v3_fl(vec, 1.2f * size);
			glBegin(GL_LINES);
			glVertex3f(0.0, 0.0, 0.0);
			glVertex3fv(vec);
			glEnd();
		}
	}
	glPopMatrix();

	/* apply the transform delta */
	if (is_moving) {
		float matt[4][4];
		copy_m4_m4(matt, rv3d->twmat); // to copy the parts outside of [3][3]
		// XXX      if (t->flag & T_USES_MANIPULATOR) {
		// XXX          mul_m4_m3m4(matt, t->mat, rv3d->twmat);
		// XXX }
		glMultMatrixf(matt);
	}
	else {
		glMultMatrixf(rv3d->twmat);
	}

	glFrontFace(is_negative_m4(rv3d->twmat) ? GL_CW : GL_CCW);

	/* axis */
	if (selectionbase != -1) {

		// only draw axis when combo didn't draw scale axes
		if ((combo & V3D_MANIP_SCALE) == 0) {
			draw_manipulator_axes(v3d, rv3d, colcode,
			                      drawflags & MAN_ROT_X, drawflags & MAN_ROT_Y, drawflags & MAN_ROT_Z,
			                      axis_order, selectionbase, highlight);
		}

		/* only has to be set when not in picking */
		gluQuadricDrawStyle(qobj, GLU_FILL);
	}

	for (i = 0; i < 3; i++) {
		switch (axis_order[i]) {
			case 0: /* X cylinder */
				if (drawflags & MAN_ROT_X) {
					glTranslatef(1.0, 0.0, 0.0);
					if (selectionbase != -1) GPU_select_load_id(selectionbase + MAN_SEL_ROT_X);
					glRotatef(90.0, 0.0, 1.0, 0.0);
					manipulator_setcolor(v3d, 'X', colcode, 255, (highlight & MAN_ROT_X) != 0);
					draw_cylinder(qobj, cylen, cywid);
					glRotatef(-90.0, 0.0, 1.0, 0.0);
					glTranslatef(-1.0, 0.0, 0.0);
				}
				break;
			case 1: /* Y cylinder */
				if (drawflags & MAN_ROT_Y) {
					glTranslatef(0.0, 1.0, 0.0);
					if (selectionbase != -1) GPU_select_load_id(selectionbase + MAN_SEL_ROT_Y);
					glRotatef(-90.0, 1.0, 0.0, 0.0);
					manipulator_setcolor(v3d, 'Y', colcode, 255, (highlight & MAN_ROT_Y) != 0);
					draw_cylinder(qobj, cylen, cywid);
					glRotatef(90.0, 1.0, 0.0, 0.0);
					glTranslatef(0.0, -1.0, 0.0);
				}
				break;
			case 2: /* Z cylinder */
				if (drawflags & MAN_ROT_Z) {
					glTranslatef(0.0, 0.0, 1.0);
					if (selectionbase != -1) GPU_select_load_id(selectionbase + MAN_SEL_ROT_Z);
					manipulator_setcolor(v3d, 'Z', colcode, 255, (highlight & MAN_ROT_Z) != 0);
					draw_cylinder(qobj, cylen, cywid);
					glTranslatef(0.0, 0.0, -1.0);
				}
				break;
		}
	}

	/* restore */

	gluDeleteQuadric(qobj);
	glLoadMatrixf(rv3d->viewmat);

	if (v3d->zbuf) glEnable(GL_DEPTH_TEST);

}


/* ********************************************* */

/* main call, does calc centers & orientation too */
static int drawflags = 0xFFFF;       // only for the calls below, belongs in scene...?

void BIF_draw_manipulator(const bContext *C, wmWidget *widget)
{
	ScrArea *sa = CTX_wm_area(C);
	ARegion *ar = CTX_wm_region(C);
	Scene *scene = CTX_data_scene(C);
	View3D *v3d = sa->spacedata.first;
	RegionView3D *rv3d = ar->regiondata;
	int totsel;
	int highlight = 0;
	
	if (widget->flag & WM_WIDGET_HIGHLIGHT)
		highlight = *((int *)widget->customdata);
	
	v3d->twflag &= ~V3D_DRAW_MANIPULATOR;
	
	totsel = calc_manipulator_stats(C);
	if (totsel == 0) return;
	
	v3d->twflag |= V3D_DRAW_MANIPULATOR;
	
	/* now we can define center */
	switch (v3d->around) {
		case V3D_CENTER:
		case V3D_ACTIVE:
		{
			Object *ob;
			if (((v3d->around == V3D_ACTIVE) && (scene->obedit == NULL)) &&
					((ob = OBACT) && !(ob->mode & OB_MODE_POSE)))
			{
				copy_v3_v3(rv3d->twmat[3], ob->obmat[3]);
			}
			else {
				mid_v3_v3v3(rv3d->twmat[3], scene->twmin, scene->twmax);
			}
			break;
		}
		case V3D_LOCAL:
		case V3D_CENTROID:
			copy_v3_v3(rv3d->twmat[3], scene->twcent);
			break;
		case V3D_CURSOR:
			copy_v3_v3(rv3d->twmat[3], ED_view3d_cursor3d_get(scene, v3d));
			break;
	}
	
	mul_mat3_m4_fl(rv3d->twmat, ED_view3d_pixel_size(rv3d, rv3d->twmat[3]) * U.tw_size);
	
	/* when looking through a selected camera, the manipulator can be at the
	 * exact same position as the view, skip so we don't break selection */
	if (fabsf(mat4_to_scale(rv3d->twmat)) < 1e-7f)
		return;

	test_manipulator_axis(C);
	drawflags = rv3d->twdrawflag;    /* set in calc_manipulator_stats */

	if (v3d->twflag & V3D_DRAW_MANIPULATOR) {

		glBlendFunc(GL_SRC_ALPHA, GL_ONE_MINUS_SRC_ALPHA);
		glEnable(GL_BLEND);
		if (v3d->twtype & V3D_MANIP_ROTATE) {

			if (G.debug_value == 3) {
				if (G.moving & (G_TRANSFORM_OBJ | G_TRANSFORM_EDIT))
					draw_manipulator_rotate_cyl(v3d, rv3d, drawflags, highlight, v3d->twtype, MAN_MOVECOL, true, -1);
				else
					draw_manipulator_rotate_cyl(v3d, rv3d, drawflags, highlight, v3d->twtype, MAN_RGB, false, -1);
			}
			else {
				draw_manipulator_rotate(v3d, rv3d, drawflags, highlight, v3d->twtype, false, -1);
			}
		}
		if (v3d->twtype & V3D_MANIP_SCALE) {
			draw_manipulator_scale(v3d, rv3d, drawflags, highlight, v3d->twtype, MAN_RGB, false, -1);
		}
		if (v3d->twtype & V3D_MANIP_TRANSLATE) {
			draw_manipulator_translate(v3d, rv3d, drawflags, highlight, v3d->twtype, MAN_RGB, false, -1);
		}

		glDisable(GL_BLEND);
	}
}

bool BIF_manipulator_poll(const struct bContext *C, wmWidget *UNUSED(widget))
{
	/* it's a given we only use this in 3D view */
	ScrArea *sa = CTX_wm_area(C);
	View3D *v3d = sa->spacedata.first;

	return ((v3d->twflag & V3D_USE_MANIPULATOR) != 0);
}

void BIF_manipulator_render_3d_intersect(const bContext *C, wmWidget *UNUSED(widget), int selectionbase)
{
	ScrArea *sa = CTX_wm_area(C);
	View3D *v3d = sa->spacedata.first;
	ARegion *ar = CTX_wm_region(C);
	RegionView3D *rv3d = ar->regiondata;

	/* when looking through a selected camera, the manipulator can be at the
	 * exact same position as the view, skip so we don't break selection */
	if (fabsf(mat4_to_scale(rv3d->twmat)) < 1e-7f)
		return;
	
	/* do the drawing */
	if (v3d->twtype & V3D_MANIP_ROTATE) {
		if (G.debug_value == 3) draw_manipulator_rotate_cyl(v3d, rv3d, MAN_ROT_C & rv3d->twdrawflag, 0, v3d->twtype, MAN_RGB, false, selectionbase);
		else draw_manipulator_rotate(v3d, rv3d, MAN_ROT_C & rv3d->twdrawflag, 0, v3d->twtype, false, selectionbase);
	}
	if (v3d->twtype & V3D_MANIP_SCALE)
		draw_manipulator_scale(v3d, rv3d, MAN_SCALE_C & rv3d->twdrawflag, 0, v3d->twtype, MAN_RGB, false, selectionbase);
	if (v3d->twtype & V3D_MANIP_TRANSLATE)
		draw_manipulator_translate(v3d, rv3d, MAN_TRANS_C & rv3d->twdrawflag, 0, v3d->twtype, MAN_RGB, false, selectionbase);
}

/* return 0; nothing happened */
int BIF_manipulator_handler(bContext *C, const struct wmEvent *event, wmWidget *widget, int active)
{
	ScrArea *sa = CTX_wm_area(C);
	View3D *v3d = sa->spacedata.first;
	ARegion *ar = CTX_wm_region(C);
	int constraint_axis[3] = {0, 0, 0};
	int val;
	int shift = event->shift;
	int *prevval = ((int *)widget->customdata);

	struct IDProperty *properties = NULL;	/* operator properties, assigned to ptr->data and can be written to a file */
	struct PointerRNA *ptr = NULL;			/* rna pointer to access properties */
		
	if (active != -1) {
		if (active == MAN_SEL_TRANS_C) {
			val = MAN_TRANS_C;
		}
		else if (active == MAN_SEL_SCALE_C) {
			val = MAN_SCALE_C;
		}
		else {
			val = 1 << active;
		}
	}
	else 
		val = 0;
	
	if (*prevval != val) {
		*prevval = val;
		ED_region_tag_redraw(ar);
	}
	
	if (!((v3d->twflag & V3D_USE_MANIPULATOR) && (v3d->twflag & V3D_DRAW_MANIPULATOR)) ||
	    !(event->keymodifier == 0 || event->keymodifier == KM_SHIFT) || 
		!((event->val == KM_PRESS) && (event->type == LEFTMOUSE)))
	{
		return OPERATOR_PASS_THROUGH;
	}
	
	if (val) {
		// drawflags still global, for drawing call above
		drawflags = val;//manipulator_selectbuf(sa, ar, event->mval, 0.2f * (float)U.tw_hotspot);

		if (drawflags & MAN_TRANS_C) {
			switch (drawflags) {
				case MAN_TRANS_C:
					break;
				case MAN_TRANS_X:
					if (shift) {
						constraint_axis[1] = 1;
						constraint_axis[2] = 1;
					}
					else
						constraint_axis[0] = 1;
					break;
				case MAN_TRANS_Y:
					if (shift) {
						constraint_axis[0] = 1;
						constraint_axis[2] = 1;
					}
					else
						constraint_axis[1] = 1;
					break;
				case MAN_TRANS_Z:
					if (shift) {
						constraint_axis[0] = 1;
						constraint_axis[1] = 1;
					}
					else
						constraint_axis[2] = 1;
					break;
			}
			WM_operator_properties_alloc(&ptr, &properties, "TRANSFORM_OT_translate");
			/* Force orientation */
			RNA_boolean_set(ptr, "release_confirm", true);
			RNA_enum_set(ptr, "constraint_orientation", v3d->twmode);
			RNA_boolean_set_array(ptr, "constraint_axis", constraint_axis);
			WM_operator_name_call(C, "TRANSFORM_OT_translate", WM_OP_INVOKE_DEFAULT, ptr);
		}
		else if (drawflags & MAN_SCALE_C) {
			switch (drawflags) {
				case MAN_SCALE_X:
					if (shift) {
						constraint_axis[1] = 1;
						constraint_axis[2] = 1;
					}
					else
						constraint_axis[0] = 1;
					break;
				case MAN_SCALE_Y:
					if (shift) {
						constraint_axis[0] = 1;
						constraint_axis[2] = 1;
					}
					else
						constraint_axis[1] = 1;
					break;
				case MAN_SCALE_Z:
					if (shift) {
						constraint_axis[0] = 1;
						constraint_axis[1] = 1;
					}
					else
						constraint_axis[2] = 1;
					break;
			}
			WM_operator_properties_alloc(&ptr, &properties, "TRANSFORM_OT_resize");
			/* Force orientation */
			RNA_boolean_set(ptr, "release_confirm", true);
			RNA_enum_set(ptr, "constraint_orientation", v3d->twmode);
			RNA_boolean_set_array(ptr, "constraint_axis", constraint_axis);
			WM_operator_name_call(C, "TRANSFORM_OT_resize", WM_OP_INVOKE_DEFAULT, ptr);
		}
		else if (drawflags == MAN_ROT_T) { /* trackball need special case, init is different */
			/* Do not pass op->ptr!!! trackball has no "constraint" properties!
			 * See [#34621], it's a miracle it did not cause more problems!!! */
			/* However, we need to copy the "release_confirm" property, but only if defined, see T41112. */
			PointerRNA props_ptr;
			wmOperatorType *ot = WM_operatortype_find("TRANSFORM_OT_trackball", true);
			WM_operator_properties_create_ptr(&props_ptr, ot);
			RNA_boolean_set(&props_ptr, "release_confirm", true);
			WM_operator_name_call_ptr(C, ot, WM_OP_INVOKE_DEFAULT, &props_ptr);
			WM_operator_properties_free(&props_ptr);
		}
		else if (drawflags & MAN_ROT_C) {
			switch (drawflags) {
				case MAN_ROT_X:
					constraint_axis[0] = 1;
					break;
				case MAN_ROT_Y:
					constraint_axis[1] = 1;
					break;
				case MAN_ROT_Z:
					constraint_axis[2] = 1;
					break;
			}
			WM_operator_properties_alloc(&ptr, &properties, "TRANSFORM_OT_rotate");
			/* Force orientation */
			RNA_boolean_set(ptr, "release_confirm", true);
			RNA_enum_set(ptr, "constraint_orientation", v3d->twmode);
			RNA_boolean_set_array(ptr, "constraint_axis", constraint_axis);
			WM_operator_name_call(C, "TRANSFORM_OT_rotate", WM_OP_INVOKE_DEFAULT, ptr);
		}
	}
	/* after transform, restore drawflags */
	drawflags = 0xFFFF;
	
	if (ptr) {
		WM_operator_properties_free(ptr);
		MEM_freeN(ptr);
	}

<<<<<<< HEAD
	return (val) ? OPERATOR_FINISHED : OPERATOR_PASS_THROUGH;
=======
	return val;
>>>>>>> ef310b2a
}<|MERGE_RESOLUTION|>--- conflicted
+++ resolved
@@ -66,22 +66,16 @@
 #include "ED_curve.h"
 #include "ED_particle.h"
 #include "ED_view3d.h"
-<<<<<<< HEAD
-#include "ED_screen.h"
-=======
 #include "ED_transform.h"
->>>>>>> ef310b2a
 
 #include "UI_resources.h"
 
 /* local module include */
 #include "transform.h"
 
-#include "MEM_guardedalloc.h"
-
 #include "GPU_select.h"
 
-/* drawing flags */
+/* return codes for select, and drawing flags */
 
 #define MAN_TRANS_X		(1 << 0)
 #define MAN_TRANS_Y		(1 << 1)
@@ -99,29 +93,6 @@
 #define MAN_SCALE_Y		(1 << 9)
 #define MAN_SCALE_Z		(1 << 10)
 #define MAN_SCALE_C		(MAN_SCALE_X | MAN_SCALE_Y | MAN_SCALE_Z)
-
-/* return codes for select */
-enum {
-	MAN_SEL_TRANS_X	= 0,
-	MAN_SEL_TRANS_Y,
-	MAN_SEL_TRANS_Z,
-	
-	MAN_SEL_ROT_X,
-	MAN_SEL_ROT_Y,
-	MAN_SEL_ROT_Z,
-	MAN_SEL_ROT_V,
-	MAN_SEL_ROT_T,
-
-	MAN_SEL_SCALE_X,
-	MAN_SEL_SCALE_Y,
-	MAN_SEL_SCALE_Z,
-	
-	/* those two stay at the end so the rest can be inferred with bitshifting */
-	MAN_SEL_SCALE_C,
-	MAN_SEL_TRANS_C,
-	
-	MAN_SEL_MAX
-};
 
 /* color codes */
 
@@ -822,10 +793,9 @@
  * moving: in transform theme color
  * else the red/green/blue
  */
-static void manipulator_setcolor(View3D *v3d, char axis, int colcode, unsigned char alpha, bool highlight)
+static void manipulator_setcolor(View3D *v3d, char axis, int colcode, unsigned char alpha)
 {
 	unsigned char col[4] = {0};
-	int offset = (highlight) ? 80 : 0;
 	col[3] = alpha;
 
 	if (colcode == MAN_GHOST) {
@@ -850,13 +820,13 @@
 				}
 				break;
 			case 'X':
-				UI_GetThemeColorShade3ubv(TH_AXIS_X, offset, col);
+				UI_GetThemeColor3ubv(TH_AXIS_X, col);
 				break;
 			case 'Y':
-				UI_GetThemeColorShade3ubv(TH_AXIS_Y, offset, col);
+				UI_GetThemeColor3ubv(TH_AXIS_Y, col);
 				break;
 			case 'Z':
-				UI_GetThemeColorShade3ubv(TH_AXIS_Z, offset, col);
+				UI_GetThemeColor3ubv(TH_AXIS_Z, col);
 				break;
 			default:
 				BLI_assert(0);
@@ -884,18 +854,18 @@
 /* viewmatrix should have been set OK, also no shademode! */
 static void draw_manipulator_axes_single(View3D *v3d, RegionView3D *rv3d, int colcode,
                                          int flagx, int flagy, int flagz, int axis,
-                                         const int selectionbase, int highlight)
+                                         const bool is_picksel)
 {
 	switch (axis) {
 		case 0:
 			/* axes */
 			if (flagx) {
-				if (selectionbase != -1) {
-					if      (flagx & MAN_SCALE_X) GPU_select_load_id(selectionbase + MAN_SEL_SCALE_X);
-					else if (flagx & MAN_TRANS_X) GPU_select_load_id(selectionbase + MAN_SEL_TRANS_X);
+				if (is_picksel) {
+					if      (flagx & MAN_SCALE_X) GPU_select_load_id(MAN_SCALE_X);
+					else if (flagx & MAN_TRANS_X) GPU_select_load_id(MAN_TRANS_X);
 				}
 				else {
-					manipulator_setcolor(v3d, 'X', colcode, axisBlendAngle(rv3d->tw_idot[0]), (highlight & (MAN_TRANS_X | MAN_SCALE_X)) != 0);
+					manipulator_setcolor(v3d, 'X', colcode, axisBlendAngle(rv3d->tw_idot[0]));
 				}
 				glBegin(GL_LINES);
 				glVertex3f(0.2f, 0.0f, 0.0f);
@@ -905,12 +875,12 @@
 			break;
 		case 1:
 			if (flagy) {
-				if (selectionbase != -1) {
-					if      (flagy & MAN_SCALE_Y) GPU_select_load_id(selectionbase + MAN_SEL_SCALE_Y);
-					else if (flagy & MAN_TRANS_Y) GPU_select_load_id(selectionbase + MAN_SEL_TRANS_Y);
+				if (is_picksel) {
+					if      (flagy & MAN_SCALE_Y) GPU_select_load_id(MAN_SCALE_Y);
+					else if (flagy & MAN_TRANS_Y) GPU_select_load_id(MAN_TRANS_Y);
 				}
 				else {
-					manipulator_setcolor(v3d, 'Y', colcode, axisBlendAngle(rv3d->tw_idot[1]), (highlight & (MAN_TRANS_Y | MAN_SCALE_Y)) != 0);
+					manipulator_setcolor(v3d, 'Y', colcode, axisBlendAngle(rv3d->tw_idot[1]));
 				}
 				glBegin(GL_LINES);
 				glVertex3f(0.0f, 0.2f, 0.0f);
@@ -920,12 +890,12 @@
 			break;
 		case 2:
 			if (flagz) {
-				if (selectionbase != -1) {
-					if      (flagz & MAN_SCALE_Z) GPU_select_load_id(selectionbase + MAN_SEL_SCALE_Z);
-					else if (flagz & MAN_TRANS_Z) GPU_select_load_id(selectionbase + MAN_SEL_TRANS_Z);
+				if (is_picksel) {
+					if      (flagz & MAN_SCALE_Z) GPU_select_load_id(MAN_SCALE_Z);
+					else if (flagz & MAN_TRANS_Z) GPU_select_load_id(MAN_TRANS_Z);
 				}
 				else {
-					manipulator_setcolor(v3d, 'Z', colcode, axisBlendAngle(rv3d->tw_idot[2]), (highlight & (MAN_TRANS_Z | MAN_SCALE_Z)) != 0);
+					manipulator_setcolor(v3d, 'Z', colcode, axisBlendAngle(rv3d->tw_idot[2]));
 				}
 				glBegin(GL_LINES);
 				glVertex3f(0.0f, 0.0f, 0.2f);
@@ -937,11 +907,11 @@
 }
 static void draw_manipulator_axes(View3D *v3d, RegionView3D *rv3d, int colcode,
                                   int flagx, int flagy, int flagz,
-                                  const int axis_order[3], const int selectionbase, int highlight)
+                                  const int axis_order[3], const bool is_picksel)
 {
 	int i;
 	for (i = 0; i < 3; i++) {
-		draw_manipulator_axes_single(v3d, rv3d, colcode, flagx, flagy, flagz, axis_order[i], selectionbase, highlight);
+		draw_manipulator_axes_single(v3d, rv3d, colcode, flagx, flagy, flagz, axis_order[i], is_picksel);
 	}
 }
 
@@ -965,8 +935,8 @@
 }
 
 static void draw_manipulator_rotate(
-        View3D *v3d, RegionView3D *rv3d, const int drawflags, int highlight, const int combo,
-        const bool is_moving, const int selectionbase)
+        View3D *v3d, RegionView3D *rv3d, const int drawflags, const int combo,
+        const bool is_moving, const bool is_picksel)
 {
 	double plane[4];
 	float matt[4][4];
@@ -1000,7 +970,7 @@
 
 	/* Screen aligned help circle */
 	if (arcs) {
-		if (selectionbase == -1) {
+		if (is_picksel == false) {
 			UI_ThemeColorShade(TH_BACK, -30);
 			drawcircball(GL_LINE_LOOP, unitmat[3], size, unitmat);
 		}
@@ -1008,7 +978,7 @@
 
 	/* Screen aligned trackball rot circle */
 	if (drawflags & MAN_ROT_T) {
-		if (selectionbase != -1) GPU_select_load_id(selectionbase + MAN_SEL_ROT_T);
+		if (is_picksel) GPU_select_load_id(MAN_ROT_T);
 		else UI_ThemeColor(TH_TRANSFORM);
 
 		drawcircball(GL_LINE_LOOP, unitmat[3], 0.2f * size, unitmat);
@@ -1016,7 +986,7 @@
 
 	/* Screen aligned view rot circle */
 	if (drawflags & MAN_ROT_V) {
-		if (selectionbase != -1) GPU_select_load_id(selectionbase + MAN_SEL_ROT_V);
+		if (is_picksel) GPU_select_load_id(MAN_ROT_V);
 		else UI_ThemeColor(TH_TRANSFORM);
 		drawcircball(GL_LINE_LOOP, unitmat[3], 1.2f * size, unitmat);
 
@@ -1056,12 +1026,12 @@
 
 	/* axes */
 	if (arcs == 0) {
-		if (selectionbase == -1) {
+		if (!is_picksel) {
 			if ((combo & V3D_MANIP_SCALE) == 0) {
 				/* axis */
 				if ((drawflags & MAN_ROT_X) || (is_moving && (drawflags & MAN_ROT_Z))) {
 					preOrthoFront(ortho, rv3d->twmat, 2);
-					manipulator_setcolor(v3d, 'X', colcode, 255, (highlight & MAN_ROT_X) != 0);
+					manipulator_setcolor(v3d, 'X', colcode, 255);
 					glBegin(GL_LINES);
 					glVertex3f(0.2f, 0.0f, 0.0f);
 					glVertex3f(1.0f, 0.0f, 0.0f);
@@ -1070,7 +1040,7 @@
 				}
 				if ((drawflags & MAN_ROT_Y) || (is_moving && (drawflags & MAN_ROT_X))) {
 					preOrthoFront(ortho, rv3d->twmat, 0);
-					manipulator_setcolor(v3d, 'Y', colcode, 255, (highlight & MAN_ROT_Y) != 0);
+					manipulator_setcolor(v3d, 'Y', colcode, 255);
 					glBegin(GL_LINES);
 					glVertex3f(0.0f, 0.2f, 0.0f);
 					glVertex3f(0.0f, 1.0f, 0.0f);
@@ -1079,7 +1049,7 @@
 				}
 				if ((drawflags & MAN_ROT_Z) || (is_moving && (drawflags & MAN_ROT_Y))) {
 					preOrthoFront(ortho, rv3d->twmat, 1);
-					manipulator_setcolor(v3d, 'Z', colcode, 255, (highlight & MAN_ROT_Y) != 0);
+					manipulator_setcolor(v3d, 'Z', colcode, 255);
 					glBegin(GL_LINES);
 					glVertex3f(0.0f, 0.0f, 0.2f);
 					glVertex3f(0.0f, 0.0f, 1.0f);
@@ -1095,16 +1065,16 @@
 		/* Z circle */
 		if (drawflags & MAN_ROT_Z) {
 			preOrthoFront(ortho, matt, 2);
-			if (selectionbase != -1) GPU_select_load_id(selectionbase + MAN_SEL_ROT_Z);
-			else manipulator_setcolor(v3d, 'Z', colcode, 255, (highlight & MAN_ROT_Z) != 0);
+			if (is_picksel) GPU_select_load_id(MAN_ROT_Z);
+			else manipulator_setcolor(v3d, 'Z', colcode, 255);
 			drawcircball(GL_LINE_LOOP, unitmat[3], 1.0, unitmat);
 			postOrtho(ortho);
 		}
 		/* X circle */
 		if (drawflags & MAN_ROT_X) {
 			preOrthoFront(ortho, matt, 0);
-			if (selectionbase != -1) GPU_select_load_id(selectionbase + MAN_SEL_ROT_X);
-			else manipulator_setcolor(v3d, 'X', colcode, 255, (highlight & MAN_ROT_X) != 0);
+			if (is_picksel) GPU_select_load_id(MAN_ROT_X);
+			else manipulator_setcolor(v3d, 'X', colcode, 255);
 			glRotatef(90.0, 0.0, 1.0, 0.0);
 			drawcircball(GL_LINE_LOOP, unitmat[3], 1.0, unitmat);
 			glRotatef(-90.0, 0.0, 1.0, 0.0);
@@ -1113,8 +1083,8 @@
 		/* Y circle */
 		if (drawflags & MAN_ROT_Y) {
 			preOrthoFront(ortho, matt, 1);
-			if (selectionbase != -1) GPU_select_load_id(selectionbase + MAN_SEL_ROT_Y);
-			else manipulator_setcolor(v3d, 'Y', colcode, 255, (highlight & MAN_ROT_Y) != 0);
+			if (is_picksel) GPU_select_load_id(MAN_ROT_Y);
+			else manipulator_setcolor(v3d, 'Y', colcode, 255);
 			glRotatef(-90.0, 1.0, 0.0, 0.0);
 			drawcircball(GL_LINE_LOOP, unitmat[3], 1.0, unitmat);
 			glRotatef(90.0, 1.0, 0.0, 0.0);
@@ -1130,16 +1100,16 @@
 		/* Z circle */
 		if (drawflags & MAN_ROT_Z) {
 			preOrthoFront(ortho, rv3d->twmat, 2);
-			if (selectionbase != -1) GPU_select_load_id(selectionbase + MAN_SEL_ROT_Z);
-			else manipulator_setcolor(v3d, 'Z', colcode, 255, (highlight & MAN_ROT_Z) != 0);
+			if (is_picksel) GPU_select_load_id(MAN_ROT_Z);
+			else manipulator_setcolor(v3d, 'Z', colcode, 255);
 			partial_doughnut(cusize / 4.0f, 1.0f, 0, 48, 8, 48);
 			postOrtho(ortho);
 		}
 		/* X circle */
 		if (drawflags & MAN_ROT_X) {
 			preOrthoFront(ortho, rv3d->twmat, 0);
-			if (selectionbase != -1) GPU_select_load_id(selectionbase + MAN_SEL_ROT_X);
-			else manipulator_setcolor(v3d, 'X', colcode, 255, (highlight & MAN_ROT_X) != 0);
+			if (is_picksel) GPU_select_load_id(MAN_ROT_X);
+			else manipulator_setcolor(v3d, 'X', colcode, 255);
 			glRotatef(90.0, 0.0, 1.0, 0.0);
 			partial_doughnut(cusize / 4.0f, 1.0f, 0, 48, 8, 48);
 			glRotatef(-90.0, 0.0, 1.0, 0.0);
@@ -1148,8 +1118,8 @@
 		/* Y circle */
 		if (drawflags & MAN_ROT_Y) {
 			preOrthoFront(ortho, rv3d->twmat, 1);
-			if (selectionbase != -1) GPU_select_load_id(selectionbase + MAN_SEL_ROT_Y);
-			else manipulator_setcolor(v3d, 'Y', colcode, 255, (highlight & MAN_ROT_Y) != 0);
+			if (is_picksel) GPU_select_load_id(MAN_ROT_Y);
+			else manipulator_setcolor(v3d, 'Y', colcode, 255);
 			glRotatef(-90.0, 1.0, 0.0, 0.0);
 			partial_doughnut(cusize / 4.0f, 1.0f, 0, 48, 8, 48);
 			glRotatef(90.0, 1.0, 0.0, 0.0);
@@ -1165,8 +1135,8 @@
 		if (drawflags & MAN_ROT_Z) {
 			preOrthoFront(ortho, rv3d->twmat, 2);
 			glPushMatrix();
-			if (selectionbase != -1) GPU_select_load_id(selectionbase + MAN_SEL_ROT_Z);
-			else manipulator_setcolor(v3d, 'Z', colcode, 255, (highlight & MAN_ROT_Z) != 0);
+			if (is_picksel) GPU_select_load_id(MAN_ROT_Z);
+			else manipulator_setcolor(v3d, 'Z', colcode, 255);
 
 			partial_doughnut(0.7f * cusize, 1.0f, 31, 33, 8, 64);
 
@@ -1178,8 +1148,8 @@
 		if (drawflags & MAN_ROT_Y) {
 			preOrthoFront(ortho, rv3d->twmat, 1);
 			glPushMatrix();
-			if (selectionbase != -1) GPU_select_load_id(selectionbase + MAN_SEL_ROT_Y);
-			else manipulator_setcolor(v3d, 'Y', colcode, 255, (highlight & MAN_ROT_Y) != 0);
+			if (is_picksel) GPU_select_load_id(MAN_ROT_Y);
+			else manipulator_setcolor(v3d, 'Y', colcode, 255);
 
 			glRotatef(90.0, 1.0, 0.0, 0.0);
 			glRotatef(90.0, 0.0, 0.0, 1.0);
@@ -1193,8 +1163,8 @@
 		if (drawflags & MAN_ROT_X) {
 			preOrthoFront(ortho, rv3d->twmat, 0);
 			glPushMatrix();
-			if (selectionbase != -1) GPU_select_load_id(MAN_SEL_ROT_X);
-			else manipulator_setcolor(v3d, 'X', colcode, 255, (highlight & MAN_ROT_X) != 0);
+			if (is_picksel) GPU_select_load_id(MAN_ROT_X);
+			else manipulator_setcolor(v3d, 'X', colcode, 255);
 
 			glRotatef(-90.0, 0.0, 1.0, 0.0);
 			glRotatef(90.0, 0.0, 0.0, 1.0);
@@ -1275,8 +1245,8 @@
 
 
 static void draw_manipulator_scale(
-        View3D *v3d, RegionView3D *rv3d, const int drawflags, int highlight, const int combo, const int colcode,
-        const bool is_moving, const int selectionbase)
+        View3D *v3d, RegionView3D *rv3d, const int drawflags, const int combo, const int colcode,
+        const bool is_moving, const bool is_picksel)
 {
 	float cywid = 0.25f * 0.01f * (float)U.tw_handlesize;
 	float cusize = cywid * 0.75f, dz;
@@ -1296,8 +1266,8 @@
 		int shift = 0; // XXX
 
 		/* center circle, do not add to selection when shift is pressed (planar constraint)  */
-		if (selectionbase != -1 && shift == 0) GPU_select_load_id(selectionbase + MAN_SEL_SCALE_C);
-		else manipulator_setcolor(v3d, 'C', colcode, 255, (highlight & MAN_SCALE_C) != 0);
+		if (is_picksel && shift == 0) GPU_select_load_id(MAN_SCALE_C);
+		else manipulator_setcolor(v3d, 'C', colcode, 255);
 
 		glPushMatrix();
 		size = screen_aligned(rv3d, rv3d->twmat);
@@ -1329,7 +1299,7 @@
 	/* in combo mode, this is always drawn as first type */
 	draw_manipulator_axes(v3d, rv3d, colcode,
 	                      drawflags & MAN_SCALE_X, drawflags & MAN_SCALE_Y, drawflags & MAN_SCALE_Z,
-	                      axis_order, selectionbase, highlight);
+	                      axis_order, is_picksel);
 
 
 	for (i = 0; i < 3; i++) {
@@ -1337,8 +1307,8 @@
 			case 0: /* X cube */
 				if (drawflags & MAN_SCALE_X) {
 					glTranslatef(dz, 0.0, 0.0);
-					if (selectionbase != -1) GPU_select_load_id(selectionbase + MAN_SEL_SCALE_X);
-					else manipulator_setcolor(v3d, 'X', colcode, axisBlendAngle(rv3d->tw_idot[0]), (highlight & MAN_SCALE_X) != 0);
+					if (is_picksel) GPU_select_load_id(MAN_SCALE_X);
+					else manipulator_setcolor(v3d, 'X', colcode, axisBlendAngle(rv3d->tw_idot[0]));
 					drawsolidcube(cusize);
 					glTranslatef(-dz, 0.0, 0.0);
 				}
@@ -1346,8 +1316,8 @@
 			case 1: /* Y cube */
 				if (drawflags & MAN_SCALE_Y) {
 					glTranslatef(0.0, dz, 0.0);
-					if (selectionbase != -1) GPU_select_load_id(selectionbase + MAN_SEL_SCALE_Y);
-					else manipulator_setcolor(v3d, 'Y', colcode, axisBlendAngle(rv3d->tw_idot[1]), (highlight & MAN_SCALE_Y) != 0);
+					if (is_picksel) GPU_select_load_id(MAN_SCALE_Y);
+					else manipulator_setcolor(v3d, 'Y', colcode, axisBlendAngle(rv3d->tw_idot[1]));
 					drawsolidcube(cusize);
 					glTranslatef(0.0, -dz, 0.0);
 				}
@@ -1355,8 +1325,8 @@
 			case 2: /* Z cube */
 				if (drawflags & MAN_SCALE_Z) {
 					glTranslatef(0.0, 0.0, dz);
-					if (selectionbase != -1) GPU_select_load_id(selectionbase + MAN_SEL_SCALE_Z);
-					else manipulator_setcolor(v3d, 'Z', colcode, axisBlendAngle(rv3d->tw_idot[2]), (highlight & MAN_SCALE_Z) != 0);
+					if (is_picksel) GPU_select_load_id(MAN_SCALE_Z);
+					else manipulator_setcolor(v3d, 'Z', colcode, axisBlendAngle(rv3d->tw_idot[2]));
 					drawsolidcube(cusize);
 					glTranslatef(0.0, 0.0, -dz);
 				}
@@ -1365,12 +1335,12 @@
 	}
 
 	/* if shiftkey, center point as last, for selectbuffer order */
-	if (selectionbase != -1) {
+	if (is_picksel) {
 		int shift = 0; // XXX
 
 		if (shift) {
 			glTranslatef(0.0, -dz, 0.0);
-			GPU_select_load_id(selectionbase + MAN_SEL_SCALE_C);
+			GPU_select_load_id(MAN_SCALE_C);
 			glBegin(GL_POINTS);
 			glVertex3f(0.0, 0.0, 0.0);
 			glEnd();
@@ -1412,8 +1382,8 @@
 
 
 static void draw_manipulator_translate(
-        View3D *v3d, RegionView3D *rv3d, int drawflags, int highlightflags, int combo, int colcode,
-        const bool UNUSED(is_moving), const int selectionbase)
+        View3D *v3d, RegionView3D *rv3d, int drawflags, int combo, int colcode,
+        const bool UNUSED(is_moving), const bool is_picksel)
 {
 	GLUquadricObj *qobj;
 	float cylen = 0.01f * (float)U.tw_handlesize;
@@ -1432,8 +1402,8 @@
 	glDisable(GL_DEPTH_TEST);
 
 	/* center circle, do not add to selection when shift is pressed (planar constraint) */
-	if (selectionbase != -1 && shift == 0) GPU_select_load_id(selectionbase + MAN_SEL_TRANS_C);
-	else manipulator_setcolor(v3d, 'C', colcode, 255, (highlightflags & MAN_TRANS_C) != 0);
+	if (is_picksel && shift == 0) GPU_select_load_id(MAN_TRANS_C);
+	else manipulator_setcolor(v3d, 'C', colcode, 255);
 
 	glPushMatrix();
 	size = screen_aligned(rv3d, rv3d->twmat);
@@ -1444,11 +1414,14 @@
 	/* and now apply matrix, we move to local matrix drawing */
 	glMultMatrixf(rv3d->twmat);
 
+	/* axis */
+	GPU_select_load_id(-1);
+
 	// translate drawn as last, only axis when no combo with scale, or for ghosting
 	if ((combo & V3D_MANIP_SCALE) == 0 || colcode == MAN_GHOST) {
 		draw_manipulator_axes(v3d, rv3d, colcode,
 		                      drawflags & MAN_TRANS_X, drawflags & MAN_TRANS_Y, drawflags & MAN_TRANS_Z,
-		                      axis_order, selectionbase, highlightflags);
+		                      axis_order, is_picksel);
 	}
 
 
@@ -1465,8 +1438,8 @@
 			case 0: /* Z Cone */
 				if (drawflags & MAN_TRANS_Z) {
 					glTranslatef(0.0, 0.0, dz);
-					if (selectionbase != -1) GPU_select_load_id(selectionbase + MAN_SEL_TRANS_Z);
-					else manipulator_setcolor(v3d, 'Z', colcode, axisBlendAngle(rv3d->tw_idot[2]), (highlightflags & MAN_TRANS_Z) != 0);
+					if (is_picksel) GPU_select_load_id(MAN_TRANS_Z);
+					else manipulator_setcolor(v3d, 'Z', colcode, axisBlendAngle(rv3d->tw_idot[2]));
 					draw_cone(qobj, cylen, cywid);
 					glTranslatef(0.0, 0.0, -dz);
 				}
@@ -1474,8 +1447,8 @@
 			case 1: /* X Cone */
 				if (drawflags & MAN_TRANS_X) {
 					glTranslatef(dz, 0.0, 0.0);
-					if (selectionbase != -1) GPU_select_load_id(selectionbase + MAN_SEL_TRANS_X);
-					else manipulator_setcolor(v3d, 'X', colcode, axisBlendAngle(rv3d->tw_idot[0]), (highlightflags & MAN_TRANS_X) != 0);
+					if (is_picksel) GPU_select_load_id(MAN_TRANS_X);
+					else manipulator_setcolor(v3d, 'X', colcode, axisBlendAngle(rv3d->tw_idot[0]));
 					glRotatef(90.0, 0.0, 1.0, 0.0);
 					draw_cone(qobj, cylen, cywid);
 					glRotatef(-90.0, 0.0, 1.0, 0.0);
@@ -1485,8 +1458,8 @@
 			case 2: /* Y Cone */
 				if (drawflags & MAN_TRANS_Y) {
 					glTranslatef(0.0, dz, 0.0);
-					if (selectionbase != -1) GPU_select_load_id(selectionbase + MAN_SEL_TRANS_Y);
-					else manipulator_setcolor(v3d, 'Y', colcode, axisBlendAngle(rv3d->tw_idot[1]), (highlightflags & MAN_TRANS_Y) != 0);
+					if (is_picksel) GPU_select_load_id(MAN_TRANS_Y);
+					else manipulator_setcolor(v3d, 'Y', colcode, axisBlendAngle(rv3d->tw_idot[1]));
 					glRotatef(-90.0, 1.0, 0.0, 0.0);
 					draw_cone(qobj, cylen, cywid);
 					glRotatef(90.0, 1.0, 0.0, 0.0);
@@ -1504,8 +1477,8 @@
 }
 
 static void draw_manipulator_rotate_cyl(
-        View3D *v3d, RegionView3D *rv3d, int drawflags, int highlight, const int combo, const int colcode,
-        const bool is_moving, const int selectionbase)
+        View3D *v3d, RegionView3D *rv3d, int drawflags, const int combo, const int colcode,
+        const bool is_moving, const bool is_picksel)
 {
 	GLUquadricObj *qobj;
 	float size;
@@ -1533,7 +1506,7 @@
 
 		unit_m4(unitmat);
 
-		if (selectionbase != -1) GPU_select_load_id(selectionbase + MAN_SEL_ROT_V);
+		if (is_picksel) GPU_select_load_id(MAN_ROT_V);
 		UI_ThemeColor(TH_TRANSFORM);
 		drawcircball(GL_LINE_LOOP, unitmat[3], 1.2f * size, unitmat);
 
@@ -1568,13 +1541,13 @@
 	glFrontFace(is_negative_m4(rv3d->twmat) ? GL_CW : GL_CCW);
 
 	/* axis */
-	if (selectionbase != -1) {
+	if (is_picksel == false) {
 
 		// only draw axis when combo didn't draw scale axes
 		if ((combo & V3D_MANIP_SCALE) == 0) {
 			draw_manipulator_axes(v3d, rv3d, colcode,
 			                      drawflags & MAN_ROT_X, drawflags & MAN_ROT_Y, drawflags & MAN_ROT_Z,
-			                      axis_order, selectionbase, highlight);
+			                      axis_order, is_picksel);
 		}
 
 		/* only has to be set when not in picking */
@@ -1586,9 +1559,9 @@
 			case 0: /* X cylinder */
 				if (drawflags & MAN_ROT_X) {
 					glTranslatef(1.0, 0.0, 0.0);
-					if (selectionbase != -1) GPU_select_load_id(selectionbase + MAN_SEL_ROT_X);
+					if (is_picksel) GPU_select_load_id(MAN_ROT_X);
 					glRotatef(90.0, 0.0, 1.0, 0.0);
-					manipulator_setcolor(v3d, 'X', colcode, 255, (highlight & MAN_ROT_X) != 0);
+					manipulator_setcolor(v3d, 'X', colcode, 255);
 					draw_cylinder(qobj, cylen, cywid);
 					glRotatef(-90.0, 0.0, 1.0, 0.0);
 					glTranslatef(-1.0, 0.0, 0.0);
@@ -1597,9 +1570,9 @@
 			case 1: /* Y cylinder */
 				if (drawflags & MAN_ROT_Y) {
 					glTranslatef(0.0, 1.0, 0.0);
-					if (selectionbase != -1) GPU_select_load_id(selectionbase + MAN_SEL_ROT_Y);
+					if (is_picksel) GPU_select_load_id(MAN_ROT_Y);
 					glRotatef(-90.0, 1.0, 0.0, 0.0);
-					manipulator_setcolor(v3d, 'Y', colcode, 255, (highlight & MAN_ROT_Y) != 0);
+					manipulator_setcolor(v3d, 'Y', colcode, 255);
 					draw_cylinder(qobj, cylen, cywid);
 					glRotatef(90.0, 1.0, 0.0, 0.0);
 					glTranslatef(0.0, -1.0, 0.0);
@@ -1608,8 +1581,8 @@
 			case 2: /* Z cylinder */
 				if (drawflags & MAN_ROT_Z) {
 					glTranslatef(0.0, 0.0, 1.0);
-					if (selectionbase != -1) GPU_select_load_id(selectionbase + MAN_SEL_ROT_Z);
-					manipulator_setcolor(v3d, 'Z', colcode, 255, (highlight & MAN_ROT_Z) != 0);
+					if (is_picksel) GPU_select_load_id(MAN_ROT_Z);
+					manipulator_setcolor(v3d, 'Z', colcode, 255);
 					draw_cylinder(qobj, cylen, cywid);
 					glTranslatef(0.0, 0.0, -1.0);
 				}
@@ -1632,7 +1605,7 @@
 /* main call, does calc centers & orientation too */
 static int drawflags = 0xFFFF;       // only for the calls below, belongs in scene...?
 
-void BIF_draw_manipulator(const bContext *C, wmWidget *widget)
+void BIF_draw_manipulator(const bContext *C)
 {
 	ScrArea *sa = CTX_wm_area(C);
 	ARegion *ar = CTX_wm_region(C);
@@ -1640,45 +1613,47 @@
 	View3D *v3d = sa->spacedata.first;
 	RegionView3D *rv3d = ar->regiondata;
 	int totsel;
-	int highlight = 0;
-	
-	if (widget->flag & WM_WIDGET_HIGHLIGHT)
-		highlight = *((int *)widget->customdata);
-	
-	v3d->twflag &= ~V3D_DRAW_MANIPULATOR;
-	
-	totsel = calc_manipulator_stats(C);
-	if (totsel == 0) return;
-	
-	v3d->twflag |= V3D_DRAW_MANIPULATOR;
-	
-	/* now we can define center */
-	switch (v3d->around) {
-		case V3D_CENTER:
-		case V3D_ACTIVE:
-		{
-			Object *ob;
-			if (((v3d->around == V3D_ACTIVE) && (scene->obedit == NULL)) &&
-					((ob = OBACT) && !(ob->mode & OB_MODE_POSE)))
+
+	const bool is_picksel = false;
+
+	if (!(v3d->twflag & V3D_USE_MANIPULATOR)) return;
+
+	{
+		v3d->twflag &= ~V3D_DRAW_MANIPULATOR;
+
+		totsel = calc_manipulator_stats(C);
+		if (totsel == 0) return;
+
+		v3d->twflag |= V3D_DRAW_MANIPULATOR;
+
+		/* now we can define center */
+		switch (v3d->around) {
+			case V3D_CENTER:
+			case V3D_ACTIVE:
 			{
-				copy_v3_v3(rv3d->twmat[3], ob->obmat[3]);
-			}
-			else {
-				mid_v3_v3v3(rv3d->twmat[3], scene->twmin, scene->twmax);
-			}
-			break;
-		}
-		case V3D_LOCAL:
-		case V3D_CENTROID:
-			copy_v3_v3(rv3d->twmat[3], scene->twcent);
-			break;
-		case V3D_CURSOR:
-			copy_v3_v3(rv3d->twmat[3], ED_view3d_cursor3d_get(scene, v3d));
-			break;
-	}
-	
-	mul_mat3_m4_fl(rv3d->twmat, ED_view3d_pixel_size(rv3d, rv3d->twmat[3]) * U.tw_size);
-	
+				Object *ob;
+				if (((v3d->around == V3D_ACTIVE) && (scene->obedit == NULL)) &&
+				    ((ob = OBACT) && !(ob->mode & OB_MODE_POSE)))
+				{
+					copy_v3_v3(rv3d->twmat[3], ob->obmat[3]);
+				}
+				else {
+					mid_v3_v3v3(rv3d->twmat[3], scene->twmin, scene->twmax);
+				}
+				break;
+			}
+			case V3D_LOCAL:
+			case V3D_CENTROID:
+				copy_v3_v3(rv3d->twmat[3], scene->twcent);
+				break;
+			case V3D_CURSOR:
+				copy_v3_v3(rv3d->twmat[3], ED_view3d_cursor3d_get(scene, v3d));
+				break;
+		}
+
+		mul_mat3_m4_fl(rv3d->twmat, ED_view3d_pixel_size(rv3d, rv3d->twmat[3]) * U.tw_size);
+	}
+
 	/* when looking through a selected camera, the manipulator can be at the
 	 * exact same position as the view, skip so we don't break selection */
 	if (fabsf(mat4_to_scale(rv3d->twmat)) < 1e-7f)
@@ -1695,59 +1670,134 @@
 
 			if (G.debug_value == 3) {
 				if (G.moving & (G_TRANSFORM_OBJ | G_TRANSFORM_EDIT))
-					draw_manipulator_rotate_cyl(v3d, rv3d, drawflags, highlight, v3d->twtype, MAN_MOVECOL, true, -1);
+					draw_manipulator_rotate_cyl(v3d, rv3d, drawflags, v3d->twtype, MAN_MOVECOL, true, is_picksel);
 				else
-					draw_manipulator_rotate_cyl(v3d, rv3d, drawflags, highlight, v3d->twtype, MAN_RGB, false, -1);
+					draw_manipulator_rotate_cyl(v3d, rv3d, drawflags, v3d->twtype, MAN_RGB, false, is_picksel);
 			}
 			else {
-				draw_manipulator_rotate(v3d, rv3d, drawflags, highlight, v3d->twtype, false, -1);
+				draw_manipulator_rotate(v3d, rv3d, drawflags, v3d->twtype, false, is_picksel);
 			}
 		}
 		if (v3d->twtype & V3D_MANIP_SCALE) {
-			draw_manipulator_scale(v3d, rv3d, drawflags, highlight, v3d->twtype, MAN_RGB, false, -1);
+			draw_manipulator_scale(v3d, rv3d, drawflags, v3d->twtype, MAN_RGB, false, is_picksel);
 		}
 		if (v3d->twtype & V3D_MANIP_TRANSLATE) {
-			draw_manipulator_translate(v3d, rv3d, drawflags, highlight, v3d->twtype, MAN_RGB, false, -1);
+			draw_manipulator_translate(v3d, rv3d, drawflags, v3d->twtype, MAN_RGB, false, is_picksel);
 		}
 
 		glDisable(GL_BLEND);
 	}
 }
 
-bool BIF_manipulator_poll(const struct bContext *C, wmWidget *UNUSED(widget))
-{
-	/* it's a given we only use this in 3D view */
-	ScrArea *sa = CTX_wm_area(C);
+static int manipulator_selectbuf(ScrArea *sa, ARegion *ar, const int mval[2], float hotspot)
+{
 	View3D *v3d = sa->spacedata.first;
-
-	return ((v3d->twflag & V3D_USE_MANIPULATOR) != 0);
-}
-
-void BIF_manipulator_render_3d_intersect(const bContext *C, wmWidget *UNUSED(widget), int selectionbase)
-{
-	ScrArea *sa = CTX_wm_area(C);
-	View3D *v3d = sa->spacedata.first;
-	ARegion *ar = CTX_wm_region(C);
 	RegionView3D *rv3d = ar->regiondata;
+	rctf rect, selrect;
+	GLuint buffer[64];      // max 4 items per select, so large enuf
+	short hits;
+	const bool is_picksel = true;
+	const bool do_passes = GPU_select_query_check_active();
+
+	/* XXX check a bit later on this... (ton) */
+	extern void view3d_winmatrix_set(ARegion *ar, View3D *v3d, rctf *rect);
 
 	/* when looking through a selected camera, the manipulator can be at the
 	 * exact same position as the view, skip so we don't break selection */
 	if (fabsf(mat4_to_scale(rv3d->twmat)) < 1e-7f)
-		return;
-	
+		return 0;
+
+	rect.xmin = mval[0] - hotspot;
+	rect.xmax = mval[0] + hotspot;
+	rect.ymin = mval[1] - hotspot;
+	rect.ymax = mval[1] + hotspot;
+
+	selrect = rect;
+
+	view3d_winmatrix_set(ar, v3d, &rect);
+	mul_m4_m4m4(rv3d->persmat, rv3d->winmat, rv3d->viewmat);
+
+	if (do_passes)
+		GPU_select_begin(buffer, 64, &selrect, GPU_SELECT_NEAREST_FIRST_PASS, 0);
+	else
+		GPU_select_begin(buffer, 64, &selrect, GPU_SELECT_ALL, 0);
+
 	/* do the drawing */
 	if (v3d->twtype & V3D_MANIP_ROTATE) {
-		if (G.debug_value == 3) draw_manipulator_rotate_cyl(v3d, rv3d, MAN_ROT_C & rv3d->twdrawflag, 0, v3d->twtype, MAN_RGB, false, selectionbase);
-		else draw_manipulator_rotate(v3d, rv3d, MAN_ROT_C & rv3d->twdrawflag, 0, v3d->twtype, false, selectionbase);
+		if (G.debug_value == 3) draw_manipulator_rotate_cyl(v3d, rv3d, MAN_ROT_C & rv3d->twdrawflag, v3d->twtype, MAN_RGB, false, is_picksel);
+		else draw_manipulator_rotate(v3d, rv3d, MAN_ROT_C & rv3d->twdrawflag, v3d->twtype, false, is_picksel);
 	}
 	if (v3d->twtype & V3D_MANIP_SCALE)
-		draw_manipulator_scale(v3d, rv3d, MAN_SCALE_C & rv3d->twdrawflag, 0, v3d->twtype, MAN_RGB, false, selectionbase);
+		draw_manipulator_scale(v3d, rv3d, MAN_SCALE_C & rv3d->twdrawflag, v3d->twtype, MAN_RGB, false, is_picksel);
 	if (v3d->twtype & V3D_MANIP_TRANSLATE)
-		draw_manipulator_translate(v3d, rv3d, MAN_TRANS_C & rv3d->twdrawflag, 0, v3d->twtype, MAN_RGB, false, selectionbase);
-}
+		draw_manipulator_translate(v3d, rv3d, MAN_TRANS_C & rv3d->twdrawflag, v3d->twtype, MAN_RGB, false, is_picksel);
+
+	hits = GPU_select_end();
+
+	if (do_passes) {
+		GPU_select_begin(buffer, 64, &selrect, GPU_SELECT_NEAREST_SECOND_PASS, hits);
+
+		/* do the drawing */
+		if (v3d->twtype & V3D_MANIP_ROTATE) {
+			if (G.debug_value == 3) draw_manipulator_rotate_cyl(v3d, rv3d, MAN_ROT_C & rv3d->twdrawflag, v3d->twtype, MAN_RGB, false, is_picksel);
+			else draw_manipulator_rotate(v3d, rv3d, MAN_ROT_C & rv3d->twdrawflag, v3d->twtype, false, is_picksel);
+		}
+		if (v3d->twtype & V3D_MANIP_SCALE)
+			draw_manipulator_scale(v3d, rv3d, MAN_SCALE_C & rv3d->twdrawflag, v3d->twtype, MAN_RGB, false, is_picksel);
+		if (v3d->twtype & V3D_MANIP_TRANSLATE)
+			draw_manipulator_translate(v3d, rv3d, MAN_TRANS_C & rv3d->twdrawflag, v3d->twtype, MAN_RGB, false, is_picksel);
+
+		GPU_select_end();
+	}
+
+	view3d_winmatrix_set(ar, v3d, NULL);
+	mul_m4_m4m4(rv3d->persmat, rv3d->winmat, rv3d->viewmat);
+
+	if (hits == 1) return buffer[3];
+	else if (hits > 1) {
+		GLuint val, dep, mindep = 0, mindeprot = 0, minval = 0, minvalrot = 0;
+		int a;
+
+		/* we compare the hits in buffer, but value centers highest */
+		/* we also store the rotation hits separate (because of arcs) and return hits on other widgets if there are */
+
+		for (a = 0; a < hits; a++) {
+			dep = buffer[4 * a + 1];
+			val = buffer[4 * a + 3];
+
+			if (val == MAN_TRANS_C) {
+				return MAN_TRANS_C;
+			}
+			else if (val == MAN_SCALE_C) {
+				return MAN_SCALE_C;
+			}
+			else {
+				if (val & MAN_ROT_C) {
+					if (minvalrot == 0 || dep < mindeprot) {
+						mindeprot = dep;
+						minvalrot = val;
+					}
+				}
+				else {
+					if (minval == 0 || dep < mindep) {
+						mindep = dep;
+						minval = val;
+					}
+				}
+			}
+		}
+
+		if (minval)
+			return minval;
+		else
+			return minvalrot;
+	}
+	return 0;
+}
+
 
 /* return 0; nothing happened */
-int BIF_manipulator_handler(bContext *C, const struct wmEvent *event, wmWidget *widget, int active)
+int BIF_do_manipulator(bContext *C, const struct wmEvent *event, wmOperator *op)
 {
 	ScrArea *sa = CTX_wm_area(C);
 	View3D *v3d = sa->spacedata.first;
@@ -1755,40 +1805,20 @@
 	int constraint_axis[3] = {0, 0, 0};
 	int val;
 	int shift = event->shift;
-	int *prevval = ((int *)widget->customdata);
-
-	struct IDProperty *properties = NULL;	/* operator properties, assigned to ptr->data and can be written to a file */
-	struct PointerRNA *ptr = NULL;			/* rna pointer to access properties */
-		
-	if (active != -1) {
-		if (active == MAN_SEL_TRANS_C) {
-			val = MAN_TRANS_C;
-		}
-		else if (active == MAN_SEL_SCALE_C) {
-			val = MAN_SCALE_C;
-		}
-		else {
-			val = 1 << active;
-		}
-	}
-	else 
-		val = 0;
-	
-	if (*prevval != val) {
-		*prevval = val;
-		ED_region_tag_redraw(ar);
-	}
-	
-	if (!((v3d->twflag & V3D_USE_MANIPULATOR) && (v3d->twflag & V3D_DRAW_MANIPULATOR)) ||
-	    !(event->keymodifier == 0 || event->keymodifier == KM_SHIFT) || 
-		!((event->val == KM_PRESS) && (event->type == LEFTMOUSE)))
-	{
-		return OPERATOR_PASS_THROUGH;
-	}
-	
+
+	if (!(v3d->twflag & V3D_USE_MANIPULATOR)) return 0;
+	if (!(v3d->twflag & V3D_DRAW_MANIPULATOR)) return 0;
+
+	/* Force orientation */
+	RNA_enum_set(op->ptr, "constraint_orientation", v3d->twmode);
+
+	// find the hotspots first test narrow hotspot
+	val = manipulator_selectbuf(sa, ar, event->mval, 0.5f * (float)U.tw_hotspot);
 	if (val) {
+
 		// drawflags still global, for drawing call above
-		drawflags = val;//manipulator_selectbuf(sa, ar, event->mval, 0.2f * (float)U.tw_hotspot);
+		drawflags = manipulator_selectbuf(sa, ar, event->mval, 0.2f * (float)U.tw_hotspot);
+		if (drawflags == 0) drawflags = val;
 
 		if (drawflags & MAN_TRANS_C) {
 			switch (drawflags) {
@@ -1819,12 +1849,8 @@
 						constraint_axis[2] = 1;
 					break;
 			}
-			WM_operator_properties_alloc(&ptr, &properties, "TRANSFORM_OT_translate");
-			/* Force orientation */
-			RNA_boolean_set(ptr, "release_confirm", true);
-			RNA_enum_set(ptr, "constraint_orientation", v3d->twmode);
-			RNA_boolean_set_array(ptr, "constraint_axis", constraint_axis);
-			WM_operator_name_call(C, "TRANSFORM_OT_translate", WM_OP_INVOKE_DEFAULT, ptr);
+			RNA_boolean_set_array(op->ptr, "constraint_axis", constraint_axis);
+			WM_operator_name_call(C, "TRANSFORM_OT_translate", WM_OP_INVOKE_DEFAULT, op->ptr);
 		}
 		else if (drawflags & MAN_SCALE_C) {
 			switch (drawflags) {
@@ -1853,21 +1879,20 @@
 						constraint_axis[2] = 1;
 					break;
 			}
-			WM_operator_properties_alloc(&ptr, &properties, "TRANSFORM_OT_resize");
-			/* Force orientation */
-			RNA_boolean_set(ptr, "release_confirm", true);
-			RNA_enum_set(ptr, "constraint_orientation", v3d->twmode);
-			RNA_boolean_set_array(ptr, "constraint_axis", constraint_axis);
-			WM_operator_name_call(C, "TRANSFORM_OT_resize", WM_OP_INVOKE_DEFAULT, ptr);
+			RNA_boolean_set_array(op->ptr, "constraint_axis", constraint_axis);
+			WM_operator_name_call(C, "TRANSFORM_OT_resize", WM_OP_INVOKE_DEFAULT, op->ptr);
 		}
 		else if (drawflags == MAN_ROT_T) { /* trackball need special case, init is different */
 			/* Do not pass op->ptr!!! trackball has no "constraint" properties!
 			 * See [#34621], it's a miracle it did not cause more problems!!! */
 			/* However, we need to copy the "release_confirm" property, but only if defined, see T41112. */
 			PointerRNA props_ptr;
+			PropertyRNA *prop;
 			wmOperatorType *ot = WM_operatortype_find("TRANSFORM_OT_trackball", true);
 			WM_operator_properties_create_ptr(&props_ptr, ot);
-			RNA_boolean_set(&props_ptr, "release_confirm", true);
+			if ((prop = RNA_struct_find_property(op->ptr, "release_confirm")) && RNA_property_is_set(op->ptr, prop)) {
+				RNA_property_boolean_set(&props_ptr, prop, RNA_property_boolean_get(op->ptr, prop));
+			}
 			WM_operator_name_call_ptr(C, ot, WM_OP_INVOKE_DEFAULT, &props_ptr);
 			WM_operator_properties_free(&props_ptr);
 		}
@@ -1883,25 +1908,12 @@
 					constraint_axis[2] = 1;
 					break;
 			}
-			WM_operator_properties_alloc(&ptr, &properties, "TRANSFORM_OT_rotate");
-			/* Force orientation */
-			RNA_boolean_set(ptr, "release_confirm", true);
-			RNA_enum_set(ptr, "constraint_orientation", v3d->twmode);
-			RNA_boolean_set_array(ptr, "constraint_axis", constraint_axis);
-			WM_operator_name_call(C, "TRANSFORM_OT_rotate", WM_OP_INVOKE_DEFAULT, ptr);
+			RNA_boolean_set_array(op->ptr, "constraint_axis", constraint_axis);
+			WM_operator_name_call(C, "TRANSFORM_OT_rotate", WM_OP_INVOKE_DEFAULT, op->ptr);
 		}
 	}
 	/* after transform, restore drawflags */
 	drawflags = 0xFFFF;
-	
-	if (ptr) {
-		WM_operator_properties_free(ptr);
-		MEM_freeN(ptr);
-	}
-
-<<<<<<< HEAD
-	return (val) ? OPERATOR_FINISHED : OPERATOR_PASS_THROUGH;
-=======
+
 	return val;
->>>>>>> ef310b2a
 }