/*
 * ***** BEGIN GPL LICENSE BLOCK *****
 *
 * This program is free software; you can redistribute it and/or
 * modify it under the terms of the GNU General Public License
 * as published by the Free Software Foundation; either version 2
 * of the License, or (at your option) any later version.
 *
 * This program is distributed in the hope that it will be useful,
 * but WITHOUT ANY WARRANTY; without even the implied warranty of
 * MERCHANTABILITY or FITNESS FOR A PARTICULAR PURPOSE.  See the
 * GNU General Public License for more details.
 *
 * You should have received a copy of the GNU General Public License
 * along with this program; if not, write to the Free Software Foundation,
 * Inc., 51 Franklin Street, Fifth Floor, Boston, MA 02110-1301, USA.
 *
 * The Original Code is Copyright (C) 2001-2002 by NaN Holding BV.
 * All rights reserved.
 *
 * The Original Code is: all of this file.
 *
 * Contributor(s): Martin Poirier
 *
 * ***** END GPL LICENSE BLOCK *****
 */

/** \file blender/editors/transform/transform_snap.c
 *  \ingroup edtransform
 */

#include <stdlib.h>
#include <math.h>
#include <float.h>
#include <stdio.h>

#include "PIL_time.h"

#include "DNA_armature_types.h"
#include "DNA_scene_types.h"
#include "DNA_object_types.h"
#include "DNA_mesh_types.h"
#include "DNA_meshdata_types.h"  /* Temporary, for snapping to other unselected meshes */
#include "DNA_node_types.h"
#include "DNA_space_types.h"
#include "DNA_screen_types.h"
#include "DNA_view3d_types.h"
#include "DNA_windowmanager_types.h"

#include "RNA_access.h"

#include "BLI_math.h"
#include "BLI_blenlib.h"
#include "BLI_utildefines.h"

#include "BIF_gl.h"

#include "BKE_DerivedMesh.h"
#include "BKE_object.h"
#include "BKE_anim.h"  /* for duplis */
#include "BKE_context.h"
#include "BKE_tessmesh.h"
#include "BKE_mesh.h"

#include "ED_armature.h"
#include "ED_image.h"
#include "ED_mesh.h"
#include "ED_node.h"
#include "ED_uvedit.h"
#include "ED_view3d.h"

#include "WM_types.h"

#include "UI_resources.h"
#include "UI_view2d.h"

#include "MEM_guardedalloc.h"

#include "transform.h"

#define TRANSFORM_DIST_MAX_PX 1000

/********************* PROTOTYPES ***********************/

static void setSnappingCallback(TransInfo *t);

static void ApplySnapTranslation(TransInfo *t, float vec[3]);
static void ApplySnapRotation(TransInfo *t, float *vec);
static void ApplySnapResize(TransInfo *t, float vec[2]);

/* static void CalcSnapGrid(TransInfo *t, float *vec); */
static void CalcSnapGeometry(TransInfo *t, float *vec);

static void TargetSnapMedian(TransInfo *t);
static void TargetSnapCenter(TransInfo *t);
static void TargetSnapClosest(TransInfo *t);
static void TargetSnapActive(TransInfo *t);

static float RotationBetween(TransInfo *t, float p1[3], float p2[3]);
static float TranslationBetween(TransInfo *t, float p1[3], float p2[3]);
static float ResizeBetween(TransInfo *t, float p1[3], float p2[3]);


/****************** IMPLEMENTATIONS *********************/

static int snapNodeTest(View2D *v2d, bNode *node, SnapMode mode);
static NodeBorder snapNodeBorder(int snap_node_mode);

#if 0
int BIF_snappingSupported(Object *obedit)
{
	int status = 0;
	
	if (obedit == NULL || ELEM4(obedit->type, OB_MESH, OB_ARMATURE, OB_CURVE, OB_LATTICE)) /* only support object mesh, armature, curves */
	{
		status = 1;
	}
	
	return status;
}
#endif

int validSnap(TransInfo *t)
{
	return (t->tsnap.status & (POINT_INIT | TARGET_INIT)) == (POINT_INIT | TARGET_INIT) ||
	       (t->tsnap.status & (MULTI_POINTS | TARGET_INIT)) == (MULTI_POINTS | TARGET_INIT);
}

int activeSnap(TransInfo *t)
{
	return (t->modifiers & (MOD_SNAP | MOD_SNAP_INVERT)) == MOD_SNAP || (t->modifiers & (MOD_SNAP | MOD_SNAP_INVERT)) == MOD_SNAP_INVERT;
}

void drawSnapping(const struct bContext *C, TransInfo *t)
{
	unsigned char col[4], selectedCol[4], activeCol[4];
	
	if (!activeSnap(t))
		return;
	
	UI_GetThemeColor3ubv(TH_TRANSFORM, col);
	col[3] = 128;
	
	UI_GetThemeColor3ubv(TH_SELECT, selectedCol);
	selectedCol[3] = 128;
	
	UI_GetThemeColor3ubv(TH_ACTIVE, activeCol);
	activeCol[3] = 192;
	
	if (t->spacetype == SPACE_VIEW3D) {
		if (validSnap(t)) {
			TransSnapPoint *p;
			View3D *v3d = CTX_wm_view3d(C);
			RegionView3D *rv3d = CTX_wm_region_view3d(C);
			float imat[4][4];
			float size;
			
			glDisable(GL_DEPTH_TEST);
			
			size = 2.5f * UI_GetThemeValuef(TH_VERTEX_SIZE);
			
			invert_m4_m4(imat, rv3d->viewmat);
			
			for (p = t->tsnap.points.first; p; p = p->next) {
				if (p == t->tsnap.selectedPoint) {
					glColor4ubv(selectedCol);
				}
				else {
					glColor4ubv(col);
				}
				
				drawcircball(GL_LINE_LOOP, p->co, ED_view3d_pixel_size(rv3d, p->co) * size * 0.75f, imat);
			}
			
			if (t->tsnap.status & POINT_INIT) {
				glColor4ubv(activeCol);
				
				drawcircball(GL_LINE_LOOP, t->tsnap.snapPoint, ED_view3d_pixel_size(rv3d, t->tsnap.snapPoint) * size, imat);
			}
			
			/* draw normal if needed */
			if (usingSnappingNormal(t) && validSnappingNormal(t)) {
				glColor4ubv(activeCol);
				
				glBegin(GL_LINES);
				glVertex3f(t->tsnap.snapPoint[0], t->tsnap.snapPoint[1], t->tsnap.snapPoint[2]);
				glVertex3f(t->tsnap.snapPoint[0] + t->tsnap.snapNormal[0],
				           t->tsnap.snapPoint[1] + t->tsnap.snapNormal[1],
				           t->tsnap.snapPoint[2] + t->tsnap.snapNormal[2]);
				glEnd();
			}
			
			if (v3d->zbuf)
				glEnable(GL_DEPTH_TEST);
		}
	}
	else if (t->spacetype == SPACE_IMAGE) {
		if (validSnap(t)) {
			/* This will not draw, and Im nor sure why - campbell */
#if 0
			float xuser_asp, yuser_asp;
			int wi, hi;
			float w, h;
			
			calc_image_view(G.sima, 'f');   // float
			myortho2(G.v2d->cur.xmin, G.v2d->cur.xmax, G.v2d->cur.ymin, G.v2d->cur.ymax);
			glLoadIdentity();
			
			ED_space_image_get_aspect(t->sa->spacedata.first, &xuser_aspx, &yuser_asp);
			ED_space_image_width(t->sa->spacedata.first, &wi, &hi);
			w = (((float)wi) / IMG_SIZE_FALLBACK) * G.sima->zoom * xuser_asp;
			h = (((float)hi) / IMG_SIZE_FALLBACK) * G.sima->zoom * yuser_asp;
			
			cpack(0xFFFFFF);
			glTranslatef(t->tsnap.snapPoint[0], t->tsnap.snapPoint[1], 0.0f);
			
			//glRectf(0, 0, 1, 1);
			
			setlinestyle(0);
			cpack(0x0);
			fdrawline(-0.020 / w, 0, -0.1 / w, 0);
			fdrawline(0.1 / w, 0, 0.020 / w, 0);
			fdrawline(0, -0.020 / h, 0, -0.1 / h);
			fdrawline(0, 0.1 / h, 0, 0.020 / h);
			
			glTranslatef(-t->tsnap.snapPoint[0], -t->tsnap.snapPoint[1], 0.0f);
			setlinestyle(0);
#endif
		}
	}
	else if (t->spacetype == SPACE_NODE) {
		if (validSnap(t)) {
			ARegion *ar = CTX_wm_region(C);
			TransSnapPoint *p;
			float size;
			
			size = 2.5f * UI_GetThemeValuef(TH_VERTEX_SIZE);
			
			glEnable(GL_BLEND);
			
			for (p = t->tsnap.points.first; p; p = p->next) {
				if (p == t->tsnap.selectedPoint) {
					glColor4ubv(selectedCol);
				}
				else {
					glColor4ubv(col);
				}
				
				ED_node_draw_snap(&ar->v2d, p->co, size, 0);
			}
			
			if (t->tsnap.status & POINT_INIT) {
				glColor4ubv(activeCol);
				
				ED_node_draw_snap(&ar->v2d, t->tsnap.snapPoint, size, t->tsnap.snapNodeBorder);
			}
			
			glDisable(GL_BLEND);
		}
	}
}

int  handleSnapping(TransInfo *t, wmEvent *event)
{
	int status = 0;

#if 0 // XXX need a proper selector for all snap mode
	if (BIF_snappingSupported(t->obedit) && event->type == TABKEY && event->shift) {
		/* toggle snap and reinit */
		t->settings->snap_flag ^= SCE_SNAP;
		initSnapping(t, NULL);
		status = 1;
	}
#endif
	if (event->type == MOUSEMOVE) {
		status |= updateSelectedSnapPoint(t);
	}
	
	return status;
}

void applyProject(TransInfo *t)
{
	/* XXX FLICKER IN OBJECT MODE */
	if ((t->tsnap.project) && activeSnap(t) && (t->flag & T_NO_PROJECT) == 0) {
		TransData *td = t->data;
		float tvec[3];
		float imat[4][4];
		int i;
	
		if (t->flag & (T_EDIT | T_POSE)) {
			Object *ob = t->obedit ? t->obedit : t->poseobj;
			invert_m4_m4(imat, ob->obmat);
		}

		for (i = 0; i < t->total; i++, td++) {
			float iloc[3], loc[3], no[3];
			float mval[2];
			int dist = TRANSFORM_DIST_MAX_PX;
			
			if (td->flag & TD_NOACTION)
				break;
			
			if (td->flag & TD_SKIP)
				continue;
			
			copy_v3_v3(iloc, td->loc);
			if (t->flag & (T_EDIT | T_POSE)) {
				Object *ob = t->obedit ? t->obedit : t->poseobj;
				mul_m4_v3(ob->obmat, iloc);
			}
			else if (t->flag & T_OBJECT) {
				td->ob->recalc |= OB_RECALC_OB | OB_RECALC_DATA | OB_RECALC_TIME;
				BKE_object_handle_update(t->scene, td->ob);
				copy_v3_v3(iloc, td->ob->obmat[3]);
			}
			
			if (ED_view3d_project_float_global(t->ar, iloc, mval, V3D_PROJ_TEST_NOP) == V3D_PROJ_RET_OK) {
				if (snapObjectsTransform(t, mval, &dist, loc, no, t->tsnap.modeSelect)) {
//					if (t->flag & (T_EDIT|T_POSE)) {
//						mul_m4_v3(imat, loc);
//					}

					sub_v3_v3v3(tvec, loc, iloc);

					mul_m3_v3(td->smtx, tvec);

					add_v3_v3(td->loc, tvec);
				}
			}
			
			//XXX constraintTransLim(t, td);
		}
	}
}

void applySnapping(TransInfo *t, float *vec)
{
	/* project is not applied this way */
	if (t->tsnap.project)
		return;
	
	if (t->tsnap.status & SNAP_FORCED) {
		t->tsnap.targetSnap(t);
	
		t->tsnap.applySnap(t, vec);
	}
	else if ((t->tsnap.mode != SCE_SNAP_MODE_INCREMENT) && activeSnap(t)) {
		double current = PIL_check_seconds_timer();
		
		// Time base quirky code to go around findnearest slowness
		/* !TODO! add exception for object mode, no need to slow it down then */
		if (current - t->tsnap.last >= 0.01) {
			t->tsnap.calcSnap(t, vec);
			t->tsnap.targetSnap(t);
	
			t->tsnap.last = current;
		}
		if (validSnap(t)) {
			t->tsnap.applySnap(t, vec);
		}
	}
}

void resetSnapping(TransInfo *t)
{
	t->tsnap.status = 0;
	t->tsnap.align = 0;
	t->tsnap.project = 0;
	t->tsnap.mode = 0;
	t->tsnap.modeSelect = 0;
	t->tsnap.target = 0;
	t->tsnap.last = 0;
	t->tsnap.applySnap = NULL;

	t->tsnap.snapNormal[0] = 0;
	t->tsnap.snapNormal[1] = 0;
	t->tsnap.snapNormal[2] = 0;
	
	t->tsnap.snapNodeBorder = 0;
}

int usingSnappingNormal(TransInfo *t)
{
	return t->tsnap.align;
}

int validSnappingNormal(TransInfo *t)
{
	if (validSnap(t)) {
		if (dot_v3v3(t->tsnap.snapNormal, t->tsnap.snapNormal) > 0) {
			return 1;
		}
	}
	
	return 0;
}

static void initSnappingMode(TransInfo *t)
{
	ToolSettings *ts = t->settings;
	Object *obedit = t->obedit;
	Scene *scene = t->scene;

	if (t->spacetype == SPACE_NODE) {
		/* force project off when not supported */
		t->tsnap.project = 0;
		
		t->tsnap.mode = ts->snap_node_mode;
	}
	else if (t->spacetype == SPACE_IMAGE) {
		/* force project off when not supported */
		t->tsnap.project = 0;
		
		t->tsnap.mode = ts->snap_uv_mode;
	}
	else {
		/* force project off when not supported */
		if (ts->snap_mode != SCE_SNAP_MODE_FACE)
			t->tsnap.project = 0;
		
		t->tsnap.mode = ts->snap_mode;
	}

	if ((t->spacetype == SPACE_VIEW3D || t->spacetype == SPACE_IMAGE) &&  /* Only 3D view or UV */
	    (t->flag & T_CAMERA) == 0)  /* Not with camera selected in camera view */
	{
		setSnappingCallback(t);

		/* Edit mode */
		if (t->tsnap.applySnap != NULL && // A snapping function actually exist
		    (obedit != NULL && ELEM4(obedit->type, OB_MESH, OB_ARMATURE, OB_CURVE, OB_LATTICE)) ) // Temporary limited to edit mode meshes, armature, curves
		{
			/* Exclude editmesh if using proportional edit */
			if ((obedit->type == OB_MESH) && (t->flag & T_PROP_EDIT)) {
				t->tsnap.modeSelect = SNAP_NOT_OBEDIT;
			}
			else {
				t->tsnap.modeSelect = t->tsnap.snap_self ? SNAP_ALL : SNAP_NOT_OBEDIT;
			}
		}
		/* Particles edit mode*/
		else if (t->tsnap.applySnap != NULL && // A snapping function actually exist
		         (obedit == NULL && BASACT && BASACT->object && BASACT->object->mode & OB_MODE_PARTICLE_EDIT))
		{
			t->tsnap.modeSelect = SNAP_ALL;
		}
		/* Object mode */
		else if (t->tsnap.applySnap != NULL && // A snapping function actually exist
		         (obedit == NULL) ) // Object Mode
		{
			t->tsnap.modeSelect = SNAP_NOT_SELECTED;
		}
		else {
			/* Grid if snap is not possible */
			t->tsnap.mode = SCE_SNAP_MODE_INCREMENT;
		}
	}
	else if (t->spacetype == SPACE_NODE) {
		setSnappingCallback(t);
		
		if (t->tsnap.applySnap != NULL) {
			t->tsnap.modeSelect = SNAP_NOT_SELECTED;
		}
		else {
			/* Grid if snap is not possible */
			t->tsnap.mode = SCE_SNAP_MODE_INCREMENT;
		}
	}
	else {
		/* Always grid outside of 3D view */
		t->tsnap.mode = SCE_SNAP_MODE_INCREMENT;
	}
}

void initSnapping(TransInfo *t, wmOperator *op)
{
	ToolSettings *ts = t->settings;
	short snap_target = t->settings->snap_target;
	
	resetSnapping(t);
	
	/* if snap property exists */
	if (op && RNA_struct_find_property(op->ptr, "snap") && RNA_struct_property_is_set(op->ptr, "snap")) {
		if (RNA_boolean_get(op->ptr, "snap")) {
			t->modifiers |= MOD_SNAP;

			if (RNA_struct_property_is_set(op->ptr, "snap_target")) {
				snap_target = RNA_enum_get(op->ptr, "snap_target");
			}
			
			if (RNA_struct_property_is_set(op->ptr, "snap_point")) {
				RNA_float_get_array(op->ptr, "snap_point", t->tsnap.snapPoint);
				t->tsnap.status |= SNAP_FORCED | POINT_INIT;
			}
			
			/* snap align only defined in specific cases */
			if (RNA_struct_find_property(op->ptr, "snap_align")) {
				t->tsnap.align = RNA_boolean_get(op->ptr, "snap_align");
				RNA_float_get_array(op->ptr, "snap_normal", t->tsnap.snapNormal);
				normalize_v3(t->tsnap.snapNormal);
			}

			if (RNA_struct_find_property(op->ptr, "use_snap_project")) {
				t->tsnap.project = RNA_boolean_get(op->ptr, "use_snap_project");
			}

			if (RNA_struct_find_property(op->ptr, "use_snap_self")) {
				t->tsnap.snap_self = RNA_boolean_get(op->ptr, "use_snap_self");
			}
		}
	}
	/* use scene defaults only when transform is modal */
	else if (t->flag & T_MODAL) {
		if (ELEM3(t->spacetype, SPACE_VIEW3D, SPACE_IMAGE, SPACE_NODE)) {
			if (ts->snap_flag & SCE_SNAP) {
				t->modifiers |= MOD_SNAP;
			}

			t->tsnap.align = ((t->settings->snap_flag & SCE_SNAP_ROTATE) == SCE_SNAP_ROTATE);
			t->tsnap.project = ((t->settings->snap_flag & SCE_SNAP_PROJECT) == SCE_SNAP_PROJECT);
			t->tsnap.snap_self = !((t->settings->snap_flag & SCE_SNAP_NO_SELF) == SCE_SNAP_NO_SELF);
			t->tsnap.peel = ((t->settings->snap_flag & SCE_SNAP_PROJECT) == SCE_SNAP_PROJECT);
		}
	}
	
	t->tsnap.target = snap_target;

	initSnappingMode(t);
}

static void setSnappingCallback(TransInfo *t)
{
	t->tsnap.calcSnap = CalcSnapGeometry;

	switch (t->tsnap.target) {
		case SCE_SNAP_TARGET_CLOSEST:
			t->tsnap.targetSnap = TargetSnapClosest;
			break;
		case SCE_SNAP_TARGET_CENTER:
			t->tsnap.targetSnap = TargetSnapCenter;
			break;
		case SCE_SNAP_TARGET_MEDIAN:
			t->tsnap.targetSnap = TargetSnapMedian;
			break;
		case SCE_SNAP_TARGET_ACTIVE:
			t->tsnap.targetSnap = TargetSnapActive;
			break;

	}

	switch (t->mode) {
		case TFM_TRANSLATION:
			t->tsnap.applySnap = ApplySnapTranslation;
			t->tsnap.distance = TranslationBetween;
			break;
		case TFM_ROTATION:
			t->tsnap.applySnap = ApplySnapRotation;
			t->tsnap.distance = RotationBetween;

			// Can't do TARGET_CENTER with rotation, use TARGET_MEDIAN instead
			if (t->tsnap.target == SCE_SNAP_TARGET_CENTER) {
				t->tsnap.target = SCE_SNAP_TARGET_MEDIAN;
				t->tsnap.targetSnap = TargetSnapMedian;
			}
			break;
		case TFM_RESIZE:
			t->tsnap.applySnap = ApplySnapResize;
			t->tsnap.distance = ResizeBetween;

			// Can't do TARGET_CENTER with resize, use TARGET_MEDIAN instead
			if (t->tsnap.target == SCE_SNAP_TARGET_CENTER) {
				t->tsnap.target = SCE_SNAP_TARGET_MEDIAN;
				t->tsnap.targetSnap = TargetSnapMedian;
			}
			break;
		default:
			t->tsnap.applySnap = NULL;
			break;
	}
}

void addSnapPoint(TransInfo *t)
{
	if (t->tsnap.status & POINT_INIT) {
		TransSnapPoint *p = MEM_callocN(sizeof(TransSnapPoint), "SnapPoint");

		t->tsnap.selectedPoint = p;

		copy_v3_v3(p->co, t->tsnap.snapPoint);

		BLI_addtail(&t->tsnap.points, p);

		t->tsnap.status |= MULTI_POINTS;
	}
}

int updateSelectedSnapPoint(TransInfo *t)
{
	int status = 0;
	if (t->tsnap.status & MULTI_POINTS) {
		TransSnapPoint *p, *closest_p = NULL;
		int closest_dist = 0;
		int screen_loc[2];

		for (p = t->tsnap.points.first; p; p = p->next) {
			int dx, dy;
			int dist;

			if (ED_view3d_project_int_global(t->ar, p->co, screen_loc, V3D_PROJ_TEST_NOP) != V3D_PROJ_RET_OK) {
				continue;
			}

			dx = t->mval[0] - screen_loc[0];
			dy = t->mval[1] - screen_loc[1];

			dist = dx * dx + dy * dy;

			if (dist < 100 && (closest_p == NULL || closest_dist > dist)) {
				closest_p = p;
				closest_dist = dist;
			}
		}

		if (closest_p) {
			status = t->tsnap.selectedPoint == closest_p ? 0 : 1;
			t->tsnap.selectedPoint = closest_p;
		}
	}

	return status;
}

void removeSnapPoint(TransInfo *t)
{
	if (t->tsnap.status & MULTI_POINTS) {
		updateSelectedSnapPoint(t);

		if (t->tsnap.selectedPoint) {
			BLI_freelinkN(&t->tsnap.points, t->tsnap.selectedPoint);

			if (t->tsnap.points.first == NULL) {
				t->tsnap.status &= ~MULTI_POINTS;
			}

			t->tsnap.selectedPoint = NULL;
		}

	}
}

void getSnapPoint(TransInfo *t, float vec[3])
{
	if (t->tsnap.points.first) {
		TransSnapPoint *p;
		int total = 0;

		vec[0] = vec[1] = vec[2] = 0;

		for (p = t->tsnap.points.first; p; p = p->next, total++) {
			add_v3_v3(vec, p->co);
		}

		if (t->tsnap.status & POINT_INIT) {
			add_v3_v3(vec, t->tsnap.snapPoint);
			total++;
		}

		mul_v3_fl(vec, 1.0f / total);
	}
	else {
		copy_v3_v3(vec, t->tsnap.snapPoint);
	}
}

/********************** APPLY **************************/

static void ApplySnapTranslation(TransInfo *t, float vec[3])
{
	float point[3];
	getSnapPoint(t, point);

	if (t->spacetype == SPACE_NODE) {
		char border = t->tsnap.snapNodeBorder;
		if (border & (NODE_LEFT | NODE_RIGHT))
			vec[0] = point[0] - t->tsnap.snapTarget[0];
		if (border & (NODE_BOTTOM | NODE_TOP))
			vec[1] = point[1] - t->tsnap.snapTarget[1];
	}
	else {
		sub_v3_v3v3(vec, point, t->tsnap.snapTarget);
	}
}

static void ApplySnapRotation(TransInfo *t, float *value)
{
	if (t->tsnap.target == SCE_SNAP_TARGET_CLOSEST) {
		*value = t->tsnap.dist;
	}
	else {
		float point[3];
		getSnapPoint(t, point);
		*value = RotationBetween(t, t->tsnap.snapTarget, point);
	}
}

static void ApplySnapResize(TransInfo *t, float vec[3])
{
	if (t->tsnap.target == SCE_SNAP_TARGET_CLOSEST) {
		vec[0] = vec[1] = vec[2] = t->tsnap.dist;
	}
	else {
		float point[3];
		getSnapPoint(t, point);
		vec[0] = vec[1] = vec[2] = ResizeBetween(t, t->tsnap.snapTarget, point);
	}
}

/********************** DISTANCE **************************/

static float TranslationBetween(TransInfo *UNUSED(t), float p1[3], float p2[3])
{
	return len_v3v3(p1, p2);
}

static float RotationBetween(TransInfo *t, float p1[3], float p2[3])
{
	float angle, start[3], end[3], center[3];
	
	copy_v3_v3(center, t->center);
	if (t->flag & (T_EDIT | T_POSE)) {
		Object *ob = t->obedit ? t->obedit : t->poseobj;
		mul_m4_v3(ob->obmat, center);
	}

	sub_v3_v3v3(start, p1, center);
	sub_v3_v3v3(end, p2, center);
		
	// Angle around a constraint axis (error prone, will need debug)
	if (t->con.applyRot != NULL && (t->con.mode & CON_APPLY)) {
		float axis[3], tmp[3];
		
		t->con.applyRot(t, NULL, axis, NULL);

		project_v3_v3v3(tmp, end, axis);
		sub_v3_v3v3(end, end, tmp);
		
		project_v3_v3v3(tmp, start, axis);
		sub_v3_v3v3(start, start, tmp);
		
		normalize_v3(end);
		normalize_v3(start);
		
		cross_v3_v3v3(tmp, start, end);
		
		if (dot_v3v3(tmp, axis) < 0.0f)
			angle = -acos(dot_v3v3(start, end));
		else
			angle = acos(dot_v3v3(start, end));
	}
	else {
		float mtx[3][3];
		
		copy_m3_m4(mtx, t->viewmat);

		mul_m3_v3(mtx, end);
		mul_m3_v3(mtx, start);
		
		angle = atan2(start[1], start[0]) - atan2(end[1], end[0]);
	}
	
	if (angle > (float)M_PI) {
		angle = angle - 2 * (float)M_PI;
	}
	else if (angle < -((float)M_PI)) {
		angle = 2.0f * (float)M_PI + angle;
	}
	
	return angle;
}

static float ResizeBetween(TransInfo *t, float p1[3], float p2[3])
{
	float d1[3], d2[3], center[3], len_d1;
	
	copy_v3_v3(center, t->center);
	if (t->flag & (T_EDIT | T_POSE)) {
		Object *ob = t->obedit ? t->obedit : t->poseobj;
		mul_m4_v3(ob->obmat, center);
	}

	sub_v3_v3v3(d1, p1, center);
	sub_v3_v3v3(d2, p2, center);
	
	if (t->con.applyRot != NULL && (t->con.mode & CON_APPLY)) {
		mul_m3_v3(t->con.pmtx, d1);
		mul_m3_v3(t->con.pmtx, d2);
	}
	
	len_d1 = len_v3(d1);

	return len_d1 != 0.0f ? len_v3(d2) / len_d1 : 1;
}

/********************** CALC **************************/

static void UNUSED_FUNCTION(CalcSnapGrid) (TransInfo * t, float *UNUSED(vec))
{
	snapGridAction(t, t->tsnap.snapPoint, BIG_GEARS);
}

static void CalcSnapGeometry(TransInfo *t, float *UNUSED(vec))
{
	if (t->spacetype == SPACE_VIEW3D) {
		float loc[3];
		float no[3];
		float mval[2];
		int found = 0;
		int dist = SNAP_MIN_DISTANCE; // Use a user defined value here
		
		mval[0] = t->mval[0];
		mval[1] = t->mval[1];
		
		if (t->tsnap.mode == SCE_SNAP_MODE_VOLUME) {
			ListBase depth_peels;
			DepthPeel *p1, *p2;
			float *last_p = NULL;
			float max_dist = FLT_MAX;
			float p[3] = {0.0f, 0.0f, 0.0f};
			
			depth_peels.first = depth_peels.last = NULL;
			
			peelObjectsTransForm(t, &depth_peels, mval, t->tsnap.modeSelect);
			
//			if (LAST_SNAP_POINT_VALID)
//			{
//				last_p = LAST_SNAP_POINT;
//			}
//			else
//			{
				last_p = t->tsnap.snapPoint;
//			}
			
			
			for (p1 = depth_peels.first; p1; p1 = p1->next) {
				if (p1->flag == 0) {
					float vec[3];
					float new_dist;
					
					p2 = NULL;
					p1->flag = 1;
		
					/* if peeling objects, take the first and last from each object */
					if (t->settings->snap_flag & SCE_SNAP_PEEL_OBJECT) {
						DepthPeel *peel;
						for (peel = p1->next; peel; peel = peel->next) {
							if (peel->ob == p1->ob) {
								peel->flag = 1;
								p2 = peel;
							}
						}
					}
					/* otherwise, pair first with second and so on */
					else {
						for (p2 = p1->next; p2 && p2->ob != p1->ob; p2 = p2->next) {
							/* nothing to do here */
						}
					}
					
					if (p2) {
						p2->flag = 1;
						
						add_v3_v3v3(vec, p1->p, p2->p);
						mul_v3_fl(vec, 0.5f);
					}
					else {
						copy_v3_v3(vec, p1->p);
					}

					if (last_p == NULL) {
						copy_v3_v3(p, vec);
						max_dist = 0;
						break;
					}
					
					new_dist = len_v3v3(last_p, vec);
					
					if (new_dist < max_dist) {
						copy_v3_v3(p, vec);
						max_dist = new_dist;
					}
				}
			}
			
			if (max_dist != FLT_MAX) {
				copy_v3_v3(loc, p);
				/* XXX, is there a correct normal in this case ???, for now just z up */
				no[0] = 0.0;
				no[1] = 0.0;
				no[2] = 1.0;
				found = 1;
			}
			
			BLI_freelistN(&depth_peels);
		}
		else {
			found = snapObjectsTransform(t, mval, &dist, loc, no, t->tsnap.modeSelect);
		}
		
		if (found == 1) {
			float tangent[3];
			
			sub_v3_v3v3(tangent, loc, t->tsnap.snapPoint);
			tangent[2] = 0; 
			
			if (dot_v3v3(tangent, tangent) > 0) {
				copy_v3_v3(t->tsnap.snapTangent, tangent);
			}
			
			copy_v3_v3(t->tsnap.snapPoint, loc);
			copy_v3_v3(t->tsnap.snapNormal, no);

			t->tsnap.status |=  POINT_INIT;
		}
		else {
			t->tsnap.status &= ~POINT_INIT;
		}
	}
	else if (t->spacetype == SPACE_IMAGE && t->obedit != NULL && t->obedit->type == OB_MESH) {
		/* same as above but for UV's */
		Image *ima = ED_space_image(t->sa->spacedata.first);
		float aspx, aspy, co[2];
		
		UI_view2d_region_to_view(&t->ar->v2d, t->mval[0], t->mval[1], co, co + 1);

		if (ED_uvedit_nearest_uv(t->scene, t->obedit, ima, co, t->tsnap.snapPoint)) {
			ED_space_image_get_uv_aspect(t->sa->spacedata.first, &aspx, &aspy);
			t->tsnap.snapPoint[0] *= aspx;
			t->tsnap.snapPoint[1] *= aspy;

			t->tsnap.status |=  POINT_INIT;
		}
		else {
			t->tsnap.status &= ~POINT_INIT;
		}
	}
	else if (t->spacetype == SPACE_NODE) {
		float loc[2];
		int dist = SNAP_MIN_DISTANCE; // Use a user defined value here
		char node_border;
		
		if (snapNodesTransform(t, t->mval, &dist, loc, &node_border, t->tsnap.modeSelect)) {
			copy_v2_v2(t->tsnap.snapPoint, loc);
			t->tsnap.snapNodeBorder = node_border;
			
			t->tsnap.status |=  POINT_INIT;
		}
		else {
			t->tsnap.status &= ~POINT_INIT;
		}
	}
}

/********************** TARGET **************************/

static void TargetSnapOffset(TransInfo *t, TransData *td)
{
	if (t->spacetype == SPACE_NODE && td != NULL) {
		bNode *node = td->extra;
		char border = t->tsnap.snapNodeBorder;
		float width  = BLI_rctf_size_x(&node->totr);
		float height = BLI_rctf_size_y(&node->totr);
		
		if (border & NODE_LEFT)
			t->tsnap.snapTarget[0] -= 0.5f * width;
		if (border & NODE_RIGHT)
			t->tsnap.snapTarget[0] += 0.5f * width;
		if (border & NODE_BOTTOM)
			t->tsnap.snapTarget[1] -= 0.5f * height;
		if (border & NODE_TOP)
			t->tsnap.snapTarget[1] += 0.5f * height;
	}
}

static void TargetSnapCenter(TransInfo *t)
{
	/* Only need to calculate once */
	if ((t->tsnap.status & TARGET_INIT) == 0) {
		copy_v3_v3(t->tsnap.snapTarget, t->center);
		
		if (t->flag & (T_EDIT | T_POSE)) {
			Object *ob = t->obedit ? t->obedit : t->poseobj;
			mul_m4_v3(ob->obmat, t->tsnap.snapTarget);
		}
		
		TargetSnapOffset(t, NULL);
		
		t->tsnap.status |= TARGET_INIT;
	}
}

static void TargetSnapActive(TransInfo *t)
{
	/* Only need to calculate once */
	if ((t->tsnap.status & TARGET_INIT) == 0) {
		TransData *td = NULL;
		TransData *active_td = NULL;
		int i;

		for (td = t->data, i = 0; i < t->total && td->flag & TD_SELECTED; i++, td++) {
			if (td->flag & TD_ACTIVE) {
				active_td = td;
				break;
			}
		}

		if (active_td) {
			copy_v3_v3(t->tsnap.snapTarget, active_td->center);
			
			if (t->flag & (T_EDIT | T_POSE)) {
				Object *ob = t->obedit ? t->obedit : t->poseobj;
				mul_m4_v3(ob->obmat, t->tsnap.snapTarget);
			}
			
			TargetSnapOffset(t, active_td);
			
			t->tsnap.status |= TARGET_INIT;
		}
		/* No active, default to median */
		else {
			t->tsnap.target = SCE_SNAP_TARGET_MEDIAN;
			t->tsnap.targetSnap = TargetSnapMedian;
			TargetSnapMedian(t);
		}
	}
}

static void TargetSnapMedian(TransInfo *t)
{
	// Only need to calculate once
	if ((t->tsnap.status & TARGET_INIT) == 0) {
		TransData *td = NULL;
		int i;

		t->tsnap.snapTarget[0] = 0;
		t->tsnap.snapTarget[1] = 0;
		t->tsnap.snapTarget[2] = 0;
		
		for (td = t->data, i = 0; i < t->total && td->flag & TD_SELECTED; i++, td++) {
			add_v3_v3(t->tsnap.snapTarget, td->center);
		}
		
		mul_v3_fl(t->tsnap.snapTarget, 1.0 / i);
		
		if (t->flag & (T_EDIT | T_POSE)) {
			Object *ob = t->obedit ? t->obedit : t->poseobj;
			mul_m4_v3(ob->obmat, t->tsnap.snapTarget);
		}
		
		TargetSnapOffset(t, NULL);
		
		t->tsnap.status |= TARGET_INIT;
	}
}

static void TargetSnapClosest(TransInfo *t)
{
	// Only valid if a snap point has been selected
	if (t->tsnap.status & POINT_INIT) {
		TransData *closest = NULL, *td = NULL;
		
		/* Object mode */
		if (t->flag & T_OBJECT) {
			int i;
			for (td = t->data, i = 0; i < t->total && td->flag & TD_SELECTED; i++, td++) {
				struct BoundBox *bb = BKE_object_boundbox_get(td->ob);
				
				/* use boundbox if possible */
				if (bb) {
					int j;
					
					for (j = 0; j < 8; j++) {
						float loc[3];
						float dist;
						
						copy_v3_v3(loc, bb->vec[j]);
						mul_m4_v3(td->ext->obmat, loc);
						
						dist = t->tsnap.distance(t, loc, t->tsnap.snapPoint);
						
						if (closest == NULL || fabsf(dist) < fabsf(t->tsnap.dist)) {
							copy_v3_v3(t->tsnap.snapTarget, loc);
							closest = td;
							t->tsnap.dist = dist; 
						}
					}
				}
				/* use element center otherwise */
				else {
					float loc[3];
					float dist;
					
					copy_v3_v3(loc, td->center);
					
					dist = t->tsnap.distance(t, loc, t->tsnap.snapPoint);
					
					if (closest == NULL || fabsf(dist) < fabsf(t->tsnap.dist)) {
						copy_v3_v3(t->tsnap.snapTarget, loc);
						closest = td;
						t->tsnap.dist = dist; 
					}
				}
			}
		}
		else {
			int i;
			for (td = t->data, i = 0; i < t->total && td->flag & TD_SELECTED; i++, td++) {
				float loc[3];
				float dist;
				
				copy_v3_v3(loc, td->center);
				
				if (t->flag & (T_EDIT | T_POSE)) {
					Object *ob = t->obedit ? t->obedit : t->poseobj;
					mul_m4_v3(ob->obmat, loc);
				}
				
				dist = t->tsnap.distance(t, loc, t->tsnap.snapPoint);
				
				if (closest == NULL || fabsf(dist) < fabsf(t->tsnap.dist)) {
					copy_v3_v3(t->tsnap.snapTarget, loc);
					closest = td;
					t->tsnap.dist = dist; 
				}
			}
		}
		
		TargetSnapOffset(t, closest);
		
		t->tsnap.status |= TARGET_INIT;
	}
}

<<<<<<< HEAD
static int snapEdge(ARegion *ar, float v1co[3], short v1no[3], float v2co[3], short v2no[3], float obmat[][4], float timat[][3],
=======
static int snapEdge(ARegion *ar, float v1co[3], short v1no[3], float v2co[3], short v2no[3], float obmat[4][4], float timat[3][3],
>>>>>>> 188718a3
                    const float ray_start[3], const float ray_start_local[3], const float ray_normal_local[3], const float mval[2],
                    float r_loc[3], float r_no[3], int *r_dist, float *r_depth)
{
	float intersect[3] = {0, 0, 0}, ray_end[3], dvec[3];
	int result;
	int retval = 0;
	
	copy_v3_v3(ray_end, ray_normal_local);
	mul_v3_fl(ray_end, 2000);
	add_v3_v3v3(ray_end, ray_start_local, ray_end);
	
	result = isect_line_line_v3(v1co, v2co, ray_start_local, ray_end, intersect, dvec); /* dvec used but we don't care about result */
	
	if (result) {
		float edge_loc[3], vec[3];
		float mul;
	
		/* check for behind ray_start */
		sub_v3_v3v3(dvec, intersect, ray_start_local);
		
		sub_v3_v3v3(edge_loc, v1co, v2co);
		sub_v3_v3v3(vec, intersect, v2co);
		
		mul = dot_v3v3(vec, edge_loc) / dot_v3v3(edge_loc, edge_loc);
		
		if (mul > 1) {
			mul = 1;
			copy_v3_v3(intersect, v1co);
		}
		else if (mul < 0) {
			mul = 0;
			copy_v3_v3(intersect, v2co);
		}

		if (dot_v3v3(ray_normal_local, dvec) > 0) {
			float location[3];
			float new_depth;
			int screen_loc[2];
			int new_dist;
			
			copy_v3_v3(location, intersect);
			
			mul_m4_v3(obmat, location);
			
			new_depth = len_v3v3(location, ray_start);
			
			if (ED_view3d_project_int_global(ar, location, screen_loc, V3D_PROJ_TEST_NOP) == V3D_PROJ_RET_OK) {
				new_dist = abs(screen_loc[0] - (int)mval[0]) + abs(screen_loc[1] - (int)mval[1]);
			}
			else {
				new_dist = TRANSFORM_DIST_MAX_PX;
			}
			
			/* 10% threshold if edge is closer but a bit further
			 * this takes care of series of connected edges a bit slanted w.r.t the viewport
			 * otherwise, it would stick to the verts of the closest edge and not slide along merrily 
			 * */
			if (new_dist <= *r_dist && new_depth < *r_depth * 1.001f) {
				float n1[3], n2[3];
				
				*r_depth = new_depth;
				retval = 1;
				
				sub_v3_v3v3(edge_loc, v1co, v2co);
				sub_v3_v3v3(vec, intersect, v2co);
				
				mul = dot_v3v3(vec, edge_loc) / dot_v3v3(edge_loc, edge_loc);
				
				if (r_no) {
					normal_short_to_float_v3(n1, v1no);
					normal_short_to_float_v3(n2, v2no);
					interp_v3_v3v3(r_no, n2, n1, mul);
					mul_m3_v3(timat, r_no);
					normalize_v3(r_no);
				}

				copy_v3_v3(r_loc, location);
				
				*r_dist = new_dist;
			}
		}
	}
	
	return retval;
}

static int snapVertex(ARegion *ar, float vco[3], short vno[3], float obmat[4][4], float timat[3][3],
                      const float ray_start[3], const float ray_start_local[3], const float ray_normal_local[3], const float mval[2],
                      float r_loc[3], float r_no[3], int *r_dist, float *r_depth)
{
	int retval = 0;
	float dvec[3];
	
	sub_v3_v3v3(dvec, vco, ray_start_local);
	
	if (dot_v3v3(ray_normal_local, dvec) > 0) {
		float location[3];
		float new_depth;
		int screen_loc[2];
		int new_dist;
		
		copy_v3_v3(location, vco);
		
		mul_m4_v3(obmat, location);
		
		new_depth = len_v3v3(location, ray_start);
		
		if (ED_view3d_project_int_global(ar, location, screen_loc, V3D_PROJ_TEST_NOP) == V3D_PROJ_RET_OK) {
			new_dist = abs(screen_loc[0] - (int)mval[0]) + abs(screen_loc[1] - (int)mval[1]);
		}
		else {
			new_dist = TRANSFORM_DIST_MAX_PX;
		}

		
		if (new_dist <= *r_dist && new_depth < *r_depth) {
			*r_depth = new_depth;
			retval = 1;
			
			copy_v3_v3(r_loc, location);
			
			if (r_no) {
				normal_short_to_float_v3(r_no, vno);
				mul_m3_v3(timat, r_no);
				normalize_v3(r_no);
			}

			*r_dist = new_dist;
		}
	}
	
	return retval;
}

static int snapArmature(short snap_mode, ARegion *ar, Object *ob, bArmature *arm, float obmat[4][4],
                        const float ray_start[3], const float ray_normal[3], const float mval[2],
                        float r_loc[3], float *UNUSED(r_no), int *r_dist, float *r_depth)
{
	float imat[4][4];
	float ray_start_local[3], ray_normal_local[3];
	int retval = 0;

	invert_m4_m4(imat, obmat);

	copy_v3_v3(ray_start_local, ray_start);
	copy_v3_v3(ray_normal_local, ray_normal);
	
	mul_m4_v3(imat, ray_start_local);
	mul_mat3_m4_v3(imat, ray_normal_local);

	if (arm->edbo) {
		EditBone *eBone;

		for (eBone = arm->edbo->first; eBone; eBone = eBone->next) {
			if (eBone->layer & arm->layer) {
				/* skip hidden or moving (selected) bones */
				if ((eBone->flag & (BONE_HIDDEN_A | BONE_ROOTSEL | BONE_TIPSEL)) == 0) {
					switch (snap_mode) {
						case SCE_SNAP_MODE_VERTEX:
							retval |= snapVertex(ar, eBone->head, NULL, obmat, NULL, ray_start, ray_start_local, ray_normal_local, mval, r_loc, NULL, r_dist, r_depth);
							retval |= snapVertex(ar, eBone->tail, NULL, obmat, NULL, ray_start, ray_start_local, ray_normal_local, mval, r_loc, NULL, r_dist, r_depth);
							break;
						case SCE_SNAP_MODE_EDGE:
							retval |= snapEdge(ar, eBone->head, NULL, eBone->tail, NULL, obmat, NULL, ray_start, ray_start_local, ray_normal_local, mval, r_loc, NULL, r_dist, r_depth);
							break;
					}
				}
			}
		}
	}
	else if (ob->pose && ob->pose->chanbase.first) {
		bPoseChannel *pchan;
		Bone *bone;
		
		for (pchan = ob->pose->chanbase.first; pchan; pchan = pchan->next) {
			bone = pchan->bone;
			/* skip hidden bones */
			if (bone && !(bone->flag & (BONE_HIDDEN_P | BONE_HIDDEN_PG))) {
				float *head_vec = pchan->pose_head;
				float *tail_vec = pchan->pose_tail;
				
				switch (snap_mode) {
					case SCE_SNAP_MODE_VERTEX:
						retval |= snapVertex(ar, head_vec, NULL, obmat, NULL, ray_start, ray_start_local, ray_normal_local, mval, r_loc, NULL, r_dist, r_depth);
						retval |= snapVertex(ar, tail_vec, NULL, obmat, NULL, ray_start, ray_start_local, ray_normal_local, mval, r_loc, NULL, r_dist, r_depth);
						break;
					case SCE_SNAP_MODE_EDGE:
						retval |= snapEdge(ar, head_vec, NULL, tail_vec, NULL, obmat, NULL, ray_start, ray_start_local, ray_normal_local, mval, r_loc, NULL, r_dist, r_depth);
						break;
				}
			}
		}
	}

	return retval;
}

static int snapDerivedMesh(short snap_mode, ARegion *ar, Object *ob, DerivedMesh *dm, BMEditMesh *em, float obmat[4][4],
                           const float ray_start[3], const float ray_normal[3], const float mval[2],
                           float r_loc[3], float r_no[3], int *r_dist, float *r_depth)
{
	int retval = 0;
	int totvert = dm->getNumVerts(dm);
	int totface = dm->getNumTessFaces(dm);

	if (totvert > 0) {
		float imat[4][4];
		float timat[3][3]; /* transpose inverse matrix for normals */
		float ray_start_local[3], ray_normal_local[3];
		int test = 1;

		invert_m4_m4(imat, obmat);

		copy_m3_m4(timat, imat);
		transpose_m3(timat);
		
		copy_v3_v3(ray_start_local, ray_start);
		copy_v3_v3(ray_normal_local, ray_normal);
		
		mul_m4_v3(imat, ray_start_local);
		mul_mat3_m4_v3(imat, ray_normal_local);
		
		
		/* If number of vert is more than an arbitrary limit, 
		 * test against boundbox first
		 * */
		if (totface > 16) {
			struct BoundBox *bb = BKE_object_boundbox_get(ob);
			test = BKE_boundbox_ray_hit_check(bb, ray_start_local, ray_normal_local);
		}
		
		if (test == 1) {
			
			switch (snap_mode) {
				case SCE_SNAP_MODE_FACE:
				{
					BVHTreeRayHit hit;
					BVHTreeFromMesh treeData;

					/* local scale in normal direction */
					float local_scale = len_v3(ray_normal_local);

					treeData.em_evil = em;
					bvhtree_from_mesh_faces(&treeData, dm, 0.0f, 4, 6);

					hit.index = -1;
					hit.dist = *r_depth * (*r_depth == FLT_MAX ? 1.0f : local_scale);

					if (treeData.tree && BLI_bvhtree_ray_cast(treeData.tree, ray_start_local, ray_normal_local, 0.0f, &hit, treeData.raycast_callback, &treeData) != -1) {
						if (hit.dist / local_scale <= *r_depth) {
							*r_depth = hit.dist / local_scale;
							copy_v3_v3(r_loc, hit.co);
							copy_v3_v3(r_no, hit.no);

							/* back to worldspace */
							mul_m4_v3(obmat, r_loc);
							copy_v3_v3(r_no, hit.no);

							mul_m3_v3(timat, r_no);
							normalize_v3(r_no);

							retval |= 1;
						}
					}
					break;
				}
				case SCE_SNAP_MODE_VERTEX:
				{
					MVert *verts = dm->getVertArray(dm);
					int *index_array = NULL;
					int index = 0;
					int i;
					
					if (em != NULL) {
						index_array = dm->getVertDataArray(dm, CD_ORIGINDEX);
						EDBM_index_arrays_init(em, 1, 0, 0);
					}
					
					for (i = 0; i < totvert; i++) {
						BMVert *eve = NULL;
						MVert *v = verts + i;
						
						test = 1; /* reset for every vert */
					
						if (em != NULL) {
							if (index_array) {
								index = index_array[i];
							}
							else {
								index = i;
							}
							
							if (index == ORIGINDEX_NONE) {
								test = 0;
							}
							else {
								eve = EDBM_vert_at_index(em, index);
								
								if (eve && (BM_elem_flag_test(eve, BM_ELEM_HIDDEN) || BM_elem_flag_test(eve, BM_ELEM_SELECT))) {
									test = 0;
								}
							}
						}
						
						
						if (test) {
							retval |= snapVertex(ar, v->co, v->no, obmat, timat, ray_start, ray_start_local, ray_normal_local, mval, r_loc, r_no, r_dist, r_depth);
						}
					}

					if (em != NULL) {
						EDBM_index_arrays_free(em);
					}
					break;
				}
				case SCE_SNAP_MODE_EDGE:
				{
					MVert *verts = dm->getVertArray(dm);
					MEdge *edges = dm->getEdgeArray(dm);
					int totedge = dm->getNumEdges(dm);
					int *index_array = NULL;
					int index = 0;
					int i;
					
					if (em != NULL) {
						index_array = dm->getEdgeDataArray(dm, CD_ORIGINDEX);
						EDBM_index_arrays_init(em, 0, 1, 0);
					}
					
					for (i = 0; i < totedge; i++) {
						BMEdge *eed = NULL;
						MEdge *e = edges + i;
						
						test = 1; /* reset for every vert */
					
						if (em != NULL) {
							if (index_array) {
								index = index_array[i];
							}
							else {
								index = i;
							}
							
							if (index == ORIGINDEX_NONE) {
								test = 0;
							}
							else {
								eed = EDBM_edge_at_index(em, index);
								
								if (eed && (BM_elem_flag_test(eed, BM_ELEM_HIDDEN) ||
								            BM_elem_flag_test(eed->v1, BM_ELEM_SELECT) ||
								            BM_elem_flag_test(eed->v2, BM_ELEM_SELECT)))
								{
									test = 0;
								}
							}
						}

						if (test) {
							retval |= snapEdge(ar, verts[e->v1].co, verts[e->v1].no, verts[e->v2].co, verts[e->v2].no, obmat, timat, ray_start, ray_start_local, ray_normal_local, mval, r_loc, r_no, r_dist, r_depth);
						}
					}

					if (em != NULL) {
						EDBM_index_arrays_free(em);
					}
					break;
				}
			}
		}
	}

	return retval;
} 

static int snapObject(Scene *scene, ARegion *ar, Object *ob, int editobject, float obmat[4][4],
                      const float ray_start[3], const float ray_normal[3], const float mval[2],
                      float r_loc[3], float r_no[3], int *r_dist, float *r_depth)
{
	ToolSettings *ts = scene->toolsettings;
	int retval = 0;
	
	if (ob->type == OB_MESH) {
		BMEditMesh *em;
		DerivedMesh *dm;
		
		if (editobject) {
			em = BMEdit_FromObject(ob);
			/* dm = editbmesh_get_derived_cage(scene, ob, em, CD_MASK_BAREMESH); */
			dm = editbmesh_get_derived_base(ob, em); /* limitation, em & dm MUST have the same number of faces */
		}
		else {
			em = NULL;
			dm = mesh_get_derived_final(scene, ob, CD_MASK_BAREMESH);
		}
		
		retval = snapDerivedMesh(ts->snap_mode, ar, ob, dm, em, obmat, ray_start, ray_normal, mval, r_loc, r_no, r_dist, r_depth);

		dm->release(dm);
	}
	else if (ob->type == OB_ARMATURE) {
		retval = snapArmature(ts->snap_mode, ar, ob, ob->data, obmat, ray_start, ray_normal, mval, r_loc, r_no, r_dist, r_depth);
	}
	
	return retval;
}

static int snapObjects(Scene *scene, View3D *v3d, ARegion *ar, Object *obedit, const float mval[2],
                       int *r_dist, float r_loc[3], float r_no[3], SnapMode mode)
{
	Base *base;
	float depth = FLT_MAX;
	int retval = 0;
	float ray_start[3], ray_normal[3];
	
	ED_view3d_win_to_ray(ar, v3d, mval, ray_start, ray_normal);

	if (mode == SNAP_ALL && obedit) {
		Object *ob = obedit;

		retval |= snapObject(scene, ar, ob, 1, ob->obmat, ray_start, ray_normal, mval, r_loc, r_no, r_dist, &depth);
	}

	/* Need an exception for particle edit because the base is flagged with BA_HAS_RECALC_DATA
	 * which makes the loop skip it, even the derived mesh will never change
	 *
	 * To solve that problem, we do it first as an exception. 
	 * */
	base = BASACT;
	if (base && base->object && base->object->mode & OB_MODE_PARTICLE_EDIT) {
		Object *ob = base->object;
		retval |= snapObject(scene, ar, ob, 0, ob->obmat, ray_start, ray_normal, mval, r_loc, r_no, r_dist, &depth);
	}

	for (base = FIRSTBASE; base != NULL; base = base->next) {
		if ((BASE_VISIBLE(v3d, base)) &&
		    (base->flag & (BA_HAS_RECALC_OB | BA_HAS_RECALC_DATA)) == 0 &&

		    ((mode == SNAP_NOT_SELECTED && (base->flag & (SELECT | BA_WAS_SEL)) == 0) ||
		     (ELEM(mode, SNAP_ALL, SNAP_NOT_OBEDIT) && base != BASACT)))
		{
			Object *ob = base->object;
			
			if (ob->transflag & OB_DUPLI) {
				DupliObject *dupli_ob;
				ListBase *lb = object_duplilist(scene, ob, FALSE);
				
				for (dupli_ob = lb->first; dupli_ob; dupli_ob = dupli_ob->next) {
					Object *dob = dupli_ob->ob;
					
					retval |= snapObject(scene, ar, dob, 0, dupli_ob->mat, ray_start, ray_normal, mval, r_loc, r_no, r_dist, &depth);
				}
				
				free_object_duplilist(lb);
			}
			
			retval |= snapObject(scene, ar, ob, 0, ob->obmat, ray_start, ray_normal, mval, r_loc, r_no, r_dist, &depth);
		}
	}
	
	return retval;
}

int snapObjectsTransform(TransInfo *t, const float mval[2], int *r_dist, float r_loc[3], float r_no[3], SnapMode mode)
{
	return snapObjects(t->scene, t->view, t->ar, t->obedit, mval, r_dist, r_loc, r_no, mode);
}

int snapObjectsContext(bContext *C, const float mval[2], int *r_dist, float r_loc[3], float r_no[3], SnapMode mode)
{
	ScrArea *sa = CTX_wm_area(C);
	View3D *v3d = sa->spacedata.first;

	return snapObjects(CTX_data_scene(C), v3d, CTX_wm_region(C), CTX_data_edit_object(C), mval, r_dist, r_loc, r_no, mode);
}

/******************** PEELING *********************************/


static int cmpPeel(void *arg1, void *arg2)
{
	DepthPeel *p1 = arg1;
	DepthPeel *p2 = arg2;
	int val = 0;
	
	if (p1->depth < p2->depth) {
		val = -1;
	}
	else if (p1->depth > p2->depth) {
		val = 1;
	}
	
	return val;
}

static void removeDoublesPeel(ListBase *depth_peels)
{
	DepthPeel *peel;
	
	for (peel = depth_peels->first; peel; peel = peel->next) {
		DepthPeel *next_peel = peel->next;

		if (next_peel && ABS(peel->depth - next_peel->depth) < 0.0015f) {
			peel->next = next_peel->next;
			
			if (next_peel->next) {
				next_peel->next->prev = peel;
			}
			
			MEM_freeN(next_peel);
		}
	}
}

static void addDepthPeel(ListBase *depth_peels, float depth, float p[3], float no[3], Object *ob)
{
	DepthPeel *peel = MEM_callocN(sizeof(DepthPeel), "DepthPeel");
	
	peel->depth = depth;
	peel->ob = ob;
	copy_v3_v3(peel->p, p);
	copy_v3_v3(peel->no, no);
	
	BLI_addtail(depth_peels, peel);
	
	peel->flag = 0;
}

static int peelDerivedMesh(Object *ob, DerivedMesh *dm, float obmat[4][4],
                           const float ray_start[3], const float ray_normal[3], const float UNUSED(mval[2]),
                           ListBase *depth_peels)
{
	int retval = 0;
	int totvert = dm->getNumVerts(dm);
	int totface = dm->getNumTessFaces(dm);
	
	if (totvert > 0) {
		float imat[4][4];
		float timat[3][3]; /* transpose inverse matrix for normals */
		float ray_start_local[3], ray_normal_local[3];
		int test = 1;

		invert_m4_m4(imat, obmat);

		copy_m3_m4(timat, imat);
		transpose_m3(timat);
		
		copy_v3_v3(ray_start_local, ray_start);
		copy_v3_v3(ray_normal_local, ray_normal);
		
		mul_m4_v3(imat, ray_start_local);
		mul_mat3_m4_v3(imat, ray_normal_local);
		
		
		/* If number of vert is more than an arbitrary limit, 
		 * test against boundbox first
		 * */
		if (totface > 16) {
			struct BoundBox *bb = BKE_object_boundbox_get(ob);
			test = BKE_boundbox_ray_hit_check(bb, ray_start_local, ray_normal_local);
		}
		
		if (test == 1) {
			MVert *verts = dm->getVertArray(dm);
			MFace *faces = dm->getTessFaceArray(dm);
			int i;
			
			for (i = 0; i < totface; i++) {
				MFace *f = faces + i;
				float lambda;
				int result;
				
				
				result = isect_ray_tri_threshold_v3(ray_start_local, ray_normal_local, verts[f->v1].co, verts[f->v2].co, verts[f->v3].co, &lambda, NULL, 0.001);
				
				if (result) {
					float location[3], normal[3];
					float intersect[3];
					float new_depth;
					
					copy_v3_v3(intersect, ray_normal_local);
					mul_v3_fl(intersect, lambda);
					add_v3_v3(intersect, ray_start_local);
					
					copy_v3_v3(location, intersect);
					
					if (f->v4)
						normal_quad_v3(normal, verts[f->v1].co, verts[f->v2].co, verts[f->v3].co, verts[f->v4].co);
					else
						normal_tri_v3(normal, verts[f->v1].co, verts[f->v2].co, verts[f->v3].co);

					mul_m4_v3(obmat, location);
					
					new_depth = len_v3v3(location, ray_start);
					
					mul_m3_v3(timat, normal);
					normalize_v3(normal);

					addDepthPeel(depth_peels, new_depth, location, normal, ob);
				}
		
				if (f->v4 && result == 0) {
					result = isect_ray_tri_threshold_v3(ray_start_local, ray_normal_local, verts[f->v3].co, verts[f->v4].co, verts[f->v1].co, &lambda, NULL, 0.001);
					
					if (result) {
						float location[3], normal[3];
						float intersect[3];
						float new_depth;
						
						copy_v3_v3(intersect, ray_normal_local);
						mul_v3_fl(intersect, lambda);
						add_v3_v3(intersect, ray_start_local);
						
						copy_v3_v3(location, intersect);
						
						if (f->v4)
							normal_quad_v3(normal, verts[f->v1].co, verts[f->v2].co, verts[f->v3].co, verts[f->v4].co);
						else
							normal_tri_v3(normal, verts[f->v1].co, verts[f->v2].co, verts[f->v3].co);

						mul_m4_v3(obmat, location);
						
						new_depth = len_v3v3(location, ray_start);
						
						mul_m3_v3(timat, normal);
						normalize_v3(normal);
	
						addDepthPeel(depth_peels, new_depth, location, normal, ob);
					}
				}
			}
		}
	}

	return retval;
} 

static int peelObjects(Scene *scene, View3D *v3d, ARegion *ar, Object *obedit, ListBase *depth_peels, const float mval[2], SnapMode mode)
{
	Base *base;
	int retval = 0;
	float ray_start[3], ray_normal[3];
	
	ED_view3d_win_to_ray(ar, v3d, mval, ray_start, ray_normal);

	for (base = scene->base.first; base != NULL; base = base->next) {
		if (BASE_SELECTABLE(v3d, base)) {
			Object *ob = base->object;

			if (ob->transflag & OB_DUPLI) {
				DupliObject *dupli_ob;
				ListBase *lb = object_duplilist(scene, ob, FALSE);
				
				for (dupli_ob = lb->first; dupli_ob; dupli_ob = dupli_ob->next) {
					Object *dob = dupli_ob->ob;
					
					if (dob->type == OB_MESH) {
						BMEditMesh *em;
						DerivedMesh *dm = NULL;
						int val;

						if (dob != obedit) {
							dm = mesh_get_derived_final(scene, dob, CD_MASK_BAREMESH);
							
							val = peelDerivedMesh(dob, dm, dob->obmat, ray_start, ray_normal, mval, depth_peels);
						}
						else {
							em = BMEdit_FromObject(dob);
							dm = editbmesh_get_derived_cage(scene, obedit, em, CD_MASK_BAREMESH);
							
							val = peelDerivedMesh(dob, dm, dob->obmat, ray_start, ray_normal, mval, depth_peels);
						}

						retval = retval || val;
						
						dm->release(dm);
					}
				}
				
				free_object_duplilist(lb);
			}
			
			if (ob->type == OB_MESH) {
				int val = 0;

				if (ob != obedit && ((mode == SNAP_NOT_SELECTED && (base->flag & (SELECT | BA_WAS_SEL)) == 0) || ELEM(mode, SNAP_ALL, SNAP_NOT_OBEDIT))) {
					DerivedMesh *dm = mesh_get_derived_final(scene, ob, CD_MASK_BAREMESH);
					
					val = peelDerivedMesh(ob, dm, ob->obmat, ray_start, ray_normal, mval, depth_peels);
					dm->release(dm);
				}
				else if (ob == obedit && mode != SNAP_NOT_OBEDIT) {
					BMEditMesh *em = BMEdit_FromObject(ob);
					DerivedMesh *dm = editbmesh_get_derived_cage(scene, obedit, em, CD_MASK_BAREMESH);
					
					val = peelDerivedMesh(ob, dm, ob->obmat, ray_start, ray_normal, mval, depth_peels);
					dm->release(dm);
				}
					
				retval = retval || val;
				
			}
		}
	}
	
	BLI_sortlist(depth_peels, cmpPeel);
	removeDoublesPeel(depth_peels);
	
	return retval;
}

int peelObjectsTransForm(TransInfo *t, ListBase *depth_peels, const float mval[2], SnapMode mode)
{
	return peelObjects(t->scene, t->view, t->ar, t->obedit, depth_peels, mval, mode);
}

int peelObjectsContext(bContext *C, ListBase *depth_peels, const float mval[2], SnapMode mode)
{
	ScrArea *sa = CTX_wm_area(C);
	View3D *v3d = sa->spacedata.first;

	return peelObjects(CTX_data_scene(C), v3d, CTX_wm_region(C), CTX_data_edit_object(C), depth_peels, mval, mode);
}

/******************** NODES ***********************************/

static int snapNodeTest(View2D *v2d, bNode *node, SnapMode mode)
{
	/* node is use for snapping only if a) snap mode matches and b) node is inside the view */
	return ((mode == SNAP_NOT_SELECTED && !(node->flag & NODE_SELECT)) ||
	        (mode == SNAP_ALL && !(node->flag & NODE_ACTIVE))) &&
	        (node->totr.xmin < v2d->cur.xmax && node->totr.xmax > v2d->cur.xmin &&
	         node->totr.ymin < v2d->cur.ymax && node->totr.ymax > v2d->cur.ymin);
}

static NodeBorder snapNodeBorder(int snap_node_mode)
{
	switch (snap_node_mode) {
		case SCE_SNAP_MODE_NODE_X:
			return NODE_LEFT | NODE_RIGHT;
		case SCE_SNAP_MODE_NODE_Y:
			return NODE_TOP | NODE_BOTTOM;
		case SCE_SNAP_MODE_NODE_XY:
			return NODE_LEFT | NODE_RIGHT | NODE_TOP | NODE_BOTTOM;
	}
	return 0;
}

static int snapNode(ToolSettings *ts, SpaceNode *UNUSED(snode), ARegion *ar, bNode *node, const int mval[2],
                    float r_loc[2], int *r_dist, char *r_node_border)
{
	View2D *v2d = &ar->v2d;
	NodeBorder border = snapNodeBorder(ts->snap_node_mode);
	int retval = 0;
	rcti totr;
	int new_dist;
	
	UI_view2d_to_region_no_clip(v2d, node->totr.xmin, node->totr.ymin, &totr.xmin, &totr.ymin);
	UI_view2d_to_region_no_clip(v2d, node->totr.xmax, node->totr.ymax, &totr.xmax, &totr.ymax);
	
	if (border & NODE_LEFT) {
		new_dist = abs(totr.xmin - mval[0]);
		if (new_dist < *r_dist) {
			UI_view2d_region_to_view(v2d, totr.xmin, mval[1], &r_loc[0], &r_loc[1]);
			*r_dist = new_dist;
			*r_node_border = NODE_LEFT;
			retval = 1;
		}
	}
	
	if (border & NODE_RIGHT) {
		new_dist = abs(totr.xmax - mval[0]);
		if (new_dist < *r_dist) {
			UI_view2d_region_to_view(v2d, totr.xmax, mval[1], &r_loc[0], &r_loc[1]);
			*r_dist = new_dist;
			*r_node_border = NODE_RIGHT;
			retval = 1;
		}
	}
	
	if (border & NODE_BOTTOM) {
		new_dist = abs(totr.ymin - mval[1]);
		if (new_dist < *r_dist) {
			UI_view2d_region_to_view(v2d, mval[0], totr.ymin, &r_loc[0], &r_loc[1]);
			*r_dist = new_dist;
			*r_node_border = NODE_BOTTOM;
			retval = 1;
		}
	}
	
	if (border & NODE_TOP) {
		new_dist = abs(totr.ymax - mval[1]);
		if (new_dist < *r_dist) {
			UI_view2d_region_to_view(v2d, mval[0], totr.ymax, &r_loc[0], &r_loc[1]);
			*r_dist = new_dist;
			*r_node_border = NODE_TOP;
			retval = 1;
		}
	}
	
	return retval;
}

static int snapNodes(ToolSettings *ts, SpaceNode *snode, ARegion *ar, const int mval[2],
                     int *r_dist, float r_loc[2], char *r_node_border, SnapMode mode)
{
	bNodeTree *ntree = snode->edittree;
	bNode *node;
	int retval = 0;
	
	*r_node_border = 0;
	
	for (node = ntree->nodes.first; node; node = node->next) {
		if (snapNodeTest(&ar->v2d, node, mode))
			retval |= snapNode(ts, snode, ar, node, mval, r_loc, r_dist, r_node_border);
	}
	
	return retval;
}

int snapNodesTransform(TransInfo *t, const int mval[2], int *r_dist, float r_loc[2], char *r_node_border, SnapMode mode)
{
	return snapNodes(t->settings, t->sa->spacedata.first, t->ar, mval, r_dist, r_loc, r_node_border, mode);
}

int snapNodesContext(bContext *C, const int mval[2], int *r_dist, float r_loc[2], char *r_node_border, SnapMode mode)
{
	Scene *scene = CTX_data_scene(C);
	return snapNodes(scene->toolsettings, CTX_wm_space_node(C), CTX_wm_region(C), mval, r_dist, r_loc, r_node_border, mode);
}

/*================================================================*/

static void applyGrid(TransInfo *t, float *val, int max_index, float fac[3], GearsType action);


void snapGridAction(TransInfo *t, float *val, GearsType action)
{
	float fac[3];

	fac[NO_GEARS]    = t->snap[0];
	fac[BIG_GEARS]   = t->snap[1];
	fac[SMALL_GEARS] = t->snap[2];
	
	applyGrid(t, val, t->idx_max, fac, action);
}


void snapGrid(TransInfo *t, float *val)
{
	GearsType action;

	// Only do something if using Snap to Grid
	if (t->tsnap.mode != SCE_SNAP_MODE_INCREMENT)
		return;

	action = activeSnap(t) ? BIG_GEARS : NO_GEARS;

	if (action == BIG_GEARS && (t->modifiers & MOD_PRECISION)) {
		action = SMALL_GEARS;
	}

	snapGridAction(t, val, action);
}


static void applyGrid(TransInfo *t, float *val, int max_index, float fac[3], GearsType action)
{
	int i;
	float asp[3] = {1.0f, 1.0f, 1.0f}; // TODO: Remove hard coded limit here (3)

	if (max_index > 2) {
		printf("applyGrid: invalid index %d, clamping\n", max_index);
		max_index = 2;
	}

	// Early bailing out if no need to snap
	if (fac[action] == 0.0f)
		return;
	
	/* evil hack - snapping needs to be adapted for image aspect ratio */
	if ((t->spacetype == SPACE_IMAGE) && (t->mode == TFM_TRANSLATION)) {
		if (t->options & CTX_MASK) {
			ED_space_image_get_aspect(t->sa->spacedata.first, asp, asp + 1);
		}
		else {
			ED_space_image_get_uv_aspect(t->sa->spacedata.first, asp, asp + 1);
		}
	}

	for (i = 0; i <= max_index; i++) {
		val[i] = fac[action] * asp[i] * (float)floor(val[i] / (fac[action] * asp[i]) + 0.5f);
	}
}<|MERGE_RESOLUTION|>--- conflicted
+++ resolved
@@ -1141,11 +1141,7 @@
 	}
 }
 
-<<<<<<< HEAD
-static int snapEdge(ARegion *ar, float v1co[3], short v1no[3], float v2co[3], short v2no[3], float obmat[][4], float timat[][3],
-=======
 static int snapEdge(ARegion *ar, float v1co[3], short v1no[3], float v2co[3], short v2no[3], float obmat[4][4], float timat[3][3],
->>>>>>> 188718a3
                     const float ray_start[3], const float ray_start_local[3], const float ray_normal_local[3], const float mval[2],
                     float r_loc[3], float r_no[3], int *r_dist, float *r_depth)
 {
