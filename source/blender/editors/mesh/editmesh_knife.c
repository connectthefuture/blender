--- conflicted
+++ resolved
@@ -1010,27 +1010,8 @@
 		gpuBegin(GL_POINTS);
 		lh = kcd->linehits;
 		for (i = 0; i < kcd->totlinehit; i++, lh++) {
-<<<<<<< HEAD
-			float sv1[2], sv2[2];
-
-			knife_project_v2(kcd, lh->kfe->v1->cageco, sv1);
-			knife_project_v2(kcd, lh->kfe->v2->cageco, sv2);
-			knife_project_v2(kcd, lh->cagehit, lh->schit);
-
-			if (len_squared_v2v2(lh->schit, sv1) < vthresh4_sq) {
-				copy_v3_v3(lh->cagehit, lh->kfe->v1->cageco);
+			if (lh->v)
 				gpuVertex3fv(lh->cagehit);
-				lh->v = lh->kfe->v1;
-			}
-			else if (len_squared_v2v2(lh->schit, sv2) < vthresh4_sq) {
-				copy_v3_v3(lh->cagehit, lh->kfe->v2->cageco);
-				gpuVertex3fv(lh->cagehit);
-				lh->v = lh->kfe->v2;
-			}
-=======
-			if (lh->v)
-				glVertex3fv(lh->cagehit);
->>>>>>> 42946c37
 		}
 		gpuEnd();
 
@@ -1040,12 +1021,8 @@
 		gpuBegin(GL_POINTS);
 		lh = kcd->linehits;
 		for (i = 0; i < kcd->totlinehit; i++, lh++) {
-<<<<<<< HEAD
-			gpuVertex3fv(lh->cagehit);
-=======
 			if (!lh->v)
-				glVertex3fv(lh->cagehit);
->>>>>>> 42946c37
+				gpuVertex3fv(lh->cagehit);
 		}
 		gpuEnd();
 		glDisable(GL_BLEND);
