/**
 * $Id:
 *
 * ***** BEGIN GPL LICENSE BLOCK *****
 *
 * This program is free software; you can redistribute it and/or
 * modify it under the terms of the GNU General Public License
 * as published by the Free Software Foundation; either version 2
 * of the License, or (at your option) any later version. 
 *
 * This program is distributed in the hope that it will be useful,
 * but WITHOUT ANY WARRANTY; without even the implied warranty of
 * MERCHANTABILITY or FITNESS FOR A PARTICULAR PURPOSE.  See the
 * GNU General Public License for more details.
 *
 * You should have received a copy of the GNU General Public License
 * along with this program; if not, write to the Free Software Foundation,
 * Inc., 59 Temple Place - Suite 330, Boston, MA  02111-1307, USA.
 *
 * The Original Code is Copyright (C) 2008 Blender Foundation.
 * All rights reserved.
 *
 * 
 * Contributor(s): Blender Foundation
 *
 * ***** END GPL LICENSE BLOCK *****
 */

#include <string.h>
#include <stdio.h>

#include "DNA_object_types.h"
#include "DNA_space_types.h"
#include "DNA_scene_types.h"
#include "DNA_screen_types.h"

#include "MEM_guardedalloc.h"

#include "BLI_blenlib.h"
#include "BLI_arithb.h"
#include "BLI_rand.h"

#include "BKE_colortools.h"
#include "BKE_context.h"
#include "BKE_screen.h"

#include "ED_space_api.h"
#include "ED_screen.h"

#include "BIF_gl.h"

#include "WM_api.h"
#include "WM_types.h"

#include "UI_interface.h"
#include "UI_resources.h"
#include "UI_view2d.h"

#include "ED_markers.h"

#include "BPY_extern.h"

#include "script_intern.h"	// own include


//static script_run_python(char *funcname, )


/* ******************** default callbacks for script space ***************** */

static SpaceLink *script_new(const bContext *C)
{
	ARegion *ar;
	SpaceScript *sscript;
	
	sscript= MEM_callocN(sizeof(SpaceScript), "initscript");
	sscript->spacetype= SPACE_SCRIPT;
	
	
	/* header */
	ar= MEM_callocN(sizeof(ARegion), "header for script");
	
	BLI_addtail(&sscript->regionbase, ar);
	ar->regiontype= RGN_TYPE_HEADER;
	ar->alignment= RGN_ALIGN_BOTTOM;
	
	/* main area */
	ar= MEM_callocN(sizeof(ARegion), "main area for script");
	
	BLI_addtail(&sscript->regionbase, ar);
	ar->regiontype= RGN_TYPE_WINDOW;
	
	/* channel list region XXX */

	
	return (SpaceLink *)sscript;
}

/* not spacelink itself */
static void script_free(SpaceLink *sl)
{	
	SpaceScript *sscript= (SpaceScript*) sl;

#ifndef DISABLE_PYTHON	
	/*free buttons references*/
	if (sscript->but_refs) {
// XXX		BPy_Set_DrawButtonsList(sscript->but_refs);
//		BPy_Free_DrawButtonsList();
		sscript->but_refs = NULL;
	}
#endif
	sscript->script = NULL;
}


/* spacetype; init callback */
static void script_init(struct wmWindowManager *wm, ScrArea *sa)
{

}

static SpaceLink *script_duplicate(SpaceLink *sl)
{
	SpaceScript *sscriptn= MEM_dupallocN(sl);
	
	/* clear or remove stuff from old */
	
	return (SpaceLink *)sscriptn;
}



/* add handlers, stuff you only do once or on area/region changes */
static void script_main_area_init(wmWindowManager *wm, ARegion *ar)
{
	ListBase *keymap;
	
	UI_view2d_region_reinit(&ar->v2d, V2D_COMMONVIEW_STANDARD, ar->winx, ar->winy);
	
	/* own keymap */
	keymap= WM_keymap_listbase(wm, "Script", SPACE_SCRIPT, 0);	/* XXX weak? */
	WM_event_add_keymap_handler_bb(&ar->handlers, keymap, &ar->v2d.mask, &ar->winrct);
}

static void script_main_area_draw(const bContext *C, ARegion *ar)
{
	/* draw entirely, view changes should be handled here */
	SpaceScript *sscript= (SpaceScript*)CTX_wm_space_data(C);
	View2D *v2d= &ar->v2d;
	float col[3];
	
	/* clear and setup matrix */
	UI_GetThemeColor3fv(TH_BACK, col);
	glClearColor(col[0], col[1], col[2], 0.0);
	glClear(GL_COLOR_BUFFER_BIT);
	
	UI_view2d_view_ortho(C, v2d);
		
	/* data... */
	// BPY_run_python_script(C, "/root/blender-svn/blender25/test.py", NULL);
	
#ifndef DISABLE_PYTHON
	if (sscript->script) {
		//BPY_run_python_script_space(scpt->script.filename, NULL);
		BPY_run_script_space_draw(C, sscript);
	}
#endif
	
	/* reset view matrix */
	UI_view2d_view_restore(C);
	
	/* scrollers? */
}

/* add handlers, stuff you only do once or on area/region changes */
static void script_header_area_init(wmWindowManager *wm, ARegion *ar)
{
<<<<<<< HEAD
	/* UI_view2d_region_reinit(&ar->v2d, V2D_COMMONVIEW_HEADER, ar->winx, ar->winy); */
=======
>>>>>>> 94dbb3bb
	ED_region_header_init(ar);
}

static void script_header_area_draw(const bContext *C, ARegion *ar)
{
<<<<<<< HEAD
	/* float col[3]; */
	
	/* /\* clear *\/ */
	/* if(ED_screen_area_active(C)) */
	/* 	UI_GetThemeColor3fv(TH_HEADER, col); */
	/* else */
	/* 	UI_GetThemeColor3fv(TH_HEADERDESEL, col); */
	
	/* glClearColor(col[0], col[1], col[2], 0.0); */
	/* glClear(GL_COLOR_BUFFER_BIT); */
	
	/* /\* set view2d view matrix for scrolling (without scrollers) *\/ */
	/* UI_view2d_view_ortho(C, &ar->v2d); */
	
	/* script_header_buttons(C, ar); */
	
	/* /\* restore view matrix? *\/ */
	/* UI_view2d_view_restore(C); */

=======
>>>>>>> 94dbb3bb
	ED_region_header(C, ar);
}

static void script_main_area_listener(ARegion *ar, wmNotifier *wmn)
{
	/* context changes */
	// XXX - Todo, need the ScriptSpace accessible to get the python script to run.
	// BPY_run_script_space_listener()
}

/* only called once, from space/spacetypes.c */
void ED_spacetype_script(void)
{
	SpaceType *st= MEM_callocN(sizeof(SpaceType), "spacetype script");
	ARegionType *art;
	
	st->spaceid= SPACE_SCRIPT;
	
	st->new= script_new;
	st->free= script_free;
	st->init= script_init;
	st->duplicate= script_duplicate;
	st->operatortypes= script_operatortypes;
	st->keymap= script_keymap;
	
	/* regions: main window */
	art= MEM_callocN(sizeof(ARegionType), "spacetype script region");
	art->regionid = RGN_TYPE_WINDOW;
	art->init= script_main_area_init;
	art->draw= script_main_area_draw;
	art->listener= script_main_area_listener;
	art->keymapflag= ED_KEYMAP_VIEW2D|   ED_KEYMAP_UI|ED_KEYMAP_FRAMES; // XXX need to further test this ED_KEYMAP_UI is needed for button interaction

	BLI_addhead(&st->regiontypes, art);
	
	/* regions: header */
	art= MEM_callocN(sizeof(ARegionType), "spacetype script region");
	art->regionid = RGN_TYPE_HEADER;
	art->minsizey= HEADERY;
	art->keymapflag= ED_KEYMAP_UI|ED_KEYMAP_VIEW2D;
	
	art->init= script_header_area_init;
	art->draw= script_header_area_draw;
	
	BLI_addhead(&st->regiontypes, art);
	
	
	BKE_spacetype_register(st);
}
<|MERGE_RESOLUTION|>--- conflicted
+++ resolved
@@ -175,37 +175,11 @@
 /* add handlers, stuff you only do once or on area/region changes */
 static void script_header_area_init(wmWindowManager *wm, ARegion *ar)
 {
-<<<<<<< HEAD
-	/* UI_view2d_region_reinit(&ar->v2d, V2D_COMMONVIEW_HEADER, ar->winx, ar->winy); */
-=======
->>>>>>> 94dbb3bb
 	ED_region_header_init(ar);
 }
 
 static void script_header_area_draw(const bContext *C, ARegion *ar)
 {
-<<<<<<< HEAD
-	/* float col[3]; */
-	
-	/* /\* clear *\/ */
-	/* if(ED_screen_area_active(C)) */
-	/* 	UI_GetThemeColor3fv(TH_HEADER, col); */
-	/* else */
-	/* 	UI_GetThemeColor3fv(TH_HEADERDESEL, col); */
-	
-	/* glClearColor(col[0], col[1], col[2], 0.0); */
-	/* glClear(GL_COLOR_BUFFER_BIT); */
-	
-	/* /\* set view2d view matrix for scrolling (without scrollers) *\/ */
-	/* UI_view2d_view_ortho(C, &ar->v2d); */
-	
-	/* script_header_buttons(C, ar); */
-	
-	/* /\* restore view matrix? *\/ */
-	/* UI_view2d_view_restore(C); */
-
-=======
->>>>>>> 94dbb3bb
 	ED_region_header(C, ar);
 }
 
