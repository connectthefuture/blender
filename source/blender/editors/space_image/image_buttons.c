--- conflicted
+++ resolved
@@ -312,18 +312,11 @@
 
 static const char *ui_imageuser_layer_fake_name(RenderResult *rr)
 {
-<<<<<<< HEAD
-	if (RE_RenderViewGetRectf(rr, 0)) {
-		return IFACE_("Composite");
-	}
-	else if (RE_RenderViewGetRect32(rr, 0)) {
-=======
 	RenderView *rv = RE_RenderViewGetById(rr, 0);
 	if (rv->rectf) {
 		return IFACE_("Composite");
 	}
 	else if (rv->rect32) {
->>>>>>> 5a8629c0
 		return IFACE_("Sequence");
 	}
 	else {
