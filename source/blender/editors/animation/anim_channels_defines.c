/*
 * ***** BEGIN GPL LICENSE BLOCK *****
 *
 * This program is free software; you can redistribute it and/or
 * modify it under the terms of the GNU General Public License
 * as published by the Free Software Foundation; either version 2
 * of the License, or (at your option) any later version.
 *
 * This program is distributed in the hope that it will be useful,
 * but WITHOUT ANY WARRANTY; without even the implied warranty of
 * MERCHANTABILITY or FITNESS FOR A PARTICULAR PURPOSE.  See the
 * GNU General Public License for more details.
 *
 * You should have received a copy of the GNU General Public License
 * along with this program; if not, write to the Free Software Foundation,
 * Inc., 51 Franklin Street, Fifth Floor, Boston, MA 02110-1301, USA.
 *
 * The Original Code is Copyright (C) 2009 Blender Foundation, Joshua Leung
 * All rights reserved.
 *
 * Contributor(s): Joshua Leung
 *
 * ***** END GPL LICENSE BLOCK *****
 */

/** \file blender/editors/animation/anim_channels_defines.c
 *  \ingroup edanimation
 */


#include <stdio.h>

#include "MEM_guardedalloc.h"

#include "BLI_blenlib.h"
#include "BLI_math.h"
#include "BLI_utildefines.h"

#include "DNA_anim_types.h"
#include "DNA_armature_types.h"
#include "DNA_camera_types.h"
#include "DNA_object_types.h"
#include "DNA_particle_types.h"
#include "DNA_screen_types.h"
#include "DNA_scene_types.h"
#include "DNA_space_types.h"
#include "DNA_key_types.h"
#include "DNA_lamp_types.h"
#include "DNA_lattice_types.h"
#include "DNA_mesh_types.h"
#include "DNA_material_types.h"
#include "DNA_meta_types.h"
#include "DNA_node_types.h"
#include "DNA_world_types.h"
#include "DNA_gpencil_types.h"
#include "DNA_speaker_types.h"

#include "RNA_access.h"

#include "BKE_curve.h"
#include "BKE_key.h"
#include "BKE_context.h"
#include "BKE_utildefines.h" /* FILE_MAX */

#include "UI_interface.h"
#include "UI_interface_icons.h"
#include "UI_resources.h"

#include "ED_anim_api.h"
#include "ED_keyframing.h"

#include "BIF_gl.h"
#include "BIF_glutil.h"

#include "WM_api.h"
#include "WM_types.h"

/* *********************************************** */
// XXX constant defines to be moved elsewhere?

/* extra padding for lengths (to go under scrollers) */
#define EXTRA_SCROLL_PAD    100.0f

/* size of indent steps */
#define INDENT_STEP_SIZE    7

#define ANIM_CHAN_NAME_SIZE 256

/* macros used for type defines */

/* get the pointer used for some flag and return */
#define GET_ACF_FLAG_PTR(ptr, type) ((*(type) = sizeof((ptr))), &(ptr))


/* *********************************************** */
/* Generic Functions (Type independent) */

/* Draw Backdrop ---------------------------------- */

/* get backdrop color for top-level widgets (Scene and Object only) */
static void acf_generic_root_color(bAnimContext *UNUSED(ac), bAnimListElem *UNUSED(ale), float *color)
{
	/* darker blue for top-level widgets */
	UI_GetThemeColor3fv(TH_DOPESHEET_CHANNELOB, color);
}

/* backdrop for top-level widgets (Scene and Object only) */
static void acf_generic_root_backdrop(bAnimContext *ac, bAnimListElem *ale, float yminc, float ymaxc)
{
	bAnimChannelType *acf = ANIM_channel_get_typeinfo(ale);
	View2D *v2d = &ac->ar->v2d;
	short expanded = ANIM_channel_setting_get(ac, ale, ACHANNEL_SETTING_EXPAND) != 0;
	short offset = (acf->get_offset) ? acf->get_offset(ac, ale) : 0;
	float color[3];
	
	/* set backdrop drawing color */
	acf->get_backdrop_color(ac, ale, color);
	glColor3fv(color);
	
	/* rounded corners on LHS only - top only when expanded, but bottom too when collapsed */
	uiSetRoundBox(expanded ? UI_CNR_TOP_LEFT : (UI_CNR_TOP_LEFT | UI_CNR_BOTTOM_LEFT));
	uiDrawBox(GL_POLYGON, offset,  yminc, v2d->cur.xmax + EXTRA_SCROLL_PAD, ymaxc, 8);
}


/* get backdrop color for data expanders under top-level Scene/Object */
static void acf_generic_dataexpand_color(bAnimContext *UNUSED(ac), bAnimListElem *UNUSED(ale), float *color)
{
	/* lighter color than top-level widget */
	UI_GetThemeColor3fv(TH_DOPESHEET_CHANNELSUBOB, color);
}

/* backdrop for data expanders under top-level Scene/Object */
static void acf_generic_dataexpand_backdrop(bAnimContext *ac, bAnimListElem *ale, float yminc, float ymaxc)
{
	bAnimChannelType *acf = ANIM_channel_get_typeinfo(ale);
	View2D *v2d = &ac->ar->v2d;
	short offset = (acf->get_offset) ? acf->get_offset(ac, ale) : 0;
	float color[3];
	
	/* set backdrop drawing color */
	acf->get_backdrop_color(ac, ale, color);
	glColor3fv(color);
	
	/* no rounded corner - just rectangular box */
	glRectf(offset, yminc,  v2d->cur.xmax + EXTRA_SCROLL_PAD, ymaxc);
}

/* get backdrop color for generic channels */
static void acf_generic_channel_color(bAnimContext *ac, bAnimListElem *ale, float *color)
{
	bAnimChannelType *acf = ANIM_channel_get_typeinfo(ale);
	SpaceAction *saction = NULL;
	bActionGroup *grp = NULL;
	short indent = (acf->get_indent_level) ? acf->get_indent_level(ac, ale) : 0;
	
	/* get context info needed... */
	if ((ac->sl) && (ac->spacetype == SPACE_ACTION))
		saction = (SpaceAction *)ac->sl;
		
	if (ale->type == ANIMTYPE_FCURVE) {
		FCurve *fcu = (FCurve *)ale->data;
		grp = fcu->grp;
	}
	
	/* set color for normal channels 
	 *	- use 3 shades of color group/standard color for 3 indention level
	 *	- only use group colors if allowed to, and if actually feasible
	 */
	if ( (saction && !(saction->flag & SACTION_NODRAWGCOLORS)) && 
	     ((grp) && (grp->customCol)) )
	{
		unsigned char cp[3];
		
		if (indent == 2) {
			copy_v3_v3_char((char *)cp, grp->cs.solid);
		}
		else if (indent == 1) {
			copy_v3_v3_char((char *)cp, grp->cs.select);
		}
		else {
			copy_v3_v3_char((char *)cp, grp->cs.active);
		}
		
		/* copy the colors over, transforming from bytes to floats */
		rgb_uchar_to_float(color, cp);
	}
	else {
		// FIXME: what happens when the indention is 1 greater than what it should be (due to grouping)?
<<<<<<< HEAD
		int colOfs= 20 - 20*indent;
		UI_GetThemeColorShade3fv(TH_HEADER, colOfs, color);
=======
		int colOfs = 20 - 20 * indent;
		UI_GetThemeColorShade3fv(TH_HEADER, colOfs, r_color);
>>>>>>> e6a02281
	}
}

/* backdrop for generic channels */
static void acf_generic_channel_backdrop(bAnimContext *ac, bAnimListElem *ale, float yminc, float ymaxc)
{
	bAnimChannelType *acf = ANIM_channel_get_typeinfo(ale);
	View2D *v2d = &ac->ar->v2d;
	short offset = (acf->get_offset) ? acf->get_offset(ac, ale) : 0;
	float color[3];
	
	/* set backdrop drawing color */
	acf->get_backdrop_color(ac, ale, color);
	glColor3fv(color);
	
	/* no rounded corners - just rectangular box */
	glRectf(offset, yminc,  v2d->cur.xmax + EXTRA_SCROLL_PAD, ymaxc);
}

/* Indention + Offset ------------------------------------------- */

/* indention level is always the value in the name */
static short acf_generic_indention_0(bAnimContext *UNUSED(ac), bAnimListElem *UNUSED(ale))
{
	return 0;
}
static short acf_generic_indention_1(bAnimContext *UNUSED(ac), bAnimListElem *UNUSED(ale))
{
	return 1;
}
#if 0 // XXX not used
static short acf_generic_indention_2(bAnimContext *ac, bAnimListElem *ale)
{
	return 2;
}
#endif

/* indention which varies with the grouping status */
static short acf_generic_indention_flexible(bAnimContext *UNUSED(ac), bAnimListElem *ale)
{
	short indent = 0;
	
	/* grouped F-Curves need extra level of indention */
	if (ale->type == ANIMTYPE_FCURVE) {
		FCurve *fcu = (FCurve *)ale->data;
		
		// TODO: we need some way of specifying that the indention color should be one less...
		if (fcu->grp)
			indent++;
	}
	
	/* no indention */
	return indent;
}

/* basic offset for channels derived from indention */
static short acf_generic_basic_offset(bAnimContext *ac, bAnimListElem *ale)
{
	bAnimChannelType *acf = ANIM_channel_get_typeinfo(ale);
	
	if (acf && acf->get_indent_level)
		return acf->get_indent_level(ac, ale) * INDENT_STEP_SIZE;
	else
		return 0;
}

/* offset based on nodetree type */
static short acf_nodetree_rootType_offset(bNodeTree *ntree)
{
	if (ntree) {
		switch (ntree->type) {
			case NTREE_SHADER:
				/* 1 additional level (i.e. is indented one level in from material, 
				 * so shift all right by one step) 
				 */
				return INDENT_STEP_SIZE; 
				
			case NTREE_COMPOSIT:
				/* no additional levels needed */
				return 0; 
				
			case NTREE_TEXTURE:
				/* 2 additional levels */
				return INDENT_STEP_SIZE * 2;
		}
	}
	
	// unknown
	return 0;
}

/* offset for groups + grouped entities */
static short acf_generic_group_offset(bAnimContext *ac, bAnimListElem *ale)
{
	short offset = acf_generic_basic_offset(ac, ale);
	
	if (ale->id) {
		/* texture animdata */
		if (GS(ale->id->name) == ID_TE) {
			offset += 21;
		}
		/* materials and particles animdata */
		else if (ELEM(GS(ale->id->name),ID_MA,ID_PA)) 
			offset += 14;
			
		/* if not in Action Editor mode, action-groups (and their children) must carry some offset too... */
		else if (ac->datatype != ANIMCONT_ACTION)
			offset += 14;
			
		/* nodetree animdata */
		if (GS(ale->id->name) == ID_NT) {
			offset += acf_nodetree_rootType_offset((bNodeTree *)ale->id);
		}
	}
	
	/* offset is just the normal type - i.e. based on indention */
	return offset;
}

/* Name ------------------------------------------- */

/* name for ID block entries */
static void acf_generic_idblock_name(bAnimListElem *ale, char *name)
{
	ID *id = (ID *)ale->data;    /* data pointed to should be an ID block */
	
	/* just copy the name... */
	if (id && name)
		BLI_strncpy(name, id->name + 2, ANIM_CHAN_NAME_SIZE);
}

/* name property for ID block entries */
static short acf_generic_idblock_nameprop(bAnimListElem *ale, PointerRNA *ptr, PropertyRNA **prop)
{
	RNA_id_pointer_create(ale->id, ptr);
	*prop = RNA_struct_name_property(ptr->type);
	
	return (*prop != NULL);
}


/* name property for ID block entries which are just subheading "fillers" */
static short acf_generic_idfill_nameprop(bAnimListElem *ale, PointerRNA *ptr, PropertyRNA **prop)
{
	/* actual ID we're representing is stored in ale->data not ale->id, as id gives the owner */
	RNA_id_pointer_create(ale->data, ptr);
	*prop = RNA_struct_name_property(ptr->type);
	
	return (*prop != NULL);
}

/* Settings ------------------------------------------- */

#if 0
/* channel type has no settings */
static short acf_generic_none_setting_valid(bAnimContext *ac, bAnimListElem *ale, int setting)
{
	return 0;
}
#endif

/* check if some setting exists for this object-based data-expander (datablock only) */
static short acf_generic_dataexpand_setting_valid(bAnimContext *ac, bAnimListElem *UNUSED(ale), int setting)
{
	switch (setting) {
		/* expand is always supported */
		case ACHANNEL_SETTING_EXPAND:
			return 1;
			
		/* mute is only supported for NLA */
		case ACHANNEL_SETTING_MUTE:
			return ((ac) && (ac->spacetype == SPACE_NLA));
			
		/* other flags are never supported */
		default:
			return 0;
	}
}

/* *********************************************** */
/* Type Specific Functions + Defines */

/* Animation Summary ----------------------------------- */

/* get backdrop color for summary widget */
static void acf_summary_color(bAnimContext *UNUSED(ac), bAnimListElem *UNUSED(ale), float *color)
{
	// FIXME: hardcoded color - same as the 'action' line in NLA
<<<<<<< HEAD
		// reddish color 
	color[0] = 0.8f;
	color[1] = 0.2f;
	color[2] = 0.0f;
=======
	// reddish color
	r_color[0] = 0.8f;
	r_color[1] = 0.2f;
	r_color[2] = 0.0f;
>>>>>>> e6a02281
}

/* backdrop for summary widget */
static void acf_summary_backdrop(bAnimContext *ac, bAnimListElem *ale, float yminc, float ymaxc)
{
	bAnimChannelType *acf = ANIM_channel_get_typeinfo(ale);
	View2D *v2d = &ac->ar->v2d;
	float color[3];
	
	/* set backdrop drawing color */
	acf->get_backdrop_color(ac, ale, color);
	glColor3fv(color);
	
	/* rounded corners on LHS only 
	 *	- top and bottom 
	 *	- special hack: make the top a bit higher, since we are first... 
	 */
	uiSetRoundBox(UI_CNR_TOP_LEFT | UI_CNR_BOTTOM_LEFT);
	uiDrawBox(GL_POLYGON, 0,  yminc - 2, v2d->cur.xmax + EXTRA_SCROLL_PAD, ymaxc, 8);
}

/* name for summary entries */
static void acf_summary_name(bAnimListElem *UNUSED(ale), char *name)
{
	if (name)
		BLI_strncpy(name, "DopeSheet Summary", ANIM_CHAN_NAME_SIZE);
}

// TODO: this is really a temp icon I think
static int acf_summary_icon(bAnimListElem *UNUSED(ale))
{
	return ICON_BORDERMOVE;
}

/* check if some setting exists for this channel */
static short acf_summary_setting_valid(bAnimContext *UNUSED(ac), bAnimListElem *UNUSED(ale), int setting)
{
	/* only expanded is supported, as it is used for hiding all stuff which the summary covers */
	return (setting == ACHANNEL_SETTING_EXPAND);
}

/* get the appropriate flag(s) for the setting when it is valid  */
static int acf_summary_setting_flag(bAnimContext *UNUSED(ac), int setting, short *neg)
{
	if (setting == ACHANNEL_SETTING_EXPAND) {
		/* expanded */
		*neg = 1;
		return ADS_FLAG_SUMMARY_COLLAPSED;
	}
	else {
		/* unsupported */
		*neg = 0;
		return 0;
	}
}

/* get pointer to the setting */
static void *acf_summary_setting_ptr(bAnimListElem *ale, int setting, short *type)
{
	bAnimContext *ac = (bAnimContext *)ale->data;
	
	/* if data is valid, return pointer to active dopesheet's relevant flag 
	 *	- this is restricted to DopeSheet/Action Editor only
	 */
	if ((ac->sl) && (ac->spacetype == SPACE_ACTION) && (setting == ACHANNEL_SETTING_EXPAND)) {
		SpaceAction *saction = (SpaceAction *)ac->sl;
		bDopeSheet *ads = &saction->ads;
		
		/* return pointer to DopeSheet's flag */
		return GET_ACF_FLAG_PTR(ads->flag, type);
	}
	else {
		/* can't return anything useful - unsupported */
		*type = 0;
		return NULL;
	}
}

/* all animation summary (DopeSheet only) type define */
static bAnimChannelType ACF_SUMMARY = 
{
	"Summary",                          /* type name */

	acf_summary_color,                  /* backdrop color */
	acf_summary_backdrop,               /* backdrop */
	acf_generic_indention_0,            /* indent level */
	NULL,                               /* offset */

	acf_summary_name,                   /* name */
	NULL,                               /* name prop */
	acf_summary_icon,                   /* icon */

	acf_summary_setting_valid,          /* has setting */
	acf_summary_setting_flag,           /* flag for setting */
	acf_summary_setting_ptr             /* pointer for setting */
};

/* Scene ------------------------------------------- */

// TODO: just get this from RNA?
static int acf_scene_icon(bAnimListElem *UNUSED(ale))
{
	return ICON_SCENE_DATA;
}

/* check if some setting exists for this channel */
static short acf_scene_setting_valid(bAnimContext *ac, bAnimListElem *UNUSED(ale), int setting)
{
	switch (setting) {
		/* muted only in NLA */
		case ACHANNEL_SETTING_MUTE: 
			return ((ac) && (ac->spacetype == SPACE_NLA));
			
		/* visible only in Graph Editor */
		case ACHANNEL_SETTING_VISIBLE: 
			return ((ac) && (ac->spacetype == SPACE_IPO));
		
		/* only select and expand supported otherwise */
		case ACHANNEL_SETTING_SELECT:
		case ACHANNEL_SETTING_EXPAND:
			return 1;
			
		default:
			return 0;
	}
}

/* get the appropriate flag(s) for the setting when it is valid  */
static int acf_scene_setting_flag(bAnimContext *UNUSED(ac), int setting, short *neg)
{
	/* clear extra return data first */
	*neg = 0;
	
	switch (setting) {
		case ACHANNEL_SETTING_SELECT: /* selected */
			return SCE_DS_SELECTED;
			
		case ACHANNEL_SETTING_EXPAND: /* expanded */
			*neg = 1;
			return SCE_DS_COLLAPSED;
			
		case ACHANNEL_SETTING_MUTE: /* mute (only in NLA) */
			return ADT_NLA_EVAL_OFF;
			
		case ACHANNEL_SETTING_VISIBLE: /* visible (only in Graph Editor) */
			*neg = 1;
			return ADT_CURVES_NOT_VISIBLE;
			
		default: /* unsupported */
			return 0;
	}
}

/* get pointer to the setting */
static void *acf_scene_setting_ptr(bAnimListElem *ale, int setting, short *type)
{
	Scene *scene = (Scene *)ale->data;
	
	/* clear extra return data first */
	*type = 0;
	
	switch (setting) {
		case ACHANNEL_SETTING_SELECT: /* selected */
			return GET_ACF_FLAG_PTR(scene->flag, type);
			
		case ACHANNEL_SETTING_EXPAND: /* expanded */
			return GET_ACF_FLAG_PTR(scene->flag, type);
			
		case ACHANNEL_SETTING_MUTE: /* mute (only in NLA) */
		case ACHANNEL_SETTING_VISIBLE: /* visible (for Graph Editor only) */
			if (scene->adt)
				return GET_ACF_FLAG_PTR(scene->adt->flag, type);
			else
				return NULL;
			
		default: /* unsupported */
			return NULL;
	}
}

/* scene type define */
static bAnimChannelType ACF_SCENE = 
{
	"Scene",                        /* type name */

	acf_generic_root_color,         /* backdrop color */
	acf_generic_root_backdrop,      /* backdrop */
	acf_generic_indention_0,        /* indent level */
	NULL,                           /* offset */

	acf_generic_idblock_name,       /* name */
	acf_generic_idblock_nameprop,   /* name prop */
	acf_scene_icon,                 /* icon */

	acf_scene_setting_valid,        /* has setting */
	acf_scene_setting_flag,         /* flag for setting */
	acf_scene_setting_ptr           /* pointer for setting */
};

/* Object ------------------------------------------- */

static int acf_object_icon(bAnimListElem *ale)
{
	Base *base = (Base *)ale->data;
	Object *ob = base->object;
	
	/* icon depends on object-type */

	switch (ob->type) {
		case OB_LAMP:
			return ICON_OUTLINER_OB_LAMP;
		case OB_MESH: 
			return ICON_OUTLINER_OB_MESH;
		case OB_CAMERA: 
			return ICON_OUTLINER_OB_CAMERA;
		case OB_CURVE: 
			return ICON_OUTLINER_OB_CURVE;
		case OB_MBALL: 
			return ICON_OUTLINER_OB_META;
		case OB_LATTICE: 
			return ICON_OUTLINER_OB_LATTICE;
		case OB_SPEAKER:
			return ICON_OUTLINER_OB_SPEAKER;
		case OB_ARMATURE:
			return ICON_OUTLINER_OB_ARMATURE;
		case OB_FONT: 
			return ICON_OUTLINER_OB_FONT;
		case OB_SURF: 
			return ICON_OUTLINER_OB_SURFACE;
		case OB_EMPTY: 
			return ICON_OUTLINER_OB_EMPTY;
		default:
			return ICON_OBJECT_DATA;
	}
	
}

/* name for object */
static void acf_object_name(bAnimListElem *ale, char *name)
{
	Base *base = (Base *)ale->data;
	Object *ob = base->object;
	
	/* just copy the name... */
	if (ob && name)
		BLI_strncpy(name, ob->id.name + 2, ANIM_CHAN_NAME_SIZE);
}

/* check if some setting exists for this channel */
static short acf_object_setting_valid(bAnimContext *ac, bAnimListElem *ale, int setting)
{
	Base *base = (Base *)ale->data;
	Object *ob = base->object;
	
	switch (setting) {
		/* muted only in NLA */
		case ACHANNEL_SETTING_MUTE: 
			return ((ac) && (ac->spacetype == SPACE_NLA));
			
		/* visible only in Graph Editor */
		case ACHANNEL_SETTING_VISIBLE: 
			return ((ac) && (ac->spacetype == SPACE_IPO) && (ob->adt));
		
		/* only select and expand supported otherwise */
		case ACHANNEL_SETTING_SELECT:
		case ACHANNEL_SETTING_EXPAND:
			return 1;
			
		default:
			return 0;
	}
}

/* get the appropriate flag(s) for the setting when it is valid  */
static int acf_object_setting_flag(bAnimContext *UNUSED(ac), int setting, short *neg)
{
	/* clear extra return data first */
	*neg = 0;
	
	switch (setting) {
		case ACHANNEL_SETTING_SELECT: /* selected */
			return SELECT;
			
		case ACHANNEL_SETTING_EXPAND: /* expanded */
			*neg = 1;
			return OB_ADS_COLLAPSED;
			
		case ACHANNEL_SETTING_MUTE: /* mute (only in NLA) */
			return ADT_NLA_EVAL_OFF;
			
		case ACHANNEL_SETTING_VISIBLE: /* visible (only in Graph Editor) */
			*neg = 1;
			return ADT_CURVES_NOT_VISIBLE;
			
		default: /* unsupported */
			return 0;
	}
}

/* get pointer to the setting */
static void *acf_object_setting_ptr(bAnimListElem *ale, int setting, short *type)
{
	Base *base = (Base *)ale->data;
	Object *ob = base->object;
	
	/* clear extra return data first */
	*type = 0;
	
	switch (setting) {
		case ACHANNEL_SETTING_SELECT: /* selected */
			return GET_ACF_FLAG_PTR(ob->flag, type);
			
		case ACHANNEL_SETTING_EXPAND: /* expanded */
			return GET_ACF_FLAG_PTR(ob->nlaflag, type); // xxx
			
		case ACHANNEL_SETTING_MUTE: /* mute (only in NLA) */
		case ACHANNEL_SETTING_VISIBLE: /* visible (for Graph Editor only) */
			if (ob->adt)
				return GET_ACF_FLAG_PTR(ob->adt->flag, type);
			else
				return NULL;
			
		default: /* unsupported */
			return NULL;
	}
}

/* object type define */
static bAnimChannelType ACF_OBJECT = 
{
	"Object",                       /* type name */
	
	acf_generic_root_color,         /* backdrop color */
	acf_generic_root_backdrop,      /* backdrop */
	acf_generic_indention_0,        /* indent level */
	NULL,                           /* offset */

	acf_object_name,                /* name */
	acf_generic_idblock_nameprop,   /* name prop */
	acf_object_icon,                /* icon */

	acf_object_setting_valid,       /* has setting */
	acf_object_setting_flag,        /* flag for setting */
	acf_object_setting_ptr          /* pointer for setting */
};

/* Group ------------------------------------------- */

/* get backdrop color for group widget */
static void acf_group_color(bAnimContext *UNUSED(ac), bAnimListElem *ale, float *color)
{
	/* highlight only for action group channels */
	if (ale->flag & AGRP_ACTIVE)
		UI_GetThemeColorShade3fv(TH_GROUP_ACTIVE, 10, color);
	else
		UI_GetThemeColorShade3fv(TH_GROUP, 20, color);
}

/* backdrop for group widget */
static void acf_group_backdrop(bAnimContext *ac, bAnimListElem *ale, float yminc, float ymaxc)
{
	bAnimChannelType *acf = ANIM_channel_get_typeinfo(ale);
	View2D *v2d = &ac->ar->v2d;
	short expanded = ANIM_channel_setting_get(ac, ale, ACHANNEL_SETTING_EXPAND) != 0;
	short offset = (acf->get_offset) ? acf->get_offset(ac, ale) : 0;
	float color[3];
	
	/* set backdrop drawing color */
	acf->get_backdrop_color(ac, ale, color);
	glColor3fv(color);
	
	/* rounded corners on LHS only - top only when expanded, but bottom too when collapsed */
	uiSetRoundBox(expanded ? UI_CNR_TOP_LEFT : (UI_CNR_TOP_LEFT | UI_CNR_BOTTOM_LEFT));
	uiDrawBox(GL_POLYGON, offset,  yminc, v2d->cur.xmax + EXTRA_SCROLL_PAD, ymaxc, 8);
}

/* name for group entries */
static void acf_group_name(bAnimListElem *ale, char *name)
{
	bActionGroup *agrp = (bActionGroup *)ale->data;
	
	/* just copy the name... */
	if (agrp && name)
		BLI_strncpy(name, agrp->name, ANIM_CHAN_NAME_SIZE);
}

/* name property for group entries */
static short acf_group_name_prop(bAnimListElem *ale, PointerRNA *ptr, PropertyRNA **prop)
{
	RNA_pointer_create(ale->id, &RNA_ActionGroup, ale->data, ptr);
	*prop = RNA_struct_name_property(ptr->type);
	
	return (*prop != NULL);
}

/* check if some setting exists for this channel */
static short acf_group_setting_valid(bAnimContext *ac, bAnimListElem *UNUSED(ale), int setting)
{
	/* for now, all settings are supported, though some are only conditionally */
	switch (setting) {
		case ACHANNEL_SETTING_VISIBLE: /* Only available in Graph Editor */
			return (ac->spacetype == SPACE_IPO);
			
		default: /* always supported */
			return 1;
	}
}

/* get the appropriate flag(s) for the setting when it is valid  */
static int acf_group_setting_flag(bAnimContext *ac, int setting, short *neg)
{
	/* clear extra return data first */
	*neg = 0;
	
	switch (setting) {
		case ACHANNEL_SETTING_SELECT: /* selected */
			return AGRP_SELECTED;
			
		case ACHANNEL_SETTING_EXPAND: /* expanded */
		{
			/* NOTE: Graph Editor uses a different flag to everywhere else for this,
			 * allowing different collapsing of groups there, since sharing the flag
			 * proved to be a hazard for workflows...
			 */
			return (ac->spacetype == SPACE_IPO) ? 
			       AGRP_EXPANDED_G :        /* Graph Editor case */
			       AGRP_EXPANDED;           /* DopeSheet and elsewhere */
		}
			
		case ACHANNEL_SETTING_MUTE: /* muted */
			return AGRP_MUTED;
			
		case ACHANNEL_SETTING_PROTECT: /* protected */
			// *neg= 1; - if we change this to edtiability
			return AGRP_PROTECTED;
			
		case ACHANNEL_SETTING_VISIBLE: /* visiblity - graph editor */
			*neg = 1;
			return AGRP_NOTVISIBLE;
	}
	
	/* this shouldn't happen */
	return 0;
}

/* get pointer to the setting */
static void *acf_group_setting_ptr(bAnimListElem *ale, int UNUSED(setting), short *type)
{
	bActionGroup *agrp = (bActionGroup *)ale->data;
	
	/* all flags are just in agrp->flag for now... */
	return GET_ACF_FLAG_PTR(agrp->flag, type);
}

/* group type define */
static bAnimChannelType ACF_GROUP = 
{
	"Group",                        /* type name */
	
	acf_group_color,                /* backdrop color */
	acf_group_backdrop,             /* backdrop */
	acf_generic_indention_0,        /* indent level */
	acf_generic_group_offset,       /* offset */

	acf_group_name,                 /* name */
	acf_group_name_prop,            /* name prop */
	NULL,                           /* icon */

	acf_group_setting_valid,        /* has setting */
	acf_group_setting_flag,         /* flag for setting */
	acf_group_setting_ptr           /* pointer for setting */
};

/* F-Curve ------------------------------------------- */

/* name for fcurve entries */
static void acf_fcurve_name(bAnimListElem *ale, char *name)
{
	getname_anim_fcurve(name, ale->id, ale->data);
}

/* check if some setting exists for this channel */
static short acf_fcurve_setting_valid(bAnimContext *ac, bAnimListElem *ale, int setting)
{
	FCurve *fcu = (FCurve *)ale->data;
	
	switch (setting) {
		/* unsupported */
		case ACHANNEL_SETTING_EXPAND: /* F-Curves are not containers */
			return 0;
		
		/* conditionally available */
		case ACHANNEL_SETTING_PROTECT: /* Protection is only valid when there's keyframes */
			if (fcu->bezt)
				return 1;
			else
				return 0;  // NOTE: in this special case, we need to draw ICON_ZOOMOUT
				
		case ACHANNEL_SETTING_VISIBLE: /* Only available in Graph Editor */
			return (ac->spacetype == SPACE_IPO);
			
		/* always available */
		default:
			return 1;
	}
}

/* get the appropriate flag(s) for the setting when it is valid  */
static int acf_fcurve_setting_flag(bAnimContext *UNUSED(ac), int setting, short *neg)
{
	/* clear extra return data first */
	*neg = 0;
	
	switch (setting) {
		case ACHANNEL_SETTING_SELECT: /* selected */
			return FCURVE_SELECTED;
			
		case ACHANNEL_SETTING_MUTE: /* muted */
			return FCURVE_MUTED;
			
		case ACHANNEL_SETTING_PROTECT: /* protected */
			// *neg= 1; - if we change this to edtiability
			return FCURVE_PROTECTED;
			
		case ACHANNEL_SETTING_VISIBLE: /* visiblity - graph editor */
			return FCURVE_VISIBLE;
			
		default: /* unsupported */
			return 0;
	}
}

/* get pointer to the setting */
static void *acf_fcurve_setting_ptr(bAnimListElem *ale, int UNUSED(setting), short *type)
{
	FCurve *fcu = (FCurve *)ale->data;
	
	/* all flags are just in agrp->flag for now... */
	return GET_ACF_FLAG_PTR(fcu->flag, type);
}

/* fcurve type define */
static bAnimChannelType ACF_FCURVE = 
{
	"F-Curve",                      /* type name */
	
	acf_generic_channel_color,      /* backdrop color */
	acf_generic_channel_backdrop,   /* backdrop */
	acf_generic_indention_flexible, /* indent level */      // xxx rename this to f-curves only?
	acf_generic_group_offset,       /* offset */

	acf_fcurve_name,                /* name */
	NULL,                           /* name prop */
	NULL,                           /* icon */

	acf_fcurve_setting_valid,       /* has setting */
	acf_fcurve_setting_flag,        /* flag for setting */
	acf_fcurve_setting_ptr          /* pointer for setting */
};

/* Object Action Expander  ------------------------------------------- */

// TODO: just get this from RNA?
static int acf_fillactd_icon(bAnimListElem *UNUSED(ale))
{
	return ICON_ACTION;
}

/* check if some setting exists for this channel */
static short acf_fillactd_setting_valid(bAnimContext *UNUSED(ac), bAnimListElem *UNUSED(ale), int setting)
{
	switch (setting) {
		/* only select and expand supported */
		case ACHANNEL_SETTING_SELECT:
		case ACHANNEL_SETTING_EXPAND:
			return 1;
			
		default:
			return 0;
	}
}

/* get the appropriate flag(s) for the setting when it is valid  */
static int acf_fillactd_setting_flag(bAnimContext *UNUSED(ac), int setting, short *neg)
{
	/* clear extra return data first */
	*neg = 0;
	
	switch (setting) {
		case ACHANNEL_SETTING_SELECT: /* selected */
			return ADT_UI_SELECTED;
			
		case ACHANNEL_SETTING_EXPAND: /* expanded */
			*neg = 1;
			return ACT_COLLAPSED;
		
		default: /* unsupported */
			return 0;
	}
}

/* get pointer to the setting */
static void *acf_fillactd_setting_ptr(bAnimListElem *ale, int setting, short *type)
{
	bAction *act = (bAction *)ale->data;
	AnimData *adt = ale->adt;
	
	/* clear extra return data first */
	*type = 0;
	
	switch (setting) {
		case ACHANNEL_SETTING_SELECT: /* selected */
			if (adt) {
				return GET_ACF_FLAG_PTR(adt->flag, type);
			}
			else
				return NULL;
			
		case ACHANNEL_SETTING_EXPAND: /* expanded */
			return GET_ACF_FLAG_PTR(act->flag, type);
		
		default: /* unsupported */
			return NULL;
	}
}

/* object action expander type define */
static bAnimChannelType ACF_FILLACTD = 
{
	"Ob-Action Filler",             /* type name */
	
	acf_generic_dataexpand_color,   /* backdrop color */
	acf_generic_dataexpand_backdrop, /* backdrop */
	acf_generic_indention_1,        /* indent level */
	acf_generic_basic_offset,       /* offset */

	acf_generic_idblock_name,       /* name */
	acf_generic_idfill_nameprop,    /* name prop */
	acf_fillactd_icon,              /* icon */

	acf_fillactd_setting_valid,     /* has setting */
	acf_fillactd_setting_flag,      /* flag for setting */
	acf_fillactd_setting_ptr        /* pointer for setting */
};

/* Drivers Expander  ------------------------------------------- */

// TODO: just get this from RNA?
static int acf_filldrivers_icon(bAnimListElem *UNUSED(ale))
{
	return ICON_DRIVER;
}

static void acf_filldrivers_name(bAnimListElem *UNUSED(ale), char *name)
{
	BLI_strncpy(name, "Drivers", ANIM_CHAN_NAME_SIZE);
}

/* check if some setting exists for this channel */
// TODO: this could be made more generic
static short acf_filldrivers_setting_valid(bAnimContext *UNUSED(ac), bAnimListElem *UNUSED(ale), int setting)
{
	switch (setting) {
		/* only expand supported */
		case ACHANNEL_SETTING_EXPAND:
			return 1;
			
		default:
			return 0;
	}
}

/* get the appropriate flag(s) for the setting when it is valid  */
static int acf_filldrivers_setting_flag(bAnimContext *UNUSED(ac), int setting, short *neg)
{
	/* clear extra return data first */
	*neg = 0;
	
	switch (setting) {
		case ACHANNEL_SETTING_EXPAND: /* expanded */
			*neg = 1;
			return ADT_DRIVERS_COLLAPSED;
		
		default: /* unsupported */
			return 0;
	}
}

/* get pointer to the setting */
static void *acf_filldrivers_setting_ptr(bAnimListElem *ale, int setting, short *type)
{
	AnimData *adt = (AnimData *)ale->data;
	
	/* clear extra return data first */
	*type = 0;
	
	switch (setting) {
		case ACHANNEL_SETTING_EXPAND: /* expanded */
			return GET_ACF_FLAG_PTR(adt->flag, type);
		
		default: /* unsupported */
			return NULL;
	}
}

/* drivers expander type define */
static bAnimChannelType ACF_FILLDRIVERS = 
{
	"Drivers Filler",               /* type name */
	
	acf_generic_dataexpand_color,   /* backdrop color */
	acf_generic_dataexpand_backdrop, /* backdrop */
	acf_generic_indention_1,        /* indent level */
	acf_generic_basic_offset,       /* offset */

	acf_filldrivers_name,           /* name */
	NULL,                           /* name prop */
	acf_filldrivers_icon,           /* icon */

	acf_filldrivers_setting_valid,  /* has setting */
	acf_filldrivers_setting_flag,   /* flag for setting */
	acf_filldrivers_setting_ptr     /* pointer for setting */
};


/* Material Expander  ------------------------------------------- */

// TODO: just get this from RNA?
static int acf_dsmat_icon(bAnimListElem *UNUSED(ale))
{
	return ICON_MATERIAL_DATA;
}

/* get the appropriate flag(s) for the setting when it is valid  */
static int acf_dsmat_setting_flag(bAnimContext *UNUSED(ac), int setting, short *neg)
{
	/* clear extra return data first */
	*neg = 0;
	
	switch (setting) {
		case ACHANNEL_SETTING_EXPAND: /* expanded */
			return MA_DS_EXPAND;
			
		case ACHANNEL_SETTING_MUTE: /* mute (only in NLA) */
			return ADT_NLA_EVAL_OFF;
			
		case ACHANNEL_SETTING_VISIBLE: /* visible (only in Graph Editor) */
			*neg = 1;
			return ADT_CURVES_NOT_VISIBLE;
			
		case ACHANNEL_SETTING_SELECT: /* selected */
			return ADT_UI_SELECTED;
		
		default: /* unsupported */
			return 0;
	}
}

/* get pointer to the setting */
static void *acf_dsmat_setting_ptr(bAnimListElem *ale, int setting, short *type)
{
	Material *ma = (Material *)ale->data;
	
	/* clear extra return data first */
	*type = 0;
	
	switch (setting) {
		case ACHANNEL_SETTING_EXPAND: /* expanded */
			return GET_ACF_FLAG_PTR(ma->flag, type);
			
		case ACHANNEL_SETTING_SELECT: /* selected */
		case ACHANNEL_SETTING_MUTE: /* muted (for NLA only) */
		case ACHANNEL_SETTING_VISIBLE: /* visible (for Graph Editor only) */
			if (ma->adt)
				return GET_ACF_FLAG_PTR(ma->adt->flag, type);
			else
				return NULL;	
		
		default: /* unsupported */
			return NULL;
	}
}

/* material expander type define */
static bAnimChannelType ACF_DSMAT =
{
	"Material Data Expander",       /* type name */
	
	acf_generic_dataexpand_color,   /* backdrop color */
	acf_generic_dataexpand_backdrop, /* backdrop */
	acf_generic_indention_1,        /* indent level */
	acf_generic_basic_offset,       /* offset */

	acf_generic_idblock_name,       /* name */
	acf_generic_idblock_nameprop,   /* name prop */
	acf_dsmat_icon,                 /* icon */

	acf_generic_dataexpand_setting_valid,   /* has setting */
	acf_dsmat_setting_flag,                 /* flag for setting */
	acf_dsmat_setting_ptr                   /* pointer for setting */
};

/* Lamp Expander  ------------------------------------------- */

// TODO: just get this from RNA?
static int acf_dslam_icon(bAnimListElem *UNUSED(ale))
{
	return ICON_LAMP_DATA;
}

/* get the appropriate flag(s) for the setting when it is valid  */
static int acf_dslam_setting_flag(bAnimContext *UNUSED(ac), int setting, short *neg)
{
	/* clear extra return data first */
	*neg = 0;
	
	switch (setting) {
		case ACHANNEL_SETTING_EXPAND: /* expanded */
			return LA_DS_EXPAND;
			
		case ACHANNEL_SETTING_MUTE: /* mute (only in NLA) */
			return ADT_NLA_EVAL_OFF;
			
		case ACHANNEL_SETTING_VISIBLE: /* visible (only in Graph Editor) */
			*neg = 1;
			return ADT_CURVES_NOT_VISIBLE;
			
		case ACHANNEL_SETTING_SELECT: /* selected */
			return ADT_UI_SELECTED;
		
		default: /* unsupported */
			return 0;
	}
}

/* get pointer to the setting */
static void *acf_dslam_setting_ptr(bAnimListElem *ale, int setting, short *type)
{
	Lamp *la = (Lamp *)ale->data;
	
	/* clear extra return data first */
	*type = 0;
	
	switch (setting) {
		case ACHANNEL_SETTING_EXPAND: /* expanded */
			return GET_ACF_FLAG_PTR(la->flag, type);
			
		case ACHANNEL_SETTING_SELECT: /* selected */
		case ACHANNEL_SETTING_MUTE: /* muted (for NLA only) */
		case ACHANNEL_SETTING_VISIBLE: /* visible (for Graph Editor only) */
			if (la->adt)
				return GET_ACF_FLAG_PTR(la->adt->flag, type);
			else
				return NULL;	
		
		default: /* unsupported */
			return NULL;
	}
}

/* lamp expander type define */
static bAnimChannelType ACF_DSLAM =
{
	"Lamp Expander",                /* type name */
	
	acf_generic_dataexpand_color,   /* backdrop color */
	acf_generic_dataexpand_backdrop, /* backdrop */
	acf_generic_indention_1,        /* indent level */
	acf_generic_basic_offset,       /* offset */

	acf_generic_idblock_name,       /* name */
	acf_generic_idblock_nameprop,   /* name prop */
	acf_dslam_icon,                 /* icon */

	acf_generic_dataexpand_setting_valid,   /* has setting */
	acf_dslam_setting_flag,                 /* flag for setting */
	acf_dslam_setting_ptr                   /* pointer for setting */
};

/* Texture Expander  ------------------------------------------- */

// TODO: just get this from RNA?
static int acf_dstex_icon(bAnimListElem *UNUSED(ale))
{
	return ICON_TEXTURE_DATA;
}

/* offset for texture expanders */
// FIXME: soon to be obsolete?
static short acf_dstex_offset(bAnimContext *UNUSED(ac), bAnimListElem *UNUSED(ale))
{
	return 14; // XXX: simply include this in indention instead?
}

/* get the appropriate flag(s) for the setting when it is valid  */
static int acf_dstex_setting_flag(bAnimContext *UNUSED(ac), int setting, short *neg)
{
	/* clear extra return data first */
	*neg = 0;
	
	switch (setting) {
		case ACHANNEL_SETTING_EXPAND: /* expanded */
			return TEX_DS_EXPAND;
			
		case ACHANNEL_SETTING_MUTE: /* mute (only in NLA) */
			return ADT_NLA_EVAL_OFF;
			
		case ACHANNEL_SETTING_VISIBLE: /* visible (only in Graph Editor) */
			*neg = 1;
			return ADT_CURVES_NOT_VISIBLE;
			
		case ACHANNEL_SETTING_SELECT: /* selected */
			return ADT_UI_SELECTED;
		
		default: /* unsupported */
			return 0;
	}
}

/* get pointer to the setting */
static void *acf_dstex_setting_ptr(bAnimListElem *ale, int setting, short *type)
{
	Tex *tex = (Tex *)ale->data;
	
	/* clear extra return data first */
	*type = 0;
	
	switch (setting) {
		case ACHANNEL_SETTING_EXPAND: /* expanded */
			return GET_ACF_FLAG_PTR(tex->flag, type);
			
		case ACHANNEL_SETTING_SELECT: /* selected */
		case ACHANNEL_SETTING_MUTE: /* muted (for NLA only) */
		case ACHANNEL_SETTING_VISIBLE: /* visible (for Graph Editor only) */
			if (tex->adt)
				return GET_ACF_FLAG_PTR(tex->adt->flag, type);
			else
				return NULL;	
		
		default: /* unsupported */
			return NULL;
	}
}

/* texture expander type define */
static bAnimChannelType ACF_DSTEX =
{
	"Texture Data Expander",        /* type name */
	
	acf_generic_dataexpand_color,   /* backdrop color */
	acf_generic_dataexpand_backdrop, /* backdrop */
	acf_generic_indention_1,        /* indent level */
	acf_dstex_offset,               /* offset */

	acf_generic_idblock_name,       /* name */
	acf_generic_idfill_nameprop,    /* name prop */
	acf_dstex_icon,                 /* icon */

	acf_generic_dataexpand_setting_valid,   /* has setting */
	acf_dstex_setting_flag,                 /* flag for setting */
	acf_dstex_setting_ptr                   /* pointer for setting */
};

/* Camera Expander  ------------------------------------------- */

// TODO: just get this from RNA?
static int acf_dscam_icon(bAnimListElem *UNUSED(ale))
{
	return ICON_CAMERA_DATA;
}

/* get the appropriate flag(s) for the setting when it is valid  */
static int acf_dscam_setting_flag(bAnimContext *UNUSED(ac), int setting, short *neg)
{
	/* clear extra return data first */
	*neg = 0;
	
	switch (setting) {
		case ACHANNEL_SETTING_EXPAND: /* expanded */
			return CAM_DS_EXPAND;
			
		case ACHANNEL_SETTING_MUTE: /* mute (only in NLA) */
			return ADT_NLA_EVAL_OFF;
			
		case ACHANNEL_SETTING_VISIBLE: /* visible (only in Graph Editor) */
			*neg = 1;
			return ADT_CURVES_NOT_VISIBLE;
			
		case ACHANNEL_SETTING_SELECT: /* selected */
			return ADT_UI_SELECTED;
		
		default: /* unsupported */
			return 0;
	}
}

/* get pointer to the setting */
static void *acf_dscam_setting_ptr(bAnimListElem *ale, int setting, short *type)
{
	Camera *ca = (Camera *)ale->data;
	
	/* clear extra return data first */
	*type = 0;
	
	switch (setting) {
		case ACHANNEL_SETTING_EXPAND: /* expanded */
			return GET_ACF_FLAG_PTR(ca->flag, type);
			
		case ACHANNEL_SETTING_SELECT: /* selected */
		case ACHANNEL_SETTING_MUTE: /* muted (for NLA only) */
		case ACHANNEL_SETTING_VISIBLE: /* visible (for Graph Editor only) */
			if (ca->adt)
				return GET_ACF_FLAG_PTR(ca->adt->flag, type);
			else
				return NULL;
		
		default: /* unsupported */
			return NULL;
	}
}

/* camera expander type define */
static bAnimChannelType ACF_DSCAM =
{
	"Camera Expander",              /* type name */
	
	acf_generic_dataexpand_color,   /* backdrop color */
	acf_generic_dataexpand_backdrop, /* backdrop */
	acf_generic_indention_1,        /* indent level */
	acf_generic_basic_offset,       /* offset */

	acf_generic_idblock_name,       /* name */
	acf_generic_idfill_nameprop,    /* name prop */
	acf_dscam_icon,                 /* icon */

	acf_generic_dataexpand_setting_valid,   /* has setting */
	acf_dscam_setting_flag,                 /* flag for setting */
	acf_dscam_setting_ptr                   /* pointer for setting */
};

/* Curve Expander  ------------------------------------------- */

// TODO: just get this from RNA?
static int acf_dscur_icon(bAnimListElem *ale)
{
<<<<<<< HEAD
	Curve *cu= (Curve *)ale->data;
	short obtype= curve_type(cu);
=======
	Curve *cu = (Curve *)ale->data;
	short obtype = BKE_curve_type_get(cu);
>>>>>>> e6a02281
	
	switch (obtype) {
		case OB_FONT:
			return ICON_FONT_DATA;
		case OB_SURF:
			return ICON_SURFACE_DATA;
		default:
			return ICON_CURVE_DATA;
	}
}

/* get the appropriate flag(s) for the setting when it is valid  */
static int acf_dscur_setting_flag(bAnimContext *UNUSED(ac), int setting, short *neg)
{
	/* clear extra return data first */
	*neg = 0;
	
	switch (setting) {
		case ACHANNEL_SETTING_EXPAND: /* expanded */
			return CU_DS_EXPAND;
			
		case ACHANNEL_SETTING_MUTE: /* mute (only in NLA) */
			return ADT_NLA_EVAL_OFF;
			
		case ACHANNEL_SETTING_VISIBLE: /* visible (only in Graph Editor) */
			*neg = 1;
			return ADT_CURVES_NOT_VISIBLE;
			
		case ACHANNEL_SETTING_SELECT: /* selected */
			return ADT_UI_SELECTED;
		
		default: /* unsupported */
			return 0;
	}
}

/* get pointer to the setting */
static void *acf_dscur_setting_ptr(bAnimListElem *ale, int setting, short *type)
{
	Curve *cu = (Curve *)ale->data;
	
	/* clear extra return data first */
	*type = 0;
	
	switch (setting) {
		case ACHANNEL_SETTING_EXPAND: /* expanded */
			return GET_ACF_FLAG_PTR(cu->flag, type);
			
		case ACHANNEL_SETTING_SELECT: /* selected */
		case ACHANNEL_SETTING_MUTE: /* muted (for NLA only) */
		case ACHANNEL_SETTING_VISIBLE: /* visible (for Graph Editor only) */
			if (cu->adt)
				return GET_ACF_FLAG_PTR(cu->adt->flag, type);
			else
				return NULL;
		
		default: /* unsupported */
			return NULL;
	}
}

/* curve expander type define */
static bAnimChannelType ACF_DSCUR =
{
	"Curve Expander",               /* type name */
	
	acf_generic_dataexpand_color,   /* backdrop color */
	acf_generic_dataexpand_backdrop, /* backdrop */
	acf_generic_indention_1,        /* indent level */
	acf_generic_basic_offset,       /* offset */

	acf_generic_idblock_name,       /* name */
	acf_generic_idblock_nameprop,   /* name prop */
	acf_dscur_icon,                 /* icon */

	acf_generic_dataexpand_setting_valid,   /* has setting */
	acf_dscur_setting_flag,                 /* flag for setting */
	acf_dscur_setting_ptr                   /* pointer for setting */
};

/* Shape Key Expander  ------------------------------------------- */

// TODO: just get this from RNA?
static int acf_dsskey_icon(bAnimListElem *UNUSED(ale))
{
	return ICON_SHAPEKEY_DATA;
}

/* get the appropriate flag(s) for the setting when it is valid  */
static int acf_dsskey_setting_flag(bAnimContext *UNUSED(ac), int setting, short *neg)
{
	/* clear extra return data first */
	*neg = 0;
	
	switch (setting) {
		case ACHANNEL_SETTING_EXPAND: /* expanded */
			return KEY_DS_EXPAND;
			
		case ACHANNEL_SETTING_MUTE: /* mute (only in NLA) */
			return ADT_NLA_EVAL_OFF;
			
		case ACHANNEL_SETTING_VISIBLE: /* visible (only in Graph Editor) */
			*neg = 1;
			return ADT_CURVES_NOT_VISIBLE;
			
		case ACHANNEL_SETTING_SELECT: /* selected */
			return ADT_UI_SELECTED;
		
		default: /* unsupported */
			return 0;
	}
}

/* get pointer to the setting */
static void *acf_dsskey_setting_ptr(bAnimListElem *ale, int setting, short *type)
{
	Key *key = (Key *)ale->data;
	
	/* clear extra return data first */
	*type = 0;
	
	switch (setting) {
		case ACHANNEL_SETTING_EXPAND: /* expanded */
			return GET_ACF_FLAG_PTR(key->flag, type);
			
		case ACHANNEL_SETTING_SELECT: /* selected */
		case ACHANNEL_SETTING_MUTE: /* muted (for NLA only) */
		case ACHANNEL_SETTING_VISIBLE: /* visible (for Graph Editor only) */
			if (key->adt)
				return GET_ACF_FLAG_PTR(key->adt->flag, type);
			else
				return NULL;
		
		default: /* unsupported */
			return NULL;
	}
}

/* shapekey expander type define */
static bAnimChannelType ACF_DSSKEY =
{
	"Shape Key Expander",           /* type name */
	
	acf_generic_dataexpand_color,   /* backdrop color */
	acf_generic_dataexpand_backdrop, /* backdrop */
	acf_generic_indention_1,        /* indent level */
	acf_generic_basic_offset,       /* offset */

	acf_generic_idblock_name,       /* name */
	acf_generic_idblock_nameprop,   /* name prop */
	acf_dsskey_icon,                /* icon */

	acf_generic_dataexpand_setting_valid,   /* has setting */
	acf_dsskey_setting_flag,                /* flag for setting */
	acf_dsskey_setting_ptr                  /* pointer for setting */
};

/* World Expander  ------------------------------------------- */

// TODO: just get this from RNA?
static int acf_dswor_icon(bAnimListElem *UNUSED(ale))
{
	return ICON_WORLD_DATA;
}

/* get the appropriate flag(s) for the setting when it is valid  */
static int acf_dswor_setting_flag(bAnimContext *UNUSED(ac), int setting, short *neg)
{
	/* clear extra return data first */
	*neg = 0;
	
	switch (setting) {
		case ACHANNEL_SETTING_EXPAND: /* expanded */
			return WO_DS_EXPAND;
			
		case ACHANNEL_SETTING_MUTE: /* mute (only in NLA) */
			return ADT_NLA_EVAL_OFF;
			
		case ACHANNEL_SETTING_VISIBLE: /* visible (only in Graph Editor) */
			*neg = 1;
			return ADT_CURVES_NOT_VISIBLE;
			
		case ACHANNEL_SETTING_SELECT: /* selected */
			return ADT_UI_SELECTED;
		
		default: /* unsupported */
			return 0;
	}
}

/* get pointer to the setting */
static void *acf_dswor_setting_ptr(bAnimListElem *ale, int setting, short *type)
{
	World *wo = (World *)ale->data;
	
	/* clear extra return data first */
	*type = 0;
	
	switch (setting) {
		case ACHANNEL_SETTING_EXPAND: /* expanded */
			return GET_ACF_FLAG_PTR(wo->flag, type);
			
		case ACHANNEL_SETTING_SELECT: /* selected */
		case ACHANNEL_SETTING_MUTE: /* muted (for NLA only) */
		case ACHANNEL_SETTING_VISIBLE: /* visible (for Graph Editor only) */
			if (wo->adt)
				return GET_ACF_FLAG_PTR(wo->adt->flag, type);
			else
				return NULL;
		
		default: /* unsupported */
			return NULL;
	}
}

/* world expander type define */
static bAnimChannelType ACF_DSWOR =
{
	"World Expander",               /* type name */
	
	acf_generic_dataexpand_color,   /* backdrop color */
	acf_generic_dataexpand_backdrop, /* backdrop */
	acf_generic_indention_1,        /* indent level */
	acf_generic_basic_offset,       /* offset */

	acf_generic_idblock_name,       /* name */
	acf_generic_idfill_nameprop,    /* name prop */
	acf_dswor_icon,                 /* icon */

	acf_generic_dataexpand_setting_valid,   /* has setting */
	acf_dswor_setting_flag,                 /* flag for setting */
	acf_dswor_setting_ptr                   /* pointer for setting */
};

/* Particle Expander  ------------------------------------------- */

// TODO: just get this from RNA?
static int acf_dspart_icon(bAnimListElem *UNUSED(ale))
{
	return ICON_PARTICLE_DATA;
}

/* get the appropriate flag(s) for the setting when it is valid  */
static int acf_dspart_setting_flag(bAnimContext *UNUSED(ac), int setting, short *neg)
{
	/* clear extra return data first */
	*neg = 0;
	
	switch (setting) {
		case ACHANNEL_SETTING_EXPAND: /* expanded */
			return PART_DS_EXPAND;
			
		case ACHANNEL_SETTING_MUTE: /* mute (only in NLA) */
			return ADT_NLA_EVAL_OFF;
			
		case ACHANNEL_SETTING_VISIBLE: /* visible (only in Graph Editor) */
			*neg = 1;
			return ADT_CURVES_NOT_VISIBLE;
			
		case ACHANNEL_SETTING_SELECT: /* selected */
			return ADT_UI_SELECTED;
		
		default: /* unsupported */
			return 0;
	}
}

/* get pointer to the setting */
static void *acf_dspart_setting_ptr(bAnimListElem *ale, int setting, short *type)
{
	ParticleSettings *part = (ParticleSettings *)ale->data;
	
	/* clear extra return data first */
	*type = 0;
	
	switch (setting) {
		case ACHANNEL_SETTING_EXPAND: /* expanded */
			return GET_ACF_FLAG_PTR(part->flag, type);
			
		case ACHANNEL_SETTING_SELECT: /* selected */
		case ACHANNEL_SETTING_MUTE: /* muted (for NLA only) */
		case ACHANNEL_SETTING_VISIBLE: /* visible (for Graph Editor only) */
			if (part->adt)
				return GET_ACF_FLAG_PTR(part->adt->flag, type);
			else
				return NULL;
		
		default: /* unsupported */
			return NULL;
	}
}

/* particle expander type define */
static bAnimChannelType ACF_DSPART =
{
	"Particle Data Expander",       /* type name */
	
	acf_generic_dataexpand_color,   /* backdrop color */
	acf_generic_dataexpand_backdrop, /* backdrop */
	acf_generic_indention_1,        /* indent level */
	acf_generic_basic_offset,       /* offset */

	acf_generic_idblock_name,       /* name */
	acf_generic_idblock_nameprop,   /* name prop */
	acf_dspart_icon,                /* icon */

	acf_generic_dataexpand_setting_valid,   /* has setting */
	acf_dspart_setting_flag,                /* flag for setting */
	acf_dspart_setting_ptr                  /* pointer for setting */
};

/* MetaBall Expander  ------------------------------------------- */

// TODO: just get this from RNA?
static int acf_dsmball_icon(bAnimListElem *UNUSED(ale))
{
	return ICON_META_DATA;
}

/* get the appropriate flag(s) for the setting when it is valid  */
static int acf_dsmball_setting_flag(bAnimContext *UNUSED(ac), int setting, short *neg)
{
	/* clear extra return data first */
	*neg = 0;
	
	switch (setting) {
		case ACHANNEL_SETTING_EXPAND: /* expanded */
			return MB_DS_EXPAND;
			
		case ACHANNEL_SETTING_MUTE: /* mute (only in NLA) */
			return ADT_NLA_EVAL_OFF;
			
		case ACHANNEL_SETTING_VISIBLE: /* visible (only in Graph Editor) */
			*neg = 1;
			return ADT_CURVES_NOT_VISIBLE;
		
		case ACHANNEL_SETTING_SELECT: /* selected */
			return ADT_UI_SELECTED;
		
		default: /* unsupported */
			return 0;
	}
}

/* get pointer to the setting */
static void *acf_dsmball_setting_ptr(bAnimListElem *ale, int setting, short *type)
{
	MetaBall *mb = (MetaBall *)ale->data;
	
	/* clear extra return data first */
	*type = 0;
	
	switch (setting) {
		case ACHANNEL_SETTING_EXPAND: /* expanded */
			return GET_ACF_FLAG_PTR(mb->flag, type);
			
		case ACHANNEL_SETTING_SELECT: /* selected */
		case ACHANNEL_SETTING_MUTE: /* muted (for NLA only) */
		case ACHANNEL_SETTING_VISIBLE: /* visible (for Graph Editor only) */
			if (mb->adt)
				return GET_ACF_FLAG_PTR(mb->adt->flag, type);
			else
				return NULL;
		
		default: /* unsupported */
			return NULL;
	}
}

/* metaball expander type define */
static bAnimChannelType ACF_DSMBALL =
{
	"Metaball Expander",            /* type name */
	
	acf_generic_dataexpand_color,   /* backdrop color */
	acf_generic_dataexpand_backdrop, /* backdrop */
	acf_generic_indention_1,        /* indent level */
	acf_generic_basic_offset,       /* offset */

	acf_generic_idblock_name,       /* name */
	acf_generic_idblock_nameprop,   /* name prop */
	acf_dsmball_icon,               /* icon */

	acf_generic_dataexpand_setting_valid,   /* has setting */
	acf_dsmball_setting_flag,               /* flag for setting */
	acf_dsmball_setting_ptr                 /* pointer for setting */
};

/* Armature Expander  ------------------------------------------- */

// TODO: just get this from RNA?
static int acf_dsarm_icon(bAnimListElem *UNUSED(ale))
{
	return ICON_ARMATURE_DATA;
}

/* get the appropriate flag(s) for the setting when it is valid  */
static int acf_dsarm_setting_flag(bAnimContext *UNUSED(ac), int setting, short *neg)
{
	/* clear extra return data first */
	*neg = 0;
	
	switch (setting) {
		case ACHANNEL_SETTING_EXPAND: /* expanded */
			return ARM_DS_EXPAND;
			
		case ACHANNEL_SETTING_MUTE: /* mute (only in NLA) */
			return ADT_NLA_EVAL_OFF;
			
		case ACHANNEL_SETTING_VISIBLE: /* visible (only in Graph Editor) */
			*neg = 1;
			return ADT_CURVES_NOT_VISIBLE;
			
		case ACHANNEL_SETTING_SELECT: /* selected */
			return ADT_UI_SELECTED;
		
		default: /* unsupported */
			return 0;
	}
}

/* get pointer to the setting */
static void *acf_dsarm_setting_ptr(bAnimListElem *ale, int setting, short *type)
{
	bArmature *arm = (bArmature *)ale->data;
	
	/* clear extra return data first */
	*type = 0;
	
	switch (setting) {
		case ACHANNEL_SETTING_EXPAND: /* expanded */
			return GET_ACF_FLAG_PTR(arm->flag, type);
			
		case ACHANNEL_SETTING_SELECT: /* selected */
		case ACHANNEL_SETTING_MUTE: /* muted (for NLA only) */
		case ACHANNEL_SETTING_VISIBLE: /* visible (for Graph Editor only) */
			if (arm->adt)
				return GET_ACF_FLAG_PTR(arm->adt->flag, type);
			else
				return NULL;
		
		default: /* unsupported */
			return NULL;
	}
}

/* metaball expander type define */
static bAnimChannelType ACF_DSARM =
{
	"Armature Expander",            /* type name */
	
	acf_generic_dataexpand_color,   /* backdrop color */
	acf_generic_dataexpand_backdrop, /* backdrop */
	acf_generic_indention_1,        /* indent level */
	acf_generic_basic_offset,       /* offset */

	acf_generic_idblock_name,       /* name */
	acf_generic_idblock_nameprop,   /* name prop */
	acf_dsarm_icon,             /* icon */

	acf_generic_dataexpand_setting_valid,   /* has setting */
	acf_dsarm_setting_flag,                 /* flag for setting */
	acf_dsarm_setting_ptr                   /* pointer for setting */
};

/* NodeTree Expander  ------------------------------------------- */

// TODO: just get this from RNA?
static int acf_dsntree_icon(bAnimListElem *UNUSED(ale))
{
	return ICON_NODETREE;
}

/* offset for nodetree expanders */
static short acf_dsntree_offset(bAnimContext *ac, bAnimListElem *ale)
{
	bNodeTree *ntree = (bNodeTree *)ale->data;
	short offset = acf_generic_basic_offset(ac, ale);
	
	offset += acf_nodetree_rootType_offset(ntree); 
	
	return offset;
}

/* get the appropriate flag(s) for the setting when it is valid  */
static int acf_dsntree_setting_flag(bAnimContext *UNUSED(ac), int setting, short *neg)
{
	/* clear extra return data first */
	*neg = 0;
	
	switch (setting) {
		case ACHANNEL_SETTING_EXPAND: /* expanded */
			return NTREE_DS_EXPAND;
			
		case ACHANNEL_SETTING_MUTE: /* mute (only in NLA) */
			return ADT_NLA_EVAL_OFF;
			
		case ACHANNEL_SETTING_VISIBLE: /* visible (only in Graph Editor) */
			*neg = 1;
			return ADT_CURVES_NOT_VISIBLE;
			
		case ACHANNEL_SETTING_SELECT: /* selected */
			return ADT_UI_SELECTED;
			
		default: /* unsupported */
			return 0;
	}
}

/* get pointer to the setting */
static void *acf_dsntree_setting_ptr(bAnimListElem *ale, int setting, short *type)
{
	bNodeTree *ntree = (bNodeTree *)ale->data;
	
	/* clear extra return data first */
	*type = 0;
	
	switch (setting) {
		case ACHANNEL_SETTING_EXPAND: /* expanded */
			return GET_ACF_FLAG_PTR(ntree->flag, type);
			
		case ACHANNEL_SETTING_SELECT: /* selected */
		case ACHANNEL_SETTING_MUTE: /* muted (for NLA only) */
		case ACHANNEL_SETTING_VISIBLE: /* visible (for Graph Editor only) */
			if (ntree->adt)
				return GET_ACF_FLAG_PTR(ntree->adt->flag, type);
			else
				return NULL;
			
		default: /* unsupported */
			return NULL;
	}
}

/* node tree expander type define */
static bAnimChannelType ACF_DSNTREE =
{
	"Node Tree Expander",           /* type name */
	
	acf_generic_dataexpand_color,   /* backdrop color */
	acf_generic_dataexpand_backdrop, /* backdrop */
	acf_generic_indention_1,        /* indent level */
	acf_dsntree_offset,             /* offset */

	acf_generic_idblock_name,       /* name */
	acf_generic_idblock_nameprop,   /* name prop */
	acf_dsntree_icon,               /* icon */

	acf_generic_dataexpand_setting_valid,   /* has setting */
	acf_dsntree_setting_flag,               /* flag for setting */
	acf_dsntree_setting_ptr                 /* pointer for setting */
};

/* Mesh Expander  ------------------------------------------- */

// TODO: just get this from RNA?
static int acf_dsmesh_icon(bAnimListElem *UNUSED(ale))
{
	return ICON_MESH_DATA;
}

/* get the appropriate flag(s) for the setting when it is valid  */
static int acf_dsmesh_setting_flag(bAnimContext *UNUSED(ac), int setting, short *neg)
{
	/* clear extra return data first */
	*neg = 0;
	
	switch (setting) {
		case ACHANNEL_SETTING_EXPAND: /* expanded */
			return ME_DS_EXPAND;
			
		case ACHANNEL_SETTING_MUTE: /* mute (only in NLA) */
			return ADT_NLA_EVAL_OFF;
			
		case ACHANNEL_SETTING_VISIBLE: /* visible (only in Graph Editor) */
			*neg = 1;
			return ADT_CURVES_NOT_VISIBLE;
			
		case ACHANNEL_SETTING_SELECT: /* selected */
			return ADT_UI_SELECTED;
			
		default: /* unsupported */
			return 0;
	}
}

/* get pointer to the setting */
static void *acf_dsmesh_setting_ptr(bAnimListElem *ale, int setting, short *type)
{
	Mesh *me = (Mesh *)ale->data;
	
	/* clear extra return data first */
	*type = 0;
	
	switch (setting) {
		case ACHANNEL_SETTING_EXPAND: /* expanded */
			return GET_ACF_FLAG_PTR(me->flag, type);
			
		case ACHANNEL_SETTING_SELECT: /* selected */
		case ACHANNEL_SETTING_MUTE: /* muted (for NLA only) */
		case ACHANNEL_SETTING_VISIBLE: /* visible (for Graph Editor only) */
			if (me->adt)
				return GET_ACF_FLAG_PTR(me->adt->flag, type);
			else
				return NULL;
			
		default: /* unsupported */
			return NULL;
	}
}

/* node tree expander type define */
static bAnimChannelType ACF_DSMESH =
{
	"Mesh Expander",                /* type name */
	
	acf_generic_dataexpand_color,   /* backdrop color */
	acf_generic_dataexpand_backdrop, /* backdrop */
	acf_generic_indention_1,        /* indent level */      // XXX this only works for compositing
	acf_generic_basic_offset,       /* offset */

	acf_generic_idblock_name,       /* name */
	acf_generic_idblock_nameprop,   /* name prop */
	acf_dsmesh_icon,                /* icon */

	acf_generic_dataexpand_setting_valid,   /* has setting */
	acf_dsmesh_setting_flag,                /* flag for setting */
	acf_dsmesh_setting_ptr                  /* pointer for setting */
};

/* Lattice Expander  ------------------------------------------- */

// TODO: just get this from RNA?
static int acf_dslat_icon(bAnimListElem *UNUSED(ale))
{
	return ICON_LATTICE_DATA;
}

/* get the appropriate flag(s) for the setting when it is valid  */
static int acf_dslat_setting_flag(bAnimContext *UNUSED(ac), int setting, short *neg)
{
	/* clear extra return data first */
	*neg = 0;
	
	switch (setting) {
		case ACHANNEL_SETTING_EXPAND: /* expanded */
			return LT_DS_EXPAND;
			
		case ACHANNEL_SETTING_MUTE: /* mute (only in NLA) */
			return ADT_NLA_EVAL_OFF;
			
		case ACHANNEL_SETTING_VISIBLE: /* visible (only in Graph Editor) */
			*neg = 1;
			return ADT_CURVES_NOT_VISIBLE;
			
		case ACHANNEL_SETTING_SELECT: /* selected */
			return ADT_UI_SELECTED;
			
		default: /* unsupported */
			return 0;
	}
}

/* get pointer to the setting */
static void *acf_dslat_setting_ptr(bAnimListElem *ale, int setting, short *type)
{
	Lattice *lt = (Lattice *)ale->data;
	
	/* clear extra return data first */
	*type = 0;
	
	switch (setting) {
		case ACHANNEL_SETTING_EXPAND: /* expanded */
			return GET_ACF_FLAG_PTR(lt->flag, type);
			
		case ACHANNEL_SETTING_SELECT: /* selected */
		case ACHANNEL_SETTING_MUTE: /* muted (for NLA only) */
		case ACHANNEL_SETTING_VISIBLE: /* visible (for Graph Editor only) */
			if (lt->adt)
				return GET_ACF_FLAG_PTR(lt->adt->flag, type);
			else
				return NULL;
			
		default: /* unsupported */
			return NULL;
	}
}

/* node tree expander type define */
static bAnimChannelType ACF_DSLAT =
{
	"Lattice Expander",             /* type name */
	
	acf_generic_dataexpand_color,   /* backdrop color */
	acf_generic_dataexpand_backdrop, /* backdrop */
	acf_generic_indention_1,        /* indent level */      // XXX this only works for compositing
	acf_generic_basic_offset,       /* offset */

	acf_generic_idblock_name,       /* name */
	acf_generic_idblock_nameprop,   /* name prop */
	acf_dslat_icon,                 /* icon */

	acf_generic_dataexpand_setting_valid,   /* has setting */
	acf_dslat_setting_flag,                 /* flag for setting */
	acf_dslat_setting_ptr                   /* pointer for setting */
};

/* Speaker Expander  ------------------------------------------- */

// TODO: just get this from RNA?
static int acf_dsspk_icon(bAnimListElem *UNUSED(ale))
{
	return ICON_SPEAKER;
}

/* get the appropriate flag(s) for the setting when it is valid  */
static int acf_dsspk_setting_flag(bAnimContext *UNUSED(ac), int setting, short *neg)
{
	/* clear extra return data first */
	*neg = 0;

	switch (setting) {
		case ACHANNEL_SETTING_EXPAND: /* expanded */
			return SPK_DS_EXPAND;
		
		case ACHANNEL_SETTING_MUTE: /* mute (only in NLA) */
			return ADT_NLA_EVAL_OFF;
		
		case ACHANNEL_SETTING_VISIBLE: /* visible (only in Graph Editor) */
			*neg = 1;
			return ADT_CURVES_NOT_VISIBLE;
		
		case ACHANNEL_SETTING_SELECT: /* selected */
			return ADT_UI_SELECTED;
		
		default: /* unsupported */
			return 0;
	}
}

/* get pointer to the setting */
static void *acf_dsspk_setting_ptr(bAnimListElem *ale, int setting, short *type)
{
	Speaker *spk = (Speaker *)ale->data;

	/* clear extra return data first */
	*type = 0;

	switch (setting) {
		case ACHANNEL_SETTING_EXPAND: /* expanded */
			return GET_ACF_FLAG_PTR(spk->flag, type);
		
		case ACHANNEL_SETTING_SELECT: /* selected */
		case ACHANNEL_SETTING_MUTE: /* muted (for NLA only) */
		case ACHANNEL_SETTING_VISIBLE: /* visible (for Graph Editor only) */
			if (spk->adt)
				return GET_ACF_FLAG_PTR(spk->adt->flag, type);
			else
				return NULL;
		
		default: /* unsupported */
			return NULL;
	}
}

/* speaker expander type define */
static bAnimChannelType ACF_DSSPK =
{
	"Speaker Expander",             /* type name */
	
	acf_generic_dataexpand_color,   /* backdrop color */
	acf_generic_dataexpand_backdrop, /* backdrop */
	acf_generic_indention_1,        /* indent level */
	acf_generic_basic_offset,       /* offset */

	acf_generic_idblock_name,       /* name */
	acf_generic_idblock_nameprop,   /* name prop */
	acf_dsspk_icon,                 /* icon */

	acf_generic_dataexpand_setting_valid,   /* has setting */
	acf_dsspk_setting_flag,                 /* flag for setting */
	acf_dsspk_setting_ptr                   /* pointer for setting */
};

/* ShapeKey Entry  ------------------------------------------- */

/* name for ShapeKey */
static void acf_shapekey_name(bAnimListElem *ale, char *name)
{
	KeyBlock *kb = (KeyBlock *)ale->data;
	
	/* just copy the name... */
	if (kb && name) {
		/* if the KeyBlock had a name, use it, otherwise use the index */
		if (kb->name[0])
			BLI_strncpy(name, kb->name, ANIM_CHAN_NAME_SIZE);
		else
			BLI_snprintf(name, ANIM_CHAN_NAME_SIZE, "Key %d", ale->index);
	}
}

/* name property for ShapeKey entries */
static short acf_shapekey_nameprop(bAnimListElem *ale, PointerRNA *ptr, PropertyRNA **prop)
{
	KeyBlock *kb = (KeyBlock *)ale->data;
	
	/* if the KeyBlock had a name, use it, otherwise use the index */
	if (kb && kb->name[0]) {
		RNA_pointer_create(ale->id, &RNA_ShapeKey, kb, ptr);
		*prop = RNA_struct_name_property(ptr->type);
		
		return (*prop != NULL);
	}
	
	return 0;
}

/* check if some setting exists for this channel */
static short acf_shapekey_setting_valid(bAnimContext *UNUSED(ac), bAnimListElem *UNUSED(ale), int setting)
{
	switch (setting) {
		case ACHANNEL_SETTING_SELECT: /* selected */
		case ACHANNEL_SETTING_MUTE: /* muted */
		case ACHANNEL_SETTING_PROTECT: /* protected */
			return 1;
			
		/* nothing else is supported */
		default:
			return 0;
	}
}

/* get the appropriate flag(s) for the setting when it is valid  */
static int acf_shapekey_setting_flag(bAnimContext *UNUSED(ac), int setting, short *neg)
{
	/* clear extra return data first */
	*neg = 0;
	
	switch (setting) {
		case ACHANNEL_SETTING_MUTE: /* mute */
			return KEYBLOCK_MUTE;
		
		case ACHANNEL_SETTING_SELECT: /* selected */
			return KEYBLOCK_SEL;
		
		case ACHANNEL_SETTING_PROTECT: /* locked */
			return KEYBLOCK_LOCKED;
		
		default: /* unsupported */
			return 0;
	}
}

/* get pointer to the setting */
static void *acf_shapekey_setting_ptr(bAnimListElem *ale, int setting, short *type)
{
	KeyBlock *kb = (KeyBlock *)ale->data;
	
	/* clear extra return data first */
	*type = 0;
	
	switch (setting) {
		case ACHANNEL_SETTING_SELECT: /* selected */
		case ACHANNEL_SETTING_MUTE: /* muted */
		case ACHANNEL_SETTING_PROTECT: /* protected */
			return GET_ACF_FLAG_PTR(kb->flag, type);
		
		default: /* unsupported */
			return NULL;
	}
}

/* shapekey expander type define */
static bAnimChannelType ACF_SHAPEKEY =
{
	"Shape Key",                    /* type name */
	
	acf_generic_channel_color,      /* backdrop color */
	acf_generic_channel_backdrop,   /* backdrop */
	acf_generic_indention_0,        /* indent level */
	acf_generic_basic_offset,       /* offset */

	acf_shapekey_name,              /* name */
	acf_shapekey_nameprop,          /* name prop */
	NULL,                           /* icon */

	acf_shapekey_setting_valid,     /* has setting */
	acf_shapekey_setting_flag,      /* flag for setting */
	acf_shapekey_setting_ptr        /* pointer for setting */
};

/* GPencil Datablock ------------------------------------------- */

/* get backdrop color for gpencil datablock widget */
static void acf_gpd_color(bAnimContext *UNUSED(ac), bAnimListElem *UNUSED(ale), float *color)
{
	/* these are ID-blocks, but not exactly standalone... */
	UI_GetThemeColorShade3fv(TH_DOPESHEET_CHANNELSUBOB, 20, color);
}

// TODO: just get this from RNA?
static int acf_gpd_icon(bAnimListElem *UNUSED(ale))
{
	return ICON_GREASEPENCIL;
}

/* check if some setting exists for this channel */
static short acf_gpd_setting_valid(bAnimContext *UNUSED(ac), bAnimListElem *UNUSED(ale), int setting)
{
	switch (setting) {
		/* only select and expand supported */
		case ACHANNEL_SETTING_SELECT:
		case ACHANNEL_SETTING_EXPAND:
			return 1;
			
		default:
			return 0;
	}
}

/* get the appropriate flag(s) for the setting when it is valid  */
static int acf_gpd_setting_flag(bAnimContext *UNUSED(ac), int setting, short *neg)
{
	/* clear extra return data first */
	*neg = 0;
	
	switch (setting) {
		case ACHANNEL_SETTING_SELECT: /* selected */
			return AGRP_SELECTED;
			
		case ACHANNEL_SETTING_EXPAND: /* expanded */
			return GP_DATA_EXPAND;
	}
	
	/* this shouldn't happen */
	return 0;
}

/* get pointer to the setting */
static void *acf_gpd_setting_ptr(bAnimListElem *ale, int UNUSED(setting), short *type)
{
	bGPdata *gpd = (bGPdata *)ale->data;
	
	/* all flags are just in gpd->flag for now... */
	return GET_ACF_FLAG_PTR(gpd->flag, type);
}

/* gpencil datablock type define */
static bAnimChannelType ACF_GPD = 
{
	"GPencil Datablock",            /* type name */
	
	acf_gpd_color,                  /* backdrop color */
	acf_group_backdrop,             /* backdrop */
	acf_generic_indention_0,        /* indent level */
	acf_generic_group_offset,       /* offset */

	acf_generic_idblock_name,       /* name */
	acf_generic_idfill_nameprop,    /* name prop */
	acf_gpd_icon,                   /* icon */

	acf_gpd_setting_valid,          /* has setting */
	acf_gpd_setting_flag,           /* flag for setting */
	acf_gpd_setting_ptr             /* pointer for setting */
};

/* GPencil Layer ------------------------------------------- */

/* name for grease pencil layer entries */
static void acf_gpl_name(bAnimListElem *ale, char *name)
{
	bGPDlayer *gpl = (bGPDlayer *)ale->data;
	
	if (gpl && name)
		BLI_strncpy(name, gpl->info, ANIM_CHAN_NAME_SIZE);
}

/* name property for grease pencil layer entries */
static short acf_gpl_name_prop(bAnimListElem *ale, PointerRNA *ptr, PropertyRNA **prop)
{
	if (ale->data) {
		RNA_pointer_create(ale->id, &RNA_GPencilLayer, ale->data, ptr);
		*prop = RNA_struct_name_property(ptr->type);
		
		return (*prop != NULL);
	}
	
	return 0;
}

/* check if some setting exists for this channel */
static short acf_gpl_setting_valid(bAnimContext *UNUSED(ac), bAnimListElem *UNUSED(ale), int setting)
{
	switch (setting) {
		/* unsupported */
		case ACHANNEL_SETTING_EXPAND: /* gpencil layers are more like F-Curves than groups */
		case ACHANNEL_SETTING_VISIBLE: /* graph editor only */
			return 0;
		
		/* always available */
		default:
			return 1;
	}
}

/* get the appropriate flag(s) for the setting when it is valid  */
static int acf_gpl_setting_flag(bAnimContext *UNUSED(ac), int setting, short *neg)
{
	/* clear extra return data first */
	*neg = 0;
	
	switch (setting) {
		case ACHANNEL_SETTING_SELECT: /* selected */
			return GP_LAYER_SELECT;
			
		case ACHANNEL_SETTING_MUTE: /* muted */
			return GP_LAYER_HIDE;
			
		case ACHANNEL_SETTING_PROTECT: /* protected */
			// *neg= 1; - if we change this to edtiability
			return GP_LAYER_LOCKED;
			
		default: /* unsupported */
			return 0;
	}
}

/* get pointer to the setting */
static void *acf_gpl_setting_ptr(bAnimListElem *ale, int UNUSED(setting), short *type)
{
	bGPDlayer *gpl = (bGPDlayer *)ale->data;
	
	/* all flags are just in agrp->flag for now... */
	return GET_ACF_FLAG_PTR(gpl->flag, type);
}

/* grease pencil layer type define */
static bAnimChannelType ACF_GPL = 
{
	"GPencil Layer",                /* type name */
	
	acf_generic_channel_color,      /* backdrop color */
	acf_generic_channel_backdrop,   /* backdrop */
	acf_generic_indention_flexible, /* indent level */
	acf_generic_group_offset,       /* offset */

	acf_gpl_name,                   /* name */
	acf_gpl_name_prop,              /* name prop */
	NULL,                           /* icon */

	acf_gpl_setting_valid,          /* has setting */
	acf_gpl_setting_flag,           /* flag for setting */
	acf_gpl_setting_ptr             /* pointer for setting */
};

/* *********************************************** */
/* Type Registration and General Access */

/* These globals only ever get directly accessed in this file */
static bAnimChannelType *animchannelTypeInfo[ANIMTYPE_NUM_TYPES];
static short ACF_INIT = 1; /* when non-zero, the list needs to be updated */

/* Initialize type info definitions */
static void ANIM_init_channel_typeinfo_data(void)
{
	int type = 0;
	
	/* start initializing if necessary... */
	if (ACF_INIT) {
		ACF_INIT = 0;
		
		animchannelTypeInfo[type++] = NULL;              /* None */
		animchannelTypeInfo[type++] = NULL;              /* AnimData */
		animchannelTypeInfo[type++] = NULL;              /* Special */

		animchannelTypeInfo[type++] = &ACF_SUMMARY;      /* Motion Summary */

		animchannelTypeInfo[type++] = &ACF_SCENE;        /* Scene */
		animchannelTypeInfo[type++] = &ACF_OBJECT;       /* Object */
		animchannelTypeInfo[type++] = &ACF_GROUP;        /* Group */
		animchannelTypeInfo[type++] = &ACF_FCURVE;       /* F-Curve */

		animchannelTypeInfo[type++] = &ACF_FILLACTD;     /* Object Action Expander */
		animchannelTypeInfo[type++] = &ACF_FILLDRIVERS;  /* Drivers Expander */

		animchannelTypeInfo[type++] = &ACF_DSMAT;        /* Material Channel */
		animchannelTypeInfo[type++] = &ACF_DSLAM;        /* Lamp Channel */
		animchannelTypeInfo[type++] = &ACF_DSCAM;        /* Camera Channel */
		animchannelTypeInfo[type++] = &ACF_DSCUR;        /* Curve Channel */
		animchannelTypeInfo[type++] = &ACF_DSSKEY;       /* ShapeKey Channel */
		animchannelTypeInfo[type++] = &ACF_DSWOR;        /* World Channel */
		animchannelTypeInfo[type++] = &ACF_DSNTREE;      /* NodeTree Channel */
		animchannelTypeInfo[type++] = &ACF_DSPART;       /* Particle Channel */
		animchannelTypeInfo[type++] = &ACF_DSMBALL;      /* MetaBall Channel */
		animchannelTypeInfo[type++] = &ACF_DSARM;        /* Armature Channel */
		animchannelTypeInfo[type++] = &ACF_DSMESH;       /* Mesh Channel */
		animchannelTypeInfo[type++] = &ACF_DSTEX;        /* Texture Channel */
		animchannelTypeInfo[type++] = &ACF_DSLAT;        /* Lattice Channel */
		animchannelTypeInfo[type++] = &ACF_DSSPK;        /* Speaker Channel */

		animchannelTypeInfo[type++] = &ACF_SHAPEKEY;     /* ShapeKey */

		animchannelTypeInfo[type++] = &ACF_GPD;          /* Grease Pencil Datablock */
		animchannelTypeInfo[type++] = &ACF_GPL;          /* Grease Pencil Layer */

		// TODO: these types still need to be implemented!!!
		// probably need a few extra flags for these special cases...
		animchannelTypeInfo[type++] = NULL;              /* NLA Track */
		animchannelTypeInfo[type++] = NULL;              /* NLA Action */
	}
} 

/* Get type info from given channel type */
bAnimChannelType *ANIM_channel_get_typeinfo(bAnimListElem *ale)
{
	/* santiy checks */
	if (ale == NULL)
		return NULL;
		
	/* init the typeinfo if not available yet... */
	ANIM_init_channel_typeinfo_data();
	
	/* check if type is in bounds... */
	if ((ale->type >= 0) && (ale->type < ANIMTYPE_NUM_TYPES))
		return animchannelTypeInfo[ale->type];
	else
		return NULL;
}

/* --------------------------- */

/* Print debug info string for the given channel */
void ANIM_channel_debug_print_info (bAnimListElem *ale, short indent_level)
{
	bAnimChannelType *acf = ANIM_channel_get_typeinfo(ale);
	
	/* print indents */
	for (; indent_level > 0; indent_level--)
		printf("  ");
	
	/* print info */
	if (acf) {
		char name[ANIM_CHAN_NAME_SIZE]; /* hopefully this will be enough! */
		
		/* get UI name */
		if (acf->name)
			acf->name(ale, name);
		else
			BLI_strncpy(name, "<No name>", sizeof(name));

		/* print type name + ui name */
		printf("ChanType: <%s> Name: \"%s\"\n", acf->channel_type_name, name);
	}
	else if (ale)
		printf("ChanType: <Unknown - %d>\n", ale->type);
	else
		printf("<Invalid channel - NULL>\n");
}

/* --------------------------- */

/* Check if some setting for a channel is enabled 
 * Returns: 1 = On, 0 = Off, -1 = Invalid
 */
short ANIM_channel_setting_get (bAnimContext *ac, bAnimListElem *ale, int setting)
{
	bAnimChannelType *acf = ANIM_channel_get_typeinfo(ale);
	
	/* 1) check that the setting exists for the current context */
	if ((acf) && (!acf->has_setting || acf->has_setting(ac, ale, setting))) {
		/* 2) get pointer to check for flag in, and the flag to check for */
		short negflag, ptrsize;
		int flag;
		void *ptr;
		
		flag = acf->setting_flag(ac, setting, &negflag);
		ptr = acf->setting_ptr(ale, setting, &ptrsize);
		
		/* check if flag is enabled */
		if (ptr && flag) {
			switch (ptrsize) {
				case sizeof(int):   /* integer pointer for setting */
				{
					int *val = (int *)ptr;
					
					if (negflag)
						return ((*val) & flag) == 0;
					else
						return ((*val) & flag) != 0;
				}
				break;
					
				case sizeof(short): /* short pointer for setting */
				{
					short *val = (short *)ptr;
					
					if (negflag)
						return ((*val) & flag) == 0;
					else
						return ((*val) & flag) != 0;
				}
				break;
					
				case sizeof(char):  /* char pointer for setting */
				{
					char *val = (char *)ptr;
					
					if (negflag)
						return ((*val) & flag) == 0;
					else
						return ((*val) & flag) != 0;
				}
				break;
			}
		}
	}
	
	/* not found... */
	return -1;
}	


/* quick macro for use in ANIM_channel_setting_set - set flag for setting according the mode given */
#define ACF_SETTING_SET(sval, sflag, smode) \
	{ \
		if (negflag) { \
			if (smode == ACHANNEL_SETFLAG_INVERT) (sval) ^= (sflag); \
			else if (smode == ACHANNEL_SETFLAG_ADD) (sval) &= ~(sflag); \
			else (sval) |= (sflag); \
		} \
		else { \
			if (smode == ACHANNEL_SETFLAG_INVERT) (sval) ^= (sflag); \
			else if (smode == ACHANNEL_SETFLAG_ADD) (sval) |= (sflag); \
			else (sval) &= ~(sflag); \
		} \
	}

/* Change value of some setting for a channel 
 *	- setting: eAnimChannel_Settings
 *	- mode: eAnimChannels_SetFlag
 */
void ANIM_channel_setting_set (bAnimContext *ac, bAnimListElem *ale, int setting, short mode)
{
	bAnimChannelType *acf = ANIM_channel_get_typeinfo(ale);
	
	/* 1) check that the setting exists for the current context */
	if ((acf) && (!acf->has_setting || acf->has_setting(ac, ale, setting))) {
		/* 2) get pointer to check for flag in, and the flag to check for */
		short negflag, ptrsize;
		int flag;
		void *ptr;
		
		flag = acf->setting_flag(ac, setting, &negflag);
		ptr = acf->setting_ptr(ale, setting, &ptrsize);
		
		/* check if flag is enabled */
		if (ptr && flag) {
			switch (ptrsize) {
				case sizeof(int):   /* integer pointer for setting */
				{
					int *val = (int *)ptr;
					ACF_SETTING_SET(*val, flag, mode);
				}
				break;
					
				case sizeof(short): /* short pointer for setting */
				{
					short *val = (short *)ptr;
					ACF_SETTING_SET(*val, flag, mode);
				}
				break;
					
				case sizeof(char):  /* char pointer for setting */
				{
					char *val = (char *)ptr;
					ACF_SETTING_SET(*val, flag, mode);
				}
				break;
			}
		}
	}
}

/* --------------------------- */

// XXX hardcoded size of icons
#define ICON_WIDTH      17
// XXX hardcoded width of sliders
#define SLIDER_WIDTH    80
// XXX hardcoded width of rename textboxes
#define RENAME_TEXT_WIDTH 100

/* Draw the given channel */
// TODO: make this use UI controls for the buttons
void ANIM_channel_draw (bAnimContext *ac, bAnimListElem *ale, float yminc, float ymaxc)
{
	bAnimChannelType *acf = ANIM_channel_get_typeinfo(ale);
	View2D *v2d = &ac->ar->v2d;
	short selected, offset;
	float y, ymid, ytext;
	
	/* sanity checks - don't draw anything */
	if (ELEM(NULL, acf, ale))
		return;
	
	/* get initial offset */
	if (acf->get_offset)
		offset = acf->get_offset(ac, ale);
	else
		offset = 0;
		
	/* calculate appropriate y-coordinates for icon buttons 
	 *	7 is hardcoded factor for half-height of icons
	 */
	y = (ymaxc - yminc) / 2 + yminc;
	ymid = y - 7;
	/* y-coordinates for text is only 4 down from middle */
	ytext = y - 4;
	
	/* check if channel is selected */
	if (acf->has_setting(ac, ale, ACHANNEL_SETTING_SELECT))
		selected = ANIM_channel_setting_get(ac, ale, ACHANNEL_SETTING_SELECT);
	else
		selected = 0;
		
	/* set blending again, as may not be set in previous step */
	glBlendFunc(GL_SRC_ALPHA, GL_ONE_MINUS_SRC_ALPHA);
	glEnable(GL_BLEND);
	
	/* step 1) draw backdrop ...........................................  */
	if (acf->draw_backdrop)
		acf->draw_backdrop(ac, ale, yminc, ymaxc);
		
	/* step 2) draw expand widget ....................................... */
	if (acf->has_setting(ac, ale, ACHANNEL_SETTING_EXPAND)) {
		/* just skip - drawn as widget now */
		offset += ICON_WIDTH; 
	}
		
	/* step 3) draw icon ............................................... */
	if (acf->icon) {
		UI_icon_draw(offset, ymid, acf->icon(ale));
		offset += ICON_WIDTH; 
	}
	
	/* turn off blending, since not needed anymore... */
	glDisable(GL_BLEND);
		
	/* step 4) draw special toggles  .................................
	 *	- in Graph Editor, checkboxes for visibility in curves area
	 *	- in NLA Editor, glowing dots for solo/not solo...
	 */
	if (ac->sl) {
		if ((ac->spacetype == SPACE_IPO) && acf->has_setting(ac, ale, ACHANNEL_SETTING_VISIBLE)) {
			/* for F-Curves, draw color-preview of curve behind checkbox */
			if (ale->type == ANIMTYPE_FCURVE) {
				FCurve *fcu = (FCurve *)ale->data;
				
				/* F-Curve channels need to have a special 'color code' box drawn, which is colored with whatever 
				 * color the curve has stored 
				 */
				glColor3fv(fcu->color);
				
				/* just a solid color rect
				 *  hardcoded 17 pixels width is slightly wider than icon width, so that
				 *	there's a slight border around it 
				 */
				glRectf(offset, yminc, offset + 17, ymaxc);
			}
			
			/* icon is drawn as widget now... */
			offset += ICON_WIDTH; 
		}
		else if ((ac->spacetype == SPACE_NLA) && acf->has_setting(ac, ale, ACHANNEL_SETTING_SOLO)) {
			/* just skip - drawn as widget now */
			offset += ICON_WIDTH; 
		}
	}
	
	/* step 5) draw name ............................................... */
	// TODO: when renaming, we might not want to draw this, especially if name happens to be longer than channel
	if (acf->name) {
		char name[ANIM_CHAN_NAME_SIZE]; /* hopefully this will be enough! */
		
		/* set text color */
		// XXX: if active, highlight differently?
		if (selected)
			UI_ThemeColor(TH_TEXT_HI);
		else
			UI_ThemeColor(TH_TEXT);
			
		/* get name */
		acf->name(ale, name);
		
		offset += 3;
		UI_DrawString(offset, ytext, name);
		
		/* draw red underline if channel is disabled */
		if ((ale->type == ANIMTYPE_FCURVE) && (ale->flag & FCURVE_DISABLED)) {
			// FIXME: replace hardcoded color here, and check on extents!
			glColor3f(1.0f, 0.0f, 0.0f);
			glLineWidth(2.0);
			fdrawline((float)(offset), yminc,
			          (float)(v2d->cur.xmax), yminc);
			glLineWidth(1.0);
		}
	}
	
	/* step 6) draw backdrops behidn mute+protection toggles + (sliders) ....................... */
	/* reset offset - now goes from RHS of panel */
	offset = 0;
	
	// TODO: when drawing sliders, make those draw instead of these toggles if not enough space
	
	if (v2d) {
		short draw_sliders = 0;
		float color[3];
		
		/* get and set backdrop color */
		acf->get_backdrop_color(ac, ale, color);
		glColor3fv(color);
		
		/* check if we need to show the sliders */
		if ((ac->sl) && ELEM(ac->spacetype, SPACE_ACTION, SPACE_IPO)) {
			switch (ac->spacetype) {
				case SPACE_ACTION:
				{
					SpaceAction *saction = (SpaceAction *)ac->sl;
					draw_sliders = (saction->flag & SACTION_SLIDERS);
				}
				break;
				case SPACE_IPO:
				{
					SpaceIpo *sipo = (SpaceIpo *)ac->sl;
					draw_sliders = (sipo->flag & SIPO_SLIDERS);
				}
				break;
			}
		}
		
		/* check if there's enough space for the toggles if the sliders are drawn too */
		if (!(draw_sliders) || ((v2d->mask.xmax - v2d->mask.xmin) > ACHANNEL_BUTTON_WIDTH / 2) ) {
			/* protect... */
			if (acf->has_setting(ac, ale, ACHANNEL_SETTING_PROTECT))
				offset += ICON_WIDTH;
			/* mute... */
			if (acf->has_setting(ac, ale, ACHANNEL_SETTING_MUTE))
				offset += ICON_WIDTH;
		}
		
		/* draw slider
		 *	- even if we can draw sliders for this view, we must also check that the channel-type supports them
		 *	  (only only F-Curves really can support them for now)
		 *	- slider should start before the toggles (if they're visible) to keep a clean line down the side
		 */
		if ((draw_sliders) && ELEM(ale->type, ANIMTYPE_FCURVE, ANIMTYPE_SHAPEKEY)) {
			/* adjust offset */
			offset += SLIDER_WIDTH;
		}
		
		
		/* finally draw a backdrop rect behind these 
		 *	- starts from the point where the first toggle/slider starts, 
		 *	- ends past the space that might be reserved for a scroller
		 */
		glRectf(v2d->cur.xmax - (float)offset, yminc, v2d->cur.xmax + EXTRA_SCROLL_PAD, ymaxc);
	}
}

/* ------------------ */

/* callback for (normal) widget settings - send notifiers */
static void achannel_setting_widget_cb(bContext *C, void *UNUSED(arg1), void *UNUSED(arg2))
{
	WM_event_add_notifier(C, NC_ANIMATION | ND_ANIMCHAN | NA_EDITED, NULL);
}

/* callback for widget settings that need flushing */
static void achannel_setting_flush_widget_cb(bContext *C, void *ale_npoin, void *setting_wrap)
{
	bAnimListElem *ale_setting = (bAnimListElem *)ale_npoin;
	bAnimContext ac;
	ListBase anim_data = {NULL, NULL};
	int filter;
	int setting = GET_INT_FROM_POINTER(setting_wrap);
	short on = 0;
	
	/* send notifiers before doing anything else... */
	WM_event_add_notifier(C, NC_ANIMATION | ND_ANIMCHAN | NA_EDITED, NULL);
	
	/* verify animation context */
	if (ANIM_animdata_get_context(C, &ac) == 0)
		return;
	
	/* verify that we have a channel to operate on, and that it has all we need */
	if (ale_setting) {
		/* check if the setting is on... */
		on = ANIM_channel_setting_get(&ac, ale_setting, setting);
		
		/* on == -1 means setting not found... */
		if (on == -1)
			return;
	}
	else
		return;
	
	/* get all channels that can possibly be chosen - but ignore hierarchy */
	filter = ANIMFILTER_DATA_VISIBLE | ANIMFILTER_LIST_CHANNELS;
	ANIM_animdata_filter(&ac, &anim_data, filter, ac.data, ac.datatype);
	
	/* call API method to flush the setting */
	ANIM_flush_setting_anim_channels(&ac, &anim_data, ale_setting, setting, on);
	
	/* free temp data */
	BLI_freelistN(&anim_data);
}

/* callback for rename widgets - clear rename-in-progress */
static void achannel_setting_rename_done_cb(bContext *C, void *ads_poin, void *UNUSED(arg2))
{
	bDopeSheet *ads = (bDopeSheet *)ads_poin;
	
	/* reset rename index so that edit box disappears now that editing is done */
	ads->renameIndex = 0;
	
	/* send notifiers */
	// XXX: right notifier?
	WM_event_add_notifier(C, NC_ANIMATION | ND_ANIMCHAN | NA_RENAME, NULL);
}

/* callback for widget sliders - insert keyframes */
static void achannel_setting_slider_cb(bContext *C, void *id_poin, void *fcu_poin)
{
	ID *id = (ID *)id_poin;
	FCurve *fcu = (FCurve *)fcu_poin;
	
	ReportList *reports = CTX_wm_reports(C);
	Scene *scene = CTX_data_scene(C);
	PointerRNA id_ptr, ptr;
	PropertyRNA *prop;
	short flag = 0, done = 0;
	float cfra;
	
	/* get current frame */
	// NOTE: this will do for now...
	cfra = (float)CFRA;
	
	/* get flags for keyframing */
	flag = ANIM_get_keyframing_flags(scene, 1);
	
	/* get RNA pointer, and resolve the path */
	RNA_id_pointer_create(id, &id_ptr);
	
	/* try to resolve the path stored in the F-Curve */
	if (RNA_path_resolve(&id_ptr, fcu->rna_path, &ptr, &prop)) {
		/* set the special 'replace' flag if on a keyframe */
		if (fcurve_frame_has_keyframe(fcu, cfra, 0))
			flag |= INSERTKEY_REPLACE;
		
		/* insert a keyframe for this F-Curve */
		done = insert_keyframe_direct(reports, ptr, prop, fcu, cfra, flag);
		
		if (done)
			WM_event_add_notifier(C, NC_ANIMATION | ND_ANIMCHAN | NA_EDITED, NULL);
	}
}

/* callback for shapekey widget sliders - insert keyframes */
static void achannel_setting_slider_shapekey_cb(bContext *C, void *key_poin, void *kb_poin)
{
	Key *key = (Key *)key_poin;
	KeyBlock *kb = (KeyBlock *)kb_poin;
	char *rna_path = key_get_curValue_rnaPath(key, kb);
	
	ReportList *reports = CTX_wm_reports(C);
	Scene *scene = CTX_data_scene(C);
	PointerRNA id_ptr, ptr;
	PropertyRNA *prop;
	short flag = 0, done = 0;
	float cfra;
	
	/* get current frame */
	// NOTE: this will do for now...
	cfra = (float)CFRA;
	
	/* get flags for keyframing */
	flag = ANIM_get_keyframing_flags(scene, 1);
	
	/* get RNA pointer, and resolve the path */
	RNA_id_pointer_create((ID *)key, &id_ptr);
	
	/* try to resolve the path stored in the F-Curve */
	if (RNA_path_resolve(&id_ptr, rna_path, &ptr, &prop)) {
		/* find or create new F-Curve */
		// XXX is the group name for this ok?
		bAction *act = verify_adt_action((ID *)key, 1);
		FCurve *fcu = verify_fcurve(act, NULL, rna_path, 0, 1);
		
		/* set the special 'replace' flag if on a keyframe */
		if (fcurve_frame_has_keyframe(fcu, cfra, 0))
			flag |= INSERTKEY_REPLACE;
		
		/* insert a keyframe for this F-Curve */
		done = insert_keyframe_direct(reports, ptr, prop, fcu, cfra, flag);
		
		if (done)
			WM_event_add_notifier(C, NC_ANIMATION | ND_ANIMCHAN | NA_EDITED, NULL);
	}
	
	/* free the path */
	if (rna_path)
		MEM_freeN(rna_path);
}

/* Draw a widget for some setting */
static void draw_setting_widget (bAnimContext *ac, bAnimListElem *ale, bAnimChannelType *acf, uiBlock *block, int xpos, int ypos, int setting)
{
	short negflag, ptrsize /* , enabled */ /* UNUSED */, butType;
	int flag, icon;
	void *ptr;
	const char *tooltip;
	uiBut *but = NULL;
	
	/* get the flag and the pointer to that flag */
	flag = acf->setting_flag(ac, setting, &negflag);
	ptr = acf->setting_ptr(ale, setting, &ptrsize);
	/* enabled= ANIM_channel_setting_get(ac, ale, setting); */ /* UNUSED */
	
	/* get the base icon for the setting */
	switch (setting) {
		case ACHANNEL_SETTING_VISIBLE:  /* visibility eyes */
			//icon= ((enabled)? ICON_VISIBLE_IPO_ON : ICON_VISIBLE_IPO_OFF);
			icon = ICON_VISIBLE_IPO_OFF;
			
			if (ale->type == ANIMTYPE_FCURVE)
				tooltip = "Channel is visible in Graph Editor for editing";
			else
				tooltip = "Channel(s) are visible in Graph Editor for editing";
			break;
			
		case ACHANNEL_SETTING_EXPAND: /* expanded triangle */
			//icon= ((enabled)? ICON_TRIA_DOWN : ICON_TRIA_RIGHT);
			icon = ICON_TRIA_RIGHT;
			tooltip = "Make channels grouped under this channel visible";
			break;
			
		case ACHANNEL_SETTING_SOLO: /* NLA Tracks only */
			//icon= ((enabled)? ICON_LAYER_ACTIVE : ICON_LAYER_USED);
			icon = ICON_LAYER_USED;
			tooltip = "NLA Track is the only one evaluated for the AnimData block it belongs to";
			break;
		
		/* --- */
		
		case ACHANNEL_SETTING_PROTECT: /* protected lock */
			// TODO: what about when there's no protect needed?
			//icon= ((enabled)? ICON_LOCKED : ICON_UNLOCKED);
			icon = ICON_UNLOCKED;
			tooltip = "Editability of keyframes for this channel";
			break;
			
		case ACHANNEL_SETTING_MUTE: /* muted speaker */
			//icon= ((enabled)? ICON_MUTE_IPO_ON : ICON_MUTE_IPO_OFF);
			icon = ICON_MUTE_IPO_OFF;
			
			if (ale->type == ALE_FCURVE) 
				tooltip = "Does F-Curve contribute to result";
			else
				tooltip = "Do channels contribute to result";
			break;
			
		default:
			tooltip = NULL;
			icon = 0;
			break;
	}
	
	/* type of button */
	if (negflag)
		butType = ICONTOGN;
	else
		butType = ICONTOG;
	
	/* draw button for setting */
	if (ptr && flag) {
		switch (ptrsize) {
			case sizeof(int):   /* integer pointer for setting */
				but = uiDefIconButBitI(block, butType, flag, 0, icon, 
				                       xpos, ypos, ICON_WIDTH, ICON_WIDTH, ptr, 0, 0, 0, 0, tooltip);
				break;
				
			case sizeof(short): /* short pointer for setting */
				but = uiDefIconButBitS(block, butType, flag, 0, icon, 
				                       xpos, ypos, ICON_WIDTH, ICON_WIDTH, ptr, 0, 0, 0, 0, tooltip);
				break;
				
			case sizeof(char):  /* char pointer for setting */
				but = uiDefIconButBitC(block, butType, flag, 0, icon, 
				                       xpos, ypos, ICON_WIDTH, ICON_WIDTH, ptr, 0, 0, 0, 0, tooltip);
				break;
		}
		
		/* set call to send relevant notifiers and/or perform type-specific updates */
		if (but) {
			switch (setting) {
				/* settings needing flushing up/down hierarchy  */
				case ACHANNEL_SETTING_VISIBLE: /* Graph Editor - 'visibility' toggles */
				case ACHANNEL_SETTING_PROTECT: /* General - protection flags */
				case ACHANNEL_SETTING_MUTE: /* General - muting flags */
					uiButSetNFunc(but, achannel_setting_flush_widget_cb, MEM_dupallocN(ale), SET_INT_IN_POINTER(setting));
					break;
					
				/* no flushing */
				case ACHANNEL_SETTING_EXPAND: /* expanding - cannot flush, otherwise all would open/close at once */
				default:
					uiButSetFunc(but, achannel_setting_widget_cb, NULL, NULL);
			}
		}
	}
}

/* Draw UI widgets the given channel */
void ANIM_channel_draw_widgets (bContext *C, bAnimContext *ac, bAnimListElem *ale, uiBlock *block, float yminc, float ymaxc, size_t channel_index)
{
	bAnimChannelType *acf = ANIM_channel_get_typeinfo(ale);
	View2D *v2d = &ac->ar->v2d;
	float y, ymid /*, ytext*/;
	short offset;
	
	/* sanity checks - don't draw anything */
	if (ELEM3(NULL, acf, ale, block))
		return;
	
	/* get initial offset */
	if (acf->get_offset)
		offset = acf->get_offset(ac, ale);
	else
		offset = 0;
		
	/* calculate appropriate y-coordinates for icon buttons 
	 *	7 is hardcoded factor for half-height of icons
	 */
	y = (ymaxc - yminc) / 2 + yminc;
	ymid = y - 7;
	/* y-coordinates for text is only 4 down from middle */
	/* ytext= y - 4; */
	
	/* no button backdrop behind icons */
	uiBlockSetEmboss(block, UI_EMBOSSN);
	
	/* step 1) draw expand widget ....................................... */
	if (acf->has_setting(ac, ale, ACHANNEL_SETTING_EXPAND)) {
		draw_setting_widget(ac, ale, acf, block, offset, ymid, ACHANNEL_SETTING_EXPAND);
		offset += ICON_WIDTH; 
	}
		
	/* step 2) draw icon ............................................... */
	if (acf->icon) {
		/* icon is not drawn here (not a widget) */
		offset += ICON_WIDTH; 
	}
		
	/* step 3) draw special toggles  .................................
	 *	- in Graph Editor, checkboxes for visibility in curves area
	 *	- in NLA Editor, glowing dots for solo/not solo...
	 */
	if (ac->sl) {
		if ((ac->spacetype == SPACE_IPO) && acf->has_setting(ac, ale, ACHANNEL_SETTING_VISIBLE)) {
			/* visibility toggle  */
			draw_setting_widget(ac, ale, acf, block, offset, ymid, ACHANNEL_SETTING_VISIBLE);
			offset += ICON_WIDTH; 
		}
		else if ((ac->spacetype == SPACE_NLA) && acf->has_setting(ac, ale, ACHANNEL_SETTING_SOLO)) {
			/* 'solo' setting for NLA Tracks */
			draw_setting_widget(ac, ale, acf, block, offset, ymid, ACHANNEL_SETTING_SOLO);
			offset += ICON_WIDTH; 
		}
	}
	
	/* step 4) draw text - check if renaming widget is in use... */
	if (acf->name_prop && ac->ads) {
		float channel_height = ymaxc - yminc;
		
		/* if rename index matches, add widget for this */
		if (ac->ads->renameIndex == channel_index + 1) {
			PointerRNA ptr;
			PropertyRNA *prop;
			
			/* draw renaming widget if we can get RNA pointer for it */
			if (acf->name_prop(ale, &ptr, &prop)) {
				uiBut *but;
				
				uiBlockSetEmboss(block, UI_EMBOSS);
				
<<<<<<< HEAD
				but = uiDefButR(block, TEX, 1, "", offset+3, yminc, RENAME_TEXT_WIDTH, channel_height, &ptr, RNA_property_identifier(prop), -1, 0, 0, -1, -1, NULL);
=======
				but = uiDefButR(block, TEX, 1, "", offset + 3, yminc, RENAME_TEXT_WIDTH, channel_height,
				                &ptr, RNA_property_identifier(prop), -1, 0, 0, -1, -1, NULL);
>>>>>>> e6a02281
				uiButSetFunc(but, achannel_setting_rename_done_cb, ac->ads, NULL);
				uiButActiveOnly(C, block, but);
				
				uiBlockSetEmboss(block, UI_EMBOSSN);
			}
		}
	}
	
	/* step 5) draw mute+protection toggles + (sliders) ....................... */
	/* reset offset - now goes from RHS of panel */
	offset = 0;
	
	// TODO: when drawing sliders, make those draw instead of these toggles if not enough space
	
	if (v2d) {
		short draw_sliders = 0;
		
		/* check if we need to show the sliders */
		if ((ac->sl) && ELEM(ac->spacetype, SPACE_ACTION, SPACE_IPO)) {
			switch (ac->spacetype) {
				case SPACE_ACTION:
				{
					SpaceAction *saction = (SpaceAction *)ac->sl;
					draw_sliders = (saction->flag & SACTION_SLIDERS);
				}
				break;
				case SPACE_IPO:
				{
					SpaceIpo *sipo = (SpaceIpo *)ac->sl;
					draw_sliders = (sipo->flag & SIPO_SLIDERS);
				}
				break;
			}
		}
		
		/* check if there's enough space for the toggles if the sliders are drawn too */
		if (!(draw_sliders) || ((v2d->mask.xmax - v2d->mask.xmin) > ACHANNEL_BUTTON_WIDTH / 2) ) {
			/* protect... */
			if (acf->has_setting(ac, ale, ACHANNEL_SETTING_PROTECT)) {
				offset += ICON_WIDTH; 
				draw_setting_widget(ac, ale, acf, block, (int)v2d->cur.xmax - offset, ymid, ACHANNEL_SETTING_PROTECT);
			}
			/* mute... */
			if (acf->has_setting(ac, ale, ACHANNEL_SETTING_MUTE)) {
				offset += ICON_WIDTH;
				draw_setting_widget(ac, ale, acf, block, (int)v2d->cur.xmax - offset, ymid, ACHANNEL_SETTING_MUTE);
			}
		}
		
		/* draw slider
		 *	- even if we can draw sliders for this view, we must also check that the channel-type supports them
		 *	  (only only F-Curves really can support them for now)
		 *	- to make things easier, we use RNA-autobuts for this so that changes are reflected immediately, 
		 *	  wherever they occurred. BUT, we don't use the layout engine, otherwise we'd get wrong alignment,
		 *	  and wouldn't be able to auto-keyframe...
		 *	- slider should start before the toggles (if they're visible) to keep a clean line down the side
		 */
		if ((draw_sliders) && ELEM(ale->type, ANIMTYPE_FCURVE, ANIMTYPE_SHAPEKEY)) {
			/* adjust offset */
			// TODO: make slider width dynamic, so that they can be easier to use when the view is wide enough
			offset += SLIDER_WIDTH;
			
			/* need backdrop behind sliders... */
			uiBlockSetEmboss(block, UI_EMBOSS);
			
			if (ale->id) { /* Slider using RNA Access -------------------- */
				PointerRNA id_ptr, ptr;
				PropertyRNA *prop;
				char *rna_path = NULL;
				int array_index = 0;
				short free_path = 0;
				
				/* get destination info */
				if (ale->type == ANIMTYPE_FCURVE) {
					FCurve *fcu = (FCurve *)ale->data;
					
					rna_path = fcu->rna_path;
					array_index = fcu->array_index;
				}
				else if (ale->type == ANIMTYPE_SHAPEKEY) {
					KeyBlock *kb = (KeyBlock *)ale->data;
					Key *key = (Key *)ale->id;
					
					rna_path = key_get_curValue_rnaPath(key, kb);
					free_path = 1;
				}
				
				/* only if RNA-Path found */
				if (rna_path) {
					/* get RNA pointer, and resolve the path */
					RNA_id_pointer_create(ale->id, &id_ptr);
					
					/* try to resolve the path */
					if (RNA_path_resolve(&id_ptr, rna_path, &ptr, &prop)) {
						uiBut *but;
						
						/* create the slider button, and assign relevant callback to ensure keyframes are inserted... */
						but = uiDefAutoButR(block, &ptr, prop, array_index, "", ICON_NONE, (int)v2d->cur.xmax - offset, ymid, SLIDER_WIDTH, (int)ymaxc - yminc);
						
						/* assign keyframing function according to slider type */
						if (ale->type == ANIMTYPE_SHAPEKEY)
							uiButSetFunc(but, achannel_setting_slider_shapekey_cb, ale->id, ale->data);
						else
							uiButSetFunc(but, achannel_setting_slider_cb, ale->id, ale->data);
					}
					
					/* free the path if necessary */
					if (free_path)
						MEM_freeN(rna_path);
				}
			}
			else { /* Special Slider for stuff without RNA Access ---------- */
				// TODO: only implement this case when we really need it...
			}
		}
	}
}

/* *********************************************** */<|MERGE_RESOLUTION|>--- conflicted
+++ resolved
@@ -98,10 +98,10 @@
 /* Draw Backdrop ---------------------------------- */
 
 /* get backdrop color for top-level widgets (Scene and Object only) */
-static void acf_generic_root_color(bAnimContext *UNUSED(ac), bAnimListElem *UNUSED(ale), float *color)
+static void acf_generic_root_color(bAnimContext *UNUSED(ac), bAnimListElem *UNUSED(ale), float r_color[3])
 {
 	/* darker blue for top-level widgets */
-	UI_GetThemeColor3fv(TH_DOPESHEET_CHANNELOB, color);
+	UI_GetThemeColor3fv(TH_DOPESHEET_CHANNELOB, r_color);
 }
 
 /* backdrop for top-level widgets (Scene and Object only) */
@@ -124,10 +124,10 @@
 
 
 /* get backdrop color for data expanders under top-level Scene/Object */
-static void acf_generic_dataexpand_color(bAnimContext *UNUSED(ac), bAnimListElem *UNUSED(ale), float *color)
+static void acf_generic_dataexpand_color(bAnimContext *UNUSED(ac), bAnimListElem *UNUSED(ale), float r_color[3])
 {
 	/* lighter color than top-level widget */
-	UI_GetThemeColor3fv(TH_DOPESHEET_CHANNELSUBOB, color);
+	UI_GetThemeColor3fv(TH_DOPESHEET_CHANNELSUBOB, r_color);
 }
 
 /* backdrop for data expanders under top-level Scene/Object */
@@ -147,7 +147,7 @@
 }
 
 /* get backdrop color for generic channels */
-static void acf_generic_channel_color(bAnimContext *ac, bAnimListElem *ale, float *color)
+static void acf_generic_channel_color(bAnimContext *ac, bAnimListElem *ale, float r_color[3])
 {
 	bAnimChannelType *acf = ANIM_channel_get_typeinfo(ale);
 	SpaceAction *saction = NULL;
@@ -183,17 +183,12 @@
 		}
 		
 		/* copy the colors over, transforming from bytes to floats */
-		rgb_uchar_to_float(color, cp);
+		rgb_uchar_to_float(r_color, cp);
 	}
 	else {
 		// FIXME: what happens when the indention is 1 greater than what it should be (due to grouping)?
-<<<<<<< HEAD
-		int colOfs= 20 - 20*indent;
-		UI_GetThemeColorShade3fv(TH_HEADER, colOfs, color);
-=======
 		int colOfs = 20 - 20 * indent;
 		UI_GetThemeColorShade3fv(TH_HEADER, colOfs, r_color);
->>>>>>> e6a02281
 	}
 }
 
@@ -296,7 +291,7 @@
 			offset += 21;
 		}
 		/* materials and particles animdata */
-		else if (ELEM(GS(ale->id->name),ID_MA,ID_PA)) 
+		else if (ELEM(GS(ale->id->name), ID_MA, ID_PA))
 			offset += 14;
 			
 		/* if not in Action Editor mode, action-groups (and their children) must carry some offset too... */
@@ -379,20 +374,13 @@
 /* Animation Summary ----------------------------------- */
 
 /* get backdrop color for summary widget */
-static void acf_summary_color(bAnimContext *UNUSED(ac), bAnimListElem *UNUSED(ale), float *color)
+static void acf_summary_color(bAnimContext *UNUSED(ac), bAnimListElem *UNUSED(ale), float r_color[3])
 {
 	// FIXME: hardcoded color - same as the 'action' line in NLA
-<<<<<<< HEAD
-		// reddish color 
-	color[0] = 0.8f;
-	color[1] = 0.2f;
-	color[2] = 0.0f;
-=======
 	// reddish color
 	r_color[0] = 0.8f;
 	r_color[1] = 0.2f;
 	r_color[2] = 0.0f;
->>>>>>> e6a02281
 }
 
 /* backdrop for summary widget */
@@ -742,13 +730,13 @@
 /* Group ------------------------------------------- */
 
 /* get backdrop color for group widget */
-static void acf_group_color(bAnimContext *UNUSED(ac), bAnimListElem *ale, float *color)
+static void acf_group_color(bAnimContext *UNUSED(ac), bAnimListElem *ale, float r_color[3])
 {
 	/* highlight only for action group channels */
 	if (ale->flag & AGRP_ACTIVE)
-		UI_GetThemeColorShade3fv(TH_GROUP_ACTIVE, 10, color);
+		UI_GetThemeColorShade3fv(TH_GROUP_ACTIVE, 10, r_color);
 	else
-		UI_GetThemeColorShade3fv(TH_GROUP, 20, color);
+		UI_GetThemeColorShade3fv(TH_GROUP, 20, r_color);
 }
 
 /* backdrop for group widget */
@@ -1438,13 +1426,8 @@
 // TODO: just get this from RNA?
 static int acf_dscur_icon(bAnimListElem *ale)
 {
-<<<<<<< HEAD
-	Curve *cu= (Curve *)ale->data;
-	short obtype= curve_type(cu);
-=======
 	Curve *cu = (Curve *)ale->data;
 	short obtype = BKE_curve_type_get(cu);
->>>>>>> e6a02281
 	
 	switch (obtype) {
 		case OB_FONT:
@@ -2339,10 +2322,10 @@
 /* GPencil Datablock ------------------------------------------- */
 
 /* get backdrop color for gpencil datablock widget */
-static void acf_gpd_color(bAnimContext *UNUSED(ac), bAnimListElem *UNUSED(ale), float *color)
+static void acf_gpd_color(bAnimContext *UNUSED(ac), bAnimListElem *UNUSED(ale), float r_color[3])
 {
 	/* these are ID-blocks, but not exactly standalone... */
-	UI_GetThemeColorShade3fv(TH_DOPESHEET_CHANNELSUBOB, 20, color);
+	UI_GetThemeColorShade3fv(TH_DOPESHEET_CHANNELSUBOB, 20, r_color);
 }
 
 // TODO: just get this from RNA?
@@ -2577,7 +2560,7 @@
 /* --------------------------- */
 
 /* Print debug info string for the given channel */
-void ANIM_channel_debug_print_info (bAnimListElem *ale, short indent_level)
+void ANIM_channel_debug_print_info(bAnimListElem *ale, short indent_level)
 {
 	bAnimChannelType *acf = ANIM_channel_get_typeinfo(ale);
 	
@@ -2609,7 +2592,7 @@
 /* Check if some setting for a channel is enabled 
  * Returns: 1 = On, 0 = Off, -1 = Invalid
  */
-short ANIM_channel_setting_get (bAnimContext *ac, bAnimListElem *ale, int setting)
+short ANIM_channel_setting_get(bAnimContext *ac, bAnimListElem *ale, int setting)
 {
 	bAnimChannelType *acf = ANIM_channel_get_typeinfo(ale);
 	
@@ -2686,7 +2669,7 @@
  *	- setting: eAnimChannel_Settings
  *	- mode: eAnimChannels_SetFlag
  */
-void ANIM_channel_setting_set (bAnimContext *ac, bAnimListElem *ale, int setting, short mode)
+void ANIM_channel_setting_set(bAnimContext *ac, bAnimListElem *ale, int setting, short mode)
 {
 	bAnimChannelType *acf = ANIM_channel_get_typeinfo(ale);
 	
@@ -2739,7 +2722,7 @@
 
 /* Draw the given channel */
 // TODO: make this use UI controls for the buttons
-void ANIM_channel_draw (bAnimContext *ac, bAnimListElem *ale, float yminc, float ymaxc)
+void ANIM_channel_draw(bAnimContext *ac, bAnimListElem *ale, float yminc, float ymaxc)
 {
 	bAnimChannelType *acf = ANIM_channel_get_typeinfo(ale);
 	View2D *v2d = &ac->ar->v2d;
@@ -3060,7 +3043,8 @@
 }
 
 /* Draw a widget for some setting */
-static void draw_setting_widget (bAnimContext *ac, bAnimListElem *ale, bAnimChannelType *acf, uiBlock *block, int xpos, int ypos, int setting)
+static void draw_setting_widget(bAnimContext *ac, bAnimListElem *ale, bAnimChannelType *acf,
+                                uiBlock *block, int xpos, int ypos, int setting)
 {
 	short negflag, ptrsize /* , enabled */ /* UNUSED */, butType;
 	int flag, icon;
@@ -3167,7 +3151,7 @@
 }
 
 /* Draw UI widgets the given channel */
-void ANIM_channel_draw_widgets (bContext *C, bAnimContext *ac, bAnimListElem *ale, uiBlock *block, float yminc, float ymaxc, size_t channel_index)
+void ANIM_channel_draw_widgets(bContext *C, bAnimContext *ac, bAnimListElem *ale, uiBlock *block, float yminc, float ymaxc, size_t channel_index)
 {
 	bAnimChannelType *acf = ANIM_channel_get_typeinfo(ale);
 	View2D *v2d = &ac->ar->v2d;
@@ -3239,12 +3223,8 @@
 				
 				uiBlockSetEmboss(block, UI_EMBOSS);
 				
-<<<<<<< HEAD
-				but = uiDefButR(block, TEX, 1, "", offset+3, yminc, RENAME_TEXT_WIDTH, channel_height, &ptr, RNA_property_identifier(prop), -1, 0, 0, -1, -1, NULL);
-=======
 				but = uiDefButR(block, TEX, 1, "", offset + 3, yminc, RENAME_TEXT_WIDTH, channel_height,
 				                &ptr, RNA_property_identifier(prop), -1, 0, 0, -1, -1, NULL);
->>>>>>> e6a02281
 				uiButSetFunc(but, achannel_setting_rename_done_cb, ac->ads, NULL);
 				uiButActiveOnly(C, block, but);
 				
