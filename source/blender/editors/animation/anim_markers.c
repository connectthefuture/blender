--- conflicted
+++ resolved
@@ -362,10 +362,6 @@
 	gpuScale(1.0f / xscale, 1.0f, 1.0f);
 	
 	glEnable(GL_BLEND);
-<<<<<<< HEAD
-=======
-	glBlendFunc(GL_SRC_ALPHA, GL_ONE_MINUS_SRC_ALPHA);
->>>>>>> 83de5cb3
 	
 	/* vertical line - dotted */
 #ifdef DURIAN_CAMERA_SWITCH
