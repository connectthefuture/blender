--- conflicted
+++ resolved
@@ -943,12 +943,8 @@
 	ps = panelsort;
 	ps->pa->ofsx = UI_PANEL_MARGIN;
 	/* offset first panel, but not for properties editor, there is already some space making this look odd */
-<<<<<<< HEAD
 	ps->pa->ofsy = -(get_panel_size_y(ps->pa) + ((sa->spacetype == SPACE_BUTS || ar->regiontype == RGN_TYPE_TABS) ?
 	                                             0 : UI_PANEL_MARGIN));
-=======
-	ps->pa->ofsy = -(get_panel_size_y(ps->pa) + (sa->spacetype == SPACE_BUTS ? 0 : UI_PANEL_MARGIN));
->>>>>>> 700c8c69
 
 	if (has_category_tabs) {
 		if (align == BUT_VERTICAL) {
