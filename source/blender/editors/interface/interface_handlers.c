--- conflicted
+++ resolved
@@ -3431,9 +3431,8 @@
 			data->menu->popup = but->block->handle->popup;
 	}
 
-<<<<<<< HEAD
 	but->flag |= UI_BUT_MENU_ROOT;
-=======
+
 #ifdef USE_ALLSELECT
 	{
 		wmWindow *win = CTX_wm_window(C);
@@ -3442,7 +3441,6 @@
 		}
 	}
 #endif
->>>>>>> 0a60c7d8
 
 	/* this makes adjacent blocks auto open from now on */
 	//if (but->block->auto_open == 0) but->block->auto_open = 1;
