/*
 * ***** BEGIN GPL LICENSE BLOCK *****
 *
 * This program is free software; you can redistribute it and/or
 * modify it under the terms of the GNU General Public License
 * as published by the Free Software Foundation; either version 2
 * of the License, or (at your option) any later version.
 *
 * This program is distributed in the hope that it will be useful,
 * but WITHOUT ANY WARRANTY; without even the implied warranty of
 * MERCHANTABILITY or FITNESS FOR A PARTICULAR PURPOSE.  See the
 * GNU General Public License for more details.
 *
 * You should have received a copy of the GNU General Public License
 * along with this program; if not, write to the Free Software Foundation,
 * Inc., 51 Franklin Street, Fifth Floor, Boston, MA 02110-1301, USA.
 *
 * The Original Code is Copyright (C) 2001-2002 by NaN Holding BV.
 * All rights reserved.
 *
 * The Original Code is: all of this file.
 *
 * Contributor(s): none yet.
 *
 * ***** END GPL LICENSE BLOCK *****
 */

/** \file blender/editors/interface/interface_intern.h
 *  \ingroup edinterface
 */


#ifndef __INTERFACE_INTERN_H__
#define __INTERFACE_INTERN_H__

#include "BLI_compiler_attrs.h"
#include "UI_resources.h"
#include "RNA_types.h"
#include "DNA_listBase.h"

struct ARegion;
struct bContext;
struct uiHandleButtonData;
struct wmEvent;
struct wmOperatorType;
struct wmTimer;
struct uiStyle;
struct uiWidgetColors;
struct uiLayout;
struct bContextStore;
struct Scene;
struct ID;
struct ImBuf;

/* ****************** general defines ************** */

#define RNA_NO_INDEX    -1
#define RNA_ENUM_VALUE  -2

/* visual types for drawing */
/* for time being separated from functional types */
typedef enum {
	/* default */
	UI_WTYPE_REGULAR,

	/* standard set */
	UI_WTYPE_LABEL,
	UI_WTYPE_TOGGLE,
	UI_WTYPE_CHECKBOX,
	UI_WTYPE_RADIO,
	UI_WTYPE_NUMBER,
	UI_WTYPE_SLIDER,
	UI_WTYPE_EXEC,
	UI_WTYPE_TAB,
	UI_WTYPE_TOOLTIP,
	
	/* strings */
	UI_WTYPE_NAME,
	UI_WTYPE_NAME_LINK,
	UI_WTYPE_POINTER_LINK,
	UI_WTYPE_FILENAME,
	
	/* menus */
	UI_WTYPE_MENU_RADIO,
	UI_WTYPE_MENU_ICON_RADIO,
	UI_WTYPE_MENU_POINTER_LINK,
	UI_WTYPE_MENU_NODE_LINK,
	
	UI_WTYPE_PULLDOWN,
	UI_WTYPE_MENU_ITEM,
	UI_WTYPE_MENU_ITEM_RADIAL,
	UI_WTYPE_MENU_BACK,

	/* specials */
	UI_WTYPE_ICON,
	UI_WTYPE_SWATCH,
	UI_WTYPE_RGB_PICKER,
	UI_WTYPE_UNITVEC,
	UI_WTYPE_BOX,
	UI_WTYPE_SCROLL,
	UI_WTYPE_LISTITEM,
	UI_WTYPE_PROGRESSBAR,
} uiWidgetTypeEnum;

/* general menu defines */
#define UI_MENU_TITLE_WIDTH     (short)(UI_UNIT_X * 5.0f)
#define UI_MENU_TITLE_HEIGHT    (short)(UI_UNIT_Y * 1.1f)
#define UI_MENU_SUBMENU_PADDING (10 * UI_DPI_FAC) /* some extra padding added to menus containing submenu icons */

/* menu scrolling */
#define UI_MENU_SCROLL_ARROW	12
#define UI_MENU_SCROLL_MOUSE	(UI_MENU_SCROLL_ARROW + 2)
#define UI_MENU_SCROLL_PAD		4

/* panel limits */
#define UI_PANEL_MINX   100
#define UI_PANEL_MINY   70

/* uiBut->flag */
enum {
	UI_SELECT       = (1 << 0),  /* use when the button is pressed */
	UI_SCROLLED     = (1 << 1),  /* temp hidden, scrolled away */
	UI_ACTIVE       = (1 << 2),
	UI_HAS_ICON     = (1 << 3),
	UI_TEXTINPUT    = (1 << 4),
	UI_HIDDEN       = (1 << 5),
	/* warn: rest of uiBut->flag in UI_interface.h */
};

/* uiSubBut->type */
typedef enum uiSubButType {
	UI_SBUT_TYPE_VAL_DECREASE,
	UI_SBUT_TYPE_VAL_INCREASE,
} uiSubButType;

/* uiSubBut->align */
typedef enum uiSubButAlign {
	UI_SBUT_ALIGN_LEFT,
	UI_SBUT_ALIGN_RIGHT,
} uiSubButAlign;

/* some buttons display icons only under special conditions
 * (e.g. 'x' icon in search menu) - used with ui_but_icon_extra_get */
typedef enum uiButExtraIconType {
	UI_BUT_ICONEXTRA_NONE = 1,
	UI_BUT_ICONEXTRA_UNLINK,
	UI_BUT_ICONEXTRA_EYEDROPPER,
} uiButExtraIconType;

/* but->pie_dir */
typedef enum RadialDirection {
	UI_RADIAL_NONE  = -1,
	UI_RADIAL_N     =  0,
	UI_RADIAL_NE    =  1,
	UI_RADIAL_E     =  2,
	UI_RADIAL_SE    =  3,
	UI_RADIAL_S     =  4,
	UI_RADIAL_SW    =  5,
	UI_RADIAL_W     =  6,
	UI_RADIAL_NW    =  7,
} RadialDirection;

extern const char  ui_radial_dir_order[8];
extern const char  ui_radial_dir_to_numpad[8];
extern const short ui_radial_dir_to_angle[8];

/* internal panel drawing defines */
#define PNL_GRID    (UI_UNIT_Y / 5) /* 4 default */
#define PNL_HEADER  (UI_UNIT_Y + 4) /* 24 default */

/* Button text selection:
 * extension direction, selextend, inside ui_do_but_TEX */
#define EXTEND_LEFT     1
#define EXTEND_RIGHT    2

/* for scope resize zone */
#define SCOPE_RESIZE_PAD    9

/* bit button defines */
/* Bit operations */
#define UI_BITBUT_TEST(a, b)    ( ( (a) & 1 << (b) ) != 0)
#define UI_BITBUT_SET(a, b)     ( (a) | 1 << (b) )
#define UI_BITBUT_CLR(a, b)     ( (a) & ~(1 << (b)) )
/* bit-row */
#define UI_BITBUT_ROW(min, max)  (((max) >= 31 ? 0xFFFFFFFF : (1 << (max + 1)) - 1) - ((min) ? ((1 << (min)) - 1) : 0) )

/* split numbuts by ':' and align l/r */
#define USE_NUMBUTS_LR_ALIGN

/* PieMenuData->flags */
enum {
	UI_PIE_DEGREES_RANGE_LARGE  = (1 << 0),  /* pie menu item collision is detected at 90 degrees */
	UI_PIE_INITIAL_DIRECTION    = (1 << 1),  /* use initial center of pie menu to calculate direction */
	UI_PIE_DRAG_STYLE           = (1 << 2),  /* pie menu is drag style */
	UI_PIE_INVALID_DIR          = (1 << 3),  /* mouse not far enough from center position  */
	UI_PIE_CLICK_STYLE          = (1 << 4),  /* pie menu changed to click style, click to confirm  */
	UI_PIE_ANIMATION_FINISHED   = (1 << 5),  /* pie animation finished, do not calculate any more motion  */
	UI_PIE_GESTURE_END_WAIT     = (1 << 6),  /* pie gesture selection has been done, now wait for mouse motion to end */
};

#define PIE_CLICK_THRESHOLD_SQ 50.0f

typedef struct uiLinkLine {  /* only for draw/edit */
	struct uiLinkLine *next, *prev;
	struct uiBut *from, *to;
	short flag, deactive;
} uiLinkLine;

typedef struct {
	void **poin;        /* pointer to original pointer */
	void ***ppoin;      /* pointer to original pointer-array */
	short *totlink;     /* if pointer-array, here is the total */
	
	short maxlink, pad;
	short fromcode, tocode;
	
	ListBase lines;
} uiLink;

typedef struct uiSubBut {
	struct uiSubBut *next, *prev;

	uiSubButType type;
<<<<<<< HEAD
	uiSubButAlign align; /* alignment within subbut */
=======
	uiSubButAlign align; /* alignment within but */
>>>>>>> ab9eee4b

	int width, height;
	rcti rect;           /* block relative coords */

	bool is_hovered;     /* could be made into flag */
} uiSubBut;

struct uiBut {
	struct uiBut *next, *prev;

	ListBase subbuts;

	int flag, drawflag;
	eButType         type;
	eButPointerType  pointype;
	short bit, bitnr, retval, strwidth, alignnr;
	short ofs, pos, selsta, selend;

	char *str;
	char strdata[UI_MAX_NAME_STR];
	char drawstr[UI_MAX_DRAW_STR];

	rctf rect;  /* block relative coords */

	char *poin;
	float hardmin, hardmax, softmin, softmax;

	/* both these values use depends on the button type
	 * (polymorphic struct or union would be nicer for this stuff) */

	/* (type == UI_BTYPE_HSVCUBE),    Use UI_GRAD_* values.
	 * (type == UI_BTYPE_NUM),        Use to store RNA 'step' value, for dragging and click-step.
	 * (type == UI_BTYPE_LABEL),      Use (a1 == 1.0f) to use a2 as a blending factor (wow, this is imaginative!).
	 * (type == UI_BTYPE_SCROLL)      Use as scroll size.
	 * (type == UI_BTYPE_SEARCH_MENU) Use as number or rows.
	 * (type == UI_BTYPE_COLOR)       Use as indication of color palette
	 */
	float a1;

	/* (type == UI_BTYPE_HSVCIRCLE ), Use to store the luminosity.
	 * (type == UI_BTYPE_NUM),        Use to store RNA 'precision' value, for dragging and click-step.
	 * (type == UI_BTYPE_LABEL),      If (a1 == 1.0f) use a2 as a blending factor.
	 * (type == UI_BTYPE_SEARCH_MENU) Use as number or columns.
	 * (type == UI_BTYPE_COLOR)       Use as index in palette (not so good, needs refactor)
	 */
	float a2;

	unsigned char col[4];

	uiButHandleFunc func;
	void *func_arg1;
	void *func_arg2;

	uiButHandleNFunc funcN;
	void *func_argN;

	struct bContextStore *context;

	uiButCompleteFunc autocomplete_func;
	void *autofunc_arg;
	
	uiButSearchFunc search_func;
	void *search_arg;

	uiButHandleRenameFunc rename_func;
	void *rename_arg1;
	void *rename_orig;

	uiLink *link;
	short linkto[2];  /* region relative coords */
	
	const char *tip;
	uiButToolTipFunc tip_func;
	void *tip_argN;

	const char *lockstr;

	BIFIconID icon;
	bool lock;
	char dt; /* drawtype: UI_EMBOSS, UI_EMBOSS_NONE ... etc, copied from the block */
	signed char pie_dir; /* direction in a pie menu, used for collision detection (RadialDirection) */
	char changed; /* could be made into a single flag */
	unsigned char unit_type; /* so buttons can support unit systems which are not RNA */
	short modifier_key;
	short iconadd;

	/* UI_BTYPE_BLOCK data */
	uiBlockCreateFunc block_create_func;

	/* UI_BTYPE_PULLDOWN/UI_BTYPE_MENU data */
	uiMenuCreateFunc menu_create_func;

	/* RNA data */
	struct PointerRNA rnapoin;
	struct PropertyRNA *rnaprop;
	int rnaindex;

	struct PointerRNA rnasearchpoin;
	struct PropertyRNA *rnasearchprop;

	/* Operator data */
	struct wmOperatorType *optype;
	struct PointerRNA *opptr;
	short opcontext;
	unsigned char menu_key; /* 'a'-'z', always lower case */

	/* Draggable data, type is WM_DRAG_... */
	char dragtype;
	void *dragpoin;
	struct ImBuf *imb;
	float imb_scale;
	
	/* active button data */
	struct uiHandleButtonData *active;

	/* Custom button data. */
	void *custom_data;

	char *editstr;
	double *editval;
	float *editvec;
	void *editcoba;
	void *editcumap;
	
	/* pointer back */
	uiBlock *block;
};

typedef struct ColorPicker {
	struct ColorPicker *next, *prev;
	float color_data[3]; /* colr data may be HSV or HSL for now */
	int representation; /* store hsv/hsl value */
} ColorPicker;

typedef struct ColorPickerData {
	ListBase list;
} ColorPickerData;

struct PieMenuData {
	float pie_dir[2];
	float pie_center_init[2];
	float pie_center_spawned[2];
	float last_pos[2];
	double duration_gesture;
	int flags;
	int event; /* initial event used to fire the pie menu, store here so we can query for release */
	float alphafac;
};

struct uiBlock {
	uiBlock *next, *prev;

	ListBase buttons;
	Panel *panel;
	uiBlock *oldblock;

	ListBase butstore;  /* UI_butstore_* runtime function */

	ListBase layouts;
	struct uiLayout *curlayout;

	ListBase contexts;
	
	char name[UI_MAX_NAME_STR];
	
	float winmat[4][4];

	rctf rect;
	float aspect;

	unsigned int puphash;  /* popup menu hash for memory */

	uiButHandleFunc func;
	void *func_arg1;
	void *func_arg2;

	uiButHandleNFunc funcN;
	void *func_argN;

	uiMenuHandleFunc butm_func;
	void *butm_func_arg;

	uiBlockHandleFunc handle_func;
	void *handle_func_arg;
	
	/* custom extra handling */
	int (*block_event_func)(const struct bContext *C, struct uiBlock *, const struct wmEvent *);
	
	/* extra draw function for custom blocks */
	void (*drawextra)(const struct bContext *C, void *idv, void *arg1, void *arg2, rcti *rect);
	void *drawextra_arg1;
	void *drawextra_arg2;

	int flag;
	short alignnr;

	char direction;
	char dt; /* drawtype: UI_EMBOSS, UI_EMBOSS_NONE ... etc, copied to buttons */
	bool auto_open;
	char _pad[7];
	double auto_open_last;

	const char *lockstr;

	char lock;
	char active;                /* to keep blocks while drawing and free them afterwards */
	char tooltipdisabled;       /* to avoid tooltip after click */
	char endblock;              /* UI_block_end done? */

	eBlockBoundsCalc bounds_type;  /* for doing delayed */
	int mx, my;
	int bounds, minbounds;      /* for doing delayed */

	rctf safety;                /* pulldowns, to detect outside, can differ per case how it is created */
	ListBase saferct;           /* uiSafetyRct list */

	uiPopupBlockHandle *handle; /* handle */

	struct wmOperator *ui_operator; /* use so presets can find the operator, */
	                                /* across menus and from nested popups which fail for operator context. */

	void *evil_C;               /* XXX hack for dynamic operator enums */

	struct UnitSettings *unit;  /* unit system, used a lot for numeric buttons so include here rather then fetching through the scene every time. */
	ColorPickerData color_pickers; /* XXX, only accessed by color picker templates */

	bool color_profile;         /* color profile for correcting linear colors for display */

	char display_device[64]; /* display device name used to display this block,
	                          * used by color widgets to transform colors from/to scene linear
	                          */
	struct PieMenuData pie_data;
};

typedef struct uiSafetyRct {
	struct uiSafetyRct *next, *prev;
	rctf parent;
	rctf safety;
} uiSafetyRct;

/* interface.c */

extern void ui_linkline_remove(uiLinkLine *line, uiBut *but);

void ui_fontscale(short *points, float aspect);

extern bool ui_block_is_menu(const uiBlock *block) ATTR_WARN_UNUSED_RESULT;
extern bool ui_block_is_pie_menu(const uiBlock *block) ATTR_WARN_UNUSED_RESULT;
extern void ui_block_to_window_fl(const struct ARegion *ar, uiBlock *block, float *x, float *y);
extern void ui_block_to_window(const struct ARegion *ar, uiBlock *block, int *x, int *y);
extern void ui_block_to_window_rctf(const struct ARegion *ar, uiBlock *block, rctf *rct_dst, const rctf *rct_src);
extern void ui_block_to_window_rcti(const ARegion *ar, uiBlock *block, rcti *rct_dst, const rcti *rct_src);
extern void ui_window_to_block_fl(const struct ARegion *ar, uiBlock *block, float *x, float *y);
extern void ui_window_to_block(const struct ARegion *ar, uiBlock *block, int *x, int *y);
extern void ui_window_to_region(const ARegion *ar, int *x, int *y);
extern void ui_region_to_window(const struct ARegion *ar, int *x, int *y);
extern void ui_rcti_to_pixelrect(const ARegion *ar, uiBlock *block, rcti *rct_dst, const rcti *rct_src);
extern void ui_rctf_to_pixelrect(const ARegion *ar, uiBlock *block, rctf *rct_dst, const rctf *rct_src);

extern double ui_but_value_get(uiBut *but);
extern void ui_but_value_set(uiBut *but, double value);
extern void ui_but_hsv_set(uiBut *but);
extern void ui_but_v3_get(uiBut *but, float vec[3]);
extern void ui_but_v3_set(uiBut *but, const float vec[3]);

extern void ui_hsvcircle_vals_from_pos(
        float *val_rad, float *val_dist, const rcti *rect,
        const float mx, const float my);
extern void ui_hsvcircle_pos_from_vals(struct uiBut *but, const rcti *rect, float *hsv, float *xpos, float *ypos);
extern void ui_hsvcube_pos_from_vals(struct uiBut *but, const rcti *rect, float *hsv, float *xp, float *yp);
bool ui_but_is_colorpicker_display_space(struct uiBut *but);

extern void ui_but_string_get_ex(uiBut *but, char *str, const size_t maxlen, const int float_precision) ATTR_NONNULL();
extern void ui_but_string_get(uiBut *but, char *str, const size_t maxlen) ATTR_NONNULL();
extern void ui_but_convert_to_unit_alt_name(uiBut *but, char *str, size_t maxlen) ATTR_NONNULL();
extern bool ui_but_string_set(struct bContext *C, uiBut *but, const char *str) ATTR_NONNULL();
extern bool ui_but_string_set_eval_num(struct bContext *C, uiBut *but, const char *str, double *value) ATTR_NONNULL();
extern int  ui_but_string_get_max_length(uiBut *but);
extern uiBut *ui_but_drag_multi_edit_get(uiBut *but);

void ui_def_but_icon(uiBut *but, const int icon, const int flag);
extern uiButExtraIconType ui_but_icon_extra_get(uiBut *but);

extern void ui_but_default_set(struct bContext *C, const bool all, const bool use_afterfunc);

extern void ui_but_update(uiBut *but);
extern bool ui_but_is_float(const uiBut *but) ATTR_WARN_UNUSED_RESULT;
extern bool ui_but_is_bool(const uiBut *but) ATTR_WARN_UNUSED_RESULT;
extern bool ui_but_is_unit(const uiBut *but) ATTR_WARN_UNUSED_RESULT;
extern bool ui_but_is_compatible(const uiBut *but_a, const uiBut *but_b) ATTR_WARN_UNUSED_RESULT;
extern bool ui_but_is_rna_valid(uiBut *but) ATTR_WARN_UNUSED_RESULT;
extern bool ui_but_is_utf8(const uiBut *but) ATTR_WARN_UNUSED_RESULT;

extern int  ui_but_is_pushed_ex(uiBut *but, double *value) ATTR_WARN_UNUSED_RESULT;
extern int  ui_but_is_pushed(uiBut *but) ATTR_WARN_UNUSED_RESULT;


extern void ui_block_bounds_calc(uiBlock *block);
extern void ui_block_translate(uiBlock *block, int x, int y);
extern void ui_block_align_calc(uiBlock *block);

extern struct ColorManagedDisplay *ui_block_cm_display_get(uiBlock *block);
void ui_block_cm_to_display_space_v3(uiBlock *block, float pixel[3]);
void ui_block_cm_to_scene_linear_v3(uiBlock *block, float pixel[3]);

/* interface_regions.c */

struct uiKeyNavLock {
	/* set when we're using keyinput */
	bool is_keynav;
	/* only used to check if we've moved the cursor */
	int event_xy[2];
};

typedef uiBlock * (*uiBlockHandleCreateFunc)(struct bContext *C, struct uiPopupBlockHandle *handle, void *arg1);

struct uiPopupBlockCreate {
	uiBlockCreateFunc              create_func;
	uiBlockHandleCreateFunc handle_create_func;
	void *arg;

	int event_xy[2];

	/* when popup is initialized from a button */
	ARegion *butregion;
};

struct uiPopupBlockHandle {
	/* internal */
	struct ARegion *region;

	/* use only for 'UI_BLOCK_MOVEMOUSE_QUIT' popups */
	float towards_xy[2];
	double towardstime;
	bool dotowards;

	bool popup;
	void (*popup_func)(struct bContext *C, void *arg, int event);
	void (*cancel_func)(struct bContext *C, void *arg);
	void *popup_arg;
	
	/* store data for refreshing popups */
	struct uiPopupBlockCreate popup_create_vars;

	struct wmTimer *scrolltimer;

	struct uiKeyNavLock keynav_state;

	/* for operator popups */
	struct wmOperatorType *optype;
	ScrArea *ctx_area;
	ARegion *ctx_region;
	int opcontext;
	
	/* return values */
	int butretval;
	int menuretval;
	int   retvalue;
	float retvec[4];

	/* menu direction */
	int direction;

/* #ifdef USE_DRAG_POPUP */
	bool is_grab;
	int     grab_xy_prev[2];
/* #endif */
};

uiBlock *ui_block_func_COLOR(struct bContext *C, uiPopupBlockHandle *handle, void *arg_but);

struct ARegion *ui_tooltip_create(struct bContext *C, struct ARegion *butregion, uiBut *but);
void ui_tooltip_free(struct bContext *C, struct ARegion *ar);

uiBut *ui_popup_menu_memory_get(struct uiBlock *block);
void   ui_popup_menu_memory_set(uiBlock *block, struct uiBut *but);

void   ui_popup_translate(struct bContext *C, struct ARegion *ar, const int mdiff[2]);

ColorPicker *ui_block_colorpicker_create(struct uiBlock *block);
void ui_popup_block_scrolltest(struct uiBlock *block);

void ui_rgb_to_color_picker_compat_v(const float rgb[3], float r_cp[3]);
void ui_rgb_to_color_picker_v(const float rgb[3], float r_cp[3]);
void ui_color_picker_to_rgb_v(const float r_cp[3], float rgb[3]);
void ui_color_picker_to_rgb(float r_cp0, float r_cp1, float r_cp2, float *r, float *g, float *b);

/* searchbox for string button */
ARegion *ui_searchbox_create(struct bContext *C, struct ARegion *butregion, uiBut *but);
bool ui_searchbox_inside(struct ARegion *ar, int x, int y);
int  ui_searchbox_find_index(struct ARegion *ar, const char *name);
void ui_searchbox_update(struct bContext *C, struct ARegion *ar, uiBut *but, const bool reset);
int ui_searchbox_autocomplete(struct bContext *C, struct ARegion *ar, uiBut *but, char *str);
void ui_searchbox_event(struct bContext *C, struct ARegion *ar, uiBut *but, const struct wmEvent *event);
bool ui_searchbox_apply(uiBut *but, struct ARegion *ar);
void ui_searchbox_free(struct bContext *C, struct ARegion *ar);
void ui_but_search_refresh(uiBut *but);

uiBlock *ui_popup_block_refresh(
        struct bContext *C, uiPopupBlockHandle *handle,
        ARegion *butregion, uiBut *but);

uiPopupBlockHandle *ui_popup_block_create(
        struct bContext *C, struct ARegion *butregion, uiBut *but,
        uiBlockCreateFunc create_func, uiBlockHandleCreateFunc handle_create_func,
        void *arg);
uiPopupBlockHandle *ui_popup_menu_create(
        struct bContext *C, struct ARegion *butregion, uiBut *but,
        uiMenuCreateFunc create_func, void *arg);

void ui_popup_block_free(struct bContext *C, uiPopupBlockHandle *handle);

int ui_but_menu_step(uiBut *but, int step);


/* interface_panel.c */
extern int ui_handler_panel_region(struct bContext *C, const struct wmEvent *event, struct ARegion *ar);
extern void ui_draw_aligned_panel(struct uiStyle *style, uiBlock *block, const rcti *rect, const bool show_pin);

/* interface_draw.c */
extern void ui_draw_dropshadow(const rctf *rct, float radius, float aspect, float alpha, int select);

void ui_draw_gradient(const rcti *rect, const float hsv[3], const int type, const float alpha);

void ui_draw_but_HISTOGRAM(ARegion *ar, uiBut *but, struct uiWidgetColors *wcol, const rcti *rect);
void ui_draw_but_WAVEFORM(ARegion *ar, uiBut *but, struct uiWidgetColors *wcol, const rcti *rect);
void ui_draw_but_VECTORSCOPE(ARegion *ar, uiBut *but, struct uiWidgetColors *wcol, const rcti *rect);
void ui_draw_but_COLORBAND(uiBut *but, struct uiWidgetColors *wcol, const rcti *rect);
void ui_draw_but_UNITVEC(uiBut *but, struct uiWidgetColors *wcol, const rcti *rect);
void ui_draw_but_CURVE(ARegion *ar, uiBut *but, struct uiWidgetColors *wcol, const rcti *rect);
void ui_draw_but_IMAGE(ARegion *ar, uiBut *but, struct uiWidgetColors *wcol, const rcti *rect);
void ui_draw_but_TRACKPREVIEW(ARegion *ar, uiBut *but, struct uiWidgetColors *wcol, const rcti *rect);
void ui_draw_but_NODESOCKET(ARegion *ar, uiBut *but, struct uiWidgetColors *wcol, const rcti *rect);

/* interface_handlers.c */
PointerRNA *ui_handle_afterfunc_add_operator(struct wmOperatorType *ot, int opcontext, bool create_props);
extern void ui_pan_to_scroll(const struct wmEvent *event, int *type, int *val);
extern void ui_but_activate_event(struct bContext *C, struct ARegion *ar, uiBut *but);
extern void ui_but_activate_over(struct bContext *C, struct ARegion *ar, uiBut *but);
extern void ui_but_execute_begin(struct bContext *C, struct ARegion *ar, uiBut *but, void **active_back);
extern void ui_but_execute_end(struct bContext *C, struct ARegion *ar, uiBut *but, void *active_back);
extern void ui_but_active_free(const struct bContext *C, uiBut *but);
extern bool ui_but_is_active(struct ARegion *ar) ATTR_WARN_UNUSED_RESULT;
extern int ui_but_menu_direction(uiBut *but);
extern void ui_but_text_password_hide(char password_str[UI_MAX_DRAW_STR], uiBut *but, const bool restore);
extern uiBut *ui_but_find_select_in_enum(uiBut *but, int direction);
extern uiBut *ui_but_find_active_in_region(struct ARegion *ar);
bool ui_but_is_editable(const uiBut *but);
bool ui_but_is_editable_as_text(const uiBut *but);
void ui_but_pie_dir_visual(RadialDirection dir, float vec[2]);
void ui_but_pie_dir(RadialDirection dir, float vec[2]);
float ui_block_calc_pie_segment(struct uiBlock *block, const float event_xy[2]);

void ui_but_clipboard_free(void);
void ui_panel_menu(struct bContext *C, ARegion *ar, Panel *pa);
uiBut *ui_but_find_old(uiBlock *block_old, const uiBut *but_new);
uiBut *ui_but_find_new(uiBlock *block_old, const uiBut *but_new);
uiBut *ui_but_find_activated_tab(const struct ARegion *ar);

#ifdef WITH_INPUT_IME
void ui_but_ime_reposition(uiBut *but, int x, int y, bool complete);
struct wmIMEData *ui_but_ime_data_get(uiBut *but);
#endif

/* interface_widgets.c */
void ui_draw_anti_tria(float x1, float y1, float x2, float y2, float x3, float y3);
void ui_draw_anti_roundbox(int mode, float minx, float miny, float maxx, float maxy, float rad, bool use_alpha);
void ui_draw_menu_back(struct uiStyle *style, uiBlock *block, rcti *rect);
void ui_draw_pie_center(uiBlock *block);
uiWidgetColors *ui_tooltip_get_theme(void);
void ui_draw_tooltip_background(uiStyle *UNUSED(style), uiBlock *block, rcti *rect);
void ui_draw_search_back(struct uiStyle *style, uiBlock *block, rcti *rect);
bool ui_link_bezier_points(const rcti *rect, float coord_array[][2], int resol);
void ui_draw_link_bezier(const rcti *rect);
void ui_draw_but_TAB_outline(rcti *rect, float rad, int roundboxtype, unsigned char highlight[3],
                             unsigned char highlight_fade[3]);

extern void ui_draw_but(const struct bContext *C, ARegion *ar, struct uiStyle *style, uiBut *but, rcti *rect);
/* theme color init */
struct ThemeUI;
void ui_widget_color_init(struct ThemeUI *tui);

void ui_draw_menu_item(struct uiFontStyle *fstyle, rcti *rect, const char *name, int iconid, int state, bool use_sep);
void ui_draw_preview_item(struct uiFontStyle *fstyle, rcti *rect, const char *name, int iconid, int state);

#define UI_TEXT_MARGIN_X 0.4f
#define UI_POPUP_MARGIN (UI_DPI_FAC * 12)

/* interface_style.c */
void uiStyleInit(void);

/* interface_icons.c */
void ui_icon_ensure_deferred(const struct bContext *C, const int icon_id, const bool big);
int ui_id_icon_get(const struct bContext *C, struct ID *id, const bool big);

/* resources.c */
void init_userdef_do_versions(void);
void ui_theme_init_default(void);
void ui_style_init_default(void);
void ui_resources_init(void);
void ui_resources_free(void);

/* interface_layout.c */
void ui_layout_add_but(uiLayout *layout, uiBut *but);
bool ui_but_can_align(uiBut *but) ATTR_WARN_UNUSED_RESULT;
void ui_but_add_search(uiBut *but, PointerRNA *ptr, PropertyRNA *prop, PointerRNA *searchptr, PropertyRNA *searchprop);
void ui_but_add_shortcut(uiBut *but, const char *key_str, const bool do_strip);
void ui_layout_list_set_labels_active(uiLayout *layout);

/* interface_anim.c */
void ui_but_anim_flag(uiBut *but, float cfra);
void ui_but_anim_insert_keyframe(struct bContext *C);
void ui_but_anim_delete_keyframe(struct bContext *C);
void ui_but_anim_clear_keyframe(struct bContext *C);
void ui_but_anim_add_driver(struct bContext *C);
void ui_but_anim_remove_driver(struct bContext *C);
void ui_but_anim_copy_driver(struct bContext *C);
void ui_but_anim_paste_driver(struct bContext *C);
void ui_but_anim_add_keyingset(struct bContext *C);
void ui_but_anim_remove_keyingset(struct bContext *C);
bool ui_but_anim_expression_get(uiBut *but, char *str, size_t maxlen);
bool ui_but_anim_expression_set(uiBut *but, const char *str);
bool ui_but_anim_expression_create(uiBut *but, const char *str);
void ui_but_anim_autokey(struct bContext *C, uiBut *but, struct Scene *scene, float cfra);

/* interface_eyedropper.c */
void UI_OT_eyedropper_color(struct wmOperatorType *ot);
void UI_OT_eyedropper_id(struct wmOperatorType *ot);
void UI_OT_eyedropper_depth(struct wmOperatorType *ot);

#endif  /* __INTERFACE_INTERN_H__ */<|MERGE_RESOLUTION|>--- conflicted
+++ resolved
@@ -221,11 +221,7 @@
 	struct uiSubBut *next, *prev;
 
 	uiSubButType type;
-<<<<<<< HEAD
-	uiSubButAlign align; /* alignment within subbut */
-=======
 	uiSubButAlign align; /* alignment within but */
->>>>>>> ab9eee4b
 
 	int width, height;
 	rcti rect;           /* block relative coords */
