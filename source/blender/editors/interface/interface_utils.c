/*
 * ***** BEGIN GPL LICENSE BLOCK *****
 *
 * This program is free software; you can redistribute it and/or
 * modify it under the terms of the GNU General Public License
 * as published by the Free Software Foundation; either version 2
 * of the License, or (at your option) any later version. 
 *
 * This program is distributed in the hope that it will be useful,
 * but WITHOUT ANY WARRANTY; without even the implied warranty of
 * MERCHANTABILITY or FITNESS FOR A PARTICULAR PURPOSE.  See the
 * GNU General Public License for more details.
 *
 * You should have received a copy of the GNU General Public License
 * along with this program; if not, write to the Free Software Foundation,
 * Inc., 51 Franklin Street, Fifth Floor, Boston, MA 02110-1301, USA.
 *
 * The Original Code is Copyright (C) 2009 Blender Foundation.
 * All rights reserved.
 * 
 * Contributor(s): Blender Foundation
 *
 * ***** END GPL LICENSE BLOCK *****
 */

/** \file blender/editors/interface/interface_utils.c
 *  \ingroup edinterface
 */


#include <stdio.h>
#include <stdlib.h>
#include <string.h>
#include <assert.h>

#include "DNA_object_types.h"
#include "DNA_screen_types.h"

#include "BLI_utildefines.h"
#include "BLI_math.h"
#include "BLI_string.h"
#include "BLI_listbase.h"

#include "BLF_translation.h"

#include "BKE_report.h"

#include "MEM_guardedalloc.h"

#include "RNA_access.h"

#include "UI_interface.h"
#include "UI_resources.h"

#include "interface_intern.h"


/*************************** RNA Utilities ******************************/

uiBut *uiDefAutoButR(uiBlock *block, PointerRNA *ptr, PropertyRNA *prop, int index, const char *name, int icon, int x1, int y1, int x2, int y2)
{
	uiBut *but = NULL;

	switch (RNA_property_type(prop)) {
		case PROP_BOOLEAN:
		{
			int arraylen = RNA_property_array_length(ptr, prop);

			if (arraylen && index == -1)
				return NULL;
			
			if (icon && name && name[0] == '\0')
				but = uiDefIconButR_prop(block, UI_BTYPE_ICON_TOGGLE, 0, icon, x1, y1, x2, y2, ptr, prop, index, 0, 0, -1, -1, NULL);
			else if (icon)
				but = uiDefIconTextButR_prop(block, UI_BTYPE_ICON_TOGGLE, 0, icon, name, x1, y1, x2, y2, ptr, prop, index, 0, 0, -1, -1, NULL);
			else
				but = uiDefButR_prop(block, UI_BTYPE_CHECKBOX, 0, name, x1, y1, x2, y2, ptr, prop, index, 0, 0, -1, -1, NULL);
			break;
		}
		case PROP_INT:
		case PROP_FLOAT:
		{
			int arraylen = RNA_property_array_length(ptr, prop);

			if (arraylen && index == -1) {
				if (ELEM(RNA_property_subtype(prop), PROP_COLOR, PROP_COLOR_GAMMA))
					but = uiDefButR_prop(block, UI_BTYPE_COLOR, 0, name, x1, y1, x2, y2, ptr, prop, -1, 0, 0, -1, -1, NULL);
			}
			else if (RNA_property_subtype(prop) == PROP_PERCENTAGE || RNA_property_subtype(prop) == PROP_FACTOR)
				but = uiDefButR_prop(block, UI_BTYPE_NUM_SLIDER, 0, name, x1, y1, x2, y2, ptr, prop, index, 0, 0, -1, -1, NULL);
			else
				but = uiDefButR_prop(block, UI_BTYPE_NUM, 0, name, x1, y1, x2, y2, ptr, prop, index, 0, 0, -1, -1, NULL);

			if (RNA_property_flag(prop) & PROP_TEXTEDIT_UPDATE) {
				UI_but_flag_enable(but, UI_BUT_TEXTEDIT_UPDATE);
			}
			break;
		}
		case PROP_ENUM:
			if (icon && name && name[0] == '\0')
				but = uiDefIconButR_prop(block, UI_BTYPE_MENU, 0, icon, x1, y1, x2, y2, ptr, prop, index, 0, 0, -1, -1, NULL);
			else if (icon)
				but = uiDefIconTextButR_prop(block, UI_BTYPE_MENU, 0, icon, NULL, x1, y1, x2, y2, ptr, prop, index, 0, 0, -1, -1, NULL);
			else
				but = uiDefButR_prop(block, UI_BTYPE_MENU, 0, name, x1, y1, x2, y2, ptr, prop, index, 0, 0, -1, -1, NULL);
			break;
		case PROP_STRING:
		{
			const bool is_search = (RNA_property_subtype(prop) == PROP_SEARCH);

			if (is_search && !icon) {
				icon = ICON_VIEWZOOM;
			}
			if (icon && name && name[0] == '\0')
				but = uiDefIconButR_prop(block, UI_BTYPE_TEXT, 0, icon, x1, y1, x2, y2, ptr, prop, index, 0, 0, -1, -1, NULL);
			else if (icon)
				but = uiDefIconTextButR_prop(block, UI_BTYPE_TEXT, 0, icon, name, x1, y1, x2, y2, ptr, prop, index, 0, 0, -1, -1, NULL);
			else
				but = uiDefButR_prop(block, UI_BTYPE_TEXT, 0, name, x1, y1, x2, y2, ptr, prop, index, 0, 0, -1, -1, NULL);

<<<<<<< HEAD
			if (is_search) {
=======
			if (RNA_property_flag(prop) & PROP_TEXTEDIT_UPDATE) {
>>>>>>> 6339ba1e
				UI_but_flag_enable(but, UI_BUT_TEXTEDIT_UPDATE);
			}
			break;
		}
		case PROP_POINTER:
		{
			PointerRNA pptr;

			pptr = RNA_property_pointer_get(ptr, prop);
			if (!pptr.type)
				pptr.type = RNA_property_pointer_type(ptr, prop);
			icon = RNA_struct_ui_icon(pptr.type);
			if (icon == ICON_DOT)
				icon = 0;

			but = uiDefIconTextButR_prop(block, UI_BTYPE_SEARCH_MENU, 0, icon, name, x1, y1, x2, y2, ptr, prop, index, 0, 0, -1, -1, NULL);
			break;
		}
		case PROP_COLLECTION:
		{
			char text[256];
			BLI_snprintf(text, sizeof(text), IFACE_("%d items"), RNA_property_collection_length(ptr, prop));
			but = uiDefBut(block, UI_BTYPE_LABEL, 0, text, x1, y1, x2, y2, NULL, 0, 0, 0, 0, NULL);
			UI_but_flag_enable(but, UI_BUT_DISABLED);
			break;
		}
		default:
			but = NULL;
			break;
	}

	return but;
}

/**
 * \a check_prop callback filters functions to avoid drawing certain properties,
 * in cases where PROP_HIDDEN flag can't be used for a property.
 */
int uiDefAutoButsRNA(uiLayout *layout, PointerRNA *ptr,
                     bool (*check_prop)(PointerRNA *, PropertyRNA *),
                     const char label_align)
{
	uiLayout *split, *col;
	int flag;
	const char *name;
	int tot = 0;

	assert(ELEM(label_align, '\0', 'H', 'V'));

	RNA_STRUCT_BEGIN (ptr, prop)
	{
		flag = RNA_property_flag(prop);
		if (flag & PROP_HIDDEN || (check_prop && check_prop(ptr, prop) == 0))
			continue;

		if (label_align != '\0') {
			PropertyType type = RNA_property_type(prop);
			const bool is_boolean = (type == PROP_BOOLEAN && !RNA_property_array_check(prop));

			name = RNA_property_ui_name(prop);

			if (label_align == 'V') {
				col = uiLayoutColumn(layout, true);

				if (!is_boolean)
					uiItemL(col, name, ICON_NONE);
			}
			else {  /* (label_align == 'H') */
				BLI_assert(label_align == 'H');
				split = uiLayoutSplit(layout, 0.5f, false);

				col = uiLayoutColumn(split, false);
				uiItemL(col, (is_boolean) ? "" : name, ICON_NONE);
				col = uiLayoutColumn(split, false);
			}

			/* may meed to add more cases here.
			 * don't override enum flag names */

			/* name is shown above, empty name for button below */
			name = (flag & PROP_ENUM_FLAG || is_boolean) ? NULL : "";
		}
		else {
			col = layout;
			name = NULL; /* no smart label alignment, show default name with button */
		}

		uiItemFullR(col, ptr, prop, -1, 0, 0, name, ICON_NONE);
		tot++;
	}
	RNA_STRUCT_END;

	return tot;
}

/***************************** ID Utilities *******************************/

int UI_icon_from_id(ID *id)
{
	Object *ob;
	PointerRNA ptr;
	short idcode;

	if (id == NULL)
		return ICON_NONE;
	
	idcode = GS(id->name);

	/* exception for objects */
	if (idcode == ID_OB) {
		ob = (Object *)id;

		if (ob->type == OB_EMPTY)
			return ICON_EMPTY_DATA;
		else
			return UI_icon_from_id(ob->data);
	}

	/* otherwise get it through RNA, creating the pointer
	 * will set the right type, also with subclassing */
	RNA_id_pointer_create(id, &ptr);

	return (ptr.type) ? RNA_struct_ui_icon(ptr.type) : ICON_NONE;
}

/* see: report_type_str */
int UI_icon_from_report_type(int type)
{
	if (type & RPT_ERROR_ALL)
		return ICON_ERROR;
	else if (type & RPT_WARNING_ALL)
		return ICON_ERROR;
	else if (type & RPT_INFO_ALL)
		return ICON_INFO;
	else
		return ICON_NONE;
}

/********************************** Misc **************************************/

/**
 * Returns the best "UI" precision for given floating value, so that e.g. 10.000001 rather gets drawn as '10'...
 */
int UI_calc_float_precision(int prec, double value)
{
	static const double pow10_neg[UI_PRECISION_FLOAT_MAX + 1] = {1e0, 1e-1, 1e-2, 1e-3, 1e-4, 1e-5, 1e-6, 1e-7};
	static const double max_pow = 10000000.0;  /* pow(10, UI_PRECISION_FLOAT_MAX) */

	BLI_assert(prec <= UI_PRECISION_FLOAT_MAX);
	BLI_assert(fabs(pow10_neg[prec] - pow(10, -prec)) < 1e-16);

	/* check on the number of decimal places need to display the number, this is so 0.00001 is not displayed as 0.00,
	 * _but_, this is only for small values si 10.0001 will not get the same treatment.
	 */
	value = ABS(value);
	if ((value < pow10_neg[prec]) && (value > (1.0 / max_pow))) {
		int value_i = (int)((value * max_pow) + 0.5);
		if (value_i != 0) {
			const int prec_span = 3; /* show: 0.01001, 5 would allow 0.0100001 for eg. */
			int test_prec;
			int prec_min = -1;
			int dec_flag = 0;
			int i = UI_PRECISION_FLOAT_MAX;
			while (i && value_i) {
				if (value_i % 10) {
					dec_flag |= 1 << i;
					prec_min = i;
				}
				value_i /= 10;
				i--;
			}

			/* even though its a small value, if the second last digit is not 0, use it */
			test_prec = prec_min;

			dec_flag = (dec_flag >> (prec_min + 1)) & ((1 << prec_span) - 1);

			while (dec_flag) {
				test_prec++;
				dec_flag = dec_flag >> 1;
			}

			if (test_prec > prec) {
				prec = test_prec;
			}
		}
	}

	CLAMP(prec, 0, UI_PRECISION_FLOAT_MAX);

	return prec;
}


/* -------------------------------------------------------------------- */
/* Modal Button Store API */

/** \name Button Store
 *
 * Store for modal operators & handlers to register button pointers
 * which are maintained while drawing or NULL when removed.
 *
 * This is needed since button pointers are continuously freed and re-allocated.
 *
 * \{ */

struct uiButStore {
	struct uiButStore *next, *prev;
	uiBlock *block;
	ListBase items;
};

struct uiButStoreElem {
	struct uiButStoreElem *next, *prev;
	uiBut **but_p;
};

/**
 * Create a new button store, the caller must manage and run #UI_butstore_free
 */
uiButStore *UI_butstore_create(uiBlock *block)
{
	uiButStore *bs_handle = MEM_callocN(sizeof(uiButStore), __func__);

	bs_handle->block = block;
	BLI_addtail(&block->butstore, bs_handle);

	return bs_handle;
}

void UI_butstore_free(uiBlock *block, uiButStore *bs_handle)
{
	BLI_freelistN(&bs_handle->items);
	BLI_remlink(&block->butstore, bs_handle);

	MEM_freeN(bs_handle);
}

bool UI_butstore_is_valid(uiButStore *bs)
{
	return (bs->block != NULL);
}

bool UI_butstore_is_registered(uiBlock *block, uiBut *but)
{
	uiButStore *bs_handle;

	for (bs_handle = block->butstore.first; bs_handle; bs_handle = bs_handle->next) {
		uiButStoreElem *bs_elem;

		for (bs_elem = bs_handle->items.first; bs_elem; bs_elem = bs_elem->next) {
			if (*bs_elem->but_p == but) {
				return true;
			}
		}
	}

	return false;
}

void UI_butstore_register(uiButStore *bs_handle, uiBut **but_p)
{
	uiButStoreElem *bs_elem = MEM_callocN(sizeof(uiButStoreElem), __func__);
	BLI_assert(*but_p);
	bs_elem->but_p = but_p;

	BLI_addtail(&bs_handle->items, bs_elem);

}

void UI_butstore_unregister(uiButStore *bs_handle, uiBut **but_p)
{
	uiButStoreElem *bs_elem, *bs_elem_next;

	for (bs_elem = bs_handle->items.first; bs_elem; bs_elem = bs_elem_next) {
		bs_elem_next = bs_elem->next;
		if (bs_elem->but_p == but_p) {
			BLI_remlink(&bs_handle->items, bs_elem);
			MEM_freeN(bs_elem);
		}
	}

	BLI_assert(0);
}

/**
 * Update the pointer for a registered button.
 */
bool UI_butstore_register_update(uiBlock *block, uiBut *but_dst, const uiBut *but_src)
{
	uiButStore *bs_handle;
	bool found = false;

	for (bs_handle = block->butstore.first; bs_handle; bs_handle = bs_handle->next) {
		uiButStoreElem *bs_elem;
		for (bs_elem = bs_handle->items.first; bs_elem; bs_elem = bs_elem->next) {
			if (*bs_elem->but_p == but_src) {
				*bs_elem->but_p = but_dst;
				found = true;
			}
		}
	}

	return found;
}

/**
 * NULL all pointers, don't free since the owner needs to be able to inspect.
 */
void UI_butstore_clear(uiBlock *block)
{
	uiButStore *bs_handle;

	for (bs_handle = block->butstore.first; bs_handle; bs_handle = bs_handle->next) {
		uiButStoreElem *bs_elem;

		bs_handle->block = NULL;

		for (bs_elem = bs_handle->items.first; bs_elem; bs_elem = bs_elem->next) {
			*bs_elem->but_p = NULL;
		}
	}
}

/**
 * Map freed buttons from the old block and update pointers.
 */
void UI_butstore_update(uiBlock *block)
{
	uiButStore *bs_handle;

	/* move this list to the new block */
	if (block->oldblock) {
		if (block->oldblock->butstore.first) {
			block->butstore = block->oldblock->butstore;
			BLI_listbase_clear(&block->oldblock->butstore);
		}
	}

	if (LIKELY(block->butstore.first == NULL))
		return;

	/* warning, loop-in-loop, in practice we only store <10 buttons at a time,
	 * so this isn't going to be a problem, if that changes old-new mapping can be cached first */
	for (bs_handle = block->butstore.first; bs_handle; bs_handle = bs_handle->next) {

		BLI_assert((bs_handle->block == NULL) ||
		           (bs_handle->block == block) ||
		           (block->oldblock && block->oldblock == bs_handle->block));

		if (bs_handle->block == block->oldblock) {
			uiButStoreElem *bs_elem;

			bs_handle->block = block;

			for (bs_elem = bs_handle->items.first; bs_elem; bs_elem = bs_elem->next) {
				if (*bs_elem->but_p) {
					uiBut *but_new = ui_but_find_new(block, *bs_elem->but_p);

					/* can be NULL if the buttons removed,
					 * note: we could allow passing in a callback when buttons are removed
					 * so the caller can cleanup */
					*bs_elem->but_p = but_new;
				}
			}
		}
	}
}

/** \} */<|MERGE_RESOLUTION|>--- conflicted
+++ resolved
@@ -105,12 +105,6 @@
 				but = uiDefButR_prop(block, UI_BTYPE_MENU, 0, name, x1, y1, x2, y2, ptr, prop, index, 0, 0, -1, -1, NULL);
 			break;
 		case PROP_STRING:
-		{
-			const bool is_search = (RNA_property_subtype(prop) == PROP_SEARCH);
-
-			if (is_search && !icon) {
-				icon = ICON_VIEWZOOM;
-			}
 			if (icon && name && name[0] == '\0')
 				but = uiDefIconButR_prop(block, UI_BTYPE_TEXT, 0, icon, x1, y1, x2, y2, ptr, prop, index, 0, 0, -1, -1, NULL);
 			else if (icon)
@@ -118,15 +112,10 @@
 			else
 				but = uiDefButR_prop(block, UI_BTYPE_TEXT, 0, name, x1, y1, x2, y2, ptr, prop, index, 0, 0, -1, -1, NULL);
 
-<<<<<<< HEAD
-			if (is_search) {
-=======
 			if (RNA_property_flag(prop) & PROP_TEXTEDIT_UPDATE) {
->>>>>>> 6339ba1e
 				UI_but_flag_enable(but, UI_BUT_TEXTEDIT_UPDATE);
 			}
 			break;
-		}
 		case PROP_POINTER:
 		{
 			PointerRNA pptr;
