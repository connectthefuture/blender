/*
 * ***** BEGIN GPL LICENSE BLOCK *****
 *
 * This program is free software; you can redistribute it and/or
 * modify it under the terms of the GNU General Public License
 * as published by the Free Software Foundation; either version 2
 * of the License, or (at your option) any later version.
 *
 * This program is distributed in the hope that it will be useful,
 * but WITHOUT ANY WARRANTY; without even the implied warranty of
 * MERCHANTABILITY or FITNESS FOR A PARTICULAR PURPOSE.  See the
 * GNU General Public License for more details.
 *
 * You should have received a copy of the GNU General Public License
 * along with this program; if not, write to the Free Software Foundation,
 * Inc., 51 Franklin Street, Fifth Floor, Boston, MA 02110-1301, USA.
 *
 * Contributor(s): Blender Foundation 2009.
 *
 * ***** END GPL LICENSE BLOCK *****
 */

/** \file blender/editors/interface/interface_templates.c
 *  \ingroup edinterface
 */


#include <stdlib.h>
#include <stddef.h>
#include <string.h>

#include "MEM_guardedalloc.h"

#include "DNA_dynamicpaint_types.h"
#include "DNA_node_types.h"
#include "DNA_scene_types.h"
#include "DNA_object_types.h"
#include "DNA_object_force.h"

#include "BLI_utildefines.h"
#include "BLI_string.h"
#include "BLI_ghash.h"
#include "BLI_rect.h"
#include "BLI_math.h"
#include "BLI_listbase.h"
#include "BLI_fnmatch.h"

#include "BLF_api.h"
#include "BLF_translation.h"

#include "BKE_colortools.h"
#include "BKE_context.h"
#include "BKE_depsgraph.h"
#include "BKE_global.h"
#include "BKE_idcode.h"
#include "BKE_library.h"
#include "BKE_linestyle.h"
#include "BKE_main.h"
#include "BKE_modifier.h"
#include "BKE_object.h"
#include "BKE_packedFile.h"
#include "BKE_particle.h"
#include "BKE_report.h"
#include "BKE_sca.h"
#include "BKE_screen.h"
#include "BKE_texture.h"

#include "ED_screen.h"
#include "ED_object.h"
#include "ED_render.h"
#include "ED_util.h"

#include "RNA_access.h"
#include "RNA_enum_types.h"

#include "WM_api.h"
#include "WM_types.h"

#include "UI_interface.h"
#include "UI_interface_icons.h"
#include "interface_intern.h"

void UI_template_fix_linking(void)
{
}

/********************** Header Template *************************/

void uiTemplateHeader(uiLayout *layout, bContext *C)
{
	uiBlock *block;

	block = uiLayoutAbsoluteBlock(layout);
	ED_area_header_switchbutton(C, block, 0);
}

/********************** Search Callbacks *************************/

typedef struct TemplateID {
	PointerRNA ptr;
	PropertyRNA *prop;

	ListBase *idlb;
	int prv_rows, prv_cols;
	bool preview;
} TemplateID;

/* Search browse menu, assign  */
static void id_search_call_cb(bContext *C, void *arg_template, void *item)
{
	TemplateID *template = (TemplateID *)arg_template;

	/* ID */
	if (item) {
		PointerRNA idptr;

		RNA_id_pointer_create(item, &idptr);
		RNA_property_pointer_set(&template->ptr, template->prop, idptr);
		RNA_property_update(C, &template->ptr, template->prop);
	}
}

/* ID Search browse menu, do the search */
static void id_search_cb(const bContext *C, void *arg_template, const char *str, uiSearchItems *items)
{
	TemplateID *template = (TemplateID *)arg_template;
	ListBase *lb = template->idlb;
	ID *id, *id_from = template->ptr.id.data;
	int iconid;
	int flag = RNA_property_flag(template->prop);

	/* ID listbase */
	for (id = lb->first; id; id = id->next) {
		if (!((flag & PROP_ID_SELF_CHECK) && id == id_from)) {

			/* use filter */
			if (RNA_property_type(template->prop) == PROP_POINTER) {
				PointerRNA ptr;
				RNA_id_pointer_create(id, &ptr);
				if (RNA_property_pointer_poll(&template->ptr, template->prop, &ptr) == 0)
					continue;
			}

			/* hide dot-datablocks, but only if filter does not force it visible */
			if (U.uiflag & USER_HIDE_DOT)
				if ((id->name[2] == '.') && (str[0] != '.'))
					continue;

			if (*str == '\0' || BLI_strcasestr(id->name + 2, str)) {
				/* +1 is needed because name_uiprefix_id used 3 letter prefix
				 * followed by ID_NAME-2 characters from id->name
				 */
				char name_ui[MAX_ID_NAME + 1];
				name_uiprefix_id(name_ui, id);

				iconid = ui_id_icon_get((bContext *)C, id, template->preview);

				if (false == uiSearchItemAdd(items, name_ui, id, iconid))
					break;
			}
		}
	}
}

/* ID Search browse menu, open */
static uiBlock *id_search_menu(bContext *C, ARegion *ar, void *arg_litem)
{
	static char search[256];
	static TemplateID template;
	PointerRNA idptr;
	wmWindow *win = CTX_wm_window(C);
	uiBlock *block;
	uiBut *but;
	
	/* clear initial search string, then all items show */
	search[0] = 0;
	/* arg_litem is malloced, can be freed by parent button */
	template = *((TemplateID *)arg_litem);
	
	/* get active id for showing first item */
	idptr = RNA_property_pointer_get(&template.ptr, template.prop);

	block = uiBeginBlock(C, ar, "_popup", UI_EMBOSS);
	uiBlockSetFlag(block, UI_BLOCK_LOOP | UI_BLOCK_REDRAW | UI_BLOCK_SEARCH_MENU);
	
	/* preview thumbnails */
	if (template.prv_rows > 0 && template.prv_cols > 0) {
		int w = 4 * U.widget_unit * template.prv_cols;
		int h = 4 * U.widget_unit * template.prv_rows + U.widget_unit;
		
		/* fake button, it holds space for search items */
		uiDefBut(block, LABEL, 0, "", 10, 15, w, h, NULL, 0, 0, 0, 0, NULL);
		
		but = uiDefSearchBut(block, search, 0, ICON_VIEWZOOM, sizeof(search), 10, 0, w, UI_UNIT_Y,
		                     template.prv_rows, template.prv_cols, "");
		uiButSetSearchFunc(but, id_search_cb, &template, id_search_call_cb, idptr.data);
	}
	/* list view */
	else {
		const int searchbox_width  = uiSearchBoxWidth();
		const int searchbox_height = uiSearchBoxHeight();
		
		/* fake button, it holds space for search items */
		uiDefBut(block, LABEL, 0, "", 10, 15, searchbox_width, searchbox_height, NULL, 0, 0, 0, 0, NULL);
		but = uiDefSearchBut(block, search, 0, ICON_VIEWZOOM, sizeof(search), 10, 0, searchbox_width, UI_UNIT_Y - 1, 0, 0, "");
		uiButSetSearchFunc(but, id_search_cb, &template, id_search_call_cb, idptr.data);
	}
		
	
	uiBoundsBlock(block, 0.3f * U.widget_unit);
	uiBlockSetDirection(block, UI_DOWN);
	
	/* give search-field focus */
	uiButSetFocusOnEnter(win, but);
	/* this type of search menu requires undo */
	but->flag |= UI_BUT_UNDO;
	
	return block;
}

/************************ ID Template ***************************/
/* This is for browsing and editing the ID-blocks used */

/* for new/open operators */
void uiIDContextProperty(bContext *C, PointerRNA *ptr, PropertyRNA **prop)
{
	TemplateID *template;
	ARegion *ar = CTX_wm_region(C);
	uiBlock *block;
	uiBut *but;

	memset(ptr, 0, sizeof(*ptr));
	*prop = NULL;

	if (!ar)
		return;

	for (block = ar->uiblocks.first; block; block = block->next) {
		for (but = block->buttons.first; but; but = but->next) {
			/* find the button before the active one */
			if ((but->flag & (UI_BUT_LAST_ACTIVE | UI_ACTIVE))) {
				if (but->func_argN) {
					template = but->func_argN;
					*ptr = template->ptr;
					*prop = template->prop;
					return;
				}
			}
		}
	}
}


static void template_id_cb(bContext *C, void *arg_litem, void *arg_event)
{
	TemplateID *template = (TemplateID *)arg_litem;
	PointerRNA idptr = RNA_property_pointer_get(&template->ptr, template->prop);
	ID *id = idptr.data;
	int event = GET_INT_FROM_POINTER(arg_event);
	
	switch (event) {
		case UI_ID_BROWSE:
		case UI_ID_PIN:
			RNA_warning("warning, id event %d shouldnt come here", event);
			break;
		case UI_ID_OPEN:
		case UI_ID_ADD_NEW:
			/* these call uiIDContextProperty */
			break;
		case UI_ID_DELETE:
			memset(&idptr, 0, sizeof(idptr));
			RNA_property_pointer_set(&template->ptr, template->prop, idptr);
			RNA_property_update(C, &template->ptr, template->prop);

			if (id && CTX_wm_window(C)->eventstate->shift) /* useful hidden functionality, */
				id->us = 0;

			break;
		case UI_ID_FAKE_USER:
			if (id) {
				if (id->flag & LIB_FAKEUSER) id_us_plus(id);
				else id_us_min(id);
			}
			else {
				return;
			}
			break;
		case UI_ID_LOCAL:
			if (id) {
				if (id_make_local(id, false)) {
					/* reassign to get get proper updates/notifiers */
					idptr = RNA_property_pointer_get(&template->ptr, template->prop);
					RNA_property_pointer_set(&template->ptr, template->prop, idptr);
					RNA_property_update(C, &template->ptr, template->prop);
				}
			}
			break;
		case UI_ID_ALONE:
			if (id) {
				const bool do_scene_obj = (GS(id->name) == ID_OB) &&
				                          (template->ptr.type == &RNA_SceneObjects);

				/* make copy */
				if (do_scene_obj) {
					Main *bmain = CTX_data_main(C);
					Scene *scene = CTX_data_scene(C);
					ED_object_single_user(bmain, scene, (struct Object *)id);
					WM_event_add_notifier(C, NC_SCENE | ND_OB_ACTIVE, scene);
					DAG_relations_tag_update(bmain);
				}
				else {
					if (id) {
						id_single_user(C, id, &template->ptr, template->prop);
					}
				}
			}
			break;
#if 0
		case UI_ID_AUTO_NAME:
			break;
#endif
	}
}

static const char *template_id_browse_tip(StructRNA *type)
{
	if (type) {
		switch (RNA_type_to_ID_code(type)) {
			case ID_SCE: return N_("Browse Scene to be linked");
			case ID_OB:  return N_("Browse Object to be linked");
			case ID_ME:  return N_("Browse Mesh Data to be linked");
			case ID_CU:  return N_("Browse Curve Data to be linked");
			case ID_MB:  return N_("Browse Metaball Data to be linked");
			case ID_MA:  return N_("Browse Material to be linked");
			case ID_TE:  return N_("Browse Texture to be linked");
			case ID_IM:  return N_("Browse Image to be linked");
			case ID_LS:  return N_("Browse Line Style Data to be linked");
			case ID_LT:  return N_("Browse Lattice Data to be linked");
			case ID_LA:  return N_("Browse Lamp Data to be linked");
			case ID_CA:  return N_("Browse Camera Data to be linked");
			case ID_WO:  return N_("Browse World Settings to be linked");
			case ID_SCR: return N_("Choose Screen layout");
			case ID_TXT: return N_("Browse Text to be linked");
			case ID_SPK: return N_("Browse Speaker Data to be linked");
			case ID_SO:  return N_("Browse Sound to be linked");
			case ID_AR:  return N_("Browse Armature data to be linked");
			case ID_AC:  return N_("Browse Action to be linked");
			case ID_NT:  return N_("Browse Node Tree to be linked");
			case ID_BR:  return N_("Browse Brush to be linked");
			case ID_PA:  return N_("Browse Particle Settings to be linked");
			case ID_GD:  return N_("Browse Grease Pencil Data to be linked");
		}
	}
	return N_("Browse ID data to be linked");
}

/* Return a type-based i18n context, needed e.g. by "New" button.
 * In most languages, this adjective takes different form based on gender of type name...
 */
#ifdef WITH_INTERNATIONAL
static const char *template_id_context(StructRNA *type)
{
	if (type) {
		switch (RNA_type_to_ID_code(type)) {
			case ID_SCE: return BLF_I18NCONTEXT_ID_SCENE;
			case ID_OB:  return BLF_I18NCONTEXT_ID_OBJECT;
			case ID_ME:  return BLF_I18NCONTEXT_ID_MESH;
			case ID_CU:  return BLF_I18NCONTEXT_ID_CURVE;
			case ID_MB:  return BLF_I18NCONTEXT_ID_METABALL;
			case ID_MA:  return BLF_I18NCONTEXT_ID_MATERIAL;
			case ID_TE:  return BLF_I18NCONTEXT_ID_TEXTURE;
			case ID_IM:  return BLF_I18NCONTEXT_ID_IMAGE;
			case ID_LS:  return BLF_I18NCONTEXT_ID_FREESTYLELINESTYLE;
			case ID_LT:  return BLF_I18NCONTEXT_ID_LATTICE;
			case ID_LA:  return BLF_I18NCONTEXT_ID_LAMP;
			case ID_CA:  return BLF_I18NCONTEXT_ID_CAMERA;
			case ID_WO:  return BLF_I18NCONTEXT_ID_WORLD;
			case ID_SCR: return BLF_I18NCONTEXT_ID_SCREEN;
			case ID_TXT: return BLF_I18NCONTEXT_ID_TEXT;
			case ID_SPK: return BLF_I18NCONTEXT_ID_SPEAKER;
			case ID_SO:  return BLF_I18NCONTEXT_ID_SOUND;
			case ID_AR:  return BLF_I18NCONTEXT_ID_ARMATURE;
			case ID_AC:  return BLF_I18NCONTEXT_ID_ACTION;
			case ID_NT:  return BLF_I18NCONTEXT_ID_NODETREE;
			case ID_BR:  return BLF_I18NCONTEXT_ID_BRUSH;
			case ID_PA:  return BLF_I18NCONTEXT_ID_PARTICLESETTINGS;
			case ID_GD:  return BLF_I18NCONTEXT_ID_GPENCIL;
		}
	}
	return BLF_I18NCONTEXT_DEFAULT;
}
#endif

static void template_ID(bContext *C, uiLayout *layout, TemplateID *template, StructRNA *type, short idcode, int flag,
                        const char *newop, const char *openop, const char *unlinkop)
{
	uiBut *but;
	uiBlock *block;
	PointerRNA idptr;
	// ListBase *lb; // UNUSED
	ID *id, *idfrom;
	const bool editable = RNA_property_editable(&template->ptr, template->prop);

	idptr = RNA_property_pointer_get(&template->ptr, template->prop);
	id = idptr.data;
	idfrom = template->ptr.id.data;
	// lb = template->idlb;

	block = uiLayoutGetBlock(layout);
	uiBlockBeginAlign(block);

	if (idptr.type)
		type = idptr.type;

	if (flag & UI_ID_PREVIEWS) {
		template->preview = true;

		but = uiDefBlockButN(block, id_search_menu, MEM_dupallocN(template), "", 0, 0, UI_UNIT_X * 6, UI_UNIT_Y * 6,
		                     TIP_(template_id_browse_tip(type)));
		but->icon = id ? ui_id_icon_get(C, id, true) : RNA_struct_ui_icon(type);
		uiButSetFlag(but, UI_HAS_ICON | UI_ICON_PREVIEW);

		if ((idfrom && idfrom->lib) || !editable)
			uiButSetFlag(but, UI_BUT_DISABLED);
		
		uiLayoutRow(layout, true);
	}
	else if (flag & UI_ID_BROWSE) {
		but = uiDefBlockButN(block, id_search_menu, MEM_dupallocN(template), "", 0, 0, UI_UNIT_X * 1.6, UI_UNIT_Y,
		                     TIP_(template_id_browse_tip(type)));
		but->icon = RNA_struct_ui_icon(type);
		/* default dragging of icon for id browse buttons */
		uiButSetDragID(but, id);
		uiButSetFlag(but, UI_HAS_ICON);
		uiButSetDrawFlag(but, UI_BUT_ICON_LEFT);

		if ((idfrom && idfrom->lib) || !editable)
			uiButSetFlag(but, UI_BUT_DISABLED);
	}

	/* text button with name */
	if (id) {
		char name[UI_MAX_NAME_STR];
		const bool user_alert = (id->us <= 0);

		//text_idbutton(id, name);
		name[0] = '\0';
		but = uiDefButR(block, TEX, 0, name, 0, 0, UI_UNIT_X * 6, UI_UNIT_Y,
		                &idptr, "name", -1, 0, 0, -1, -1, RNA_struct_ui_description(type));
		uiButSetNFunc(but, template_id_cb, MEM_dupallocN(template), SET_INT_IN_POINTER(UI_ID_RENAME));
		if (user_alert) uiButSetFlag(but, UI_BUT_REDALERT);

		if (id->lib) {
			if (id->flag & LIB_INDIRECT) {
				but = uiDefIconBut(block, BUT, 0, ICON_LIBRARY_DATA_INDIRECT, 0, 0, UI_UNIT_X, UI_UNIT_Y,
				                   NULL, 0, 0, 0, 0, TIP_("Indirect library datablock, cannot change"));
				uiButSetFlag(but, UI_BUT_DISABLED);
			}
			else {
				but = uiDefIconBut(block, BUT, 0, ICON_LIBRARY_DATA_DIRECT, 0, 0, UI_UNIT_X, UI_UNIT_Y,
				                   NULL, 0, 0, 0, 0, TIP_("Direct linked library datablock, click to make local"));
				if (!id_make_local(id, true /* test */) || (idfrom && idfrom->lib))
					uiButSetFlag(but, UI_BUT_DISABLED);
			}

			uiButSetNFunc(but, template_id_cb, MEM_dupallocN(template), SET_INT_IN_POINTER(UI_ID_LOCAL));
		}

		if (id->us > 1) {
			char numstr[32];

			BLI_snprintf(numstr, sizeof(numstr), "%d", id->us);

			but = uiDefBut(block, BUT, 0, numstr, 0, 0, UI_UNIT_X + ((id->us < 10) ? 0 : 10), UI_UNIT_Y,
			               NULL, 0, 0, 0, 0,
			               TIP_("Display number of users of this data (click to make a single-user copy)"));

			uiButSetNFunc(but, template_id_cb, MEM_dupallocN(template), SET_INT_IN_POINTER(UI_ID_ALONE));
			if (/* test only */
			    (id_copy(id, NULL, true) == false) ||
			    (idfrom && idfrom->lib) ||
			    (!editable) ||
			    /* object in editmode - don't change data */
			    (idfrom && GS(idfrom->name) == ID_OB && (((Object *)idfrom)->mode & OB_MODE_EDIT)))
			{
				uiButSetFlag(but, UI_BUT_DISABLED);
			}
		}
	
		if (user_alert) uiButSetFlag(but, UI_BUT_REDALERT);
		
		if (id->lib == NULL && !(ELEM(GS(id->name), ID_GR, ID_SCE, ID_SCR, ID_TXT, ID_OB))) {
			uiDefButR(block, TOG, 0, "F", 0, 0, UI_UNIT_X, UI_UNIT_Y, &idptr, "use_fake_user", -1, 0, 0, -1, -1, NULL);
		}
	}
	
	if (flag & UI_ID_ADD_NEW) {
		int w = id ? UI_UNIT_X : (flag & UI_ID_OPEN) ? UI_UNIT_X * 3 : UI_UNIT_X * 6;
		
		/* i18n markup, does nothing! */
		BLF_I18N_MSGID_MULTI_CTXT("New", BLF_I18NCONTEXT_DEFAULT,
		                                 BLF_I18NCONTEXT_ID_SCENE,
		                                 BLF_I18NCONTEXT_ID_OBJECT,
		                                 BLF_I18NCONTEXT_ID_MESH,
		                                 BLF_I18NCONTEXT_ID_CURVE,
		                                 BLF_I18NCONTEXT_ID_METABALL,
		                                 BLF_I18NCONTEXT_ID_MATERIAL,
		                                 BLF_I18NCONTEXT_ID_TEXTURE,
		                                 BLF_I18NCONTEXT_ID_IMAGE,
		                                 BLF_I18NCONTEXT_ID_LATTICE,
		                                 BLF_I18NCONTEXT_ID_LAMP,
		                                 BLF_I18NCONTEXT_ID_CAMERA,
		                                 BLF_I18NCONTEXT_ID_WORLD,
		                                 BLF_I18NCONTEXT_ID_SCREEN,
		                                 BLF_I18NCONTEXT_ID_TEXT,
		);
		BLF_I18N_MSGID_MULTI_CTXT("New", BLF_I18NCONTEXT_ID_SPEAKER,
		                                 BLF_I18NCONTEXT_ID_SOUND,
		                                 BLF_I18NCONTEXT_ID_ARMATURE,
		                                 BLF_I18NCONTEXT_ID_ACTION,
		                                 BLF_I18NCONTEXT_ID_NODETREE,
		                                 BLF_I18NCONTEXT_ID_BRUSH,
		                                 BLF_I18NCONTEXT_ID_PARTICLESETTINGS,
		                                 BLF_I18NCONTEXT_ID_GPENCIL,
		                                 BLF_I18NCONTEXT_ID_FREESTYLELINESTYLE,
		);
		
		if (newop) {
			but = uiDefIconTextButO(block, BUT, newop, WM_OP_INVOKE_DEFAULT, ICON_ZOOMIN,
			                        (id) ? "" : CTX_IFACE_(template_id_context(type), "New"), 0, 0, w, UI_UNIT_Y, NULL);
			uiButSetNFunc(but, template_id_cb, MEM_dupallocN(template), SET_INT_IN_POINTER(UI_ID_ADD_NEW));
		}
		else {
			but = uiDefIconTextBut(block, BUT, 0, ICON_ZOOMIN, (id) ? "" : CTX_IFACE_(template_id_context(type), "New"),
			                       0, 0, w, UI_UNIT_Y, NULL, 0, 0, 0, 0, NULL);
			uiButSetNFunc(but, template_id_cb, MEM_dupallocN(template), SET_INT_IN_POINTER(UI_ID_ADD_NEW));
		}

		if ((idfrom && idfrom->lib) || !editable)
			uiButSetFlag(but, UI_BUT_DISABLED);
	}

	/* Due to space limit in UI - skip the "open" icon for packed data, and allow to unpack.
	 * Only for images, sound and fonts */
	if (id && BKE_pack_check(id)) {
		but = uiDefIconButO(block, BUT, "FILE_OT_unpack_item", WM_OP_INVOKE_REGION_WIN, ICON_PACKAGE, 0, 0,
		                    UI_UNIT_X, UI_UNIT_Y, TIP_("Packed File, click to unpack"));
		uiButGetOperatorPtrRNA(but);
		
		RNA_string_set(but->opptr, "id_name", id->name + 2);
		RNA_int_set(but->opptr, "id_type", GS(id->name));
		
	}
	else if (flag & UI_ID_OPEN) {
		int w = id ? UI_UNIT_X : (flag & UI_ID_ADD_NEW) ? UI_UNIT_X * 3 : UI_UNIT_X * 6;
		
		if (openop) {
			but = uiDefIconTextButO(block, BUT, openop, WM_OP_INVOKE_DEFAULT, ICON_FILESEL, (id) ? "" : IFACE_("Open"),
			                        0, 0, w, UI_UNIT_Y, NULL);
			uiButSetNFunc(but, template_id_cb, MEM_dupallocN(template), SET_INT_IN_POINTER(UI_ID_OPEN));
		}
		else {
			but = uiDefIconTextBut(block, BUT, 0, ICON_FILESEL, (id) ? "" : IFACE_("Open"), 0, 0, w, UI_UNIT_Y,
			                       NULL, 0, 0, 0, 0, NULL);
			uiButSetNFunc(but, template_id_cb, MEM_dupallocN(template), SET_INT_IN_POINTER(UI_ID_OPEN));
		}

		if ((idfrom && idfrom->lib) || !editable)
			uiButSetFlag(but, UI_BUT_DISABLED);
	}
	
	/* delete button */
	/* don't use RNA_property_is_unlink here */
	if (id && (flag & UI_ID_DELETE) && (RNA_property_flag(template->prop) & PROP_NEVER_UNLINK) == 0) {
		if (unlinkop) {
			but = uiDefIconButO(block, BUT, unlinkop, WM_OP_INVOKE_REGION_WIN, ICON_X, 0, 0, UI_UNIT_X, UI_UNIT_Y, NULL);
			/* so we can access the template from operators, font unlinking needs this */
			uiButSetNFunc(but, NULL, MEM_dupallocN(template), NULL);
		}
		else {
			but = uiDefIconBut(block, BUT, 0, ICON_X, 0, 0, UI_UNIT_X, UI_UNIT_Y, NULL, 0, 0, 0, 0,
			                   TIP_("Unlink datablock "
			                        "(Shift + Click to set users to zero, data will then not be saved)"));
			uiButSetNFunc(but, template_id_cb, MEM_dupallocN(template), SET_INT_IN_POINTER(UI_ID_DELETE));

			if (RNA_property_flag(template->prop) & PROP_NEVER_NULL)
				uiButSetFlag(but, UI_BUT_DISABLED);
		}

		if ((idfrom && idfrom->lib) || !editable)
			uiButSetFlag(but, UI_BUT_DISABLED);
	}

	if (idcode == ID_TE)
		uiTemplateTextureShow(layout, C, &template->ptr, template->prop);
	
	uiBlockEndAlign(block);
}

static void ui_template_id(uiLayout *layout, bContext *C, PointerRNA *ptr, const char *propname, const char *newop,
                           const char *openop, const char *unlinkop, int flag, int prv_rows, int prv_cols)
{
	TemplateID *template;
	PropertyRNA *prop;
	StructRNA *type;
	short idcode;

	prop = RNA_struct_find_property(ptr, propname);

	if (!prop || RNA_property_type(prop) != PROP_POINTER) {
		RNA_warning("pointer property not found: %s.%s", RNA_struct_identifier(ptr->type), propname);
		return;
	}

	template = MEM_callocN(sizeof(TemplateID), "TemplateID");
	template->ptr = *ptr;
	template->prop = prop;
	template->prv_rows = prv_rows;
	template->prv_cols = prv_cols;

	if (newop)
		flag |= UI_ID_ADD_NEW;
	if (openop)
		flag |= UI_ID_OPEN;

	type = RNA_property_pointer_type(ptr, prop);
	idcode = RNA_type_to_ID_code(type);
	template->idlb = which_libbase(CTX_data_main(C), idcode);
	
	/* create UI elements for this template
	 *	- template_ID makes a copy of the template data and assigns it to the relevant buttons
	 */
	if (template->idlb) {
		uiLayoutRow(layout, true);
		template_ID(C, layout, template, type, idcode, flag, newop, openop, unlinkop);
	}

	MEM_freeN(template);
}

void uiTemplateID(uiLayout *layout, bContext *C, PointerRNA *ptr, const char *propname, const char *newop,
                  const char *openop, const char *unlinkop)
{
	ui_template_id(layout, C, ptr, propname, newop, openop, unlinkop,
	               UI_ID_BROWSE | UI_ID_RENAME | UI_ID_DELETE, 0, 0);
}

void uiTemplateIDBrowse(uiLayout *layout, bContext *C, PointerRNA *ptr, const char *propname, const char *newop,
                        const char *openop, const char *unlinkop)
{
	ui_template_id(layout, C, ptr, propname, newop, openop, unlinkop, UI_ID_BROWSE | UI_ID_RENAME, 0, 0);
}

void uiTemplateIDPreview(uiLayout *layout, bContext *C, PointerRNA *ptr, const char *propname, const char *newop,
                         const char *openop, const char *unlinkop, int rows, int cols)
{
	ui_template_id(layout, C, ptr, propname, newop, openop, unlinkop,
	               UI_ID_BROWSE | UI_ID_RENAME | UI_ID_DELETE | UI_ID_PREVIEWS, rows, cols);
}

/************************ ID Chooser Template ***************************/

/* This is for selecting the type of ID-block to use, and then from the relevant type choosing the block to use 
 *
 * - propname: property identifier for property that ID-pointer gets stored to
 * - proptypename: property identifier for property used to determine the type of ID-pointer that can be used
 */
void uiTemplateAnyID(uiLayout *layout, PointerRNA *ptr, const char *propname, const char *proptypename,
                     const char *text)
{
	PropertyRNA *propID, *propType;
	uiLayout *split, *row, *sub;
	
	/* get properties... */
	propID = RNA_struct_find_property(ptr, propname);
	propType = RNA_struct_find_property(ptr, proptypename);

	if (!propID || RNA_property_type(propID) != PROP_POINTER) {
		RNA_warning("pointer property not found: %s.%s", RNA_struct_identifier(ptr->type), propname);
		return;
	}
	if (!propType || RNA_property_type(propType) != PROP_ENUM) {
		RNA_warning("pointer-type property not found: %s.%s", RNA_struct_identifier(ptr->type), proptypename);
		return;
	}
	
	/* Start drawing UI Elements using standard defines */
	split = uiLayoutSplit(layout, 0.33f, false);  /* NOTE: split amount here needs to be synced with normal labels */
	
	/* FIRST PART ................................................ */
	row = uiLayoutRow(split, false);
	
	/* Label - either use the provided text, or will become "ID-Block:" */
	if (text) {
		if (text[0])
			uiItemL(row, text, ICON_NONE);
	}
	else {
		uiItemL(row, IFACE_("ID-Block:"), ICON_NONE);
	}
	
	/* SECOND PART ................................................ */
	row = uiLayoutRow(split, true);
	
	/* ID-Type Selector - just have a menu of icons */
	sub = uiLayoutRow(row, true);                     /* HACK: special group just for the enum, otherwise we */
	uiLayoutSetAlignment(sub, UI_LAYOUT_ALIGN_LEFT);  /*       we get ugly layout with text included too...  */
	
	uiItemFullR(sub, ptr, propType, 0, 0, UI_ITEM_R_ICON_ONLY, "", ICON_NONE);
	
	/* ID-Block Selector - just use pointer widget... */
	sub = uiLayoutRow(row, true);                       /* HACK: special group to counteract the effects of the previous */
	uiLayoutSetAlignment(sub, UI_LAYOUT_ALIGN_EXPAND);  /*       enum, which now pushes everything too far right         */
	
	uiItemFullR(sub, ptr, propID, 0, 0, 0, "", ICON_NONE);
}

/********************* RNA Path Builder Template ********************/

/* ---------- */

/* This is creating/editing RNA-Paths 
 *
 * - ptr: struct which holds the path property
 * - propname: property identifier for property that path gets stored to
 * - root_ptr: struct that path gets built from
 */
void uiTemplatePathBuilder(uiLayout *layout, PointerRNA *ptr, const char *propname, PointerRNA *UNUSED(root_ptr),
                           const char *text)
{
	PropertyRNA *propPath;
	uiLayout *row;
	
	/* check that properties are valid */
	propPath = RNA_struct_find_property(ptr, propname);
	if (!propPath || RNA_property_type(propPath) != PROP_STRING) {
		RNA_warning("path property not found: %s.%s", RNA_struct_identifier(ptr->type), propname);
		return;
	}
	
	/* Start drawing UI Elements using standard defines */
	row = uiLayoutRow(layout, true);
	
	/* Path (existing string) Widget */
	uiItemR(row, ptr, propname, 0, text, ICON_RNA);
	
	/* TODO: attach something to this to make allow searching of nested properties to 'build' the path */
}

/************************ Modifier Template *************************/

#define ERROR_LIBDATA_MESSAGE IFACE_("Can't edit external libdata")

static void modifiers_setOnCage(bContext *C, void *ob_v, void *md_v)
{
	Scene *scene = CTX_data_scene(C);
	Object *ob = ob_v;
	ModifierData *md = md_v;
	int i, cageIndex = modifiers_getCageIndex(scene, ob, NULL, 0);

	/* undo button operation */
	md->mode ^= eModifierMode_OnCage;

	for (i = 0, md = ob->modifiers.first; md; ++i, md = md->next) {
		if (md == md_v) {
			if (i >= cageIndex)
				md->mode ^= eModifierMode_OnCage;
			break;
		}
	}

	WM_event_add_notifier(C, NC_OBJECT | ND_MODIFIER, ob);
	DAG_id_tag_update(&ob->id, OB_RECALC_DATA);
}

static void modifiers_convertToReal(bContext *C, void *ob_v, void *md_v)
{
	Object *ob = ob_v;
	ModifierData *md = md_v;
	ModifierData *nmd = modifier_new(md->type);

	modifier_copyData(md, nmd);
	nmd->mode &= ~eModifierMode_Virtual;

	BLI_addhead(&ob->modifiers, nmd);
	
	modifier_unique_name(&ob->modifiers, nmd);

	ob->partype = PAROBJECT;

	WM_event_add_notifier(C, NC_OBJECT | ND_MODIFIER, ob);
	DAG_id_tag_update(&ob->id, OB_RECALC_DATA);

	ED_undo_push(C, "Modifier convert to real");
}

static int modifier_can_delete(ModifierData *md)
{
	/* fluid particle modifier can't be deleted here */
	if (md->type == eModifierType_ParticleSystem)
		if (((ParticleSystemModifierData *)md)->psys->part->type == PART_FLUID)
			return 0;

	return 1;
}

/* Check whether Modifier is a simulation or not, this is used for switching to the physics/particles context tab */
static int modifier_is_simulation(ModifierData *md)
{
	/* Physic Tab */
<<<<<<< HEAD
	if (ELEM8(md->type, eModifierType_Cloth, eModifierType_Collision, eModifierType_Fluidsim, eModifierType_Smoke,
	          eModifierType_Softbody, eModifierType_Surface, eModifierType_DynamicPaint, eModifierType_Fracture))
=======
	if (ELEM(md->type, eModifierType_Cloth, eModifierType_Collision, eModifierType_Fluidsim, eModifierType_Smoke,
	          eModifierType_Softbody, eModifierType_Surface, eModifierType_DynamicPaint))
>>>>>>> 3ca78a40
	{
		return 1;
	}
	/* Particle Tab */
	else if (md->type == eModifierType_ParticleSystem) {
		return 2;
	}
	else {
		return 0;
	}
}

static uiLayout *draw_modifier(uiLayout *layout, Scene *scene, Object *ob,
                               ModifierData *md, int index, int cageIndex, int lastCageIndex)
{
	ModifierTypeInfo *mti = modifierType_getInfo(md->type);
	PointerRNA ptr;
	uiBut *but;
	uiBlock *block;
	uiLayout *box, *column, *row;
	uiLayout *result = NULL;
	int isVirtual = (md->mode & eModifierMode_Virtual);
	char str[128];

	/* create RNA pointer */
	RNA_pointer_create(&ob->id, &RNA_Modifier, md, &ptr);

	column = uiLayoutColumn(layout, true);
	uiLayoutSetContextPointer(column, "modifier", &ptr);

	/* rounded header ------------------------------------------------------------------- */
	box = uiLayoutBox(column);
	
	if (isVirtual) {
		row = uiLayoutRow(box, false);
		uiLayoutSetAlignment(row, UI_LAYOUT_ALIGN_EXPAND);
		block = uiLayoutGetBlock(row);
		/* VIRTUAL MODIFIER */
		/* XXX this is not used now, since these cannot be accessed via RNA */
		BLI_snprintf(str, sizeof(str), IFACE_("%s parent deform"), md->name);
		uiDefBut(block, LABEL, 0, str, 0, 0, 185, UI_UNIT_Y, NULL, 0.0, 0.0, 0.0, 0.0, TIP_("Modifier name"));
		
		but = uiDefBut(block, BUT, 0, IFACE_("Make Real"), 0, 0, 80, 16, NULL, 0.0, 0.0, 0.0, 0.0,
		               TIP_("Convert virtual modifier to a real modifier"));
		uiButSetFunc(but, modifiers_convertToReal, ob, md);
	}
	else {
		/* REAL MODIFIER */
		row = uiLayoutRow(box, false);
		block = uiLayoutGetBlock(row);
		
		uiBlockSetEmboss(block, UI_EMBOSSN);
		/* Open/Close .................................  */
		uiItemR(row, &ptr, "show_expanded", 0, "", ICON_NONE);
		
		/* modifier-type icon */
		uiItemL(row, "", RNA_struct_ui_icon(ptr.type));
		uiBlockSetEmboss(block, UI_EMBOSS);
		
		/* modifier name */
		uiItemR(row, &ptr, "name", 0, "", ICON_NONE);
		
		/* mode enabling buttons */
		uiBlockBeginAlign(block);
		/* Softbody not allowed in this situation, enforce! */
		if (((md->type != eModifierType_Softbody && md->type != eModifierType_Collision) || !(ob->pd && ob->pd->deflect)) &&
		    (md->type != eModifierType_Surface) )
		{
			uiItemR(row, &ptr, "show_render", 0, "", ICON_NONE);
			uiItemR(row, &ptr, "show_viewport", 0, "", ICON_NONE);
			
			if (mti->flags & eModifierTypeFlag_SupportsEditmode)
				uiItemR(row, &ptr, "show_in_editmode", 0, "", ICON_NONE);
		}

		if (ob->type == OB_MESH) {
			if (modifier_couldBeCage(scene, md) && (index <= lastCageIndex)) {
				/* -- convert to rna ? */
				but = uiDefIconButBitI(block, TOG, eModifierMode_OnCage, 0, ICON_MESH_DATA, 0, 0,
				                       UI_UNIT_X - 2, UI_UNIT_Y, &md->mode, 0.0, 0.0, 0.0, 0.0,
				                       TIP_("Adjust edit cage to modifier result"));
				if (index < cageIndex)
					uiButSetFlag(but, UI_BUT_DISABLED);
				uiButSetFunc(but, modifiers_setOnCage, ob, md);
			}
			else if (modifier_supportsCage(scene, md) && (index <= lastCageIndex)) {
				uiBlockEndAlign(block);

				/* place holder button */
				uiBlockSetEmboss(block, UI_EMBOSSN);
				but = uiDefIconBut(block, BUT, 0, ICON_NONE, 0, 0, UI_UNIT_X - 2, UI_UNIT_Y,
				                   NULL, 0.0, 0.0, 0.0, 0.0, NULL);
				uiButSetFlag(but, UI_BUT_DISABLED);
				uiBlockSetEmboss(block, UI_EMBOSS);
			}
		} /* tessellation point for curve-typed objects */
		else if (ELEM(ob->type, OB_CURVE, OB_SURF, OB_FONT)) {
			/* some modifiers could work with pre-tessellated curves only */
			if (ELEM(md->type, eModifierType_Hook, eModifierType_Softbody, eModifierType_MeshDeform)) {
				/* add disabled pre-tessellated button, so users could have
				 * message for this modifiers */
				but = uiDefIconButBitI(block, TOG, eModifierMode_ApplyOnSpline, 0, ICON_SURFACE_DATA, 0, 0,
				                       UI_UNIT_X - 2, UI_UNIT_Y, &md->mode, 0.0, 0.0, 0.0, 0.0,
				                       TIP_("This modifier could be applied on splines' points only"));
				uiButSetFlag(but, UI_BUT_DISABLED);
			}
			else if (mti->type != eModifierTypeType_Constructive) {
				/* constructive modifiers tessellates curve before applying */
				uiItemR(row, &ptr, "use_apply_on_spline", 0, "", ICON_NONE);
			}
		}

		uiBlockEndAlign(block);
		
		/* Up/Down + Delete ........................... */
		uiBlockBeginAlign(block);
		uiItemO(row, "", ICON_TRIA_UP, "OBJECT_OT_modifier_move_up");
		uiItemO(row, "", ICON_TRIA_DOWN, "OBJECT_OT_modifier_move_down");
		uiBlockEndAlign(block);
		
		uiBlockSetEmboss(block, UI_EMBOSSN);
		/* When Modifier is a simulation, show button to switch to context rather than the delete button. */
		if (modifier_can_delete(md) && (!modifier_is_simulation(md) || STREQ(scene->r.engine, "BLENDER_GAME")))
			uiItemO(row, "", ICON_X, "OBJECT_OT_modifier_remove");
		else if (modifier_is_simulation(md) == 1)
			uiItemStringO(row, "", ICON_BUTS, "WM_OT_properties_context_change", "context", "PHYSICS");
		else if (modifier_is_simulation(md) == 2)
			uiItemStringO(row, "", ICON_BUTS, "WM_OT_properties_context_change", "context", "PARTICLES");
		uiBlockSetEmboss(block, UI_EMBOSS);
	}

	
	/* modifier settings (under the header) --------------------------------------------------- */
	if (!isVirtual && (md->mode & eModifierMode_Expanded)) {
		/* apply/convert/copy */
		box = uiLayoutBox(column);
		row = uiLayoutRow(box, false);
		
		if (!ELEM(md->type, eModifierType_Collision, eModifierType_Surface)) {
			/* only here obdata, the rest of modifiers is ob level */
			uiBlockSetButLock(block, BKE_object_obdata_is_libdata(ob), ERROR_LIBDATA_MESSAGE);
			
			if (md->type == eModifierType_ParticleSystem) {
				ParticleSystem *psys = ((ParticleSystemModifierData *)md)->psys;
				
				if (!(ob->mode & OB_MODE_PARTICLE_EDIT)) {
					if (ELEM(psys->part->ren_as, PART_DRAW_GR, PART_DRAW_OB))
						uiItemO(row, CTX_IFACE_(BLF_I18NCONTEXT_OPERATOR_DEFAULT, "Convert"), ICON_NONE,
						        "OBJECT_OT_duplicates_make_real");
					else if (psys->part->ren_as == PART_DRAW_PATH && psys->pathcache)
						uiItemO(row, CTX_IFACE_(BLF_I18NCONTEXT_OPERATOR_DEFAULT, "Convert"), ICON_NONE,
						        "OBJECT_OT_modifier_convert");
				}
			}
			else {
				uiLayoutSetOperatorContext(row, WM_OP_INVOKE_DEFAULT);
				uiItemEnumO(row, "OBJECT_OT_modifier_apply", CTX_IFACE_(BLF_I18NCONTEXT_OPERATOR_DEFAULT, "Apply"),
				            0, "apply_as", MODIFIER_APPLY_DATA);
				
				if (modifier_isSameTopology(md) && !modifier_isNonGeometrical(md)) {
					uiItemEnumO(row, "OBJECT_OT_modifier_apply",
					            CTX_IFACE_(BLF_I18NCONTEXT_OPERATOR_DEFAULT, "Apply as Shape Key"),
					            0, "apply_as", MODIFIER_APPLY_SHAPE);
				}
			}
			
			uiBlockClearButLock(block);
			uiBlockSetButLock(block, ob && ob->id.lib, ERROR_LIBDATA_MESSAGE);
			
<<<<<<< HEAD
			if (!ELEM6(md->type, eModifierType_Fluidsim, eModifierType_Softbody, eModifierType_ParticleSystem,
			           eModifierType_Cloth, eModifierType_Smoke, eModifierType_Fracture))
=======
			if (!ELEM(md->type, eModifierType_Fluidsim, eModifierType_Softbody, eModifierType_ParticleSystem,
			           eModifierType_Cloth, eModifierType_Smoke))
>>>>>>> 3ca78a40
			{
				uiItemO(row, CTX_IFACE_(BLF_I18NCONTEXT_OPERATOR_DEFAULT, "Copy"), ICON_NONE,
				        "OBJECT_OT_modifier_copy");
			}
		}
		
		/* result is the layout block inside the box, that we return so that modifier settings can be drawn */
		result = uiLayoutColumn(box, false);
		block = uiLayoutAbsoluteBlock(box);
	}
	
	/* error messages */
	if (md->error) {
		box = uiLayoutBox(column);
		row = uiLayoutRow(box, false);
		uiItemL(row, md->error, ICON_ERROR);
	}
	
	return result;
}

uiLayout *uiTemplateModifier(uiLayout *layout, bContext *C, PointerRNA *ptr)
{
	Scene *scene = CTX_data_scene(C);
	Object *ob;
	ModifierData *md, *vmd;
	VirtualModifierData virtualModifierData;
	int i, lastCageIndex, cageIndex;

	/* verify we have valid data */
	if (!RNA_struct_is_a(ptr->type, &RNA_Modifier)) {
		RNA_warning("Expected modifier on object");
		return NULL;
	}

	ob = ptr->id.data;
	md = ptr->data;

	if (!ob || !(GS(ob->id.name) == ID_OB)) {
		RNA_warning("Expected modifier on object");
		return NULL;
	}
	
	uiBlockSetButLock(uiLayoutGetBlock(layout), (ob && ob->id.lib), ERROR_LIBDATA_MESSAGE);
	
	/* find modifier and draw it */
	cageIndex = modifiers_getCageIndex(scene, ob, &lastCageIndex, 0);

	/* XXX virtual modifiers are not accesible for python */
	vmd = modifiers_getVirtualModifierList(ob, &virtualModifierData);

	for (i = 0; vmd; i++, vmd = vmd->next) {
		if (md == vmd)
			return draw_modifier(layout, scene, ob, md, i, cageIndex, lastCageIndex);
		else if (vmd->mode & eModifierMode_Virtual)
			i--;
	}

	return NULL;
}

/************************ Constraint Template *************************/

#include "DNA_constraint_types.h"

#include "BKE_action.h"
#include "BKE_constraint.h"

#define B_CONSTRAINT_TEST           5
// #define B_CONSTRAINT_CHANGETARGET   6

static void do_constraint_panels(bContext *C, void *ob_pt, int event)
{
	Object *ob = (Object *)ob_pt;

	switch (event) {
		case B_CONSTRAINT_TEST:
			break; /* no handling */
#if 0	/* UNUSED */
		case B_CONSTRAINT_CHANGETARGET:
		{
			Main *bmain = CTX_data_main(C);
			if (ob->pose) ob->pose->flag |= POSE_RECALC;  /* checks & sorts pose channels */
			DAG_relations_tag_update(bmain);
			break;
		}
#endif
		default:
			break;
	}

	/* note: RNA updates now call this, commenting else it gets called twice.
	 * if there are problems because of this, then rna needs changed update functions.
	 *
	 * object_test_constraints(ob);
	 * if (ob->pose) BKE_pose_update_constraint_flags(ob->pose); */
	
	if (ob->type == OB_ARMATURE) DAG_id_tag_update(&ob->id, OB_RECALC_DATA | OB_RECALC_OB);
	else DAG_id_tag_update(&ob->id, OB_RECALC_OB);

	WM_event_add_notifier(C, NC_OBJECT | ND_CONSTRAINT, ob);
}

static void constraint_active_func(bContext *UNUSED(C), void *ob_v, void *con_v)
{
	ED_object_constraint_set_active(ob_v, con_v);
}

/* draw panel showing settings for a constraint */
static uiLayout *draw_constraint(uiLayout *layout, Object *ob, bConstraint *con)
{
	bPoseChannel *pchan = BKE_pose_channel_active(ob);
	bConstraintTypeInfo *cti;
	uiBlock *block;
	uiLayout *result = NULL, *col, *box, *row;
	PointerRNA ptr;
	char typestr[32];
	short proxy_protected, xco = 0, yco = 0;
	// int rb_col; // UNUSED

	/* get constraint typeinfo */
	cti = BKE_constraint_typeinfo_get(con);
	if (cti == NULL) {
		/* exception for 'Null' constraint - it doesn't have constraint typeinfo! */
		BLI_strncpy(typestr, (con->type == CONSTRAINT_TYPE_NULL) ? IFACE_("Null") : IFACE_("Unknown"), sizeof(typestr));
	}
	else
		BLI_strncpy(typestr, IFACE_(cti->name), sizeof(typestr));
		
	/* determine whether constraint is proxy protected or not */
	if (BKE_constraints_proxylocked_owner(ob, pchan))
		proxy_protected = (con->flag & CONSTRAINT_PROXY_LOCAL) == 0;
	else
		proxy_protected = 0;

	/* unless button has own callback, it adds this callback to button */
	block = uiLayoutGetBlock(layout);
	uiBlockSetHandleFunc(block, do_constraint_panels, ob);
	uiBlockSetFunc(block, constraint_active_func, ob, con);

	RNA_pointer_create(&ob->id, &RNA_Constraint, con, &ptr);

	col = uiLayoutColumn(layout, true);
	uiLayoutSetContextPointer(col, "constraint", &ptr);

	box = uiLayoutBox(col);
	row = uiLayoutRow(box, false);
	block = uiLayoutGetBlock(box);

	/* Draw constraint header */

	/* open/close */
	uiBlockSetEmboss(block, UI_EMBOSSN);
	uiItemR(row, &ptr, "show_expanded", UI_ITEM_R_ICON_ONLY, "", ICON_NONE);
	uiBlockSetEmboss(block, UI_EMBOSS);

	/* name */
	uiDefBut(block, LABEL, B_CONSTRAINT_TEST, typestr,
	         xco + 0.5f * UI_UNIT_X, yco, 5 * UI_UNIT_X, 0.9f * UI_UNIT_Y, NULL, 0.0, 0.0, 0.0, 0.0, "");

	if (con->flag & CONSTRAINT_DISABLE)
		uiLayoutSetRedAlert(row, true);
	
	if (proxy_protected == 0) {
		uiItemR(row, &ptr, "name", 0, "", ICON_NONE);
	}
	else
		uiItemL(row, con->name, ICON_NONE);
	
	uiLayoutSetRedAlert(row, false);
	
	/* proxy-protected constraints cannot be edited, so hide up/down + close buttons */
	if (proxy_protected) {
		uiBlockSetEmboss(block, UI_EMBOSSN);
		
		/* draw a ghost icon (for proxy) and also a lock beside it, to show that constraint is "proxy locked" */
		uiDefIconBut(block, BUT, B_CONSTRAINT_TEST, ICON_GHOST, xco + 12.2f * UI_UNIT_X, yco, 0.95f * UI_UNIT_X, 0.95f * UI_UNIT_Y,
		             NULL, 0.0, 0.0, 0.0, 0.0, TIP_("Proxy Protected"));
		uiDefIconBut(block, BUT, B_CONSTRAINT_TEST, ICON_LOCKED, xco + 13.1f * UI_UNIT_X, yco, 0.95f * UI_UNIT_X, 0.95f * UI_UNIT_Y,
		             NULL, 0.0, 0.0, 0.0, 0.0, TIP_("Proxy Protected"));
		
		uiBlockSetEmboss(block, UI_EMBOSS);
	}
	else {
		short prev_proxylock, show_upbut, show_downbut;
		
		/* Up/Down buttons: 
		 *	Proxy-constraints are not allowed to occur after local (non-proxy) constraints
		 *	as that poses problems when restoring them, so disable the "up" button where
		 *	it may cause this situation. 
		 *
		 *  Up/Down buttons should only be shown (or not grayed - todo) if they serve some purpose.
		 */
		if (BKE_constraints_proxylocked_owner(ob, pchan)) {
			if (con->prev) {
				prev_proxylock = (con->prev->flag & CONSTRAINT_PROXY_LOCAL) ? 0 : 1;
			}
			else
				prev_proxylock = 0;
		}
		else
			prev_proxylock = 0;
			
		show_upbut = ((prev_proxylock == 0) && (con->prev));
		show_downbut = (con->next) ? 1 : 0;
		
		/* enabled */
		uiBlockSetEmboss(block, UI_EMBOSSN);
		uiItemR(row, &ptr, "mute", 0, "",
		        (con->flag & CONSTRAINT_OFF) ? ICON_RESTRICT_VIEW_ON : ICON_RESTRICT_VIEW_OFF);
		uiBlockSetEmboss(block, UI_EMBOSS);
		
		uiLayoutSetOperatorContext(row, WM_OP_INVOKE_DEFAULT);
		
		/* up/down */
		if (show_upbut || show_downbut) {
			uiBlockBeginAlign(block);
			if (show_upbut)
				uiItemO(row, "", ICON_TRIA_UP, "CONSTRAINT_OT_move_up");
				
			if (show_downbut)
				uiItemO(row, "", ICON_TRIA_DOWN, "CONSTRAINT_OT_move_down");
			uiBlockEndAlign(block);
		}
		
		/* Close 'button' - emboss calls here disable drawing of 'button' behind X */
		uiBlockSetEmboss(block, UI_EMBOSSN);
		uiItemO(row, "", ICON_X, "CONSTRAINT_OT_delete");
		uiBlockSetEmboss(block, UI_EMBOSS);
	}

	/* Set but-locks for protected settings (magic numbers are used here!) */
	if (proxy_protected)
		uiBlockSetButLock(block, true, IFACE_("Cannot edit Proxy-Protected Constraint"));

	/* Draw constraint data */
	if ((con->flag & CONSTRAINT_EXPAND) == 0) {
		(yco) -= 10.5f * UI_UNIT_Y;
	}
	else {
		box = uiLayoutBox(col);
		block = uiLayoutAbsoluteBlock(box);
		result = box;
	}

	/* clear any locks set up for proxies/lib-linking */
	uiBlockClearButLock(block);

	return result;
}

uiLayout *uiTemplateConstraint(uiLayout *layout, PointerRNA *ptr)
{
	Object *ob;
	bConstraint *con;

	/* verify we have valid data */
	if (!RNA_struct_is_a(ptr->type, &RNA_Constraint)) {
		RNA_warning("Expected constraint on object");
		return NULL;
	}

	ob = ptr->id.data;
	con = ptr->data;

	if (!ob || !(GS(ob->id.name) == ID_OB)) {
		RNA_warning("Expected constraint on object");
		return NULL;
	}
	
	uiBlockSetButLock(uiLayoutGetBlock(layout), (ob && ob->id.lib), ERROR_LIBDATA_MESSAGE);

	/* hrms, the temporal constraint should not draw! */
	if (con->type == CONSTRAINT_TYPE_KINEMATIC) {
		bKinematicConstraint *data = con->data;
		if (data->flag & CONSTRAINT_IK_TEMP)
			return NULL;
	}

	return draw_constraint(layout, ob, con);
}


/************************* Preview Template ***************************/

#include "DNA_lamp_types.h"
#include "DNA_material_types.h"
#include "DNA_world_types.h"

#define B_MATPRV 1

static void do_preview_buttons(bContext *C, void *arg, int event)
{
	switch (event) {
		case B_MATPRV:
			WM_event_add_notifier(C, NC_MATERIAL | ND_SHADING_PREVIEW, arg);
			break;
	}
}

void uiTemplatePreview(uiLayout *layout, bContext *C, ID *id, int show_buttons, ID *parent, MTex *slot,
                       const char *preview_id)
{
	uiLayout *row, *col;
	uiBlock *block;
	uiPreview *ui_preview = NULL;
	ARegion *ar;

	Material *ma = NULL;
	Tex *tex = (Tex *)id;
	ID *pid, *pparent;
	short *pr_texture = NULL;
	PointerRNA material_ptr;
	PointerRNA texture_ptr;

	char _preview_id[UI_MAX_NAME_STR];

	if (id && !ELEM(GS(id->name), ID_MA, ID_TE, ID_WO, ID_LA, ID_LS)) {
		RNA_warning("Expected ID of type material, texture, lamp, world or line style");
		return;
	}

	/* decide what to render */
	pid = id;
	pparent = NULL;

	if (id && (GS(id->name) == ID_TE)) {
		if (parent && (GS(parent->name) == ID_MA))
			pr_texture = &((Material *)parent)->pr_texture;
		else if (parent && (GS(parent->name) == ID_WO))
			pr_texture = &((World *)parent)->pr_texture;
		else if (parent && (GS(parent->name) == ID_LA))
			pr_texture = &((Lamp *)parent)->pr_texture;
		else if (parent && (GS(parent->name) == ID_LS))
			pr_texture = &((FreestyleLineStyle *)parent)->pr_texture;

		if (pr_texture) {
			if (*pr_texture == TEX_PR_OTHER)
				pid = parent;
			else if (*pr_texture == TEX_PR_BOTH)
				pparent = parent;
		}
	}

	if (!preview_id || (preview_id[0] == '\0')) {
		/* If no identifier given, generate one from ID type. */
		BLI_snprintf(_preview_id, UI_MAX_NAME_STR, "uiPreview_%s", BKE_idcode_to_name(GS(id->name)));
		preview_id = _preview_id;
	}

	/* Find or add the uiPreview to the current Region. */
	ar = CTX_wm_region(C);
	ui_preview = BLI_findstring(&ar->ui_previews, preview_id, offsetof(uiPreview, preview_id));

	if (!ui_preview) {
		ui_preview = MEM_callocN(sizeof(uiPreview), "uiPreview");
		BLI_strncpy(ui_preview->preview_id, preview_id, sizeof(ui_preview->preview_id));
		ui_preview->height = (short)(UI_UNIT_Y * 5.6f);
		BLI_addtail(&ar->ui_previews, ui_preview);
	}

	if (ui_preview->height < UI_UNIT_Y) {
		ui_preview->height = UI_UNIT_Y;
	}
	else if (ui_preview->height > UI_UNIT_Y * 50) {  /* Rather high upper limit, yet not insane! */
		ui_preview->height = UI_UNIT_Y * 50;
	}

	/* layout */
	block = uiLayoutGetBlock(layout);
	row = uiLayoutRow(layout, false);
	col = uiLayoutColumn(row, false);
	uiLayoutSetKeepAspect(col, true);

	/* add preview */
	uiDefBut(block, BUT_EXTRA, 0, "", 0, 0, UI_UNIT_X * 10, ui_preview->height, pid, 0.0, 0.0, 0, 0, "");
	uiBlockSetDrawExtraFunc(block, ED_preview_draw, pparent, slot);
	uiBlockSetHandleFunc(block, do_preview_buttons, NULL);

	uiDefIconButS(block, GRIP, 0, ICON_GRIP, 0, 0, UI_UNIT_X * 10, (short)(UI_UNIT_Y * 0.3f), &ui_preview->height,
	              UI_UNIT_Y, UI_UNIT_Y * 50.0f, 0.0f, 0.0f, "");

	/* add buttons */
	if (pid && show_buttons) {
		if (GS(pid->name) == ID_MA || (pparent && GS(pparent->name) == ID_MA)) {
			if (GS(pid->name) == ID_MA) ma = (Material *)pid;
			else ma = (Material *)pparent;
			
			/* Create RNA Pointer */
			RNA_pointer_create(&ma->id, &RNA_Material, ma, &material_ptr);

			col = uiLayoutColumn(row, true);
			uiLayoutSetScaleX(col, 1.5);
			uiItemR(col, &material_ptr, "preview_render_type", UI_ITEM_R_EXPAND, "", ICON_NONE);
		}

		if (pr_texture) {
			/* Create RNA Pointer */
			RNA_pointer_create(id, &RNA_Texture, tex, &texture_ptr);
			
			uiLayoutRow(layout, true);
			uiDefButS(block, ROW, B_MATPRV, IFACE_("Texture"),  0, 0, UI_UNIT_X * 10, UI_UNIT_Y,
			          pr_texture, 10, TEX_PR_TEXTURE, 0, 0, "");
			if (GS(parent->name) == ID_MA) {
				uiDefButS(block, ROW, B_MATPRV, IFACE_("Material"),  0, 0, UI_UNIT_X * 10, UI_UNIT_Y,
				          pr_texture, 10, TEX_PR_OTHER, 0, 0, "");
			}
			else if (GS(parent->name) == ID_LA) {
				uiDefButS(block, ROW, B_MATPRV, IFACE_("Lamp"),  0, 0, UI_UNIT_X * 10, UI_UNIT_Y,
				          pr_texture, 10, TEX_PR_OTHER, 0, 0, "");
			}
			else if (GS(parent->name) == ID_WO) {
				uiDefButS(block, ROW, B_MATPRV, IFACE_("World"),  0, 0, UI_UNIT_X * 10, UI_UNIT_Y,
				          pr_texture, 10, TEX_PR_OTHER, 0, 0, "");
			}
			else if (GS(parent->name) == ID_LS) {
				uiDefButS(block, ROW, B_MATPRV, IFACE_("Line Style"),  0, 0, UI_UNIT_X * 10, UI_UNIT_Y,
				          pr_texture, 10, TEX_PR_OTHER, 0, 0, "");
			}
			uiDefButS(block, ROW, B_MATPRV, IFACE_("Both"),  0, 0, UI_UNIT_X * 10, UI_UNIT_Y,
			          pr_texture, 10, TEX_PR_BOTH, 0, 0, "");
			
			/* Alpha button for texture preview */
			if (*pr_texture != TEX_PR_OTHER) {
				row = uiLayoutRow(layout, false);
				uiItemR(row, &texture_ptr, "use_preview_alpha", 0, NULL, ICON_NONE);
			}
		}
	}
}

/********************** ColorRamp Template **************************/


typedef struct RNAUpdateCb {
	PointerRNA ptr;
	PropertyRNA *prop;
} RNAUpdateCb;

static void rna_update_cb(bContext *C, void *arg_cb, void *UNUSED(arg))
{
	RNAUpdateCb *cb = (RNAUpdateCb *)arg_cb;

	/* we call update here on the pointer property, this way the
	 * owner of the curve mapping can still define it's own update
	 * and notifier, even if the CurveMapping struct is shared. */
	RNA_property_update(C, &cb->ptr, cb->prop);
}

static void colorband_add_cb(bContext *C, void *cb_v, void *coba_v)
{
	ColorBand *coba = coba_v;
	float pos = 0.5f;

	if (coba->tot > 1) {
		if (coba->cur > 0) pos = (coba->data[coba->cur - 1].pos + coba->data[coba->cur].pos) * 0.5f;
		else pos = (coba->data[coba->cur + 1].pos + coba->data[coba->cur].pos) * 0.5f;
	}

	if (colorband_element_add(coba, pos)) {
		rna_update_cb(C, cb_v, NULL);
		ED_undo_push(C, "Add colorband");
	}
}

static void colorband_del_cb(bContext *C, void *cb_v, void *coba_v)
{
	ColorBand *coba = coba_v;

	if (colorband_element_remove(coba, coba->cur)) {
		ED_undo_push(C, "Delete colorband");
		rna_update_cb(C, cb_v, NULL);
	}
}

static void colorband_flip_cb(bContext *C, void *cb_v, void *coba_v)
{
	CBData data_tmp[MAXCOLORBAND];

	ColorBand *coba = coba_v;
	int a;

	for (a = 0; a < coba->tot; a++) {
		data_tmp[a] = coba->data[coba->tot - (a + 1)];
	}
	for (a = 0; a < coba->tot; a++) {
		data_tmp[a].pos = 1.0f - data_tmp[a].pos;
		coba->data[a] = data_tmp[a];
	}

	/* may as well flip the cur*/
	coba->cur = coba->tot - (coba->cur + 1);

	ED_undo_push(C, "Flip colorband");

	rna_update_cb(C, cb_v, NULL);
}

static void colorband_update_cb(bContext *UNUSED(C), void *bt_v, void *coba_v)
{
	uiBut *bt = bt_v;
	ColorBand *coba = coba_v;

	/* sneaky update here, we need to sort the colorband points to be in order,
	 * however the RNA pointer then is wrong, so we update it */
	colorband_update_sort(coba);
	bt->rnapoin.data = coba->data + coba->cur;
}

static void colorband_buttons_layout(uiLayout *layout, uiBlock *block, ColorBand *coba, const rctf *butr,
                                     RNAUpdateCb *cb, int expand)
{
	uiLayout *row, *split, *subsplit;
	uiBut *bt;
	float unit = BLI_rctf_size_x(butr) / 14.0f;
	float xs = butr->xmin;
	float ys = butr->ymin;
	PointerRNA ptr;

	RNA_pointer_create(cb->ptr.id.data, &RNA_ColorRamp, coba, &ptr);

	split = uiLayoutSplit(layout, 0.4f, false);

	uiBlockSetEmboss(block, UI_EMBOSSN);
	uiBlockBeginAlign(block);
	row = uiLayoutRow(split, false);

	bt = uiDefIconTextBut(block, BUT, 0, ICON_ZOOMIN, "", 0, 0, 2.0f * unit, UI_UNIT_Y, NULL,
	                      0, 0, 0, 0, TIP_("Add a new color stop to the colorband"));

	uiButSetNFunc(bt, colorband_add_cb, MEM_dupallocN(cb), coba);

	bt = uiDefIconTextBut(block, BUT, 0, ICON_ZOOMOUT, "", xs +  2.0f * unit, ys + UI_UNIT_Y, 2.0f * unit, UI_UNIT_Y,
	              NULL, 0, 0, 0, 0, TIP_("Delete the active position"));
	uiButSetNFunc(bt, colorband_del_cb, MEM_dupallocN(cb), coba);

	bt = uiDefIconTextBut(block, BUT, 0, ICON_ARROW_LEFTRIGHT, "", xs + 4.0f * unit, ys + UI_UNIT_Y, 2.0f * unit, UI_UNIT_Y,
	              NULL, 0, 0, 0, 0, TIP_("Flip the color ramp"));
	uiButSetNFunc(bt, colorband_flip_cb, MEM_dupallocN(cb), coba);
	uiBlockEndAlign(block);
	uiBlockSetEmboss(block, UI_EMBOSS);

	row = uiLayoutRow(split, false);

	uiItemR(row, &ptr, "interpolation", 0, "", ICON_NONE);

	row = uiLayoutRow(layout, false);

	bt = uiDefBut(block, BUT_COLORBAND, 0, "", xs, ys, BLI_rctf_size_x(butr), UI_UNIT_Y, coba, 0, 0, 0, 0, "");
	uiButSetNFunc(bt, rna_update_cb, MEM_dupallocN(cb), NULL);

	row = uiLayoutRow(layout, false);

	if (coba->tot) {
		CBData *cbd = coba->data + coba->cur;

		RNA_pointer_create(cb->ptr.id.data, &RNA_ColorRampElement, cbd, &ptr);

		if (!expand) {
			split = uiLayoutSplit(layout, 0.3f, false);

			row = uiLayoutRow(split, false);
			uiDefButS(block, NUM, 0, "", 0, 0, 5.0f * UI_UNIT_X, UI_UNIT_Y, &coba->cur, 0.0, (float)(MAX2(0, coba->tot - 1)),
			          0, 0, TIP_("Choose active color stop"));
			row = uiLayoutRow(split, false);
			uiItemR(row, &ptr, "position", 0, IFACE_("Pos"), ICON_NONE);
			bt = block->buttons.last;
			uiButSetFunc(bt, colorband_update_cb, bt, coba);

			row = uiLayoutRow(layout, false);
			uiItemR(row, &ptr, "color", 0, "", ICON_NONE);
			bt = block->buttons.last;
			uiButSetNFunc(bt, rna_update_cb, MEM_dupallocN(cb), NULL);
		}
		else {
			split = uiLayoutSplit(layout, 0.5f, false);
			subsplit = uiLayoutSplit(split, 0.35f, false);

			row = uiLayoutRow(subsplit, false);
			uiDefButS(block, NUM, 0, "", 0, 0, 5.0f * UI_UNIT_X, UI_UNIT_Y, &coba->cur, 0.0, (float)(MAX2(0, coba->tot - 1)),
			          0, 0, TIP_("Choose active color stop"));
			row = uiLayoutRow(subsplit, false);
			uiItemR(row, &ptr, "position", 0, IFACE_("Pos"), ICON_NONE);
			bt = block->buttons.last;
			uiButSetFunc(bt, colorband_update_cb, bt, coba);

			row = uiLayoutRow(split, false);
			uiItemR(row, &ptr, "color", 0, "", ICON_NONE);
			bt = block->buttons.last;
			uiButSetNFunc(bt, rna_update_cb, MEM_dupallocN(cb), NULL);
		}
	}
}

void uiTemplateColorRamp(uiLayout *layout, PointerRNA *ptr, const char *propname, int expand)
{
	PropertyRNA *prop = RNA_struct_find_property(ptr, propname);
	PointerRNA cptr;
	RNAUpdateCb *cb;
	uiBlock *block;
	ID *id;
	rctf rect;

	if (!prop || RNA_property_type(prop) != PROP_POINTER)
		return;

	cptr = RNA_property_pointer_get(ptr, prop);
	if (!cptr.data || !RNA_struct_is_a(cptr.type, &RNA_ColorRamp))
		return;

	cb = MEM_callocN(sizeof(RNAUpdateCb), "RNAUpdateCb");
	cb->ptr = *ptr;
	cb->prop = prop;

	rect.xmin = 0; rect.xmax = 10.0f * UI_UNIT_X;
	rect.ymin = 0; rect.ymax = 19.5f * UI_UNIT_X;

	block = uiLayoutAbsoluteBlock(layout);

	id = cptr.id.data;
	uiBlockSetButLock(block, (id && id->lib), ERROR_LIBDATA_MESSAGE);

	colorband_buttons_layout(layout, block, cptr.data, &rect, cb, expand);

	uiBlockClearButLock(block);

	MEM_freeN(cb);
}


/********************* Icon viewer Template ************************/

/* ID Search browse menu, open */
static uiBlock *icon_view_menu(bContext *C, ARegion *ar, void *arg_litem)
{
	static RNAUpdateCb cb;
	uiBlock *block;
	uiBut *but;
	int icon;
	EnumPropertyItem *item;
	int a;
	bool free;

	/* arg_litem is malloced, can be freed by parent button */
	cb = *((RNAUpdateCb *)arg_litem);
	
	/* unused */
	// icon = RNA_property_enum_get(&cb.ptr, cb.prop);
	
	block = uiBeginBlock(C, ar, "_popup", UI_EMBOSS);
	uiBlockSetFlag(block, UI_BLOCK_LOOP | UI_BLOCK_REDRAW);
	
	
	RNA_property_enum_items(C, &cb.ptr, cb.prop, &item, NULL, &free);
	
	for (a = 0; item[a].identifier; a++) {
		int x, y;
		
		/* XXX hardcoded size to 5 x unit */
		x = (a % 8) * UI_UNIT_X * 5;
		y = (a / 8) * UI_UNIT_X * 5;
		
		icon = item[a].icon;
		but = uiDefIconButR_prop(block, ROW, 0, icon, x, y, UI_UNIT_X * 5, UI_UNIT_Y * 5, &cb.ptr, cb.prop, -1, 0, icon, -1, -1, NULL);
		uiButSetFlag(but, UI_HAS_ICON | UI_ICON_PREVIEW);
	}

	uiBoundsBlock(block, 0.3f * U.widget_unit);
	uiBlockSetDirection(block, UI_TOP);

	if (free) {
		MEM_freeN(item);
	}
	
	return block;
}

void uiTemplateIconView(uiLayout *layout, PointerRNA *ptr, const char *propname)
{
	PropertyRNA *prop = RNA_struct_find_property(ptr, propname);
	RNAUpdateCb *cb;
	uiBlock *block;
	uiBut *but;
//	rctf rect;  /* UNUSED */
	int icon;
	
	if (!prop || RNA_property_type(prop) != PROP_ENUM)
		return;
	
	icon = RNA_property_enum_get(ptr, prop);
	
	cb = MEM_callocN(sizeof(RNAUpdateCb), "RNAUpdateCb");
	cb->ptr = *ptr;
	cb->prop = prop;
	
//	rect.xmin = 0; rect.xmax = 10.0f * UI_UNIT_X;
//	rect.ymin = 0; rect.ymax = 10.0f * UI_UNIT_X;
	
	block = uiLayoutAbsoluteBlock(layout);

	but = uiDefBlockButN(block, icon_view_menu, MEM_dupallocN(cb), "", 0, 0, UI_UNIT_X * 6, UI_UNIT_Y * 6, "");

	
//	but = uiDefIconButR_prop(block, ROW, 0, icon, 0, 0, BLI_rctf_size_x(&rect), BLI_rctf_size_y(&rect), ptr, prop, -1, 0, icon, -1, -1, NULL);
	
	but->icon = icon;
	uiButSetFlag(but, UI_HAS_ICON | UI_ICON_PREVIEW);
	
	uiButSetNFunc(but, rna_update_cb, MEM_dupallocN(cb), NULL);
	
	MEM_freeN(cb);
}

/********************* Histogram Template ************************/

void uiTemplateHistogram(uiLayout *layout, PointerRNA *ptr, const char *propname)
{
	PropertyRNA *prop = RNA_struct_find_property(ptr, propname);
	PointerRNA cptr;
	uiBlock *block;
	uiLayout *col;
	Histogram *hist;

	if (!prop || RNA_property_type(prop) != PROP_POINTER)
		return;

	cptr = RNA_property_pointer_get(ptr, prop);
	if (!cptr.data || !RNA_struct_is_a(cptr.type, &RNA_Histogram))
		return;
	hist = (Histogram *)cptr.data;

	if (hist->height < UI_UNIT_Y) {
		hist->height = UI_UNIT_Y;
	}
	else if (hist->height > UI_UNIT_Y * 20) {
		hist->height = UI_UNIT_Y * 20;
	}

	col = uiLayoutColumn(layout, true);
	block = uiLayoutGetBlock(col);

	uiDefBut(block, HISTOGRAM, 0, "", 0, 0, UI_UNIT_X * 10, hist->height, hist, 0, 0, 0, 0, "");

	/* Resize grip. */
	uiDefIconButI(block, GRIP, 0, ICON_GRIP, 0, 0, UI_UNIT_X * 10, (short)(UI_UNIT_Y * 0.3f), &hist->height,
	              UI_UNIT_Y, UI_UNIT_Y * 20.0f, 0.0f, 0.0f, "");
}

/********************* Waveform Template ************************/

void uiTemplateWaveform(uiLayout *layout, PointerRNA *ptr, const char *propname)
{
	PropertyRNA *prop = RNA_struct_find_property(ptr, propname);
	PointerRNA cptr;
	uiBlock *block;
	uiLayout *col;
	Scopes *scopes;

	if (!prop || RNA_property_type(prop) != PROP_POINTER)
		return;

	cptr = RNA_property_pointer_get(ptr, prop);
	if (!cptr.data || !RNA_struct_is_a(cptr.type, &RNA_Scopes))
		return;
	scopes = (Scopes *)cptr.data;

	col = uiLayoutColumn(layout, true);
	block = uiLayoutGetBlock(col);

	if (scopes->wavefrm_height < UI_UNIT_Y) {
		scopes->wavefrm_height = UI_UNIT_Y;
	}
	else if (scopes->wavefrm_height > UI_UNIT_Y * 20) {
		scopes->wavefrm_height = UI_UNIT_Y * 20;
	}

	uiDefBut(block, WAVEFORM, 0, "", 0, 0, UI_UNIT_X * 10, scopes->wavefrm_height, scopes, 0, 0, 0, 0, "");

	/* Resize grip. */
	uiDefIconButI(block, GRIP, 0, ICON_GRIP, 0, 0, UI_UNIT_X * 10, (short)(UI_UNIT_Y * 0.3f), &scopes->wavefrm_height,
	              UI_UNIT_Y, UI_UNIT_Y * 20.0f, 0.0f, 0.0f, "");
}

/********************* Vectorscope Template ************************/

void uiTemplateVectorscope(uiLayout *layout, PointerRNA *ptr, const char *propname)
{
	PropertyRNA *prop = RNA_struct_find_property(ptr, propname);
	PointerRNA cptr;
	uiBlock *block;
	uiLayout *col;
	Scopes *scopes;

	if (!prop || RNA_property_type(prop) != PROP_POINTER)
		return;

	cptr = RNA_property_pointer_get(ptr, prop);
	if (!cptr.data || !RNA_struct_is_a(cptr.type, &RNA_Scopes))
		return;
	scopes = (Scopes *)cptr.data;

	if (scopes->vecscope_height < UI_UNIT_Y) {
		scopes->vecscope_height = UI_UNIT_Y;
	}
	else if (scopes->vecscope_height > UI_UNIT_Y * 20) {
		scopes->vecscope_height = UI_UNIT_Y * 20;
	}

	col = uiLayoutColumn(layout, true);
	block = uiLayoutGetBlock(col);

	uiDefBut(block, VECTORSCOPE, 0, "", 0, 0, UI_UNIT_X * 10, scopes->vecscope_height, scopes, 0, 0, 0, 0, "");

	/* Resize grip. */
	uiDefIconButI(block, GRIP, 0, ICON_GRIP, 0, 0, UI_UNIT_X * 10, (short)(UI_UNIT_Y * 0.3f), &scopes->vecscope_height,
	              UI_UNIT_Y, UI_UNIT_Y * 20.0f, 0.0f, 0.0f, "");
}

/********************* CurveMapping Template ************************/


static void curvemap_buttons_zoom_in(bContext *C, void *cumap_v, void *UNUSED(arg))
{
	CurveMapping *cumap = cumap_v;
	float d;

	/* we allow 20 times zoom */
	if (BLI_rctf_size_x(&cumap->curr) > 0.04f * BLI_rctf_size_x(&cumap->clipr)) {
		d = 0.1154f * BLI_rctf_size_x(&cumap->curr);
		cumap->curr.xmin += d;
		cumap->curr.xmax -= d;
		d = 0.1154f * BLI_rctf_size_y(&cumap->curr);
		cumap->curr.ymin += d;
		cumap->curr.ymax -= d;
	}

	ED_region_tag_redraw(CTX_wm_region(C));
}

static void curvemap_buttons_zoom_out(bContext *C, void *cumap_v, void *UNUSED(unused))
{
	CurveMapping *cumap = cumap_v;
	float d, d1;

	/* we allow 20 times zoom, but don't view outside clip */
	if (BLI_rctf_size_x(&cumap->curr) < 20.0f * BLI_rctf_size_x(&cumap->clipr)) {
		d = d1 = 0.15f * BLI_rctf_size_x(&cumap->curr);

		if (cumap->flag & CUMA_DO_CLIP) 
			if (cumap->curr.xmin - d < cumap->clipr.xmin)
				d1 = cumap->curr.xmin - cumap->clipr.xmin;
		cumap->curr.xmin -= d1;

		d1 = d;
		if (cumap->flag & CUMA_DO_CLIP) 
			if (cumap->curr.xmax + d > cumap->clipr.xmax)
				d1 = -cumap->curr.xmax + cumap->clipr.xmax;
		cumap->curr.xmax += d1;

		d = d1 = 0.15f * BLI_rctf_size_y(&cumap->curr);

		if (cumap->flag & CUMA_DO_CLIP) 
			if (cumap->curr.ymin - d < cumap->clipr.ymin)
				d1 = cumap->curr.ymin - cumap->clipr.ymin;
		cumap->curr.ymin -= d1;

		d1 = d;
		if (cumap->flag & CUMA_DO_CLIP) 
			if (cumap->curr.ymax + d > cumap->clipr.ymax)
				d1 = -cumap->curr.ymax + cumap->clipr.ymax;
		cumap->curr.ymax += d1;
	}

	ED_region_tag_redraw(CTX_wm_region(C));
}

static void curvemap_buttons_setclip(bContext *UNUSED(C), void *cumap_v, void *UNUSED(arg))
{
	CurveMapping *cumap = cumap_v;

	curvemapping_changed(cumap, false);
}	

static void curvemap_buttons_delete(bContext *C, void *cb_v, void *cumap_v)
{
	CurveMapping *cumap = cumap_v;

	curvemap_remove(cumap->cm + cumap->cur, SELECT);
	curvemapping_changed(cumap, false);

	rna_update_cb(C, cb_v, NULL);
}

/* NOTE: this is a block-menu, needs 0 events, otherwise the menu closes */
static uiBlock *curvemap_clipping_func(bContext *C, ARegion *ar, void *cumap_v)
{
	CurveMapping *cumap = cumap_v;
	uiBlock *block;
	uiBut *bt;
	float width = 8 * UI_UNIT_X;

	block = uiBeginBlock(C, ar, __func__, UI_EMBOSS);

	/* use this for a fake extra empy space around the buttons */
	uiDefBut(block, LABEL, 0, "",           -4, 16, width + 8, 6 * UI_UNIT_Y, NULL, 0, 0, 0, 0, "");

	bt = uiDefButBitI(block, TOG, CUMA_DO_CLIP, 1, IFACE_("Use Clipping"),
	                  0, 5 * UI_UNIT_Y, width, UI_UNIT_Y, &cumap->flag, 0.0, 0.0, 10, 0, "");
	uiButSetFunc(bt, curvemap_buttons_setclip, cumap, NULL);

	uiBlockBeginAlign(block);
	uiDefButF(block, NUM, 0, IFACE_("Min X "),   0, 4 * UI_UNIT_Y, width, UI_UNIT_Y,
	          &cumap->clipr.xmin, -100.0, cumap->clipr.xmax, 10, 2, "");
	uiDefButF(block, NUM, 0, IFACE_("Min Y "),   0, 3 * UI_UNIT_Y, width, UI_UNIT_Y,
	          &cumap->clipr.ymin, -100.0, cumap->clipr.ymax, 10, 2, "");
	uiDefButF(block, NUM, 0, IFACE_("Max X "),   0, 2 * UI_UNIT_Y, width, UI_UNIT_Y,
	          &cumap->clipr.xmax, cumap->clipr.xmin, 100.0, 10, 2, "");
	uiDefButF(block, NUM, 0, IFACE_("Max Y "),   0, UI_UNIT_Y, width, UI_UNIT_Y,
	          &cumap->clipr.ymax, cumap->clipr.ymin, 100.0, 10, 2, "");

	uiBlockSetDirection(block, UI_RIGHT);

	uiEndBlock(C, block);
	return block;
}

/* only for curvemap_tools_dofunc */
enum {
	UICURVE_FUNC_RESET_NEG,
	UICURVE_FUNC_RESET_POS,
	UICURVE_FUNC_RESET_VIEW,
	UICURVE_FUNC_HANDLE_VECTOR,
	UICURVE_FUNC_HANDLE_AUTO,
	UICURVE_FUNC_EXTEND_HOZ,
	UICURVE_FUNC_EXTEND_EXP,
};

static void curvemap_tools_dofunc(bContext *C, void *cumap_v, int event)
{
	CurveMapping *cumap = cumap_v;
	CurveMap *cuma = cumap->cm + cumap->cur;

	switch (event) {
		case UICURVE_FUNC_RESET_NEG:
		case UICURVE_FUNC_RESET_POS: /* reset */
			curvemap_reset(cuma, &cumap->clipr, cumap->preset,
			               (event == UICURVE_FUNC_RESET_NEG) ? CURVEMAP_SLOPE_NEGATIVE : CURVEMAP_SLOPE_POSITIVE);
			curvemapping_changed(cumap, false);
			break;
		case UICURVE_FUNC_RESET_VIEW:
			cumap->curr = cumap->clipr;
			break;
		case UICURVE_FUNC_HANDLE_VECTOR: /* set vector */
			curvemap_sethandle(cuma, 1);
			curvemapping_changed(cumap, false);
			break;
		case UICURVE_FUNC_HANDLE_AUTO: /* set auto */
			curvemap_sethandle(cuma, 0);
			curvemapping_changed(cumap, false);
			break;
		case UICURVE_FUNC_EXTEND_HOZ: /* extend horiz */
			cuma->flag &= ~CUMA_EXTEND_EXTRAPOLATE;
			curvemapping_changed(cumap, false);
			break;
		case UICURVE_FUNC_EXTEND_EXP: /* extend extrapolate */
			cuma->flag |= CUMA_EXTEND_EXTRAPOLATE;
			curvemapping_changed(cumap, false);
			break;
	}
	ED_undo_push(C, "CurveMap tools");
	ED_region_tag_redraw(CTX_wm_region(C));
}

static uiBlock *curvemap_tools_posslope_func(bContext *C, ARegion *ar, void *cumap_v)
{
	uiBlock *block;
	short yco = 0, menuwidth = 10 * UI_UNIT_X;

	block = uiBeginBlock(C, ar, __func__, UI_EMBOSS);
	uiBlockSetButmFunc(block, curvemap_tools_dofunc, cumap_v);

	uiDefIconTextBut(block, BUTM, 1, ICON_BLANK1, IFACE_("Reset View"),          0, yco -= UI_UNIT_Y,
	                 menuwidth, UI_UNIT_Y, NULL, 0.0, 0.0, 0, UICURVE_FUNC_RESET_VIEW, "");
	uiDefIconTextBut(block, BUTM, 1, ICON_BLANK1, IFACE_("Vector Handle"),       0, yco -= UI_UNIT_Y,
	                 menuwidth, UI_UNIT_Y, NULL, 0.0, 0.0, 0, UICURVE_FUNC_HANDLE_VECTOR, "");
	uiDefIconTextBut(block, BUTM, 1, ICON_BLANK1, IFACE_("Auto Handle"),         0, yco -= UI_UNIT_Y,
	                 menuwidth, UI_UNIT_Y, NULL, 0.0, 0.0, 0, UICURVE_FUNC_HANDLE_AUTO, "");
	uiDefIconTextBut(block, BUTM, 1, ICON_BLANK1, IFACE_("Extend Horizontal"),   0, yco -= UI_UNIT_Y,
	                 menuwidth, UI_UNIT_Y, NULL, 0.0, 0.0, 0, UICURVE_FUNC_EXTEND_HOZ, "");
	uiDefIconTextBut(block, BUTM, 1, ICON_BLANK1, IFACE_("Extend Extrapolated"), 0, yco -= UI_UNIT_Y,
	                 menuwidth, UI_UNIT_Y, NULL, 0.0, 0.0, 0, UICURVE_FUNC_EXTEND_EXP, "");
	uiDefIconTextBut(block, BUTM, 1, ICON_BLANK1, IFACE_("Reset Curve"),         0, yco -= UI_UNIT_Y,
	                 menuwidth, UI_UNIT_Y, NULL, 0.0, 0.0, 0, UICURVE_FUNC_RESET_POS, "");

	uiBlockSetDirection(block, UI_RIGHT);
	uiTextBoundsBlock(block, 50);

	uiEndBlock(C, block);
	return block;
}

static uiBlock *curvemap_tools_negslope_func(bContext *C, ARegion *ar, void *cumap_v)
{
	uiBlock *block;
	short yco = 0, menuwidth = 10 * UI_UNIT_X;

	block = uiBeginBlock(C, ar, __func__, UI_EMBOSS);
	uiBlockSetButmFunc(block, curvemap_tools_dofunc, cumap_v);

	uiDefIconTextBut(block, BUTM, 1, ICON_BLANK1, IFACE_("Reset View"),          0, yco -= UI_UNIT_Y,
	                 menuwidth, UI_UNIT_Y, NULL, 0.0, 0.0, 0, UICURVE_FUNC_RESET_VIEW, "");
	uiDefIconTextBut(block, BUTM, 1, ICON_BLANK1, IFACE_("Vector Handle"),       0, yco -= UI_UNIT_Y,
	                 menuwidth, UI_UNIT_Y, NULL, 0.0, 0.0, 0, UICURVE_FUNC_HANDLE_VECTOR, "");
	uiDefIconTextBut(block, BUTM, 1, ICON_BLANK1, IFACE_("Auto Handle"),         0, yco -= UI_UNIT_Y,
	                 menuwidth, UI_UNIT_Y, NULL, 0.0, 0.0, 0, UICURVE_FUNC_HANDLE_AUTO, "");
	uiDefIconTextBut(block, BUTM, 1, ICON_BLANK1, IFACE_("Extend Horizontal"),   0, yco -= UI_UNIT_Y,
	                 menuwidth, UI_UNIT_Y, NULL, 0.0, 0.0, 0, UICURVE_FUNC_EXTEND_HOZ, "");
	uiDefIconTextBut(block, BUTM, 1, ICON_BLANK1, IFACE_("Extend Extrapolated"), 0, yco -= UI_UNIT_Y,
	                 menuwidth, UI_UNIT_Y, NULL, 0.0, 0.0, 0, UICURVE_FUNC_EXTEND_EXP, "");
	uiDefIconTextBut(block, BUTM, 1, ICON_BLANK1, IFACE_("Reset Curve"),         0, yco -= UI_UNIT_Y,
	                 menuwidth, UI_UNIT_Y, NULL, 0.0, 0.0, 0, UICURVE_FUNC_RESET_NEG, "");

	uiBlockSetDirection(block, UI_RIGHT);
	uiTextBoundsBlock(block, 50);

	uiEndBlock(C, block);
	return block;
}

static uiBlock *curvemap_brush_tools_func(bContext *C, ARegion *ar, void *cumap_v)
{
	uiBlock *block;
	short yco = 0, menuwidth = 10 * UI_UNIT_X;

	block = uiBeginBlock(C, ar, __func__, UI_EMBOSS);
	uiBlockSetButmFunc(block, curvemap_tools_dofunc, cumap_v);

	uiDefIconTextBut(block, BUTM, 1, ICON_BLANK1, IFACE_("Reset View"),    0, yco -= UI_UNIT_Y,
	                 menuwidth, UI_UNIT_Y, NULL, 0.0, 0.0, 0, UICURVE_FUNC_RESET_VIEW, "");
	uiDefIconTextBut(block, BUTM, 1, ICON_BLANK1, IFACE_("Vector Handle"), 0, yco -= UI_UNIT_Y,
	                 menuwidth, UI_UNIT_Y, NULL, 0.0, 0.0, 0, UICURVE_FUNC_HANDLE_VECTOR, "");
	uiDefIconTextBut(block, BUTM, 1, ICON_BLANK1, IFACE_("Auto Handle"),   0, yco -= UI_UNIT_Y,
	                 menuwidth, UI_UNIT_Y, NULL, 0.0, 0.0, 0, UICURVE_FUNC_HANDLE_AUTO, "");
	uiDefIconTextBut(block, BUTM, 1, ICON_BLANK1, IFACE_("Reset Curve"),   0, yco -= UI_UNIT_Y,
	                 menuwidth, UI_UNIT_Y, NULL, 0.0, 0.0, 0, UICURVE_FUNC_RESET_NEG, "");

	uiBlockSetDirection(block, UI_RIGHT);
	uiTextBoundsBlock(block, 50);

	uiEndBlock(C, block);
	return block;
}

static void curvemap_buttons_redraw(bContext *C, void *UNUSED(arg1), void *UNUSED(arg2))
{
	ED_region_tag_redraw(CTX_wm_region(C));
}

static void curvemap_buttons_update(bContext *C, void *arg1_v, void *cumap_v)
{
	CurveMapping *cumap = cumap_v;
	curvemapping_changed(cumap, true);
	rna_update_cb(C, arg1_v, NULL);
}

static void curvemap_buttons_reset(bContext *C, void *cb_v, void *cumap_v)
{
	CurveMapping *cumap = cumap_v;
	int a;
	
	cumap->preset = CURVE_PRESET_LINE;
	for (a = 0; a < CM_TOT; a++)
		curvemap_reset(cumap->cm + a, &cumap->clipr, cumap->preset, CURVEMAP_SLOPE_POSITIVE);
	
	cumap->black[0] = cumap->black[1] = cumap->black[2] = 0.0f;
	cumap->white[0] = cumap->white[1] = cumap->white[2] = 1.0f;
	curvemapping_set_black_white(cumap, NULL, NULL);
	
	curvemapping_changed(cumap, false);

	rna_update_cb(C, cb_v, NULL);
}

/* still unsure how this call evolves... we use labeltype for defining what curve-channels to show */
static void curvemap_buttons_layout(uiLayout *layout, PointerRNA *ptr, char labeltype, int levels,
                                    int brush, int neg_slope, RNAUpdateCb *cb)
{
	CurveMapping *cumap = ptr->data;
	CurveMap *cm = &cumap->cm[cumap->cur];
	CurveMapPoint *cmp = NULL;
	uiLayout *row, *sub, *split;
	uiBlock *block;
	uiBut *bt;
	float dx = UI_UNIT_X;
	int icon, size;
	int bg = -1, i;

	block = uiLayoutGetBlock(layout);

	/* curve chooser */
	row = uiLayoutRow(layout, false);

	if (labeltype == 'v') {
		/* vector */
		sub = uiLayoutRow(row, true);
		uiLayoutSetAlignment(sub, UI_LAYOUT_ALIGN_LEFT);

		if (cumap->cm[0].curve) {
			bt = uiDefButI(block, ROW, 0, "X", 0, 0, dx, dx, &cumap->cur, 0.0, 0.0, 0.0, 0.0, "");
			uiButSetFunc(bt, curvemap_buttons_redraw, NULL, NULL);
		}
		if (cumap->cm[1].curve) {
			bt = uiDefButI(block, ROW, 0, "Y", 0, 0, dx, dx, &cumap->cur, 0.0, 1.0, 0.0, 0.0, "");
			uiButSetFunc(bt, curvemap_buttons_redraw, NULL, NULL);
		}
		if (cumap->cm[2].curve) {
			bt = uiDefButI(block, ROW, 0, "Z", 0, 0, dx, dx, &cumap->cur, 0.0, 2.0, 0.0, 0.0, "");
			uiButSetFunc(bt, curvemap_buttons_redraw, NULL, NULL);
		}
	}
	else if (labeltype == 'c') {
		/* color */
		sub = uiLayoutRow(row, true);
		uiLayoutSetAlignment(sub, UI_LAYOUT_ALIGN_LEFT);

		if (cumap->cm[3].curve) {
			bt = uiDefButI(block, ROW, 0, "C", 0, 0, dx, dx, &cumap->cur, 0.0, 3.0, 0.0, 0.0, "");
			uiButSetFunc(bt, curvemap_buttons_redraw, NULL, NULL);
		}
		if (cumap->cm[0].curve) {
			bt = uiDefButI(block, ROW, 0, "R", 0, 0, dx, dx, &cumap->cur, 0.0, 0.0, 0.0, 0.0, "");
			uiButSetFunc(bt, curvemap_buttons_redraw, NULL, NULL);
		}
		if (cumap->cm[1].curve) {
			bt = uiDefButI(block, ROW, 0, "G", 0, 0, dx, dx, &cumap->cur, 0.0, 1.0, 0.0, 0.0, "");
			uiButSetFunc(bt, curvemap_buttons_redraw, NULL, NULL);
		}
		if (cumap->cm[2].curve) {
			bt = uiDefButI(block, ROW, 0, "B", 0, 0, dx, dx, &cumap->cur, 0.0, 2.0, 0.0, 0.0, "");
			uiButSetFunc(bt, curvemap_buttons_redraw, NULL, NULL);
		}
	}
	else if (labeltype == 'h') {
		/* HSV */
		sub = uiLayoutRow(row, true);
		uiLayoutSetAlignment(sub, UI_LAYOUT_ALIGN_LEFT);
		
		if (cumap->cm[0].curve) {
			bt = uiDefButI(block, ROW, 0, "H", 0, 0, dx, dx, &cumap->cur, 0.0, 0.0, 0.0, 0.0, "");
			uiButSetFunc(bt, curvemap_buttons_redraw, NULL, NULL);
		}
		if (cumap->cm[1].curve) {
			bt = uiDefButI(block, ROW, 0, "S", 0, 0, dx, dx, &cumap->cur, 0.0, 1.0, 0.0, 0.0, "");
			uiButSetFunc(bt, curvemap_buttons_redraw, NULL, NULL);
		}
		if (cumap->cm[2].curve) {
			bt = uiDefButI(block, ROW, 0, "V", 0, 0, dx, dx, &cumap->cur, 0.0, 2.0, 0.0, 0.0, "");
			uiButSetFunc(bt, curvemap_buttons_redraw, NULL, NULL);
		}
	}
	else
		uiLayoutSetAlignment(row, UI_LAYOUT_ALIGN_RIGHT);
	
	if (labeltype == 'h')
		bg = UI_GRAD_H;

	/* operation buttons */
	sub = uiLayoutRow(row, true);

	uiBlockSetEmboss(block, UI_EMBOSSN);

	bt = uiDefIconBut(block, BUT, 0, ICON_ZOOMIN, 0, 0, dx, dx, NULL, 0.0, 0.0, 0.0, 0.0, TIP_("Zoom in"));
	uiButSetFunc(bt, curvemap_buttons_zoom_in, cumap, NULL);

	bt = uiDefIconBut(block, BUT, 0, ICON_ZOOMOUT, 0, 0, dx, dx, NULL, 0.0, 0.0, 0.0, 0.0, TIP_("Zoom out"));
	uiButSetFunc(bt, curvemap_buttons_zoom_out, cumap, NULL);

	if (brush)
		bt = uiDefIconBlockBut(block, curvemap_brush_tools_func, cumap, 0, ICON_MODIFIER, 0, 0, dx, dx, TIP_("Tools"));
	else if (neg_slope)
		bt = uiDefIconBlockBut(block, curvemap_tools_negslope_func, cumap, 0, ICON_MODIFIER,
		                       0, 0, dx, dx, TIP_("Tools"));
	else
		bt = uiDefIconBlockBut(block, curvemap_tools_posslope_func, cumap, 0, ICON_MODIFIER,
		                       0, 0, dx, dx, TIP_("Tools"));

	uiButSetNFunc(bt, rna_update_cb, MEM_dupallocN(cb), NULL);

	icon = (cumap->flag & CUMA_DO_CLIP) ? ICON_CLIPUV_HLT : ICON_CLIPUV_DEHLT;
	bt = uiDefIconBlockBut(block, curvemap_clipping_func, cumap, 0, icon, 0, 0, dx, dx, TIP_("Clipping Options"));
	uiButSetNFunc(bt, rna_update_cb, MEM_dupallocN(cb), NULL);

	bt = uiDefIconBut(block, BUT, 0, ICON_X, 0, 0, dx, dx, NULL, 0.0, 0.0, 0.0, 0.0, TIP_("Delete points"));
	uiButSetNFunc(bt, curvemap_buttons_delete, MEM_dupallocN(cb), cumap);

	uiBlockSetEmboss(block, UI_EMBOSS);

	uiBlockSetNFunc(block, rna_update_cb, MEM_dupallocN(cb), NULL);

	/* curve itself */
	size = uiLayoutGetWidth(layout);
	row = uiLayoutRow(layout, false);
	uiDefBut(block, BUT_CURVE, 0, "", 0, 0, size, 8.0f * UI_UNIT_X, cumap, 0.0f, 1.0f, bg, 0, "");

	/* sliders for selected point */
	for (i = 0; i < cm->totpoint; i++) {
		if (cm->curve[i].flag & CUMA_SELECT) {
			cmp = &cm->curve[i];
			break;
		}
	}

	if (cmp) {
		rctf bounds;

		if (cumap->flag & CUMA_DO_CLIP) {
			bounds = cumap->clipr;
		}
		else {
			bounds.xmin = bounds.ymin = -1000.0;
			bounds.xmax = bounds.ymax =  1000.0;
		}

		uiLayoutRow(layout, true);
		uiBlockSetNFunc(block, curvemap_buttons_update, MEM_dupallocN(cb), cumap);
		uiDefButF(block, NUM, 0, "X", 0, 2 * UI_UNIT_Y, UI_UNIT_X * 10, UI_UNIT_Y,
		          &cmp->x, bounds.xmin, bounds.xmax, 1, 5, "");
		uiDefButF(block, NUM, 0, "Y", 0, 1 * UI_UNIT_Y, UI_UNIT_X * 10, UI_UNIT_Y,
		          &cmp->y, bounds.ymin, bounds.ymax, 1, 5, "");
	}

	/* black/white levels */
	if (levels) {
		split = uiLayoutSplit(layout, 0.0f, false);
		uiItemR(uiLayoutColumn(split, false), ptr, "black_level", UI_ITEM_R_EXPAND, NULL, ICON_NONE);
		uiItemR(uiLayoutColumn(split, false), ptr, "white_level", UI_ITEM_R_EXPAND, NULL, ICON_NONE);

		uiLayoutRow(layout, false);
		bt = uiDefBut(block, BUT, 0, IFACE_("Reset"), 0, 0, UI_UNIT_X * 10, UI_UNIT_Y, NULL, 0.0f, 0.0f, 0, 0,
		              TIP_("Reset Black/White point and curves"));
		uiButSetNFunc(bt, curvemap_buttons_reset, MEM_dupallocN(cb), cumap);
	}

	uiBlockSetNFunc(block, NULL, NULL, NULL);
}

void uiTemplateCurveMapping(uiLayout *layout, PointerRNA *ptr, const char *propname, int type,
                            int levels, int brush, int neg_slope)
{
	RNAUpdateCb *cb;
	PropertyRNA *prop = RNA_struct_find_property(ptr, propname);
	PointerRNA cptr;
	ID *id;
	uiBlock *block = uiLayoutGetBlock(layout);

	if (!prop) {
		RNA_warning("curve property not found: %s.%s",
		            RNA_struct_identifier(ptr->type), propname);
		return;
	}

	if (RNA_property_type(prop) != PROP_POINTER) {
		RNA_warning("curve is not a pointer: %s.%s",
		            RNA_struct_identifier(ptr->type), propname);
		return;
	}

	cptr = RNA_property_pointer_get(ptr, prop);
	if (!cptr.data || !RNA_struct_is_a(cptr.type, &RNA_CurveMapping))
		return;

	cb = MEM_callocN(sizeof(RNAUpdateCb), "RNAUpdateCb");
	cb->ptr = *ptr;
	cb->prop = prop;

	id = cptr.id.data;
	uiBlockSetButLock(block, (id && id->lib), ERROR_LIBDATA_MESSAGE);

	curvemap_buttons_layout(layout, &cptr, type, levels, brush, neg_slope, cb);

	uiBlockClearButLock(block);

	MEM_freeN(cb);
}

/********************* ColorPicker Template ************************/

#define WHEEL_SIZE  (5 * U.widget_unit)

/* This template now follows User Preference for type - name is not correct anymore... */
void uiTemplateColorPicker(uiLayout *layout, PointerRNA *ptr, const char *propname, int value_slider,
                           int lock, int lock_luminosity, int cubic)
{
	PropertyRNA *prop = RNA_struct_find_property(ptr, propname);
	uiBlock *block = uiLayoutGetBlock(layout);
	uiLayout *col, *row;
	uiBut *but = NULL;
	float softmin, softmax, step, precision;

	if (!prop) {
		RNA_warning("property not found: %s.%s", RNA_struct_identifier(ptr->type), propname);
		return;
	}

	RNA_property_float_ui_range(ptr, prop, &softmin, &softmax, &step, &precision);

	col = uiLayoutColumn(layout, true);
	row = uiLayoutRow(col, true);

	switch (U.color_picker_type) {
		case USER_CP_SQUARE_SV:
			but = uiDefButR_prop(block, HSVCUBE, 0, "", 0, 0, WHEEL_SIZE, WHEEL_SIZE, ptr, prop,
			                     -1, 0.0, 0.0, UI_GRAD_SV, 0, "");
			break;
		case USER_CP_SQUARE_HS:
			but = uiDefButR_prop(block, HSVCUBE, 0, "", 0, 0, WHEEL_SIZE, WHEEL_SIZE, ptr, prop,
			                     -1, 0.0, 0.0, UI_GRAD_HS, 0, "");
			break;
		case USER_CP_SQUARE_HV:
			but = uiDefButR_prop(block, HSVCUBE, 0, "", 0, 0, WHEEL_SIZE, WHEEL_SIZE, ptr, prop,
			                     -1, 0.0, 0.0, UI_GRAD_HV, 0, "");
			break;

		/* user default */
		case USER_CP_CIRCLE_HSV:
		case USER_CP_CIRCLE_HSL:
		default:
			but = uiDefButR_prop(block, HSVCIRCLE, 0, "", 0, 0, WHEEL_SIZE, WHEEL_SIZE, ptr, prop,
			                     -1, 0.0, 0.0, 0, 0, "");
			break;

	}

	if (lock) {
		but->flag |= UI_BUT_COLOR_LOCK;
	}

	if (lock_luminosity) {
		float color[4]; /* in case of alpha */
		but->flag |= UI_BUT_VEC_SIZE_LOCK;
		RNA_property_float_get_array(ptr, prop, color);
		but->a2 = len_v3(color);
	}

	if (cubic)
		but->flag |= UI_BUT_COLOR_CUBIC;

	
	if (value_slider) {
		switch (U.color_picker_type) {
			case USER_CP_CIRCLE_HSL:
				uiItemS(row);
				uiDefButR_prop(block, HSVCUBE, 0, "", WHEEL_SIZE + 6, 0, 14, WHEEL_SIZE, ptr, prop,
				               -1, softmin, softmax, UI_GRAD_L_ALT, 0, "");
				break;
			case USER_CP_SQUARE_SV:
				uiItemS(col);
				uiDefButR_prop(block, HSVCUBE, 0, "", 0, 4, WHEEL_SIZE, 18, ptr, prop,
				               -1, softmin, softmax, UI_GRAD_SV + 3, 0, "");
				break;
			case USER_CP_SQUARE_HS:
				uiItemS(col);
				uiDefButR_prop(block, HSVCUBE, 0, "", 0, 4, WHEEL_SIZE, 18, ptr, prop,
				               -1, softmin, softmax, UI_GRAD_HS + 3, 0, "");
				break;
			case USER_CP_SQUARE_HV:
				uiItemS(col);
				uiDefButR_prop(block, HSVCUBE, 0, "", 0, 4, WHEEL_SIZE, 18, ptr, prop,
				               -1, softmin, softmax, UI_GRAD_HV + 3, 0, "");
				break;

			/* user default */
			case USER_CP_CIRCLE_HSV:
			default:
				uiItemS(row);
				uiDefButR_prop(block, HSVCUBE, 0, "", WHEEL_SIZE + 6, 0, 14, WHEEL_SIZE, ptr, prop,
				               -1, softmin, softmax, UI_GRAD_V_ALT, 0, "");
				break;
		}
	}
}

/********************* Layer Buttons Template ************************/

static void handle_layer_buttons(bContext *C, void *arg1, void *arg2)
{
	uiBut *but = arg1;
	int cur = GET_INT_FROM_POINTER(arg2);
	wmWindow *win = CTX_wm_window(C);
	int i, tot, shift = win->eventstate->shift;

	if (!shift) {
		tot = RNA_property_array_length(&but->rnapoin, but->rnaprop);
		
		/* Normally clicking only selects one layer */
		RNA_property_boolean_set_index(&but->rnapoin, but->rnaprop, cur, true);
		for (i = 0; i < tot; ++i) {
			if (i != cur)
				RNA_property_boolean_set_index(&but->rnapoin, but->rnaprop, i, false);
		}
	}

	/* view3d layer change should update depsgraph (invisible object changed maybe) */
	/* see view3d_header.c */
}

/* TODO:
 * - for now, grouping of layers is determined by dividing up the length of
 *   the array of layer bitflags */

void uiTemplateLayers(uiLayout *layout, PointerRNA *ptr, const char *propname,
                      PointerRNA *used_ptr, const char *used_propname, int active_layer)
{
	uiLayout *uRow, *uCol;
	PropertyRNA *prop, *used_prop = NULL;
	int groups, cols, layers;
	int group, col, layer, row;
	int cols_per_group = 5;

	prop = RNA_struct_find_property(ptr, propname);
	if (!prop) {
		RNA_warning("layers property not found: %s.%s", RNA_struct_identifier(ptr->type), propname);
		return;
	}
	
	/* the number of layers determines the way we group them 
	 *	- we want 2 rows only (for now)
	 *	- the number of columns (cols) is the total number of buttons per row
	 *	  the 'remainder' is added to this, as it will be ok to have first row slightly wider if need be
	 *	- for now, only split into groups if group will have at least 5 items
	 */
	layers = RNA_property_array_length(ptr, prop);
	cols = (layers / 2) + (layers % 2);
	groups = ((cols / 2) < cols_per_group) ? (1) : (cols / cols_per_group);

	if (used_ptr && used_propname) {
		used_prop = RNA_struct_find_property(used_ptr, used_propname);
		if (!used_prop) {
			RNA_warning("used layers property not found: %s.%s", RNA_struct_identifier(ptr->type), used_propname);
			return;
		}

		if (RNA_property_array_length(used_ptr, used_prop) < layers)
			used_prop = NULL;
	}
	
	/* layers are laid out going across rows, with the columns being divided into groups */
	
	for (group = 0; group < groups; group++) {
		uCol = uiLayoutColumn(layout, true);
		
		for (row = 0; row < 2; row++) {
			uiBlock *block;
			uiBut *but;

			uRow = uiLayoutRow(uCol, true);
			block = uiLayoutGetBlock(uRow);
			layer = groups * cols_per_group * row + cols_per_group * group;
			
			/* add layers as toggle buts */
			for (col = 0; (col < cols_per_group) && (layer < layers); col++, layer++) {
				int icon = 0;
				int butlay = 1 << layer;

				if (active_layer & butlay)
					icon = ICON_LAYER_ACTIVE;
				else if (used_prop && RNA_property_boolean_get_index(used_ptr, used_prop, layer))
					icon = ICON_LAYER_USED;
				
				but = uiDefAutoButR(block, ptr, prop, layer, "", icon, 0, 0, UI_UNIT_X / 2, UI_UNIT_Y / 2);
				uiButSetFunc(but, handle_layer_buttons, but, SET_INT_IN_POINTER(layer));
				but->type = TOG;
			}
		}
	}
}

void uiTemplateGameStates(uiLayout *layout, PointerRNA *ptr, const char *propname,
                          PointerRNA *used_ptr, const char *used_propname, int active_state)
{
	uiLayout *uRow, *uCol;
	PropertyRNA *prop, *used_prop = NULL;
	int groups, cols, states;
	int group, col, state, row;
	int cols_per_group = 5;
	Object *ob = (Object *)ptr->id.data;

	prop = RNA_struct_find_property(ptr, propname);
	if (!prop) {
		RNA_warning("states property not found: %s.%s", RNA_struct_identifier(ptr->type), propname);
		return;
	}
	
	/* the number of states determines the way we group them 
	 *	- we want 2 rows only (for now)
	 *	- the number of columns (cols) is the total number of buttons per row
	 *	  the 'remainder' is added to this, as it will be ok to have first row slightly wider if need be
	 *	- for now, only split into groups if group will have at least 5 items
	 */
	states = RNA_property_array_length(ptr, prop);
	cols = (states / 2) + (states % 2);
	groups = ((cols / 2) < cols_per_group) ? (1) : (cols / cols_per_group);

	if (used_ptr && used_propname) {
		used_prop = RNA_struct_find_property(used_ptr, used_propname);
		if (!used_prop) {
			RNA_warning("used layers property not found: %s.%s", RNA_struct_identifier(ptr->type), used_propname);
			return;
		}

		if (RNA_property_array_length(used_ptr, used_prop) < states)
			used_prop = NULL;
	}
	
	/* layers are laid out going across rows, with the columns being divided into groups */
	
	for (group = 0; group < groups; group++) {
		uCol = uiLayoutColumn(layout, true);
		
		for (row = 0; row < 2; row++) {
			uiBlock *block;
			uiBut *but;

			uRow = uiLayoutRow(uCol, true);
			block = uiLayoutGetBlock(uRow);
			state = groups * cols_per_group * row + cols_per_group * group;
			
			/* add layers as toggle buts */
			for (col = 0; (col < cols_per_group) && (state < states); col++, state++) {
				int icon = 0;
				int butlay = 1 << state;

				if (active_state & butlay)
					icon = ICON_LAYER_ACTIVE;
				else if (used_prop && RNA_property_boolean_get_index(used_ptr, used_prop, state))
					icon = ICON_LAYER_USED;
				
				but = uiDefIconButR_prop(block, ICONTOG, 0, icon, 0, 0, UI_UNIT_X / 2, UI_UNIT_Y / 2, ptr, prop,
				                         state, 0, 0, -1, -1, sca_state_name_get(ob, state));
				uiButSetFunc(but, handle_layer_buttons, but, SET_INT_IN_POINTER(state));
				but->type = TOG;
			}
		}
	}
}


/************************* List Template **************************/
static void uilist_draw_item_default(struct uiList *ui_list, struct bContext *UNUSED(C), struct uiLayout *layout,
                                     struct PointerRNA *UNUSED(dataptr), struct PointerRNA *itemptr, int icon,
                                     struct PointerRNA *UNUSED(active_dataptr), const char *UNUSED(active_propname),
                                     int UNUSED(index), int UNUSED(flt_flag))
{
	PropertyRNA *nameprop = RNA_struct_name_property(itemptr->type);

	/* Simplest one! */
	switch (ui_list->layout_type) {
		case UILST_LAYOUT_GRID:
			uiItemL(layout, "", icon);
			break;
		case UILST_LAYOUT_DEFAULT:
		case UILST_LAYOUT_COMPACT:
		default:
			if (nameprop) {
				uiItemFullR(layout, itemptr, nameprop, RNA_NO_INDEX, 0, UI_ITEM_R_NO_BG, "", icon);
			}
			else {
				uiItemL(layout, "", icon);
			}
			break;
	}
}

static void uilist_draw_filter_default(struct uiList *ui_list, struct bContext *UNUSED(C), struct uiLayout *layout)
{
	PointerRNA listptr;
	uiLayout *row, *subrow;

	RNA_pointer_create(NULL, &RNA_UIList, ui_list, &listptr);

	row = uiLayoutRow(layout, false);

	subrow = uiLayoutRow(row, true);
	uiItemR(subrow, &listptr, "filter_name", 0, "", ICON_NONE);
	uiItemR(subrow, &listptr, "use_filter_invert", UI_ITEM_R_TOGGLE | UI_ITEM_R_ICON_ONLY, "",
	        (ui_list->filter_flag & UILST_FLT_EXCLUDE) ? ICON_ZOOM_OUT : ICON_ZOOM_IN);

	subrow = uiLayoutRow(row, true);
	uiItemR(subrow, &listptr, "use_filter_sort_alpha", UI_ITEM_R_TOGGLE | UI_ITEM_R_ICON_ONLY, "", ICON_NONE);
	uiItemR(subrow, &listptr, "use_filter_sort_reverse", UI_ITEM_R_TOGGLE | UI_ITEM_R_ICON_ONLY, "",
	        (ui_list->filter_sort_flag & UILST_FLT_SORT_REVERSE) ? ICON_TRIA_UP : ICON_TRIA_DOWN);
}

typedef struct {
	char name[MAX_IDPROP_NAME];
	int org_idx;
} StringCmp;

static int cmpstringp(const void *p1, const void *p2)
{
	/* Case-insensitive comparison. */
	return BLI_strcasecmp(((StringCmp *) p1)->name, ((StringCmp *) p2)->name);
}

static void uilist_filter_items_default(struct uiList *ui_list, struct bContext *UNUSED(C), struct PointerRNA *dataptr,
                                        const char *propname)
{
	uiListDyn *dyn_data = ui_list->dyn_data;
	PropertyRNA *prop = RNA_struct_find_property(dataptr, propname);

	const char *filter_raw = ui_list->filter_byname;
	char *filter = (char *)filter_raw, filter_buff[32], *filter_dyn = NULL;
	bool filter_exclude = (ui_list->filter_flag & UILST_FLT_EXCLUDE) != 0;
	bool order_by_name = (ui_list->filter_sort_flag & UILST_FLT_SORT_ALPHA) != 0;
	int len = RNA_property_collection_length(dataptr, prop);

	dyn_data->items_shown = dyn_data->items_len = len;

	if (len && (order_by_name || filter_raw[0])) {
		StringCmp *names = NULL;
		int order_idx = 0, i = 0;

		if (order_by_name) {
			names = MEM_callocN(sizeof(StringCmp) * len, "StringCmp");
		}
		if (filter_raw[0]) {
			size_t idx = 0, slen = strlen(filter_raw);

			dyn_data->items_filter_flags = MEM_callocN(sizeof(int) * len, "items_filter_flags");
			dyn_data->items_shown = 0;

			/* Implicitly add heading/trailing wildcards if needed. */
			if (slen + 3 <= sizeof(filter_buff)) {
				filter = filter_buff;
			}
			else {
				filter = filter_dyn = MEM_mallocN((slen + 3) * sizeof(char), "filter_dyn");
			}
			if (filter_raw[idx] != '*') {
				filter[idx++] = '*';
			}
			memcpy(filter + idx, filter_raw, slen);
			idx += slen;
			if (filter[idx - 1] != '*') {
				filter[idx++] = '*';
			}
			filter[idx] = '\0';
		}

		RNA_PROP_BEGIN (dataptr, itemptr, prop)
		{
			char *namebuf;
			const char *name;
			bool do_order = false;

			namebuf = RNA_struct_name_get_alloc(&itemptr, NULL, 0, NULL);
			name = namebuf ? namebuf : "";

			if (filter[0]) {
				/* Case-insensitive! */
				if (fnmatch(filter, name, FNM_CASEFOLD) == 0) {
					dyn_data->items_filter_flags[i] = UILST_FLT_ITEM;
					if (!filter_exclude) {
						dyn_data->items_shown++;
						do_order = order_by_name;
					}
					//printf("%s: '%s' matches '%s'\n", __func__, name, filter);
				}
				else if (filter_exclude) {
					dyn_data->items_shown++;
					do_order = order_by_name;
				}
			}
			else {
				do_order = order_by_name;
			}

			if (do_order) {
				names[order_idx].org_idx = order_idx;
				BLI_strncpy(names[order_idx++].name, name, MAX_IDPROP_NAME);
			}

			/* free name */
			if (namebuf) {
				MEM_freeN(namebuf);
			}
			i++;
		}
		RNA_PROP_END;

		if (order_by_name) {
			int new_idx;
			/* note: order_idx equals either to ui_list->items_len if no filtering done,
			 *       or to ui_list->items_shown if filter is enabled,
			 *       or to (ui_list->items_len - ui_list->items_shown) if filtered items are excluded.
			 *       This way, we only sort items we actually intend to draw!
			 */
			qsort(names, order_idx, sizeof(StringCmp), cmpstringp);

			dyn_data->items_filter_neworder = MEM_mallocN(sizeof(int) * order_idx, "items_filter_neworder");
			for (new_idx = 0; new_idx < order_idx; new_idx++) {
				dyn_data->items_filter_neworder[names[new_idx].org_idx] = new_idx;
			}
		}

		if (filter_dyn) {
			MEM_freeN(filter_dyn);
		}
		if (names) {
			MEM_freeN(names);
		}
	}
}

typedef struct {
	PointerRNA item;
	int org_idx;
	int flt_flag;
} _uilist_item;

typedef struct {
	int visual_items;  /* Visual number of items (i.e. number of items we have room to display). */
	int start_idx;     /* Index of first item to display. */
	int end_idx;       /* Index of last item to display + 1. */
} uiListLayoutdata;

static void prepare_list(uiList *ui_list, int len, int activei, int rows, int maxrows, int columns,
                         uiListLayoutdata *layoutdata)
{
	uiListDyn *dyn_data = ui_list->dyn_data;
	int activei_row, max_scroll;
	const bool use_auto_size = (ui_list->list_grip < (rows - UI_LIST_AUTO_SIZE_THRESHOLD));

	/* default rows */
	if (rows <= 0)
		rows = 5;
	dyn_data->visual_height_min = rows;
	if (maxrows < rows)
		maxrows = max_ii(rows, 5);
	if (columns <= 0)
		columns = 9;

	if (columns > 1) {
		dyn_data->height = (int)ceil((double)len / (double)columns);
		activei_row = (int)floor((double)activei / (double)columns);
	}
	else {
		dyn_data->height = len;
		activei_row = activei;
	}

	if (!use_auto_size) {
		/* No auto-size, yet we clamp at min size! */
		maxrows = rows = max_ii(ui_list->list_grip, rows);
	}
	else if ((rows != maxrows) && (dyn_data->height > rows)) {
		/* Expand size if needed and possible. */
		rows = min_ii(dyn_data->height, maxrows);
	}

	/* If list length changes or list is tagged to check this, and active is out of view, scroll to it .*/
	if (ui_list->list_last_len != len || ui_list->flag & UILST_SCROLL_TO_ACTIVE_ITEM) {
		if (activei_row < ui_list->list_scroll) {
			ui_list->list_scroll = activei_row;
		}
		else if (activei_row >= ui_list->list_scroll + rows) {
			ui_list->list_scroll = activei_row - rows + 1;
		}
		ui_list->flag &= ~UILST_SCROLL_TO_ACTIVE_ITEM;
	}

	max_scroll = max_ii(0, dyn_data->height - rows);
	CLAMP(ui_list->list_scroll, 0, max_scroll);
	ui_list->list_last_len = len;
	dyn_data->visual_height = rows;
	layoutdata->visual_items = rows * columns;
	layoutdata->start_idx = ui_list->list_scroll * columns;
	layoutdata->end_idx = min_ii(layoutdata->start_idx + rows * columns, len);
}

static void ui_list_resize_update_cb(bContext *UNUSED(C), void *arg1, void *UNUSED(arg2))
{
	uiList *ui_list = arg1;
	uiListDyn *dyn_data = ui_list->dyn_data;

	/* This way we get diff in number of additional items to show (positive) or hide (negative). */
	const int diff = iroundf((float)(dyn_data->resize - dyn_data->resize_prev) / (float)UI_UNIT_Y);

	if (diff != 0) {
		ui_list->list_grip += diff;
		dyn_data->resize_prev += diff * UI_UNIT_Y;
		ui_list->flag |= UILST_SCROLL_TO_ACTIVE_ITEM;
	}
}

void uiTemplateList(uiLayout *layout, bContext *C, const char *listtype_name, const char *list_id,
                    PointerRNA *dataptr, const char *propname, PointerRNA *active_dataptr, const char *active_propname,
                    int rows, int maxrows, int layout_type, int columns)
{
	uiListType *ui_list_type;
	uiList *ui_list = NULL;
	uiListDyn *dyn_data;
	ARegion *ar;
	uiListDrawItemFunc draw_item;
	uiListDrawFilterFunc draw_filter;
	uiListFilterItemsFunc filter_items;

	PropertyRNA *prop = NULL, *activeprop;
	PropertyType type, activetype;
	_uilist_item *items_ptr = NULL;
	StructRNA *ptype;
	uiLayout *glob = NULL, *box, *row, *col, *subrow, *sub, *overlap;
	uiBlock *block, *subblock;
	uiBut *but;

	uiListLayoutdata layoutdata;
	char ui_list_id[UI_MAX_NAME_STR];
	char numstr[32];
	int rnaicon = ICON_NONE, icon = ICON_NONE;
	int i = 0, activei = 0;
	int len = 0;

	/* validate arguments */
	/* Forbid default UI_UL_DEFAULT_CLASS_NAME list class without a custom list_id! */
	if (!strcmp(UI_UL_DEFAULT_CLASS_NAME, listtype_name) && !(list_id && list_id[0])) {
		RNA_warning("template_list using default '%s' UIList class must provide a custom list_id",
		            UI_UL_DEFAULT_CLASS_NAME);
		return;
	}

	block = uiLayoutGetBlock(layout);

	if (!active_dataptr->data) {
		RNA_warning("No active data");
		return;
	}

	if (dataptr->data) {
		prop = RNA_struct_find_property(dataptr, propname);
		if (!prop) {
			RNA_warning("Property not found: %s.%s", RNA_struct_identifier(dataptr->type), propname);
			return;
		}
	}

	activeprop = RNA_struct_find_property(active_dataptr, active_propname);
	if (!activeprop) {
		RNA_warning("Property not found: %s.%s", RNA_struct_identifier(active_dataptr->type), active_propname);
		return;
	}

	if (prop) {
		type = RNA_property_type(prop);
		if (type != PROP_COLLECTION) {
			RNA_warning("Expected a collection data property");
			return;
		}
	}

	activetype = RNA_property_type(activeprop);
	if (activetype != PROP_INT) {
		RNA_warning("Expected an integer active data property");
		return;
	}

	/* get icon */
	if (dataptr->data && prop) {
		ptype = RNA_property_pointer_type(dataptr, prop);
		rnaicon = RNA_struct_ui_icon(ptype);
	}

	/* get active data */
	activei = RNA_property_int_get(active_dataptr, activeprop);

	/* Find the uiList type. */
	ui_list_type = WM_uilisttype_find(listtype_name, false);

	if (ui_list_type == NULL) {
		RNA_warning("List type %s not found", listtype_name);
		return;
	}

	draw_item = ui_list_type->draw_item ? ui_list_type->draw_item : uilist_draw_item_default;
	draw_filter = ui_list_type->draw_filter ? ui_list_type->draw_filter : uilist_draw_filter_default;
	filter_items = ui_list_type->filter_items ? ui_list_type->filter_items : uilist_filter_items_default;

	/* Find or add the uiList to the current Region. */
	/* We tag the list id with the list type... */
	BLI_snprintf(ui_list_id, sizeof(ui_list_id), "%s_%s", ui_list_type->idname, list_id ? list_id : "");

	ar = CTX_wm_region(C);
	ui_list = BLI_findstring(&ar->ui_lists, ui_list_id, offsetof(uiList, list_id));

	if (!ui_list) {
		ui_list = MEM_callocN(sizeof(uiList), "uiList");
		BLI_strncpy(ui_list->list_id, ui_list_id, sizeof(ui_list->list_id));
		BLI_addtail(&ar->ui_lists, ui_list);
		ui_list->list_grip = -UI_LIST_AUTO_SIZE_THRESHOLD;  /* Force auto size by default. */
	}

	if (!ui_list->dyn_data) {
		ui_list->dyn_data = MEM_callocN(sizeof(uiListDyn), "uiList.dyn_data");
	}
	dyn_data = ui_list->dyn_data;

	/* Because we can't actually pass type across save&load... */
	ui_list->type = ui_list_type;
	ui_list->layout_type = layout_type;

	/* Reset filtering data. */
	MEM_SAFE_FREE(dyn_data->items_filter_flags);
	MEM_SAFE_FREE(dyn_data->items_filter_neworder);
	dyn_data->items_len = dyn_data->items_shown = -1;

	/* When active item changed since last draw, scroll to it. */
	if (activei != ui_list->list_last_activei) {
		ui_list->flag |= UILST_SCROLL_TO_ACTIVE_ITEM;
		ui_list->list_last_activei = activei;
	}

	/* Filter list items! (not for compact layout, though) */
	if (dataptr->data && prop) {
		int filter_exclude = ui_list->filter_flag & UILST_FLT_EXCLUDE;
		bool order_reverse = (ui_list->filter_sort_flag & UILST_FLT_SORT_REVERSE) != 0;
		int items_shown, idx = 0;
#if 0
		int prev_ii = -1, prev_i;
#endif

		if (layout_type == UILST_LAYOUT_COMPACT) {
			dyn_data->items_len = dyn_data->items_shown = RNA_property_collection_length(dataptr, prop);
		}
		else {
			//printf("%s: filtering...\n", __func__);
			filter_items(ui_list, C, dataptr, propname);
			//printf("%s: filtering done.\n", __func__);
		}

		items_shown = dyn_data->items_shown;
		if (items_shown >= 0) {
			bool activei_mapping_pending = true;
			items_ptr = MEM_mallocN(sizeof(_uilist_item) * items_shown, __func__);
			//printf("%s: items shown: %d.\n", __func__, items_shown);
			RNA_PROP_BEGIN (dataptr, itemptr, prop)
			{
				if (!dyn_data->items_filter_flags ||
				    ((dyn_data->items_filter_flags[i] & UILST_FLT_ITEM) ^ filter_exclude))
				{
					int ii;
					if (dyn_data->items_filter_neworder) {
						ii = dyn_data->items_filter_neworder[idx++];
						ii = order_reverse ? items_shown - ii - 1 : ii;
					}
					else {
						ii = order_reverse ? items_shown - ++idx : idx++;
					}
					//printf("%s: ii: %d\n", __func__, ii);
					items_ptr[ii].item = itemptr;
					items_ptr[ii].org_idx = i;
					items_ptr[ii].flt_flag = dyn_data->items_filter_flags ? dyn_data->items_filter_flags[i] : 0;

					if (activei_mapping_pending && activei == i) {
						activei = ii;
						/* So that we do not map again activei! */
						activei_mapping_pending = false;
					}
# if 0 /* For now, do not alter active element, even if it will be hidden... */
					else if (activei < i) {
						/* We do not want an active but invisible item!
						 * Only exception is when all items are filtered out...
						 */
						if (prev_ii >= 0) {
							activei = prev_ii;
							RNA_property_int_set(active_dataptr, activeprop, prev_i);
						}
						else {
							activei = ii;
							RNA_property_int_set(active_dataptr, activeprop, i);
						}
					}
					prev_i = i;
					prev_ii = ii;
#endif
				}
				i++;
			}
			RNA_PROP_END;
		}
		if (dyn_data->items_shown >= 0) {
			len = dyn_data->items_shown;
		}
		else {
			len = dyn_data->items_len;
		}
	}

	switch (layout_type) {
		case UILST_LAYOUT_DEFAULT:
			/* layout */
			box = uiLayoutListBox(layout, ui_list, dataptr, prop, active_dataptr, activeprop);
			glob = uiLayoutColumn(box, true);
			row = uiLayoutRow(glob, false);
			col = uiLayoutColumn(row, true);

			/* init numbers */
			prepare_list(ui_list, len, activei, rows, maxrows, 1, &layoutdata);

			if (dataptr->data && prop) {
				/* create list items */
				for (i = layoutdata.start_idx; i < layoutdata.end_idx; i++) {
					PointerRNA *itemptr = &items_ptr[i].item;
					int org_i = items_ptr[i].org_idx;
					int flt_flag = items_ptr[i].flt_flag;
					subblock = uiLayoutGetBlock(col);

					overlap = uiLayoutOverlap(col);

					uiBlockSetFlag(subblock, UI_BLOCK_LIST_ITEM);

					/* list item behind label & other buttons */
					sub = uiLayoutRow(overlap, false);

					but = uiDefButR_prop(subblock, LISTROW, 0, "", 0, 0, UI_UNIT_X * 10, UI_UNIT_Y,
					                     active_dataptr, activeprop, 0, 0, org_i, 0, 0, TIP_("Double click to rename"));

					sub = uiLayoutRow(overlap, false);

					icon = UI_rnaptr_icon_get(C, itemptr, rnaicon, false);
					if (icon == ICON_DOT)
						icon = ICON_NONE;
					draw_item(ui_list, C, sub, dataptr, itemptr, icon, active_dataptr, active_propname,
					          org_i, flt_flag);

					/* If we are "drawing" active item, set all labels as active. */
					if (i == activei) {
						ui_layout_list_set_labels_active(sub);
					}

					uiBlockClearFlag(subblock, UI_BLOCK_LIST_ITEM);
				}
			}

			/* add dummy buttons to fill space */
			for (; i < layoutdata.start_idx + layoutdata.visual_items; i++) {
				uiItemL(col, "", ICON_NONE);
			}

			/* add scrollbar */
			if (len > layoutdata.visual_items) {
				col = uiLayoutColumn(row, false);
				uiDefButI(block, SCROLL, 0, "", 0, 0, UI_UNIT_X * 0.75, UI_UNIT_Y * dyn_data->visual_height,
				          &ui_list->list_scroll, 0, dyn_data->height - dyn_data->visual_height,
				          dyn_data->visual_height, 0, "");
			}
			break;
		case UILST_LAYOUT_COMPACT:
			row = uiLayoutRow(layout, true);

			if ((dataptr->data && prop) && (dyn_data->items_shown > 0) &&
			    (activei >= 0) && (activei < dyn_data->items_shown))
			{
				PointerRNA *itemptr = &items_ptr[activei].item;
				int org_i = items_ptr[activei].org_idx;

				icon = UI_rnaptr_icon_get(C, itemptr, rnaicon, false);
				if (icon == ICON_DOT)
					icon = ICON_NONE;
				draw_item(ui_list, C, row, dataptr, itemptr, icon, active_dataptr, active_propname, org_i, 0);
			}
			/* if list is empty, add in dummy button */
			else {
				uiItemL(row, "", ICON_NONE);
			}

			/* next/prev button */
			BLI_snprintf(numstr, sizeof(numstr), "%d :", dyn_data->items_shown);
			but = uiDefIconTextButR_prop(block, NUM, 0, 0, numstr, 0, 0, UI_UNIT_X * 5, UI_UNIT_Y,
			                             active_dataptr, activeprop, 0, 0, 0, 0, 0, "");
			if (dyn_data->items_shown == 0)
				uiButSetFlag(but, UI_BUT_DISABLED);
			break;
		case UILST_LAYOUT_GRID:
			box = uiLayoutListBox(layout, ui_list, dataptr, prop, active_dataptr, activeprop);
			glob = uiLayoutColumn(box, true);
			row = uiLayoutRow(glob, false);
			col = uiLayoutColumn(row, true);
			subrow = NULL;  /* Quite gcc warning! */

			prepare_list(ui_list, len, activei, rows, maxrows, columns, &layoutdata);

			if (dataptr->data && prop) {
				/* create list items */
				for (i = layoutdata.start_idx; i < layoutdata.end_idx; i++) {
					PointerRNA *itemptr = &items_ptr[i].item;
					int org_i = items_ptr[i].org_idx;
					int flt_flag = items_ptr[i].flt_flag;

					/* create button */
					if (!(i % columns))
						subrow = uiLayoutRow(col, false);

					subblock = uiLayoutGetBlock(subrow);
					overlap = uiLayoutOverlap(subrow);

					uiBlockSetFlag(subblock, UI_BLOCK_LIST_ITEM);

					/* list item behind label & other buttons */
					sub = uiLayoutRow(overlap, false);

					but = uiDefButR_prop(subblock, LISTROW, 0, "", 0, 0, UI_UNIT_X * 10, UI_UNIT_Y,
					                     active_dataptr, activeprop, 0, 0, org_i, 0, 0, NULL);
					uiButSetDrawFlag(but, UI_BUT_NO_TOOLTIP);

					sub = uiLayoutRow(overlap, false);

					icon = UI_rnaptr_icon_get(C, itemptr, rnaicon, false);
					draw_item(ui_list, C, sub, dataptr, itemptr, icon, active_dataptr, active_propname,
					          org_i, flt_flag);

					/* If we are "drawing" active item, set all labels as active. */
					if (i == activei) {
						ui_layout_list_set_labels_active(sub);
					}

					uiBlockClearFlag(subblock, UI_BLOCK_LIST_ITEM);
				}
			}

			/* add dummy buttons to fill space */
			for (; i < layoutdata.start_idx + layoutdata.visual_items; i++) {
				if (!(i % columns)) {
					subrow = uiLayoutRow(col, false);
				}
				uiItemL(subrow, "", ICON_NONE);
			}

			/* add scrollbar */
			if (len > layoutdata.visual_items) {
				col = uiLayoutColumn(row, false);
				uiDefButI(block, SCROLL, 0, "", 0, 0, UI_UNIT_X * 0.75, UI_UNIT_Y * dyn_data->visual_height,
				          &ui_list->list_scroll, 0, dyn_data->height - dyn_data->visual_height,
				          dyn_data->visual_height, 0, "");
			}
			break;
	}

	if (glob) {
		/* About GRIP drag-resize:
		 * We can't directly use results from GRIP button, since we have a rather complex behavior here
		 * (sizing by discrete steps and, overall, autosize feature).
		 * Since we *never* know whether we are grip-resizing or not (because there is no callback for when a
		 * button enters/leaves its "edit mode"), we use the fact that grip-controlled value (dyn_data->resize)
		 * is completely handled by the grip during the grab resize, so settings its value here has no effect
		 * at all.
		 * It is only meaningful when we are not resizing, in which case this gives us the correct "init drag" value.
		 * Note we cannot affect dyn_data->resize_prev here, since this value is not controlled by the grip!
		 */
		dyn_data->resize = dyn_data->resize_prev + (dyn_data->visual_height - ui_list->list_grip) * UI_UNIT_Y;

		row = uiLayoutRow(glob, true);
		subblock = uiLayoutGetBlock(row);
		uiBlockSetEmboss(subblock, UI_EMBOSSN);

		if (ui_list->filter_flag & UILST_FLT_SHOW) {
			but = uiDefIconButBitI(subblock, TOG, UILST_FLT_SHOW, 0, ICON_DISCLOSURE_TRI_DOWN, 0, 0,
			                       UI_UNIT_X, UI_UNIT_Y * 0.5f, &(ui_list->filter_flag), 0, 0, 0, 0,
			                       TIP_("Hide filtering options"));
			uiButClearFlag(but, UI_BUT_UNDO); /* skip undo on screen buttons */

			but = uiDefIconButI(subblock, GRIP, 0, ICON_GRIP, 0, 0, UI_UNIT_X * 10.0f, UI_UNIT_Y * 0.5f,
			                    &dyn_data->resize, 0.0, 0.0, 0, 0, "");
			uiButSetFunc(but, ui_list_resize_update_cb, ui_list, NULL);

			uiBlockSetEmboss(subblock, UI_EMBOSS);

			col = uiLayoutColumn(glob, false);
			subblock = uiLayoutGetBlock(col);
			uiDefBut(subblock, SEPR, 0, "", 0, 0, UI_UNIT_X, UI_UNIT_Y * 0.05f, NULL, 0.0, 0.0, 0, 0, "");

			draw_filter(ui_list, C, col);
		}
		else {
			but = uiDefIconButBitI(subblock, TOG, UILST_FLT_SHOW, 0, ICON_DISCLOSURE_TRI_RIGHT, 0, 0,
			                       UI_UNIT_X, UI_UNIT_Y * 0.5f, &(ui_list->filter_flag), 0, 0, 0, 0,
			                       TIP_("Show filtering options"));
			uiButClearFlag(but, UI_BUT_UNDO); /* skip undo on screen buttons */

			but = uiDefIconButI(subblock, GRIP, 0, ICON_GRIP, 0, 0, UI_UNIT_X * 10.0f, UI_UNIT_Y * 0.5f,
			                    &dyn_data->resize, 0.0, 0.0, 0, 0, "");
			uiButSetFunc(but, ui_list_resize_update_cb, ui_list, NULL);

			uiBlockSetEmboss(subblock, UI_EMBOSS);
		}
	}

	if (items_ptr) {
		MEM_freeN(items_ptr);
	}
}

/************************* Operator Search Template **************************/

static void operator_call_cb(bContext *C, void *UNUSED(arg1), void *arg2)
{
	wmOperatorType *ot = arg2;
	
	if (ot)
		WM_operator_name_call_ptr(C, ot, WM_OP_INVOKE_DEFAULT, NULL);
}

static void operator_search_cb(const bContext *C, void *UNUSED(arg), const char *str, uiSearchItems *items)
{
	GHashIterator *iter = WM_operatortype_iter();

	for (; !BLI_ghashIterator_done(iter); BLI_ghashIterator_step(iter)) {
		wmOperatorType *ot = BLI_ghashIterator_getValue(iter);

		if ((ot->flag & OPTYPE_INTERNAL) && (G.debug & G_DEBUG_WM) == 0)
			continue;

		if (BLI_strcasestr(ot->name, str)) {
			if (WM_operator_poll((bContext *)C, ot)) {
				char name[256];
				int len = strlen(ot->name);
				
				/* display name for menu, can hold hotkey */
				BLI_strncpy(name, ot->name, sizeof(name));
				
				/* check for hotkey */
				if (len < sizeof(name) - 6) {
					if (WM_key_event_operator_string(C, ot->idname, WM_OP_EXEC_DEFAULT, NULL, true,
					                                 &name[len + 1], sizeof(name) - len - 1))
					{
						name[len] = UI_SEP_CHAR;
					}
				}
				
				if (false == uiSearchItemAdd(items, name, ot, 0))
					break;
			}
		}
	}
	BLI_ghashIterator_free(iter);
}

void uiOperatorSearch_But(uiBut *but)
{
	uiButSetSearchFunc(but, operator_search_cb, NULL, operator_call_cb, NULL);
}

void uiTemplateOperatorSearch(uiLayout *layout)
{
	uiBlock *block;
	uiBut *but;
	static char search[256] = "";
		
	block = uiLayoutGetBlock(layout);
	uiBlockSetCurLayout(block, layout);

	but = uiDefSearchBut(block, search, 0, ICON_VIEWZOOM, sizeof(search), 0, 0, UI_UNIT_X * 6, UI_UNIT_Y, 0, 0, "");
	uiOperatorSearch_But(but);
}

/************************* Running Jobs Template **************************/

#define B_STOPRENDER    1
#define B_STOPCAST      2
#define B_STOPANIM      3
#define B_STOPCOMPO     4
#define B_STOPSEQ       5
#define B_STOPCLIP      6
#define B_STOPOTHER     7

static void do_running_jobs(bContext *C, void *UNUSED(arg), int event)
{
	switch (event) {
		case B_STOPRENDER:
			G.is_break = true;
			break;
		case B_STOPCAST:
			WM_jobs_stop(CTX_wm_manager(C), CTX_wm_screen(C), NULL);
			break;
		case B_STOPANIM:
			WM_operator_name_call(C, "SCREEN_OT_animation_play", WM_OP_INVOKE_SCREEN, NULL);
			break;
		case B_STOPCOMPO:
			WM_jobs_stop(CTX_wm_manager(C), CTX_data_scene(C), NULL);
			break;
		case B_STOPSEQ:
			WM_jobs_stop(CTX_wm_manager(C), CTX_wm_area(C), NULL);
			break;
		case B_STOPCLIP:
			WM_jobs_stop(CTX_wm_manager(C), CTX_wm_area(C), NULL);
			break;
		case B_STOPOTHER:
			G.is_break = true;
			break;
	}
}

void uiTemplateRunningJobs(uiLayout *layout, bContext *C)
{
	bScreen *screen = CTX_wm_screen(C);
	wmWindowManager *wm = CTX_wm_manager(C);
	ScrArea *sa = CTX_wm_area(C);
	uiBlock *block;
	void *owner = NULL;
	int handle_event;
	
	block = uiLayoutGetBlock(layout);
	uiBlockSetCurLayout(block, layout);

	uiBlockSetHandleFunc(block, do_running_jobs, NULL);

	if (sa->spacetype == SPACE_SEQ) {
		if (WM_jobs_test(wm, sa, WM_JOB_TYPE_ANY))
			owner = sa;
		handle_event = B_STOPSEQ;
	}
	else if (sa->spacetype == SPACE_CLIP) {
		if (WM_jobs_test(wm, sa, WM_JOB_TYPE_ANY))
			owner = sa;
		handle_event = B_STOPCLIP;
	}
	else {
		Scene *scene;
		/* another scene can be rendering too, for example via compositor */
		for (scene = CTX_data_main(C)->scene.first; scene; scene = scene->id.next) {
			if (WM_jobs_test(wm, scene, WM_JOB_TYPE_RENDER)) {
				handle_event = B_STOPRENDER;
				break;
			}
			else if (WM_jobs_test(wm, scene, WM_JOB_TYPE_COMPOSITE)) {
				handle_event = B_STOPCOMPO;
				break;
			}
			else if (WM_jobs_test(wm, scene, WM_JOB_TYPE_OBJECT_BAKE_TEXTURE) ||
			         WM_jobs_test(wm, scene, WM_JOB_TYPE_OBJECT_BAKE))
			{
				/* Skip bake jobs in compositor to avoid compo header displaying
				 * progress bar which is not being updated (bake jobs only need
				 * to update NC_IMAGE context.
				 */
				if (sa->spacetype != SPACE_NODE) {
					handle_event = B_STOPOTHER;
					break;
				}
			}
			else if (WM_jobs_test(wm, scene, WM_JOB_TYPE_ANY)) {
				handle_event = B_STOPOTHER;
				break;
			}
		}
		owner = scene;
	}

	if (owner) {
		uiLayout *ui_abs;
		
		ui_abs = uiLayoutAbsolute(layout, false);
		(void)ui_abs;  /* UNUSED */
		
		uiDefIconBut(block, BUT, handle_event, ICON_PANEL_CLOSE, 0, UI_UNIT_Y * 0.1, UI_UNIT_X * 0.8, UI_UNIT_Y * 0.8,
		             NULL, 0.0f, 0.0f, 0, 0, TIP_("Stop this job"));
		uiDefBut(block, PROGRESSBAR, 0, WM_jobs_name(wm, owner), 
		         UI_UNIT_X, 0, UI_UNIT_X * 5.0f, UI_UNIT_Y, NULL, 0.0f, 0.0f, WM_jobs_progress(wm, owner), 0, TIP_("Progress"));
		
		uiLayoutRow(layout, false);
	}
	if (WM_jobs_test(wm, screen, WM_JOB_TYPE_SCREENCAST))
		uiDefIconTextBut(block, BUT, B_STOPCAST, ICON_CANCEL, IFACE_("Capture"), 0, 0, UI_UNIT_X * 4.25f, UI_UNIT_Y,
		                 NULL, 0.0f, 0.0f, 0, 0, TIP_("Stop screencast"));
	if (screen->animtimer)
		uiDefIconTextBut(block, BUT, B_STOPANIM, ICON_CANCEL, IFACE_("Anim Player"), 0, 0, UI_UNIT_X * 5.0f, UI_UNIT_Y,
		                 NULL, 0.0f, 0.0f, 0, 0, TIP_("Stop animation playback"));
}

/************************* Reports for Last Operator Template **************************/

void uiTemplateReportsBanner(uiLayout *layout, bContext *C)
{
	ReportList *reports = CTX_wm_reports(C);
	Report *report = BKE_reports_last_displayable(reports);
	ReportTimerInfo *rti;
	
	uiLayout *ui_abs;
	uiBlock *block;
	uiBut *but;
	uiStyle *style = UI_GetStyle();
	int width;
	int icon;
	
	/* if the report display has timed out, don't show */
	if (!reports->reporttimer) return;
	
	rti = (ReportTimerInfo *)reports->reporttimer->customdata;
	
	if (!rti || rti->widthfac == 0.0f || !report) return;
	
	ui_abs = uiLayoutAbsolute(layout, false);
	block = uiLayoutGetBlock(ui_abs);
	
	width = BLF_width(style->widget.uifont_id, report->message, report->len);
	width = min_ii((int)(rti->widthfac * width), width);
	width = max_ii(width, 10);
	
	/* make a box around the report to make it stand out */
	uiBlockBeginAlign(block);
	but = uiDefBut(block, ROUNDBOX, 0, "", 0, 0, UI_UNIT_X + 10, UI_UNIT_Y, NULL, 0.0f, 0.0f, 0, 0, "");
	/* set the report's bg color in but->col - ROUNDBOX feature */
	rgb_float_to_uchar(but->col, rti->col);
	but->col[3] = 255;

	but = uiDefBut(block, ROUNDBOX, 0, "", UI_UNIT_X + 10, 0, UI_UNIT_X + width, UI_UNIT_Y,
	               NULL, 0.0f, 0.0f, 0, 0, "");
	but->col[0] = but->col[1] = but->col[2] = FTOCHAR(rti->grayscale);
	but->col[3] = 255;

	uiBlockEndAlign(block);
	
	
	/* icon and report message on top */
	icon = uiIconFromReportType(report->type);
	
	/* XXX: temporary operator to dump all reports to a text block, but only if more than 1 report 
	 * to be shown instead of icon when appropriate...
	 */
	uiBlockSetEmboss(block, UI_EMBOSSN);

	if (reports->list.first != reports->list.last)
		uiDefIconButO(block, BUT, "UI_OT_reports_to_textblock", WM_OP_INVOKE_REGION_WIN, icon, 2, 0, UI_UNIT_X,
		              UI_UNIT_Y, TIP_("Click to see the remaining reports in text block: 'Recent Reports'"));
	else
		uiDefIconBut(block, LABEL, 0, icon, 2, 0, UI_UNIT_X, UI_UNIT_Y, NULL, 0.0f, 0.0f, 0, 0, "");

	uiBlockSetEmboss(block, UI_EMBOSS);
	
	uiDefBut(block, LABEL, 0, report->message, UI_UNIT_X + 10, 0, UI_UNIT_X + width, UI_UNIT_Y,
	         NULL, 0.0f, 0.0f, 0, 0, "");
}

/********************************* Keymap *************************************/

static void keymap_item_modified(bContext *UNUSED(C), void *kmi_p, void *UNUSED(unused))
{
	wmKeyMapItem *kmi = (wmKeyMapItem *)kmi_p;
	WM_keyconfig_update_tag(NULL, kmi);
}

static void template_keymap_item_properties(uiLayout *layout, const char *title, PointerRNA *ptr)
{
	uiLayout *flow, *box, *row;

	uiItemS(layout);

	if (title)
		uiItemL(layout, title, ICON_NONE);
	
	flow = uiLayoutColumnFlow(layout, 2, false);

	RNA_STRUCT_BEGIN (ptr, prop)
	{
		int flag = RNA_property_flag(prop);
		bool is_set = RNA_property_is_set(ptr, prop);
		uiBut *but;

		if (flag & PROP_HIDDEN)
			continue;

		/* recurse for nested properties */
		if (RNA_property_type(prop) == PROP_POINTER) {
			PointerRNA propptr = RNA_property_pointer_get(ptr, prop);

			if (propptr.data && RNA_struct_is_a(propptr.type, &RNA_OperatorProperties)) {
				const char *name = RNA_property_ui_name(prop);
				template_keymap_item_properties(layout, name, &propptr);
				continue;
			}
		}

		box = uiLayoutBox(flow);
		uiLayoutSetActive(box, is_set);
		row = uiLayoutRow(box, false);

		/* property value */
		uiItemFullR(row, ptr, prop, -1, 0, 0, NULL, ICON_NONE);

		if (is_set) {
			/* unset operator */
			uiBlock *block = uiLayoutGetBlock(row);
			uiBlockSetEmboss(block, UI_EMBOSSN);
			but = uiDefIconButO(block, BUT, "UI_OT_unset_property_button", WM_OP_EXEC_DEFAULT, ICON_X, 0, 0, UI_UNIT_X, UI_UNIT_Y, NULL);
			but->rnapoin = *ptr;
			but->rnaprop = prop;
			uiBlockSetEmboss(block, UI_EMBOSS);
		}
	}
	RNA_STRUCT_END;
}

void uiTemplateKeymapItemProperties(uiLayout *layout, PointerRNA *ptr)
{
	PointerRNA propptr = RNA_pointer_get(ptr, "properties");

	if (propptr.data) {
		uiBut *but = uiLayoutGetBlock(layout)->buttons.last;

		template_keymap_item_properties(layout, NULL, &propptr);

		/* attach callbacks to compensate for missing properties update,
		 * we don't know which keymap (item) is being modified there */
		for (; but; but = but->next) {
			/* operator buttons may store props for use (file selector, [#36492]) */
			if (but->rnaprop) {
				uiButSetFunc(but, keymap_item_modified, ptr->data, NULL);
			}
		}
	}
}

/********************************* Color management *************************************/

void uiTemplateColorspaceSettings(uiLayout *layout, PointerRNA *ptr, const char *propname)
{
	PropertyRNA *prop;
	PointerRNA colorspace_settings_ptr;

	prop = RNA_struct_find_property(ptr, propname);

	if (!prop) {
		printf("%s: property not found: %s.%s\n",
		       __func__, RNA_struct_identifier(ptr->type), propname);
		return;
	}

	colorspace_settings_ptr = RNA_property_pointer_get(ptr, prop);

	uiItemL(layout, IFACE_("Input Color Space:"), ICON_NONE);
	uiItemR(layout, &colorspace_settings_ptr, "name", 0, "", ICON_NONE);
}

void uiTemplateColormanagedViewSettings(uiLayout *layout, bContext *UNUSED(C), PointerRNA *ptr, const char *propname)
{
	PropertyRNA *prop;
	PointerRNA view_transform_ptr;
	uiLayout *col, *row;
	ColorManagedViewSettings *view_settings;

	prop = RNA_struct_find_property(ptr, propname);

	if (!prop) {
		printf("%s: property not found: %s.%s\n",
		       __func__, RNA_struct_identifier(ptr->type), propname);
		return;
	}

	view_transform_ptr = RNA_property_pointer_get(ptr, prop);
	view_settings = view_transform_ptr.data;

	col = uiLayoutColumn(layout, false);

	row = uiLayoutRow(col, false);
	uiItemR(row, &view_transform_ptr, "view_transform", UI_ITEM_R_EXPAND, IFACE_("View"), ICON_NONE);

	col = uiLayoutColumn(layout, false);
	uiItemR(col, &view_transform_ptr, "exposure", 0, NULL, ICON_NONE);
	uiItemR(col, &view_transform_ptr, "gamma", 0, NULL, ICON_NONE);

	uiItemR(col, &view_transform_ptr, "look", 0, IFACE_("Look"), ICON_NONE);

	col = uiLayoutColumn(layout, false);
	uiItemR(col, &view_transform_ptr, "use_curve_mapping", 0, NULL, ICON_NONE);
	if (view_settings->flag & COLORMANAGE_VIEW_USE_CURVES)
		uiTemplateCurveMapping(col, &view_transform_ptr, "curve_mapping", 'c', true, false, false);
}

/********************************* Component Menu *************************************/

typedef struct ComponentMenuArgs {
	PointerRNA ptr;
	char propname[64];	/* XXX arbitrary */
} ComponentMenuArgs;
/* NOTE: this is a block-menu, needs 0 events, otherwise the menu closes */
static uiBlock *component_menu(bContext *C, ARegion *ar, void *args_v)
{
	ComponentMenuArgs *args = (ComponentMenuArgs *)args_v;
	uiBlock *block;
	uiLayout *layout;
	
	block = uiBeginBlock(C, ar, __func__, UI_EMBOSS);
	uiBlockSetFlag(block, UI_BLOCK_KEEP_OPEN);
	
	layout = uiLayoutColumn(uiBlockLayout(block, UI_LAYOUT_VERTICAL, UI_LAYOUT_PANEL, 0, 0, UI_UNIT_X * 6, UI_UNIT_Y, 0, UI_GetStyle()), 0);
	
	uiItemR(layout, &args->ptr, args->propname, UI_ITEM_R_EXPAND, "", ICON_NONE);
	
	uiBoundsBlock(block, 6);
	uiBlockSetDirection(block, UI_DOWN);
	
	return block;
}
void uiTemplateComponentMenu(uiLayout *layout, PointerRNA *ptr, const char *propname, const char *name)
{
	ComponentMenuArgs *args = MEM_callocN(sizeof(ComponentMenuArgs), "component menu template args");
	uiBlock *block;
	uiBut *but;
	
	args->ptr = *ptr;
	BLI_strncpy(args->propname, propname, sizeof(args->propname));
	
	block = uiLayoutGetBlock(layout);
	uiBlockBeginAlign(block);

	but = uiDefBlockButN(block, component_menu, args, name, 0, 0, UI_UNIT_X * 6, UI_UNIT_Y, "");
	/* set rna directly, uiDefBlockButN doesn't do this */
	but->rnapoin = *ptr;
	but->rnaprop = RNA_struct_find_property(ptr, propname);
	but->rnaindex = 0;
	
	uiBlockEndAlign(block);
}

/************************* Node Socket Icon **************************/

void uiTemplateNodeSocket(uiLayout *layout, bContext *UNUSED(C), float *color)
{
	uiBlock *block;
	uiBut *but;
	
	block = uiLayoutGetBlock(layout);
	uiBlockBeginAlign(block);
	
	/* XXX using explicit socket colors is not quite ideal.
	 * Eventually it should be possible to use theme colors for this purpose,
	 * but this requires a better design for extendable color palettes in user prefs.
	 */
	but = uiDefBut(block, NODESOCKET, 0, "", 0, 0, UI_UNIT_X, UI_UNIT_Y, NULL, 0, 0, 0, 0, "");
	rgba_float_to_uchar(but->col, color);
	
	uiBlockEndAlign(block);
}<|MERGE_RESOLUTION|>--- conflicted
+++ resolved
@@ -808,13 +808,8 @@
 static int modifier_is_simulation(ModifierData *md)
 {
 	/* Physic Tab */
-<<<<<<< HEAD
-	if (ELEM8(md->type, eModifierType_Cloth, eModifierType_Collision, eModifierType_Fluidsim, eModifierType_Smoke,
+	if (ELEM(md->type, eModifierType_Cloth, eModifierType_Collision, eModifierType_Fluidsim, eModifierType_Smoke,
 	          eModifierType_Softbody, eModifierType_Surface, eModifierType_DynamicPaint, eModifierType_Fracture))
-=======
-	if (ELEM(md->type, eModifierType_Cloth, eModifierType_Collision, eModifierType_Fluidsim, eModifierType_Smoke,
-	          eModifierType_Softbody, eModifierType_Surface, eModifierType_DynamicPaint))
->>>>>>> 3ca78a40
 	{
 		return 1;
 	}
@@ -984,13 +979,8 @@
 			uiBlockClearButLock(block);
 			uiBlockSetButLock(block, ob && ob->id.lib, ERROR_LIBDATA_MESSAGE);
 			
-<<<<<<< HEAD
-			if (!ELEM6(md->type, eModifierType_Fluidsim, eModifierType_Softbody, eModifierType_ParticleSystem,
+			if (!ELEM(md->type, eModifierType_Fluidsim, eModifierType_Softbody, eModifierType_ParticleSystem,
 			           eModifierType_Cloth, eModifierType_Smoke, eModifierType_Fracture))
-=======
-			if (!ELEM(md->type, eModifierType_Fluidsim, eModifierType_Softbody, eModifierType_ParticleSystem,
-			           eModifierType_Cloth, eModifierType_Smoke))
->>>>>>> 3ca78a40
 			{
 				uiItemO(row, CTX_IFACE_(BLF_I18NCONTEXT_OPERATOR_DEFAULT, "Copy"), ICON_NONE,
 				        "OBJECT_OT_modifier_copy");
