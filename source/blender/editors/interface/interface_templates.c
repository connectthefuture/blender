--- conflicted
+++ resolved
@@ -1679,14 +1679,6 @@
 	EnumPropertyItem *items;
 	uiBlock *block;
 	uiBut *but;
-<<<<<<< HEAD
-//	rctf rect;  /* UNUSED */
-	int value, icon = ICON_NONE, tot_items;
-	bool free_items;
-	
-	if (!prop || RNA_property_type(prop) != PROP_ENUM)
-		return;
-=======
 	int value, icon = ICON_NONE, tot_items;
 	bool free_items;
 
@@ -1694,7 +1686,6 @@
 		RNA_warning("property of type Enum not found: %s.%s", RNA_struct_identifier(ptr->type), propname);
 		return;
 	}
->>>>>>> 5a8629c0
 
 	block = uiLayoutAbsoluteBlock(layout);
 
@@ -1705,27 +1696,12 @@
 	cb = MEM_callocN(sizeof(RNAUpdateCb), "RNAUpdateCb");
 	cb->ptr = *ptr;
 	cb->prop = prop;
-<<<<<<< HEAD
-	
-//	rect.xmin = 0; rect.xmax = 10.0f * UI_UNIT_X;
-//	rect.ymin = 0; rect.ymax = 10.0f * UI_UNIT_X;
-	
-	but = uiDefBlockButN(block, ui_icon_view_menu_cb, MEM_dupallocN(cb), "", 0, 0, UI_UNIT_X * 6, UI_UNIT_Y * 6, "");
-=======
 
 	but = uiDefBlockButN(block, ui_icon_view_menu_cb, cb, "", 0, 0, UI_UNIT_X * 6, UI_UNIT_Y * 6, "");
->>>>>>> 5a8629c0
 
 	but->icon = icon;
 	UI_but_flag_enable(but, UI_HAS_ICON | UI_BUT_ICON_PREVIEW);
-<<<<<<< HEAD
-	
-	UI_but_funcN_set(but, rna_update_cb, MEM_dupallocN(cb), NULL);
-	
-	MEM_freeN(cb);
-=======
-
->>>>>>> 5a8629c0
+
 	if (free_items) {
 		MEM_freeN(items);
 	}
