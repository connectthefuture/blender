/*
 * ***** BEGIN GPL LICENSE BLOCK *****
 *
 * This program is free software; you can redistribute it and/or
 * modify it under the terms of the GNU General Public License
 * as published by the Free Software Foundation; either version 2
 * of the License, or (at your option) any later version.
 *
 * This program is distributed in the hope that it will be useful,
 * but WITHOUT ANY WARRANTY; without even the implied warranty of
 * MERCHANTABILITY or FITNESS FOR A PARTICULAR PURPOSE.  See the
 * GNU General Public License for more details.
 *
 * You should have received a copy of the GNU General Public License
 * along with this program; if not, write to the Free Software Foundation,
 * Inc., 51 Franklin Street, Fifth Floor, Boston, MA 02110-1301, USA.
 *
 * Contributor(s): Campbell Barton
 *
 * ***** END GPL LICENSE BLOCK *****
 */

/** \file blender/editors/space_view3d/view3d_ruler.c
 *  \ingroup spview3d
 */

/* defines VIEW3D_OT_ruler modal operator */

#include "DNA_scene_types.h"
#include "DNA_object_types.h"
#include "DNA_gpencil_types.h"

#include "MEM_guardedalloc.h"

#include "BLI_math.h"
#include "BLI_blenlib.h"

#include "BKE_context.h"
#include "BKE_unit.h"
#include "BKE_gpencil.h"

#include "BIF_gl.h"

#include "WM_api.h"
#include "WM_types.h"

#include "ED_screen.h"
#include "ED_space_api.h"

#include "BLF_api.h"
#include "BIF_glutil.h"

#include "UI_resources.h"
#include "UI_interface.h"

#include "view3d_intern.h"  /* own include */


/* -------------------------------------------------------------------- */
/* Snapping (could be own function) */
/* NOTE - this is not very nice use of transform snapping */
#include "ED_transform.h"

#define MVAL_MAX_PX_DIST 12.0f

/**
 * Convenience function for performing snapping.
 *
 * \param C  Context.
 * \param r_co  hit location.
 * \param r_no  hit normal (optional).
 * \param co_ss  Screenspace coordinate.
 * \param use_depth  Snap to the closest element, use when using more than one snap type.
 * \param use_obedit  Use editmode cage.
 * \param use_vert  Snap to verts.
 * \param use_edge  Snap to edges.
 * \param use_face  Snap to faces.
 * \return Snap success
 */
static bool ED_view3d_snap_co(bContext *C, float r_co[3], float r_no[3], const float co_ss[2],
                              bool use_depth, bool use_obedit,
                              bool use_vert, bool use_edge, bool use_face)
{
	float dist_px = MVAL_MAX_PX_DIST;  /* snap dist */
	float r_no_dummy[3];
	float ray_dist = TRANSFORM_DIST_MAX_RAY;
	bool ret = false;
	float *r_no_ptr = r_no ? r_no : r_no_dummy;

	Scene *scene = CTX_data_scene(C);
	View3D *v3d = CTX_wm_view3d(C);
	ARegion *ar = CTX_wm_region(C);
	struct Object *obedit = use_obedit ? CTX_data_edit_object(C) : NULL;

	BLI_assert(use_vert || use_edge || use_face);

	/* try snap edge, then face if it fails */
	if (use_vert) {
		ret |= snapObjectsEx(scene, NULL, v3d, ar, obedit, SCE_SNAP_MODE_VERTEX,
		                     co_ss, &dist_px, r_co, r_no_ptr, &ray_dist, SNAP_ALL);
	}
	if (use_edge && (ret == false || use_depth)) {
		if (use_depth == false) ray_dist = TRANSFORM_DIST_MAX_RAY;
		ret |= snapObjectsEx(scene, NULL, v3d, ar, obedit, SCE_SNAP_MODE_EDGE,
		                     co_ss, &dist_px, r_co, r_no_ptr, &ray_dist, SNAP_ALL);
	}
	if (use_face && (ret == false || use_depth)) {
		if (use_depth == false) ray_dist = TRANSFORM_DIST_MAX_RAY;
		ret |= snapObjectsEx(scene, NULL, v3d, ar, obedit, SCE_SNAP_MODE_FACE,
		                     co_ss, &dist_px, r_co, r_no_ptr, &ray_dist, SNAP_ALL);
	}

	return ret;
}

static bool ED_view3d_snap_ray(bContext *C, float r_co[3],
                               const float ray_start[3], const float ray_normal[3])
{
	float dist_px = MVAL_MAX_PX_DIST;  /* snap dist */
	float r_no_dummy[3];
	float ray_dist = TRANSFORM_DIST_MAX_RAY;
	bool ret;

	Scene *scene = CTX_data_scene(C);
	struct Object *obedit = CTX_data_edit_object(C);

	/* try snap edge, then face if it fails */
	ret = snapObjectsRayEx(scene, NULL, NULL, NULL, obedit, SCE_SNAP_MODE_FACE,
	                       NULL, NULL,
	                       ray_start, ray_normal, &ray_dist,
	                       NULL, &dist_px, r_co, r_no_dummy, SNAP_ALL);

	return ret;
}
/* done snapping */


/* -------------------------------------------------------------------- */
/* Ruler Item (we can have many) */
enum {
	RULERITEM_USE_ANGLE = (1 << 0),  /* use protractor */
	RULERITEM_USE_RAYCAST = (1 << 1)
};

enum {
	RULERITEM_DIRECTION_IN = 0,
	RULERITEM_DIRECTION_OUT
};

/* keep smaller then selection, since we may want click elsewhere without selecting a ruler */
#define RULER_PICK_DIST 12.0f
#define RULER_PICK_DIST_SQ (RULER_PICK_DIST * RULER_PICK_DIST)

typedef struct RulerItem {
	struct RulerItem *next, *prev;

	/* worldspace coords, middle being optional */
	float co[3][3];

	/* selected coord */
	char  co_index; /* 0 -> 2*/

	int   flag;
	int   raycast_dir;  /* RULER_DIRECTION_* */
} RulerItem;


/* -------------------------------------------------------------------- */
/* Ruler Info (one per session) */

enum {
	RULER_STATE_NORMAL = 0,
	RULER_STATE_DRAG
};

enum {
	RULER_SNAP_OK = (1 << 0),
};

typedef struct RulerInfo {
	ListBase items;
	int      item_active;
	int flag;
	int snap_flag;
	int state;
	float drag_start_co[3];

	/* wm state */
	wmWindow *win;
	ScrArea *sa;
<<<<<<< HEAD
	ARegion *ar;
=======
>>>>>>> 5a8629c0
	void *draw_handle_pixel;
	ARegion *ar;  /* re-assigned every modal update */
} RulerInfo;

/* -------------------------------------------------------------------- */
/* local functions */
static RulerItem *ruler_item_add(RulerInfo *ruler_info)
{
	RulerItem *ruler_item = MEM_callocN(sizeof(RulerItem), "RulerItem");
	BLI_addtail(&ruler_info->items, ruler_item);
	return ruler_item;
}

static void ruler_item_remove(RulerInfo *ruler_info, RulerItem *ruler_item)
{
	BLI_remlink(&ruler_info->items, ruler_item);
	MEM_freeN(ruler_item);
}

static RulerItem *ruler_item_active_get(RulerInfo *ruler_info)
{
	return BLI_findlink(&ruler_info->items, ruler_info->item_active);
}

static void ruler_item_active_set(RulerInfo *ruler_info, RulerItem *ruler_item)
{
	ruler_info->item_active = BLI_findindex(&ruler_info->items, ruler_item);
}

static void ruler_item_as_string(RulerItem *ruler_item, UnitSettings *unit,
                                 char *numstr, size_t numstr_size, int prec)
{
	const bool do_split = (unit->flag & USER_UNIT_OPT_SPLIT) != 0;

	if (ruler_item->flag & RULERITEM_USE_ANGLE) {
		const float ruler_angle = angle_v3v3v3(ruler_item->co[0],
		                                       ruler_item->co[1],
		                                       ruler_item->co[2]);

		if (unit->system == USER_UNIT_NONE) {
			BLI_snprintf(numstr, numstr_size, "%.*f°", prec, RAD2DEGF(ruler_angle));
		}
		else {
			bUnit_AsString(numstr, numstr_size,
			               (double)ruler_angle,
			               prec, unit->system, B_UNIT_ROTATION, do_split, false);
		}
	}
	else {
		const float ruler_len = len_v3v3(ruler_item->co[0],
		                                 ruler_item->co[2]);

		if (unit->system == USER_UNIT_NONE) {
			BLI_snprintf(numstr, numstr_size, "%.*f", prec, ruler_len);
		}
		else {
			bUnit_AsString(numstr, numstr_size,
			               (double)(ruler_len * unit->scale_length),
			               prec, unit->system, B_UNIT_LENGTH, do_split, false);
		}
	}

}

static bool view3d_ruler_pick(RulerInfo *ruler_info, const float mval[2],
                              RulerItem **r_ruler_item, int *r_co_index)
{
	ARegion *ar = ruler_info->ar;
	RulerItem *ruler_item;

	float dist_best = RULER_PICK_DIST_SQ;
	RulerItem *ruler_item_best = NULL;
	int co_index_best = -1;

	for (ruler_item = ruler_info->items.first; ruler_item; ruler_item = ruler_item->next) {
		float co_ss[3][2];
		float dist;
		int j;

		/* should these be checked? - ok for now not to */
		for (j = 0; j < 3; j++) {
			ED_view3d_project_float_global(ar, ruler_item->co[j], co_ss[j], V3D_PROJ_TEST_NOP);
		}

		if (ruler_item->flag & RULERITEM_USE_ANGLE) {
			dist = min_ff(dist_squared_to_line_segment_v2(mval, co_ss[0], co_ss[1]),
			              dist_squared_to_line_segment_v2(mval, co_ss[1], co_ss[2]));
			if (dist < dist_best) {
				dist_best = dist;
				ruler_item_best = ruler_item;

				{
					const float dist_points[3] = {
					    len_squared_v2v2(co_ss[0], mval),
					    len_squared_v2v2(co_ss[1], mval),
					    len_squared_v2v2(co_ss[2], mval),
					};
					if (min_fff(UNPACK3(dist_points)) < RULER_PICK_DIST_SQ) {
						co_index_best = min_axis_v3(dist_points);
					}
					else {
						co_index_best = -1;
					}
				}
			}
		}
		else {
			dist = dist_squared_to_line_segment_v2(mval, co_ss[0], co_ss[2]);
			if (dist < dist_best) {
				dist_best = dist;
				ruler_item_best = ruler_item;

				{
					const float dist_points[2] = {
					    len_squared_v2v2(co_ss[0], mval),
					    len_squared_v2v2(co_ss[2], mval),
					};
					if (min_ff(UNPACK2(dist_points)) < RULER_PICK_DIST_SQ) {
						co_index_best = (dist_points[0] < dist_points[1]) ? 0 : 2;
					}
					else {
						co_index_best = -1;
					}
				}
			}
		}
	}

	if (ruler_item_best) {
		*r_ruler_item = ruler_item_best;
		*r_co_index = co_index_best;
		return true;
	}
	else {
		*r_ruler_item = NULL;
		*r_co_index = -1;
		return false;
	}
}

#define RULER_ID "RulerData3D"
static bool view3d_ruler_to_gpencil(bContext *C, RulerInfo *ruler_info)
{
	Scene *scene = CTX_data_scene(C);
	bGPDlayer *gpl;
	bGPDframe *gpf;
	bGPDstroke *gps;
	RulerItem *ruler_item;
	const char *ruler_name = RULER_ID;
	bool changed = false;

	if (scene->gpd == NULL) {
		scene->gpd = gpencil_data_addnew("GPencil");
	}

	gpl = BLI_findstring(&scene->gpd->layers, ruler_name, offsetof(bGPDlayer, info));
	if (gpl == NULL) {
		gpl = gpencil_layer_addnew(scene->gpd, ruler_name, false);
		gpl->thickness = 1;
		gpl->flag |= GP_LAYER_HIDE;
	}

	gpf = gpencil_layer_getframe(gpl, CFRA, true);
	free_gpencil_strokes(gpf);

	for (ruler_item = ruler_info->items.first; ruler_item; ruler_item = ruler_item->next) {
		bGPDspoint *pt;
		int j;

		/* allocate memory for a new stroke */
		gps = MEM_callocN(sizeof(bGPDstroke), "gp_stroke");
		if (ruler_item->flag & RULERITEM_USE_ANGLE) {
			gps->totpoints = 3;
			pt = gps->points = MEM_callocN(sizeof(bGPDspoint) * gps->totpoints, "gp_stroke_points");
			for (j = 0; j < 3; j++) {
				copy_v3_v3(&pt->x, ruler_item->co[j]);
				pt->pressure = 1.0f;
				pt++;
			}
		}
		else {
			gps->totpoints = 2;
			pt = gps->points = MEM_callocN(sizeof(bGPDspoint) * gps->totpoints, "gp_stroke_points");
			for (j = 0; j < 3; j += 2) {
				copy_v3_v3(&pt->x, ruler_item->co[j]);
				pt->pressure = 1.0f;
				pt++;
			}
		}
		gps->flag = GP_STROKE_3DSPACE;
		BLI_addtail(&gpf->strokes, gps);
		changed = true;
	}

	return changed;
}

static bool view3d_ruler_from_gpencil(bContext *C, RulerInfo *ruler_info)
{
	Scene *scene = CTX_data_scene(C);
	bool changed = false;

	if (scene->gpd) {
		bGPDlayer *gpl;
		const char *ruler_name = RULER_ID;
		gpl = BLI_findstring(&scene->gpd->layers, ruler_name, offsetof(bGPDlayer, info));
		if (gpl) {
			bGPDframe *gpf;
			gpf = gpencil_layer_getframe(gpl, CFRA, false);
			if (gpf) {
				bGPDstroke *gps;
				for (gps = gpf->strokes.first; gps; gps = gps->next) {
					bGPDspoint *pt = gps->points;
					int j;
					if (gps->totpoints == 3) {
						RulerItem *ruler_item = ruler_item_add(ruler_info);
						for (j = 0; j < 3; j++) {
							copy_v3_v3(ruler_item->co[j], &pt->x);
							pt++;
						}
						ruler_item->flag |= RULERITEM_USE_ANGLE;
						changed = true;
					}
					else if (gps->totpoints == 2) {
						RulerItem *ruler_item = ruler_item_add(ruler_info);
						for (j = 0; j < 3; j += 2) {
							copy_v3_v3(ruler_item->co[j], &pt->x);
							pt++;
						}
						changed = true;
					}
				}
			}
		}
	}

	return changed;
}

/* -------------------------------------------------------------------- */
/* local callbacks */

static void ruler_info_draw_pixel(const struct bContext *C, ARegion *ar, void *arg)
{
	Scene *scene = CTX_data_scene(C);
	UnitSettings *unit = &scene->unit;
	RulerItem *ruler_item;
	RulerInfo *ruler_info = arg;
	RegionView3D *rv3d = ar->regiondata;
//	ARegion *ar = ruler_info->ar;
	const float cap_size = 4.0f;
	const float bg_margin = 4.0f * U.pixelsize;
	const float bg_radius = 4.0f * U.pixelsize;
	const float arc_size = 64.0f * U.pixelsize;
#define ARC_STEPS 24
	const int arc_steps = ARC_STEPS;
	int i;
	//unsigned int color_act = 0x666600;
	unsigned int color_act = 0xffffff;
	unsigned int color_base = 0x0;
	unsigned char color_back[4] = {0xff, 0xff, 0xff, 0x80};
	unsigned char color_text[3];
	unsigned char color_wire[3];

	/* anti-aliased lines for more consistent appearance */
	glEnable(GL_LINE_SMOOTH);

	BLF_enable(blf_mono_font, BLF_ROTATION);
	BLF_size(blf_mono_font, 14 * U.pixelsize, U.dpi);
	BLF_rotation(blf_mono_font, 0.0f);

	UI_GetThemeColor3ubv(TH_TEXT, color_text);
	UI_GetThemeColor3ubv(TH_WIRE, color_wire);

	for (ruler_item = ruler_info->items.first, i = 0; ruler_item; ruler_item = ruler_item->next, i++) {
		const bool is_act = (i == ruler_info->item_active);
		float dir_ruler[2];
		float co_ss[3][2];
		int j;

		/* should these be checked? - ok for now not to */
		for (j = 0; j < 3; j++) {
			ED_view3d_project_float_global(ar, ruler_item->co[j], co_ss[j], V3D_PROJ_TEST_NOP);
		}

		glEnable(GL_BLEND);

		cpack(is_act ? color_act : color_base);

		if (ruler_item->flag & RULERITEM_USE_ANGLE) {
			glBegin(GL_LINE_STRIP);
			for (j = 0; j < 3; j++) {
				glVertex2fv(co_ss[j]);
			}
			glEnd();
			cpack(0xaaaaaa);
			setlinestyle(3);
			glBegin(GL_LINE_STRIP);
			for (j = 0; j < 3; j++) {
				glVertex2fv(co_ss[j]);
			}
			glEnd();
			setlinestyle(0);

			/* arc */
			{
				float dir_tmp[3];
				float co_tmp[3];
				float arc_ss_coords[ARC_STEPS + 1][2];

				float dir_a[3];
				float dir_b[3];
				float quat[4];
				float axis[3];
				float angle;
				const float px_scale = (ED_view3d_pixel_size(rv3d, ruler_item->co[1]) *
				                        min_fff(arc_size,
				                                len_v2v2(co_ss[0], co_ss[1]) / 2.0f,
				                                len_v2v2(co_ss[2], co_ss[1]) / 2.0f));

				sub_v3_v3v3(dir_a, ruler_item->co[0], ruler_item->co[1]);
				sub_v3_v3v3(dir_b, ruler_item->co[2], ruler_item->co[1]);
				normalize_v3(dir_a);
				normalize_v3(dir_b);

				cross_v3_v3v3(axis, dir_a, dir_b);
				angle = angle_normalized_v3v3(dir_a, dir_b);

				axis_angle_to_quat(quat, axis, angle / arc_steps);

				copy_v3_v3(dir_tmp, dir_a);

				glColor3ubv(color_wire);

				for (j = 0; j <= arc_steps; j++) {
					madd_v3_v3v3fl(co_tmp, ruler_item->co[1], dir_tmp, px_scale);
					ED_view3d_project_float_global(ar, co_tmp, arc_ss_coords[j], V3D_PROJ_TEST_NOP);
					mul_qt_v3(quat, dir_tmp);
				}

				glEnableClientState(GL_VERTEX_ARRAY);
				glVertexPointer(2, GL_FLOAT, 0, arc_ss_coords);
				glDrawArrays(GL_LINE_STRIP, 0, arc_steps + 1);
				glDisableClientState(GL_VERTEX_ARRAY);
			}

			/* text */
			{
				char numstr[256];
				float numstr_size[2];
				float pos[2];
				const int prec = 2;  /* XXX, todo, make optional */

				ruler_item_as_string(ruler_item, unit, numstr, sizeof(numstr), prec);

				BLF_width_and_height(blf_mono_font, numstr, sizeof(numstr), &numstr_size[0], &numstr_size[1]);

				pos[0] = co_ss[1][0] + (cap_size * 2.0f);
				pos[1] = co_ss[1][1] - (numstr_size[1] / 2.0f);

				/* draw text (bg) */
				glColor4ubv(color_back);
				UI_draw_roundbox_corner_set(UI_CNR_ALL);
				UI_draw_roundbox(
				        pos[0] - bg_margin,                  pos[1] - bg_margin,
				        pos[0] + bg_margin + numstr_size[0], pos[1] + bg_margin + numstr_size[1],
				        bg_radius);
				/* draw text */
				glColor3ubv(color_text);
				BLF_position(blf_mono_font, pos[0], pos[1], 0.0f);
				BLF_rotation(blf_mono_font, 0.0f);
				BLF_draw(blf_mono_font, numstr, sizeof(numstr));
			}

			/* capping */
			{
				float rot_90_vec_a[2];
				float rot_90_vec_b[2];
				float cap[2];

				sub_v2_v2v2(dir_ruler, co_ss[0], co_ss[1]);
				rot_90_vec_a[0] = -dir_ruler[1];
				rot_90_vec_a[1] =  dir_ruler[0];
				normalize_v2(rot_90_vec_a);

				sub_v2_v2v2(dir_ruler, co_ss[1], co_ss[2]);
				rot_90_vec_b[0] = -dir_ruler[1];
				rot_90_vec_b[1] =  dir_ruler[0];
				normalize_v2(rot_90_vec_b);

				glEnable(GL_BLEND);

				glColor3ubv(color_wire);

				glBegin(GL_LINES);

				madd_v2_v2v2fl(cap, co_ss[0], rot_90_vec_a, cap_size);
				glVertex2fv(cap);
				madd_v2_v2v2fl(cap, co_ss[0], rot_90_vec_a, -cap_size);
				glVertex2fv(cap);

				madd_v2_v2v2fl(cap, co_ss[2], rot_90_vec_b, cap_size);
				glVertex2fv(cap);
				madd_v2_v2v2fl(cap, co_ss[2], rot_90_vec_b, -cap_size);
				glVertex2fv(cap);

				/* angle vertex */
				glVertex2f(co_ss[1][0] - cap_size, co_ss[1][1] - cap_size);
				glVertex2f(co_ss[1][0] + cap_size, co_ss[1][1] + cap_size);
				glVertex2f(co_ss[1][0] - cap_size, co_ss[1][1] + cap_size);
				glVertex2f(co_ss[1][0] + cap_size, co_ss[1][1] - cap_size);
				glEnd();

				glDisable(GL_BLEND);
			}
		}
		else {
			glBegin(GL_LINE_STRIP);
			for (j = 0; j < 3; j += 2) {
				glVertex2fv(co_ss[j]);
			}
			glEnd();
			cpack(0xaaaaaa);
			setlinestyle(3);
			glBegin(GL_LINE_STRIP);
			for (j = 0; j < 3; j += 2) {
				glVertex2fv(co_ss[j]);
			}
			glEnd();
			setlinestyle(0);

			sub_v2_v2v2(dir_ruler, co_ss[0], co_ss[2]);

			/* text */
			{
				char numstr[256];
				float numstr_size[2];
				const int prec = 6;  /* XXX, todo, make optional */
				float pos[2];

				ruler_item_as_string(ruler_item, unit, numstr, sizeof(numstr), prec);

				BLF_width_and_height(blf_mono_font, numstr, sizeof(numstr), &numstr_size[0], &numstr_size[1]);

				mid_v2_v2v2(pos, co_ss[0], co_ss[2]);

				/* center text */
				pos[0] -= numstr_size[0] / 2.0f;
				pos[1] -= numstr_size[1] / 2.0f;

				/* draw text (bg) */
				glColor4ubv(color_back);
				UI_draw_roundbox_corner_set(UI_CNR_ALL);
				UI_draw_roundbox(pos[0] - bg_margin,                  pos[1] - bg_margin,
				           pos[0] + bg_margin + numstr_size[0], pos[1] + bg_margin + numstr_size[1],
				           bg_radius);
				/* draw text */
				glColor3ubv(color_text);
				BLF_position(blf_mono_font, pos[0], pos[1], 0.0f);
				BLF_draw(blf_mono_font, numstr, sizeof(numstr));
			}

			/* capping */
			{
				float rot_90_vec[2] = {-dir_ruler[1], dir_ruler[0]};
				float cap[2];

				normalize_v2(rot_90_vec);

				glEnable(GL_BLEND);
				glColor3ubv(color_wire);

				glBegin(GL_LINES);
				madd_v2_v2v2fl(cap, co_ss[0], rot_90_vec, cap_size);
				glVertex2fv(cap);
				madd_v2_v2v2fl(cap, co_ss[0], rot_90_vec, -cap_size);
				glVertex2fv(cap);

				madd_v2_v2v2fl(cap, co_ss[2], rot_90_vec, cap_size);
				glVertex2fv(cap);
				madd_v2_v2v2fl(cap, co_ss[2], rot_90_vec, -cap_size);
				glVertex2fv(cap);
				glEnd();

				glDisable(GL_BLEND);
			}
		}
	}

	glDisable(GL_LINE_SMOOTH);

	BLF_disable(blf_mono_font, BLF_ROTATION);

#undef ARC_STEPS

	/* draw snap */
	if ((ruler_info->snap_flag & RULER_SNAP_OK) && (ruler_info->state == RULER_STATE_DRAG)) {
		ruler_item = ruler_item_active_get(ruler_info);
		if (ruler_item) {
			/* size from drawSnapping */
			const float size = 2.5f * UI_GetThemeValuef(TH_VERTEX_SIZE);
			float co_ss[3];
			ED_view3d_project_float_global(ar, ruler_item->co[ruler_item->co_index], co_ss, V3D_PROJ_TEST_NOP);

			cpack(color_act);
			circ(co_ss[0], co_ss[1], size * U.pixelsize);
		}
	}

}

/* free, use for both cancel and finish */
static void view3d_ruler_end(const struct bContext *UNUSED(C), RulerInfo *ruler_info)
{
	ED_region_draw_cb_exit(ruler_info->ar->type, ruler_info->draw_handle_pixel);
}

static void view3d_ruler_free(RulerInfo *ruler_info)
{
	BLI_freelistN(&ruler_info->items);
	MEM_freeN(ruler_info);
}

static void view3d_ruler_item_project(RulerInfo *ruler_info, float r_co[3],
                                      const int xy[2])
{
	ED_view3d_win_to_3d_int(ruler_info->ar, r_co, xy, r_co);
}

/* use for mousemove events */
static bool view3d_ruler_item_mousemove(bContext *C, RulerInfo *ruler_info, const int mval[2],
                                        const bool do_thickness, const bool do_snap)
{
	const float eps_bias = 0.0002f;
	RulerItem *ruler_item = ruler_item_active_get(ruler_info);

	ruler_info->snap_flag &= ~RULER_SNAP_OK;

	if (ruler_item) {
		float *co = ruler_item->co[ruler_item->co_index];
		/* restore the initial depth */
		copy_v3_v3(co, ruler_info->drag_start_co);
		view3d_ruler_item_project(ruler_info, co, mval);
		if (do_thickness && ruler_item->co_index != 1) {
			const float mval_fl[2] = {UNPACK2(mval)};
			float ray_normal[3];
			float ray_start[3];
			float *co_other;

			co_other = ruler_item->co[ruler_item->co_index == 0 ? 2 : 0];

			if (ED_view3d_snap_co(C, co, ray_normal, mval_fl, true, false,
			                      false, false, true))
			{
				negate_v3(ray_normal);
				/* add some bias */
				madd_v3_v3v3fl(ray_start, co, ray_normal, eps_bias);
				ED_view3d_snap_ray(C, co_other,
				                   ray_start, ray_normal);
			}
		}
		else if (do_snap) {
			const float mval_fl[2] = {UNPACK2(mval)};
			View3D *v3d = CTX_wm_view3d(C);
			bool use_depth = (v3d->drawtype >= OB_SOLID);
			bool is_hit = ED_view3d_snap_co(C, co, NULL, mval_fl, use_depth, false,
			                                true, true, use_depth);

			if (is_hit) {
				ruler_info->snap_flag |= RULER_SNAP_OK;
			}
		}
		return true;
	}
	else {
		return false;
	}
}

static void view3d_ruler_header_update(ScrArea *sa)
{
	const char *text = "Ctrl+LMB: Add, "
	                   "Del: Remove, "
	                   "Ctrl+Drag: Snap, "
	                   "Shift+Drag: Thickness, "
	                   "Ctrl+C: Copy Value, "
	                   "Enter: Store,  "
	                   "Esc: Cancel";

	ED_area_headerprint(sa, text);
}

/* -------------------------------------------------------------------- */
/* Operator callbacks */

static int view3d_ruler_invoke(bContext *C, wmOperator *op, const wmEvent *UNUSED(event))
{
	wmWindow *win = CTX_wm_window(C);
	ScrArea *sa = CTX_wm_area(C);
	ARegion *ar = CTX_wm_region(C);
	RulerInfo *ruler_info;

	ruler_info = MEM_callocN(sizeof(RulerInfo), "RulerInfo");

	if (view3d_ruler_from_gpencil(C, ruler_info)) {
		WM_event_add_notifier(C, NC_SPACE | ND_SPACE_VIEW3D, NULL);
	}

	op->customdata = ruler_info;

	ruler_info->win = win;
	ruler_info->sa = sa;
	ruler_info->draw_handle_pixel = ED_region_draw_cb_activate(ar->type, ruler_info_draw_pixel,
	                                                           ruler_info, REGION_DRAW_POST_PIXEL);

	view3d_ruler_header_update(sa);

	op->flag |= OP_IS_MODAL_CURSOR_REGION;

	WM_cursor_modal_set(win, BC_CROSSCURSOR);
	WM_event_add_modal_handler(C, op);

	return OPERATOR_RUNNING_MODAL;
}

static void view3d_ruler_cancel(bContext *C, wmOperator *op)
{
	RulerInfo *ruler_info = op->customdata;

	view3d_ruler_end(C, ruler_info);
	view3d_ruler_free(ruler_info);
	op->customdata = NULL;
}

static int view3d_ruler_modal(bContext *C, wmOperator *op, const wmEvent *event)
{
	bool do_draw = false;
	int exit_code = OPERATOR_RUNNING_MODAL;
	RulerInfo *ruler_info = op->customdata;
	ScrArea *sa = CTX_wm_area(C);
	ARegion *ar = CTX_wm_region(C);
	RegionView3D *rv3d = ar->regiondata;

	/* its possible to change spaces while running the operator [#34894] */
	if (UNLIKELY(sa != ruler_info->sa)) {
		exit_code = OPERATOR_FINISHED;
		goto exit;
	}

	ruler_info->ar = ar;

	switch (event->type) {
		case LEFTMOUSE:
			if (event->val == KM_RELEASE) {
				if (ruler_info->state == RULER_STATE_DRAG) {
					/* rubber-band angle removal */
					RulerItem *ruler_item = ruler_item_active_get(ruler_info);
					if (ruler_item && (ruler_item->co_index == 1) && (ruler_item->flag & RULERITEM_USE_ANGLE)) {
						if (!BLI_rcti_isect_pt_v(&ar->winrct, &event->x)) {
							ruler_item->flag &= ~RULERITEM_USE_ANGLE;
							do_draw = true;
						}
					}
					if (ruler_info->snap_flag & RULER_SNAP_OK) {
						ruler_info->snap_flag &= ~RULER_SNAP_OK;
						do_draw = true;
					}
					ruler_info->state = RULER_STATE_NORMAL;
				}
			}
			else {
				if (ruler_info->state == RULER_STATE_NORMAL) {

					if (event->ctrl ||
					    /* weak - but user friendly */
					    BLI_listbase_is_empty(&ruler_info->items))
					{
						View3D *v3d = CTX_wm_view3d(C);
						const bool use_depth = (v3d->drawtype >= OB_SOLID);

						/* Create new line */
						RulerItem *ruler_item_prev = ruler_item_active_get(ruler_info);
						RulerItem *ruler_item;
						/* check if we want to drag an existing point or add a new one */
						ruler_info->state = RULER_STATE_DRAG;

						ruler_item = ruler_item_add(ruler_info);
						ruler_item_active_set(ruler_info, ruler_item);

						if (use_depth) {
							/* snap the first point added, not essential but handy */
							ruler_item->co_index = 0;
							view3d_ruler_item_mousemove(C, ruler_info, event->mval, false, true);
							copy_v3_v3(ruler_info->drag_start_co, ruler_item->co[ruler_item->co_index]);
						}
						else {
							/* initial depth either previous ruler, view offset */
							if (ruler_item_prev) {
								copy_v3_v3(ruler_info->drag_start_co, ruler_item_prev->co[ruler_item_prev->co_index]);
							}
							else {
								negate_v3_v3(ruler_info->drag_start_co, rv3d->ofs);
							}

							copy_v3_v3(ruler_item->co[0], ruler_info->drag_start_co);
							view3d_ruler_item_project(ruler_info, ruler_item->co[0], event->mval);
						}

						copy_v3_v3(ruler_item->co[2], ruler_item->co[0]);
						ruler_item->co_index = 2;

						do_draw = true;
					}
					else {
						float mval_fl[2] = {UNPACK2(event->mval)};
						RulerItem *ruler_item_pick;
						int co_index;

						/* select and drag */
						if (view3d_ruler_pick(ruler_info, mval_fl, &ruler_item_pick, &co_index)) {
							if (co_index == -1) {
								if ((ruler_item_pick->flag & RULERITEM_USE_ANGLE) == 0) {
									/* Add Center Point */
									ruler_item_active_set(ruler_info, ruler_item_pick);
									ruler_item_pick->flag |= RULERITEM_USE_ANGLE;
									ruler_item_pick->co_index = 1;
									ruler_info->state = RULER_STATE_DRAG;

									/* find the factor */
									{
										float co_ss[2][2];
										float fac;

										ED_view3d_project_float_global(ar, ruler_item_pick->co[0], co_ss[0], V3D_PROJ_TEST_NOP);
										ED_view3d_project_float_global(ar, ruler_item_pick->co[2], co_ss[1], V3D_PROJ_TEST_NOP);

										fac = line_point_factor_v2(mval_fl, co_ss[0], co_ss[1]);
										CLAMP(fac, 0.0f, 1.0f);

										interp_v3_v3v3(ruler_item_pick->co[1],
										               ruler_item_pick->co[0],
										               ruler_item_pick->co[2], fac);
									}

									/* update the new location */
									view3d_ruler_item_mousemove(C, ruler_info, event->mval,
									                            event->shift != 0, event->ctrl != 0);
									do_draw = true;
								}
							}
							else {
								ruler_item_active_set(ruler_info, ruler_item_pick);
								ruler_item_pick->co_index = co_index;
								ruler_info->state = RULER_STATE_DRAG;

								/* store the initial depth */
								copy_v3_v3(ruler_info->drag_start_co, ruler_item_pick->co[ruler_item_pick->co_index]);

								do_draw = true;
							}
						}
						else {
							exit_code = OPERATOR_PASS_THROUGH;
						}

					}
				}
			}
			break;
		case CKEY:
		{
			if (event->ctrl) {
				RulerItem *ruler_item = ruler_item_active_get(ruler_info);
				if (ruler_item) {
					const int prec = 8;
					char numstr[256];
					Scene *scene = CTX_data_scene(C);
					UnitSettings *unit = &scene->unit;

					ruler_item_as_string(ruler_item, unit, numstr, sizeof(numstr), prec);
					WM_clipboard_text_set((void *) numstr, false);
				}
			}
			break;
		}
		case RIGHTCTRLKEY:
		case LEFTCTRLKEY:
		{
			WM_event_add_mousemove(C);
			break;
		}
		case MOUSEMOVE:
		{
			if (ruler_info->state == RULER_STATE_DRAG) {
				if (view3d_ruler_item_mousemove(C, ruler_info, event->mval,
				                                event->shift != 0, event->ctrl != 0))
				{
					do_draw = true;
				}
			}
			break;
		}
		case ESCKEY:
		{
			do_draw = true;
			exit_code = OPERATOR_CANCELLED;
			break;
		}
		case RETKEY:
		{
			view3d_ruler_to_gpencil(C, ruler_info);
			do_draw = true;
			exit_code = OPERATOR_FINISHED;
			break;
		}
		case DELKEY:
		{
			if (event->val == KM_PRESS) {
				if (ruler_info->state == RULER_STATE_NORMAL) {
					RulerItem *ruler_item = ruler_item_active_get(ruler_info);
					if (ruler_item) {
						RulerItem *ruler_item_other = ruler_item->prev ? ruler_item->prev : ruler_item->next;
						ruler_item_remove(ruler_info, ruler_item);
						ruler_item_active_set(ruler_info, ruler_item_other);
						do_draw = true;
					}
				}
			}
			break;
		}
		default:
			exit_code = OPERATOR_PASS_THROUGH;
			break;

	}

	if (ruler_info->state == RULER_STATE_DRAG) {
		op->flag &= ~OP_IS_MODAL_CURSOR_REGION;
	}
	else {
		op->flag |= OP_IS_MODAL_CURSOR_REGION;
	}

	if (do_draw) {
		view3d_ruler_header_update(sa);

		/* all 3d views draw rulers */
		WM_event_add_notifier(C, NC_SPACE | ND_SPACE_VIEW3D, NULL);
	}

exit:
	if (ELEM(exit_code, OPERATOR_FINISHED, OPERATOR_CANCELLED)) {
		WM_cursor_modal_restore(ruler_info->win);

		view3d_ruler_end(C, ruler_info);
		view3d_ruler_free(ruler_info);
		op->customdata = NULL;

		ED_area_headerprint(sa, NULL);
	}

	return exit_code;
}

void VIEW3D_OT_ruler(wmOperatorType *ot)
{
	/* identifiers */
	ot->name = "Ruler/Protractor";
	ot->description = "Interactive ruler";
	ot->idname = "VIEW3D_OT_ruler";

	/* api callbacks */
	ot->invoke = view3d_ruler_invoke;
	ot->cancel = view3d_ruler_cancel;
	ot->modal = view3d_ruler_modal;
	ot->poll = ED_operator_view3d_active;

	/* flags */
	ot->flag = 0;
}<|MERGE_RESOLUTION|>--- conflicted
+++ resolved
@@ -188,10 +188,6 @@
 	/* wm state */
 	wmWindow *win;
 	ScrArea *sa;
-<<<<<<< HEAD
-	ARegion *ar;
-=======
->>>>>>> 5a8629c0
 	void *draw_handle_pixel;
 	ARegion *ar;  /* re-assigned every modal update */
 } RulerInfo;
