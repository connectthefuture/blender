/*
 * ***** BEGIN GPL LICENSE BLOCK *****
 *
 * This program is free software; you can redistribute it and/or
 * modify it under the terms of the GNU General Public License
 * as published by the Free Software Foundation; either version 2
 * of the License, or (at your option) any later version. 
 *
 * This program is distributed in the hope that it will be useful,
 * but WITHOUT ANY WARRANTY; without even the implied warranty of
 * MERCHANTABILITY or FITNESS FOR A PARTICULAR PURPOSE.  See the
 * GNU General Public License for more details.
 *
 * You should have received a copy of the GNU General Public License
 * along with this program; if not, write to the Free Software Foundation,
 * Inc., 51 Franklin Street, Fifth Floor, Boston, MA 02110-1301, USA.
 *
 * The Original Code is Copyright (C) 2008 Blender Foundation.
 * All rights reserved.
 *
 * 
 * Contributor(s): Blender Foundation
 *
 * ***** END GPL LICENSE BLOCK *****
 */

/** \file blender/editors/space_view3d/view3d_draw.c
 *  \ingroup spview3d
 */

#include <string.h>
#include <stdio.h>
#include <math.h>

#include "DNA_armature_types.h"
#include "DNA_camera_types.h"
#include "DNA_customdata_types.h"
#include "DNA_object_types.h"
#include "DNA_group_types.h"
#include "DNA_mesh_types.h"
#include "DNA_key_types.h"
#include "DNA_lamp_types.h"
#include "DNA_scene_types.h"
#include "DNA_world_types.h"
#include "DNA_brush_types.h"

#include "MEM_guardedalloc.h"

#include "BLI_blenlib.h"
#include "BLI_math.h"
#include "BLI_utildefines.h"
#include "BLI_endian_switch.h"
#include "BLI_threads.h"

#include "BKE_anim.h"
#include "BKE_camera.h"
#include "BKE_context.h"
#include "BKE_customdata.h"
#include "BKE_DerivedMesh.h"
#include "BKE_image.h"
#include "BKE_key.h"
#include "BKE_main.h"
#include "BKE_object.h"
#include "BKE_global.h"
#include "BKE_paint.h"
#include "BKE_scene.h"
#include "BKE_screen.h"
#include "BKE_unit.h"
#include "BKE_movieclip.h"

#include "RE_engine.h"

#include "IMB_imbuf_types.h"
#include "IMB_imbuf.h"
#include "IMB_colormanagement.h"

#include "BIF_gl.h"
#include "BIF_glutil.h"

#include "WM_api.h"

#include "BLF_api.h"
#include "BLF_translation.h"

#include "ED_armature.h"
#include "ED_keyframing.h"
#include "ED_gpencil.h"
#include "ED_screen.h"
#include "ED_space_api.h"
#include "ED_screen_types.h"
#include "ED_transform.h"

#include "UI_interface.h"
#include "UI_interface_icons.h"
#include "UI_resources.h"

#include "GPU_draw.h"
#include "GPU_material.h"
#include "GPU_extensions.h"
#include "GPU_compositing.h"

#include "view3d_intern.h"  /* own include */

/* prototypes */
static void view3d_stereo3d_setup(Scene *scene, View3D *v3d, ARegion *ar);
static void view3d_stereo3d_setup_offscreen(Scene *scene, View3D *v3d, ARegion *ar,
                                            float winmat[4][4], const char *viewname);

/* handy utility for drawing shapes in the viewport for arbitrary code.
 * could add lines and points too */
// #define DEBUG_DRAW
#ifdef DEBUG_DRAW
static void bl_debug_draw(void);
/* add these locally when using these functions for testing */
extern void bl_debug_draw_quad_clear(void);
extern void bl_debug_draw_quad_add(const float v0[3], const float v1[3], const float v2[3], const float v3[3]);
extern void bl_debug_draw_edge_add(const float v0[3], const float v1[3]);
extern void bl_debug_color_set(const unsigned int col);
#endif

void circf(float x, float y, float rad)
{
	GLUquadricObj *qobj = gluNewQuadric(); 
	
	gluQuadricDrawStyle(qobj, GLU_FILL); 
	
	glPushMatrix(); 
	
	glTranslatef(x, y, 0.0);
	
	gluDisk(qobj, 0.0,  rad, 32, 1);
	
	glPopMatrix(); 
	
	gluDeleteQuadric(qobj);
}

void circ(float x, float y, float rad)
{
	GLUquadricObj *qobj = gluNewQuadric(); 
	
	gluQuadricDrawStyle(qobj, GLU_SILHOUETTE); 
	
	glPushMatrix(); 
	
	glTranslatef(x, y, 0.0);
	
	gluDisk(qobj, 0.0,  rad, 32, 1);
	
	glPopMatrix(); 
	
	gluDeleteQuadric(qobj);
}


/* ********* custom clipping *********** */

static void view3d_draw_clipping(RegionView3D *rv3d)
{
	BoundBox *bb = rv3d->clipbb;

	if (bb) {
		const unsigned int clipping_index[6][4] = {
			{0, 1, 2, 3},
			{0, 4, 5, 1},
			{4, 7, 6, 5},
			{7, 3, 2, 6},
			{1, 5, 6, 2},
			{7, 4, 0, 3}
		};

		/* fill in zero alpha for rendering & re-projection [#31530] */
		unsigned char col[4];
		UI_GetThemeColor4ubv(TH_V3D_CLIPPING_BORDER, col);
		glColor4ubv(col);

		glEnable(GL_BLEND);
		glEnableClientState(GL_VERTEX_ARRAY);
		glVertexPointer(3, GL_FLOAT, 0, bb->vec);
		glDrawElements(GL_QUADS, sizeof(clipping_index) / sizeof(unsigned int), GL_UNSIGNED_INT, clipping_index);
		glDisableClientState(GL_VERTEX_ARRAY);
		glDisable(GL_BLEND);
	}
}

void ED_view3d_clipping_set(RegionView3D *rv3d)
{
	double plane[4];
	const unsigned int tot = (rv3d->viewlock & RV3D_BOXCLIP) ? 4 : 6;
	unsigned int a;

	for (a = 0; a < tot; a++) {
		copy_v4db_v4fl(plane, rv3d->clip[a]);
		glClipPlane(GL_CLIP_PLANE0 + a, plane);
		glEnable(GL_CLIP_PLANE0 + a);
	}
}

/* use these to temp disable/enable clipping when 'rv3d->rflag & RV3D_CLIPPING' is set */
void ED_view3d_clipping_disable(void)
{
	unsigned int a;

	for (a = 0; a < 6; a++) {
		glDisable(GL_CLIP_PLANE0 + a);
	}
}
void ED_view3d_clipping_enable(void)
{
	unsigned int a;

	for (a = 0; a < 6; a++) {
		glEnable(GL_CLIP_PLANE0 + a);
	}
}

static bool view3d_clipping_test(const float co[3], const float clip[6][4])
{
	if (plane_point_side_v3(clip[0], co) > 0.0f)
		if (plane_point_side_v3(clip[1], co) > 0.0f)
			if (plane_point_side_v3(clip[2], co) > 0.0f)
				if (plane_point_side_v3(clip[3], co) > 0.0f)
					return false;

	return true;
}

/* for 'local' ED_view3d_clipping_local must run first
 * then all comparisons can be done in localspace */
bool ED_view3d_clipping_test(const RegionView3D *rv3d, const float co[3], const bool is_local)
{
	return view3d_clipping_test(co, is_local ? rv3d->clip_local : rv3d->clip);
}

/* ********* end custom clipping *********** */


static void drawgrid_draw(ARegion *ar, double wx, double wy, double x, double y, double dx)
{	
	double verts[2][2];

	x += (wx);
	y += (wy);

	/* set fixed 'Y' */
	verts[0][1] = 0.0f;
	verts[1][1] = (double)ar->winy;

	/* iter over 'X' */
	verts[0][0] = verts[1][0] = x - dx * floor(x / dx);
	glEnableClientState(GL_VERTEX_ARRAY);
	glVertexPointer(2, GL_DOUBLE, 0, verts);

	while (verts[0][0] < ar->winx) {
		glDrawArrays(GL_LINES, 0, 2);
		verts[0][0] = verts[1][0] = verts[0][0] + dx;
	}

	/* set fixed 'X' */
	verts[0][0] = 0.0f;
	verts[1][0] = (double)ar->winx;

	/* iter over 'Y' */
	verts[0][1] = verts[1][1] = y - dx * floor(y / dx);
	while (verts[0][1] < ar->winy) {
		glDrawArrays(GL_LINES, 0, 2);
		verts[0][1] = verts[1][1] = verts[0][1] + dx;
	}

	glDisableClientState(GL_VERTEX_ARRAY);
}

#define GRID_MIN_PX_D   6.0
#define GRID_MIN_PX_F 6.0f

static void drawgrid(UnitSettings *unit, ARegion *ar, View3D *v3d, const char **grid_unit)
{
	/* extern short bgpicmode; */
	RegionView3D *rv3d = ar->regiondata;
	double wx, wy, x, y, fw, fx, fy, dx;
	double vec4[4];
	unsigned char col[3], col2[3];

	fx = rv3d->persmat[3][0];
	fy = rv3d->persmat[3][1];
	fw = rv3d->persmat[3][3];

	wx = (ar->winx / 2.0); /* because of rounding errors, grid at wrong location */
	wy = (ar->winy / 2.0);

	x = (wx) * fx / fw;
	y = (wy) * fy / fw;

	vec4[0] = vec4[1] = v3d->grid;

	vec4[2] = 0.0;
	vec4[3] = 1.0;
	mul_m4_v4d(rv3d->persmat, vec4);
	fx = vec4[0];
	fy = vec4[1];
	fw = vec4[3];

	dx = fabs(x - (wx) * fx / fw);
	if (dx == 0) dx = fabs(y - (wy) * fy / fw);
	
	glDepthMask(GL_FALSE);     /* disable write in zbuffer */

	/* check zoom out */
	UI_ThemeColor(TH_GRID);
	
	if (unit->system) {
		/* Use GRID_MIN_PX * 2 for units because very very small grid
		 * items are less useful when dealing with units */
		void *usys;
		int len, i;
		double dx_scalar;
		float blend_fac;

		bUnit_GetSystem(&usys, &len, unit->system, B_UNIT_LENGTH);

		if (usys) {
			i = len;
			while (i--) {
				double scalar = bUnit_GetScaler(usys, i);

				dx_scalar = dx * scalar / (double)unit->scale_length;
				if (dx_scalar < (GRID_MIN_PX_D * 2.0))
					continue;

				/* Store the smallest drawn grid size units name so users know how big each grid cell is */
				if (*grid_unit == NULL) {
					*grid_unit = bUnit_GetNameDisplay(usys, i);
					rv3d->gridview = (float)((scalar * (double)v3d->grid) / (double)unit->scale_length);
				}
				blend_fac = 1.0f - ((GRID_MIN_PX_F * 2.0f) / (float)dx_scalar);

				/* tweak to have the fade a bit nicer */
				blend_fac = (blend_fac * blend_fac) * 2.0f;
				CLAMP(blend_fac, 0.3f, 1.0f);


				UI_ThemeColorBlend(TH_HIGH_GRAD, TH_GRID, blend_fac);

				drawgrid_draw(ar, wx, wy, x, y, dx_scalar);
			}
		}
	}
	else {
		const double sublines    = v3d->gridsubdiv;
		const float  sublines_fl = v3d->gridsubdiv;

		if (dx < GRID_MIN_PX_D) {
			rv3d->gridview *= sublines_fl;
			dx *= sublines;

			if (dx < GRID_MIN_PX_D) {
				rv3d->gridview *= sublines_fl;
				dx *= sublines;

				if (dx < GRID_MIN_PX_D) {
					rv3d->gridview *= sublines_fl;
					dx *= sublines;
					if (dx < GRID_MIN_PX_D) {
						/* pass */
					}
					else {
						UI_ThemeColor(TH_GRID);
						drawgrid_draw(ar, wx, wy, x, y, dx);
					}
				}
				else {  /* start blending out */
					UI_ThemeColorBlend(TH_HIGH_GRAD, TH_GRID, dx / (GRID_MIN_PX_D * 6.0));
					drawgrid_draw(ar, wx, wy, x, y, dx);

					UI_ThemeColor(TH_GRID);
					drawgrid_draw(ar, wx, wy, x, y, sublines * dx);
				}
			}
			else {  /* start blending out (GRID_MIN_PX < dx < (GRID_MIN_PX * 10)) */
				UI_ThemeColorBlend(TH_HIGH_GRAD, TH_GRID, dx / (GRID_MIN_PX_D * 6.0));
				drawgrid_draw(ar, wx, wy, x, y, dx);

				UI_ThemeColor(TH_GRID);
				drawgrid_draw(ar, wx, wy, x, y, sublines * dx);
			}
		}
		else {
			if (dx > (GRID_MIN_PX_D * 10.0)) {  /* start blending in */
				rv3d->gridview /= sublines_fl;
				dx /= sublines;
				if (dx > (GRID_MIN_PX_D * 10.0)) {  /* start blending in */
					rv3d->gridview /= sublines_fl;
					dx /= sublines;
					if (dx > (GRID_MIN_PX_D * 10.0)) {
						UI_ThemeColor(TH_GRID);
						drawgrid_draw(ar, wx, wy, x, y, dx);
					}
					else {
						UI_ThemeColorBlend(TH_HIGH_GRAD, TH_GRID, dx / (GRID_MIN_PX_D * 6.0));
						drawgrid_draw(ar, wx, wy, x, y, dx);
						UI_ThemeColor(TH_GRID);
						drawgrid_draw(ar, wx, wy, x, y, dx * sublines);
					}
				}
				else {
					UI_ThemeColorBlend(TH_HIGH_GRAD, TH_GRID, dx / (GRID_MIN_PX_D * 6.0));
					drawgrid_draw(ar, wx, wy, x, y, dx);
					UI_ThemeColor(TH_GRID);
					drawgrid_draw(ar, wx, wy, x, y, dx * sublines);
				}
			}
			else {
				UI_ThemeColorBlend(TH_HIGH_GRAD, TH_GRID, dx / (GRID_MIN_PX_D * 6.0));
				drawgrid_draw(ar, wx, wy, x, y, dx);
				UI_ThemeColor(TH_GRID);
				drawgrid_draw(ar, wx, wy, x, y, dx * sublines);
			}
		}
	}


	x += (wx);
	y += (wy);
	UI_GetThemeColor3ubv(TH_GRID, col);

	setlinestyle(0);
	
	/* center cross */
	/* horizontal line */
	if (ELEM(rv3d->view, RV3D_VIEW_RIGHT, RV3D_VIEW_LEFT))
		UI_make_axis_color(col, col2, 'Y');
	else UI_make_axis_color(col, col2, 'X');
	glColor3ubv(col2);
	
	fdrawline(0.0,  y,  (float)ar->winx,  y); 
	
	/* vertical line */
	if (ELEM(rv3d->view, RV3D_VIEW_TOP, RV3D_VIEW_BOTTOM))
		UI_make_axis_color(col, col2, 'Y');
	else UI_make_axis_color(col, col2, 'Z');
	glColor3ubv(col2);

	fdrawline(x, 0.0, x, (float)ar->winy); 

	glDepthMask(GL_TRUE);  /* enable write in zbuffer */
}
#undef GRID_MIN_PX

/** could move this elsewhere, but tied into #ED_view3d_grid_scale */
float ED_scene_grid_scale(Scene *scene, const char **grid_unit)
{
	/* apply units */
	if (scene->unit.system) {
		void *usys;
		int len;

		bUnit_GetSystem(&usys, &len, scene->unit.system, B_UNIT_LENGTH);

		if (usys) {
			int i = bUnit_GetBaseUnit(usys);
			if (grid_unit)
				*grid_unit = bUnit_GetNameDisplay(usys, i);
			return (float)bUnit_GetScaler(usys, i) / scene->unit.scale_length;
		}
	}

	return 1.0f;
}

float ED_view3d_grid_scale(Scene *scene, View3D *v3d, const char **grid_unit)
{
	return v3d->grid * ED_scene_grid_scale(scene, grid_unit);
}

static void drawfloor(Scene *scene, View3D *v3d, const char **grid_unit)
{
	float grid, grid_scale;
	unsigned char col_grid[3];
	const int gridlines = v3d->gridlines / 2;

	if (v3d->gridlines < 3) return;
	
	/* use 'grid_scale' instead of 'v3d->grid' from now on */
	grid_scale = ED_view3d_grid_scale(scene, v3d, grid_unit);
	grid = gridlines * grid_scale;

	glDepthMask(GL_FALSE);

	UI_GetThemeColor3ubv(TH_GRID, col_grid);

	/* draw the Y axis and/or grid lines */
	if (v3d->gridflag & V3D_SHOW_FLOOR) {
		const int sublines = v3d->gridsubdiv;
		float vert[4][3] = {{0.0f}};
		unsigned char col_bg[3];
		unsigned char col_grid_emphasise[3], col_grid_light[3];
		int a;
		int prev_emphasise = -1;

		UI_GetThemeColor3ubv(TH_BACK, col_bg);

		/* emphasise division lines lighter instead of darker, if background is darker than grid */
		UI_GetColorPtrShade3ubv(col_grid, col_grid_light, 10);
		UI_GetColorPtrShade3ubv(col_grid, col_grid_emphasise,
		                        (((col_grid[0] + col_grid[1] + col_grid[2]) + 30) >
		                         (col_bg[0] + col_bg[1] + col_bg[2])) ? 20 : -10);

		/* set fixed axis */
		vert[0][0] = vert[2][1] = grid;
		vert[1][0] = vert[3][1] = -grid;

		glEnableClientState(GL_VERTEX_ARRAY);
		glVertexPointer(3, GL_FLOAT, 0, vert);

		for (a = -gridlines; a <= gridlines; a++) {
			const float line = a * grid_scale;
			const int is_emphasise = (a % sublines) == 0;

			if (is_emphasise != prev_emphasise) {
				glColor3ubv(is_emphasise ? col_grid_emphasise : col_grid_light);
				prev_emphasise = is_emphasise;
			}

			/* set variable axis */
			vert[0][1] = vert[1][1] = vert[2][0] = vert[3][0] = line;

			glDrawArrays(GL_LINES, 0, 4);
		}

		glDisableClientState(GL_VERTEX_ARRAY);
	}
	
	/* draw the Z axis line */
	/* check for the 'show Z axis' preference */
	if (v3d->gridflag & (V3D_SHOW_X | V3D_SHOW_Y | V3D_SHOW_Z)) {
		int axis;
		for (axis = 0; axis < 3; axis++) {
			if (v3d->gridflag & (V3D_SHOW_X << axis)) {
				float vert[3];
				unsigned char tcol[3];

				UI_make_axis_color(col_grid, tcol, 'X' + axis);
				glColor3ubv(tcol);

				glBegin(GL_LINE_STRIP);
				zero_v3(vert);
				vert[axis] = grid;
				glVertex3fv(vert);
				vert[axis] = -grid;
				glVertex3fv(vert);
				glEnd();
			}
		}
	}
	
	glDepthMask(GL_TRUE);
}


static void drawcursor(Scene *scene, ARegion *ar, View3D *v3d)
{
	int co[2];

	/* we don't want the clipping for cursor */
	if (ED_view3d_project_int_global(ar, ED_view3d_cursor3d_get(scene, v3d), co, V3D_PROJ_TEST_NOP) == V3D_PROJ_RET_OK) {
		const float f5 = 0.25f * U.widget_unit;
		const float f10 = 0.5f * U.widget_unit;
		const float f20 = U.widget_unit;
		
		setlinestyle(0); 
		cpack(0xFF);
		circ((float)co[0], (float)co[1], f10);
		setlinestyle(4);
		cpack(0xFFFFFF);
		circ((float)co[0], (float)co[1], f10);
		setlinestyle(0);

		UI_ThemeColor(TH_VIEW_OVERLAY);
		sdrawline(co[0] - f20, co[1], co[0] - f5, co[1]);
		sdrawline(co[0] + f5, co[1], co[0] + f20, co[1]);
		sdrawline(co[0], co[1] - f20, co[0], co[1] - f5);
		sdrawline(co[0], co[1] + f5, co[0], co[1] + f20);
	}
}

/* Draw a live substitute of the view icon, which is always shown
 * colors copied from transform_manipulator.c, we should keep these matching. */
static void draw_view_axis(RegionView3D *rv3d, rcti *rect)
{
	const float k = U.rvisize * U.pixelsize;   /* axis size */
	const float toll = 0.5;      /* used to see when view is quasi-orthogonal */
	float startx = k + 1.0f; /* axis center in screen coordinates, x=y */
	float starty = k + 1.0f;
	float ydisp = 0.0;          /* vertical displacement to allow obj info text */
	int bright = - 20 * (10 - U.rvibright); /* axis alpha offset (rvibright has range 0-10) */
	float vec[3];
	float dx, dy;

	int axis_order[3] = {0, 1, 2};
	int axis_i;

	startx += rect->xmin;
	starty += rect->ymin;

	axis_sort_v3(rv3d->viewinv[2], axis_order);

	/* thickness of lines is proportional to k */
	glLineWidth(2);

	glEnable(GL_BLEND);
	glBlendFunc(GL_SRC_ALPHA, GL_ONE_MINUS_SRC_ALPHA);

	for (axis_i = 0; axis_i < 3; axis_i++) {
		int i = axis_order[axis_i];
		const char axis_text[2] = {'x' + i, '\0'};

		zero_v3(vec);
		vec[i] = 1.0f;
		mul_qt_v3(rv3d->viewquat, vec);
		dx = vec[0] * k;
		dy = vec[1] * k;

		UI_ThemeColorShadeAlpha(TH_AXIS_X + i, 0, bright);
		glBegin(GL_LINES);
		glVertex2f(startx, starty + ydisp);
		glVertex2f(startx + dx, starty + dy + ydisp);
		glEnd();

		if (fabsf(dx) > toll || fabsf(dy) > toll) {
			BLF_draw_default_ascii(startx + dx + 2, starty + dy + ydisp + 2, 0.0f, axis_text, 1);
		}

		/* BLF_draw_default disables blending */
		glEnable(GL_BLEND);
	}

	/* restore line-width */
	
	glLineWidth(1.0);
	glDisable(GL_BLEND);
}

/* draw center and axis of rotation for ongoing 3D mouse navigation */
static void draw_rotation_guide(RegionView3D *rv3d)
{
	float o[3];    /* center of rotation */
	float end[3];  /* endpoints for drawing */

	float color[4] = {0.0f, 0.4235f, 1.0f, 1.0f};  /* bright blue so it matches device LEDs */

	negate_v3_v3(o, rv3d->ofs);

	glEnable(GL_BLEND);
	glBlendFunc(GL_SRC_ALPHA, GL_ONE_MINUS_SRC_ALPHA);
	glShadeModel(GL_SMOOTH);
	glPointSize(5);
	glEnable(GL_POINT_SMOOTH);
	glDepthMask(0);  /* don't overwrite zbuf */

	if (rv3d->rot_angle != 0.f) {
		/* -- draw rotation axis -- */
		float scaled_axis[3];
		const float scale = rv3d->dist;
		mul_v3_v3fl(scaled_axis, rv3d->rot_axis, scale);


		glBegin(GL_LINE_STRIP);
		color[3] = 0.f;  /* more transparent toward the ends */
		glColor4fv(color);
		add_v3_v3v3(end, o, scaled_axis);
		glVertex3fv(end);

		// color[3] = 0.2f + fabsf(rv3d->rot_angle);  /* modulate opacity with angle */
		// ^^ neat idea, but angle is frame-rate dependent, so it's usually close to 0.2

		color[3] = 0.5f;  /* more opaque toward the center */
		glColor4fv(color);
		glVertex3fv(o);

		color[3] = 0.f;
		glColor4fv(color);
		sub_v3_v3v3(end, o, scaled_axis);
		glVertex3fv(end);
		glEnd();
		
		/* -- draw ring around rotation center -- */
		{
#define     ROT_AXIS_DETAIL 13

			const float s = 0.05f * scale;
			const float step = 2.f * (float)(M_PI / ROT_AXIS_DETAIL);
			float angle;
			int i;

			float q[4];  /* rotate ring so it's perpendicular to axis */
			const int upright = fabsf(rv3d->rot_axis[2]) >= 0.95f;
			if (!upright) {
				const float up[3] = {0.f, 0.f, 1.f};
				float vis_angle, vis_axis[3];

				cross_v3_v3v3(vis_axis, up, rv3d->rot_axis);
				vis_angle = acosf(dot_v3v3(up, rv3d->rot_axis));
				axis_angle_to_quat(q, vis_axis, vis_angle);
			}

			color[3] = 0.25f;  /* somewhat faint */
			glColor4fv(color);
			glBegin(GL_LINE_LOOP);
			for (i = 0, angle = 0.f; i < ROT_AXIS_DETAIL; ++i, angle += step) {
				float p[3] = {s * cosf(angle), s * sinf(angle), 0.0f};

				if (!upright) {
					mul_qt_v3(q, p);
				}

				add_v3_v3(p, o);
				glVertex3fv(p);
			}
			glEnd();

#undef      ROT_AXIS_DETAIL
		}

		color[3] = 1.0f;  /* solid dot */
	}
	else
		color[3] = 0.5f;  /* see-through dot */

	/* -- draw rotation center -- */
	glColor4fv(color);
	glBegin(GL_POINTS);
	glVertex3fv(o);
	glEnd();

	/* find screen coordinates for rotation center, then draw pretty icon */
#if 0
	mul_m4_v3(rv3d->persinv, rot_center);
	UI_icon_draw(rot_center[0], rot_center[1], ICON_NDOF_TURN);
#endif
	/* ^^ just playing around, does not work */

	glDisable(GL_BLEND);
	glDisable(GL_POINT_SMOOTH);
	glDepthMask(1);
}

static void draw_view_icon(RegionView3D *rv3d, rcti *rect)
{
	BIFIconID icon;
	
	if (ELEM(rv3d->view, RV3D_VIEW_TOP, RV3D_VIEW_BOTTOM))
		icon = ICON_AXIS_TOP;
	else if (ELEM(rv3d->view, RV3D_VIEW_FRONT, RV3D_VIEW_BACK))
		icon = ICON_AXIS_FRONT;
	else if (ELEM(rv3d->view, RV3D_VIEW_RIGHT, RV3D_VIEW_LEFT))
		icon = ICON_AXIS_SIDE;
	else return;
	
	glEnable(GL_BLEND);
	glBlendFunc(GL_SRC_ALPHA,  GL_ONE_MINUS_SRC_ALPHA); 
	
	UI_icon_draw(5.0 + rect->xmin, 5.0 + rect->ymin, icon);
	
	glDisable(GL_BLEND);
}

static const char *view3d_get_name(View3D *v3d, RegionView3D *rv3d)
{
	const char *name = NULL;
	
	switch (rv3d->view) {
		case RV3D_VIEW_FRONT:
			if (rv3d->persp == RV3D_ORTHO) name = IFACE_("Front Ortho");
			else name = IFACE_("Front Persp");
			break;
		case RV3D_VIEW_BACK:
			if (rv3d->persp == RV3D_ORTHO) name = IFACE_("Back Ortho");
			else name = IFACE_("Back Persp");
			break;
		case RV3D_VIEW_TOP:
			if (rv3d->persp == RV3D_ORTHO) name = IFACE_("Top Ortho");
			else name = IFACE_("Top Persp");
			break;
		case RV3D_VIEW_BOTTOM:
			if (rv3d->persp == RV3D_ORTHO) name = IFACE_("Bottom Ortho");
			else name = IFACE_("Bottom Persp");
			break;
		case RV3D_VIEW_RIGHT:
			if (rv3d->persp == RV3D_ORTHO) name = IFACE_("Right Ortho");
			else name = IFACE_("Right Persp");
			break;
		case RV3D_VIEW_LEFT:
			if (rv3d->persp == RV3D_ORTHO) name = IFACE_("Left Ortho");
			else name = IFACE_("Left Persp");
			break;
			
		default:
			if (rv3d->persp == RV3D_CAMOB) {
				if ((v3d->camera) && (v3d->camera->type == OB_CAMERA)) {
					Camera *cam;
					cam = v3d->camera->data;
					if (cam->type == CAM_PERSP) {
						name = IFACE_("Camera Persp");
					}
					else if (cam->type == CAM_ORTHO) {
						name = IFACE_("Camera Ortho");
					}
					else {
						BLI_assert(cam->type == CAM_PANO);
						name = IFACE_("Camera Pano");
					}
				}
				else {
					name = IFACE_("Object as Camera");
				}
			}
			else {
				name = (rv3d->persp == RV3D_ORTHO) ? IFACE_("User Ortho") : IFACE_("User Persp");
			}
			break;
	}
	
	return name;
}

static void draw_viewport_name(ARegion *ar, View3D *v3d, rcti *rect)
{
	RegionView3D *rv3d = ar->regiondata;
	const char *name = view3d_get_name(v3d, rv3d);
	/* increase size for unicode languages (Chinese in utf-8...) */
#ifdef WITH_INTERNATIONAL
	char tmpstr[96];
#else
	char tmpstr[32];
#endif

	if (v3d->localvd) {
		BLI_snprintf(tmpstr, sizeof(tmpstr), IFACE_("%s (Local)"), name);
		name = tmpstr;
	}

	UI_ThemeColor(TH_TEXT_HI);
#ifdef WITH_INTERNATIONAL
	BLF_draw_default(U.widget_unit + rect->xmin,  rect->ymax - U.widget_unit, 0.0f, name, sizeof(tmpstr));
#else
	BLF_draw_default_ascii(U.widget_unit + rect->xmin,  rect->ymax - U.widget_unit, 0.0f, name, sizeof(tmpstr));
#endif
}

/* draw info beside axes in bottom left-corner: 
 * framenum, object name, bone name (if available), marker name (if available)
 */

static void draw_selected_name(Scene *scene, Object *ob, rcti *rect)
{
	const int cfra = CFRA;
	const char *msg_pin = " (Pinned)";
	const char *msg_sep = " : ";

	char info[300];
	const char *markern;
	char *s = info;
	short offset = 1.5f * UI_UNIT_X + rect->xmin;

	s += sprintf(s, "(%d)", cfra);

	/* 
	 * info can contain:
	 * - a frame (7 + 2)
	 * - 3 object names (MAX_NAME)
	 * - 2 BREAD_CRUMB_SEPARATORs (6)
	 * - a SHAPE_KEY_PINNED marker and a trailing '\0' (9+1) - translated, so give some room!
	 * - a marker name (MAX_NAME + 3)
	 */

	/* get name of marker on current frame (if available) */
	markern = BKE_scene_find_marker_name(scene, cfra);
	
	/* check if there is an object */
	if (ob) {
		*s++ = ' ';
		s += BLI_strcpy_rlen(s, ob->id.name + 2);

		/* name(s) to display depends on type of object */
		if (ob->type == OB_ARMATURE) {
			bArmature *arm = ob->data;
			
			/* show name of active bone too (if possible) */
			if (arm->edbo) {
				if (arm->act_edbone) {
					s += BLI_strcpy_rlen(s, msg_sep);
					s += BLI_strcpy_rlen(s, arm->act_edbone->name);
				}
			}
			else if (ob->mode & OB_MODE_POSE) {
				if (arm->act_bone) {

					if (arm->act_bone->layer & arm->layer) {
						s += BLI_strcpy_rlen(s, msg_sep);
						s += BLI_strcpy_rlen(s, arm->act_bone->name);
					}
				}
			}
		}
		else if (ELEM(ob->type, OB_MESH, OB_LATTICE, OB_CURVE)) {
			Key *key = NULL;
			KeyBlock *kb = NULL;

			/* try to display active bone and active shapekey too (if they exist) */

			if (ob->type == OB_MESH && ob->mode & OB_MODE_WEIGHT_PAINT) {
				Object *armobj = BKE_object_pose_armature_get(ob);
				if (armobj  && armobj->mode & OB_MODE_POSE) {
					bArmature *arm = armobj->data;
					if (arm->act_bone) {
						if (arm->act_bone->layer & arm->layer) {
							s += BLI_strcpy_rlen(s, msg_sep);
							s += BLI_strcpy_rlen(s, arm->act_bone->name);
						}
					}
				}
			}

			key = BKE_key_from_object(ob);
			if (key) {
				kb = BLI_findlink(&key->block, ob->shapenr - 1);
				if (kb) {
					s += BLI_strcpy_rlen(s, msg_sep);
					s += BLI_strcpy_rlen(s, kb->name);
					if (ob->shapeflag & OB_SHAPE_LOCK) {
						s += BLI_strcpy_rlen(s, IFACE_(msg_pin));
					}
				}
			}
		}
		
		/* color depends on whether there is a keyframe */
		if (id_frame_has_keyframe((ID *)ob, /* BKE_scene_frame_get(scene) */ (float)cfra, ANIMFILTER_KEYS_LOCAL))
			UI_ThemeColor(TH_VERTEX_SELECT);
		else
			UI_ThemeColor(TH_TEXT_HI);
	}
	else {
		/* no object */		
		/* color is always white */
		UI_ThemeColor(TH_TEXT_HI);
	}

	if (markern) {
		s += sprintf(s, " <%s>", markern);
	}
	
	if (U.uiflag & USER_SHOW_ROTVIEWICON)
		offset = U.widget_unit + (U.rvisize * 2) + rect->xmin;

	BLF_draw_default(offset, 0.5f * U.widget_unit, 0.0f, info, sizeof(info));
}

static void view3d_camera_border(
        const Scene *scene, const ARegion *ar, const View3D *v3d, const RegionView3D *rv3d,
        rctf *r_viewborder, const bool no_shift, const bool no_zoom)
{
	CameraParams params;
	rctf rect_view, rect_camera;

	/* get viewport viewplane */
	BKE_camera_params_init(&params);
	BKE_camera_params_from_view3d(&params, v3d, rv3d);
	if (no_zoom)
		params.zoom = 1.0f;
	BKE_camera_params_compute_viewplane(&params, ar->winx, ar->winy, 1.0f, 1.0f);
	rect_view = params.viewplane;

	/* get camera viewplane */
	BKE_camera_params_init(&params);
	/* fallback for non camera objects */
	params.clipsta = v3d->near;
	params.clipend = v3d->far;
	BKE_camera_params_from_object(&params, v3d->camera);
	if (no_shift) {
		params.shiftx = 0.0f;
		params.shifty = 0.0f;
	}
	BKE_camera_params_compute_viewplane(&params, scene->r.xsch, scene->r.ysch, scene->r.xasp, scene->r.yasp);
	rect_camera = params.viewplane;

	/* get camera border within viewport */
	r_viewborder->xmin = ((rect_camera.xmin - rect_view.xmin) / BLI_rctf_size_x(&rect_view)) * ar->winx;
	r_viewborder->xmax = ((rect_camera.xmax - rect_view.xmin) / BLI_rctf_size_x(&rect_view)) * ar->winx;
	r_viewborder->ymin = ((rect_camera.ymin - rect_view.ymin) / BLI_rctf_size_y(&rect_view)) * ar->winy;
	r_viewborder->ymax = ((rect_camera.ymax - rect_view.ymin) / BLI_rctf_size_y(&rect_view)) * ar->winy;
}

void ED_view3d_calc_camera_border_size(
        const Scene *scene, const ARegion *ar, const View3D *v3d, const RegionView3D *rv3d,
        float r_size[2])
{
	rctf viewborder;

	view3d_camera_border(scene, ar, v3d, rv3d, &viewborder, true, true);
	r_size[0] = BLI_rctf_size_x(&viewborder);
	r_size[1] = BLI_rctf_size_y(&viewborder);
}

void ED_view3d_calc_camera_border(
        const Scene *scene, const ARegion *ar, const View3D *v3d, const RegionView3D *rv3d,
        rctf *r_viewborder, const bool no_shift)
{
	view3d_camera_border(scene, ar, v3d, rv3d, r_viewborder, no_shift, false);
}

static void drawviewborder_grid3(float x1, float x2, float y1, float y2, float fac)
{
	float x3, y3, x4, y4;

	x3 = x1 + fac * (x2 - x1);
	y3 = y1 + fac * (y2 - y1);
	x4 = x1 + (1.0f - fac) * (x2 - x1);
	y4 = y1 + (1.0f - fac) * (y2 - y1);

	glBegin(GL_LINES);
	glVertex2f(x1, y3);
	glVertex2f(x2, y3);

	glVertex2f(x1, y4);
	glVertex2f(x2, y4);

	glVertex2f(x3, y1);
	glVertex2f(x3, y2);

	glVertex2f(x4, y1);
	glVertex2f(x4, y2);
	glEnd();
}

/* harmonious triangle */
static void drawviewborder_triangle(float x1, float x2, float y1, float y2, const char golden, const char dir)
{
	float ofs;
	float w = x2 - x1;
	float h = y2 - y1;

	glBegin(GL_LINES);
	if (w > h) {
		if (golden) {
			ofs = w * (1.0f - (1.0f / 1.61803399f));
		}
		else {
			ofs = h * (h / w);
		}
		if (dir == 'B') SWAP(float, y1, y2);

		glVertex2f(x1, y1);
		glVertex2f(x2, y2);

		glVertex2f(x2, y1);
		glVertex2f(x1 + (w - ofs), y2);

		glVertex2f(x1, y2);
		glVertex2f(x1 + ofs, y1);
	}
	else {
		if (golden) {
			ofs = h * (1.0f - (1.0f / 1.61803399f));
		}
		else {
			ofs = w * (w / h);
		}
		if (dir == 'B') SWAP(float, x1, x2);

		glVertex2f(x1, y1);
		glVertex2f(x2, y2);

		glVertex2f(x2, y1);
		glVertex2f(x1, y1 + ofs);

		glVertex2f(x1, y2);
		glVertex2f(x2, y1 + (h - ofs));
	}
	glEnd();
}

static void drawviewborder(Scene *scene, ARegion *ar, View3D *v3d)
{
	float x1, x2, y1, y2;
	float x1i, x2i, y1i, y2i;

	rctf viewborder;
	Camera *ca = NULL;
	RegionView3D *rv3d = ar->regiondata;

	if (v3d->camera == NULL)
		return;
	if (v3d->camera->type == OB_CAMERA)
		ca = v3d->camera->data;
	
	ED_view3d_calc_camera_border(scene, ar, v3d, rv3d, &viewborder, false);
	/* the offsets */
	x1 = viewborder.xmin;
	y1 = viewborder.ymin;
	x2 = viewborder.xmax;
	y2 = viewborder.ymax;
	
	/* apply offsets so the real 3D camera shows through */

	/* note: quite un-scientific but without this bit extra
	 * 0.0001 on the lower left the 2D border sometimes
	 * obscures the 3D camera border */
	/* note: with VIEW3D_CAMERA_BORDER_HACK defined this error isn't noticeable
	 * but keep it here in case we need to remove the workaround */
	x1i = (int)(x1 - 1.0001f);
	y1i = (int)(y1 - 1.0001f);
	x2i = (int)(x2 + (1.0f - 0.0001f));
	y2i = (int)(y2 + (1.0f - 0.0001f));
	
	/* passepartout, specified in camera edit buttons */
	if (ca && (ca->flag & CAM_SHOWPASSEPARTOUT) && ca->passepartalpha > 0.000001f) {
		const float winx = (ar->winx + 1);
		const float winy = (ar->winy + 1);

		if (ca->passepartalpha == 1.0f) {
			glColor3f(0, 0, 0);
		}
		else {
			glBlendFunc(GL_SRC_ALPHA, GL_ONE_MINUS_SRC_ALPHA);
			glEnable(GL_BLEND);
			glColor4f(0, 0, 0, ca->passepartalpha);
		}
		if (x1i > 0.0f)
			glRectf(0.0, winy, x1i, 0.0);
		if (x2i < winx)
			glRectf(x2i, winy, winx, 0.0);
		if (y2i < winy)
			glRectf(x1i, winy, x2i, y2i);
		if (y2i > 0.0f)
			glRectf(x1i, y1i, x2i, 0.0);
		
		glDisable(GL_BLEND);
	}

	/* edge */
	glPolygonMode(GL_FRONT_AND_BACK, GL_LINE);

	setlinestyle(0);

	UI_ThemeColor(TH_BACK);
		
	glRectf(x1i, y1i, x2i, y2i);

#ifdef VIEW3D_CAMERA_BORDER_HACK
	if (view3d_camera_border_hack_test == true) {
		glColor3ubv(view3d_camera_border_hack_col);
		glRectf(x1i + 1, y1i + 1, x2i - 1, y2i - 1);
		view3d_camera_border_hack_test = false;
	}
#endif

	setlinestyle(3);

	/* outer line not to confuse with object selecton */
	if (v3d->flag2 & V3D_LOCK_CAMERA) {
		UI_ThemeColor(TH_REDALERT);
		glRectf(x1i - 1, y1i - 1, x2i + 1, y2i + 1);
	}

	UI_ThemeColor(TH_VIEW_OVERLAY);
	glRectf(x1i, y1i, x2i, y2i);

	/* border */
	if (scene->r.mode & R_BORDER) {
		float x3, y3, x4, y4;

		x3 = x1i + 1 + roundf(scene->r.border.xmin * (x2 - x1));
		y3 = y1i + 1 + roundf(scene->r.border.ymin * (y2 - y1));
		x4 = x1i + 1 + roundf(scene->r.border.xmax * (x2 - x1));
		y4 = y1i + 1 + roundf(scene->r.border.ymax * (y2 - y1));

		cpack(0x4040FF);
		glRecti(x3,  y3,  x4,  y4);
	}

	/* safety border */
	if (ca) {
		if (ca->dtx & CAM_DTX_CENTER) {
			float x3, y3;

			UI_ThemeColorBlendShade(TH_VIEW_OVERLAY, TH_BACK, 0.25, 0);

			x3 = x1 + 0.5f * (x2 - x1);
			y3 = y1 + 0.5f * (y2 - y1);

			glBegin(GL_LINES);
			glVertex2f(x1, y3);
			glVertex2f(x2, y3);

			glVertex2f(x3, y1);
			glVertex2f(x3, y2);
			glEnd();
		}

		if (ca->dtx & CAM_DTX_CENTER_DIAG) {
			UI_ThemeColorBlendShade(TH_VIEW_OVERLAY, TH_BACK, 0.25, 0);

			glBegin(GL_LINES);
			glVertex2f(x1, y1);
			glVertex2f(x2, y2);

			glVertex2f(x1, y2);
			glVertex2f(x2, y1);
			glEnd();
		}

		if (ca->dtx & CAM_DTX_THIRDS) {
			UI_ThemeColorBlendShade(TH_VIEW_OVERLAY, TH_BACK, 0.25, 0);
			drawviewborder_grid3(x1, x2, y1, y2, 1.0f / 3.0f);
		}

		if (ca->dtx & CAM_DTX_GOLDEN) {
			UI_ThemeColorBlendShade(TH_VIEW_OVERLAY, TH_BACK, 0.25, 0);
			drawviewborder_grid3(x1, x2, y1, y2, 1.0f - (1.0f / 1.61803399f));
		}

		if (ca->dtx & CAM_DTX_GOLDEN_TRI_A) {
			UI_ThemeColorBlendShade(TH_VIEW_OVERLAY, TH_BACK, 0.25, 0);
			drawviewborder_triangle(x1, x2, y1, y2, 0, 'A');
		}

		if (ca->dtx & CAM_DTX_GOLDEN_TRI_B) {
			UI_ThemeColorBlendShade(TH_VIEW_OVERLAY, TH_BACK, 0.25, 0);
			drawviewborder_triangle(x1, x2, y1, y2, 0, 'B');
		}

		if (ca->dtx & CAM_DTX_HARMONY_TRI_A) {
			UI_ThemeColorBlendShade(TH_VIEW_OVERLAY, TH_BACK, 0.25, 0);
			drawviewborder_triangle(x1, x2, y1, y2, 1, 'A');
		}

		if (ca->dtx & CAM_DTX_HARMONY_TRI_B) {
			UI_ThemeColorBlendShade(TH_VIEW_OVERLAY, TH_BACK, 0.25, 0);
			drawviewborder_triangle(x1, x2, y1, y2, 1, 'B');
		}

		if (ca->flag & CAM_SHOW_SAFE_MARGINS) {
			UI_draw_safe_areas(
			        x1, x2, y1, y2,
			        scene->safe_areas.title,
			        scene->safe_areas.action);

			if (ca->flag & CAM_SHOW_SAFE_CENTER) {
				UI_draw_safe_areas(
				        x1, x2, y1, y2,
				        scene->safe_areas.title_center,
				        scene->safe_areas.action_center);
			}
		}

		if (ca->flag & CAM_SHOWSENSOR) {
			/* determine sensor fit, and get sensor x/y, for auto fit we
			 * assume and square sensor and only use sensor_x */
			float sizex = scene->r.xsch * scene->r.xasp;
			float sizey = scene->r.ysch * scene->r.yasp;
			int sensor_fit = BKE_camera_sensor_fit(ca->sensor_fit, sizex, sizey);
			float sensor_x = ca->sensor_x;
			float sensor_y = (ca->sensor_fit == CAMERA_SENSOR_FIT_AUTO) ? ca->sensor_x : ca->sensor_y;

			/* determine sensor plane */
			rctf rect;

			if (sensor_fit == CAMERA_SENSOR_FIT_HOR) {
				float sensor_scale = (x2i - x1i) / sensor_x;
				float sensor_height = sensor_scale * sensor_y;

				rect.xmin = x1i;
				rect.xmax = x2i;
				rect.ymin = (y1i + y2i) * 0.5f - sensor_height * 0.5f;
				rect.ymax = rect.ymin + sensor_height;
			}
			else {
				float sensor_scale = (y2i - y1i) / sensor_y;
				float sensor_width = sensor_scale * sensor_x;

				rect.xmin = (x1i + x2i) * 0.5f - sensor_width * 0.5f;
				rect.xmax = rect.xmin + sensor_width;
				rect.ymin = y1i;
				rect.ymax = y2i;
			}

			/* draw */
			UI_ThemeColorShade(TH_VIEW_OVERLAY, 100);
			UI_draw_roundbox_gl_mode(GL_LINE_LOOP, rect.xmin, rect.ymin, rect.xmax, rect.ymax, 2.0f);
		}
	}

	setlinestyle(0);
	glPolygonMode(GL_FRONT_AND_BACK, GL_FILL);

	/* camera name - draw in highlighted text color */
	if (ca && (ca->flag & CAM_SHOWNAME)) {
		UI_ThemeColor(TH_TEXT_HI);
		BLF_draw_default(
		        x1i, y1i - (0.7f * U.widget_unit), 0.0f,
		        v3d->camera->id.name + 2, sizeof(v3d->camera->id.name) - 2);
	}
}

/* *********************** backdraw for selection *************** */

static void backdrawview3d(Scene *scene, ARegion *ar, View3D *v3d)
{
	RegionView3D *rv3d = ar->regiondata;
	struct Base *base = scene->basact;
	int multisample_enabled;

	BLI_assert(ar->regiontype == RGN_TYPE_WINDOW);

	if (base && (base->object->mode & (OB_MODE_VERTEX_PAINT | OB_MODE_WEIGHT_PAINT) ||
	             BKE_paint_select_face_test(base->object)))
	{
		/* do nothing */
	}
	/* texture paint mode sampling */
	else if (base && (base->object->mode & OB_MODE_TEXTURE_PAINT) &&
	         (v3d->drawtype > OB_WIRE))
	{
		/* do nothing */
	}
	else if ((base && (base->object->mode & OB_MODE_PARTICLE_EDIT)) &&
	         v3d->drawtype > OB_WIRE && (v3d->flag & V3D_ZBUF_SELECT))
	{
		/* do nothing */
	}
	else if (scene->obedit && v3d->drawtype > OB_WIRE &&
	         (v3d->flag & V3D_ZBUF_SELECT))
	{
		/* do nothing */
	}
	else {
		v3d->flag &= ~V3D_INVALID_BACKBUF;
		return;
	}

	if (!(v3d->flag & V3D_INVALID_BACKBUF))
		return;

#if 0
	if (test) {
		if (qtest()) {
			addafterqueue(ar->win, BACKBUFDRAW, 1);
			return;
		}
	}
#endif

	if (v3d->drawtype > OB_WIRE) v3d->zbuf = true;
	
	/* dithering and AA break color coding, so disable */
	glDisable(GL_DITHER);

	multisample_enabled = glIsEnabled(GL_MULTISAMPLE_ARB);
	if (multisample_enabled)
		glDisable(GL_MULTISAMPLE_ARB);

	if (U.ogl_multisamples != USER_MULTISAMPLE_NONE) {
		/* for multisample we use an offscreen FBO. multisample drawing can fail
		 * with color coded selection drawing, and reading back depths from such
		 * a buffer can also cause a few seconds freeze on OS X / NVidia. */
		int w = BLI_rcti_size_x(&ar->winrct);
		int h = BLI_rcti_size_y(&ar->winrct);
		char error[256];

		if (rv3d->gpuoffscreen) {
			if (GPU_offscreen_width(rv3d->gpuoffscreen)  != w ||
			    GPU_offscreen_height(rv3d->gpuoffscreen) != h)
			{
				GPU_offscreen_free(rv3d->gpuoffscreen);
				rv3d->gpuoffscreen = NULL;
			}
		}

		if (!rv3d->gpuoffscreen) {
			rv3d->gpuoffscreen = GPU_offscreen_create(w, h, error);

			if (!rv3d->gpuoffscreen)
				fprintf(stderr, "Failed to create offscreen selection buffer for multisample: %s\n", error);
		}
	}

	if (rv3d->gpuoffscreen)
		GPU_offscreen_bind(rv3d->gpuoffscreen, true);
	else
		glScissor(ar->winrct.xmin, ar->winrct.ymin, BLI_rcti_size_x(&ar->winrct), BLI_rcti_size_y(&ar->winrct));

	glClearColor(0.0, 0.0, 0.0, 0.0);
	if (v3d->zbuf) {
		glEnable(GL_DEPTH_TEST);
		glClear(GL_COLOR_BUFFER_BIT | GL_DEPTH_BUFFER_BIT);
	}
	else {
		glClear(GL_COLOR_BUFFER_BIT);
		glDisable(GL_DEPTH_TEST);
	}
	
	if (rv3d->rflag & RV3D_CLIPPING)
		ED_view3d_clipping_set(rv3d);
	
	G.f |= G_BACKBUFSEL;
	
	if (base && (base->lay & v3d->lay))
		draw_object_backbufsel(scene, v3d, rv3d, base->object);
	
	if (rv3d->gpuoffscreen)
		GPU_offscreen_unbind(rv3d->gpuoffscreen, true);
	else
		ar->swap = 0; /* mark invalid backbuf for wm draw */

	v3d->flag &= ~V3D_INVALID_BACKBUF;

	G.f &= ~G_BACKBUFSEL;
	v3d->zbuf = false;
	glDisable(GL_DEPTH_TEST);
	glEnable(GL_DITHER);
	if (multisample_enabled)
		glEnable(GL_MULTISAMPLE_ARB);

	if (rv3d->rflag & RV3D_CLIPPING)
		ED_view3d_clipping_disable();

	/* it is important to end a view in a transform compatible with buttons */
//	persp(PERSP_WIN);  /* set ortho */

}

void view3d_opengl_read_pixels(ARegion *ar, int x, int y, int w, int h, int format, int type, void *data)
{
	RegionView3D *rv3d = ar->regiondata;

	if (rv3d->gpuoffscreen) {
		GPU_offscreen_bind(rv3d->gpuoffscreen, true);
		glReadBuffer(GL_COLOR_ATTACHMENT0_EXT);
		glReadPixels(x, y, w, h, format, type, data);
		GPU_offscreen_unbind(rv3d->gpuoffscreen, true);
	}
	else {
		glReadPixels(ar->winrct.xmin + x, ar->winrct.ymin + y, w, h, format, type, data);
	}
}

/* XXX depth reading exception, for code not using gpu offscreen */
static void view3d_opengl_read_Z_pixels(ARegion *ar, int x, int y, int w, int h, int format, int type, void *data)
{

	glReadPixels(ar->winrct.xmin + x, ar->winrct.ymin + y, w, h, format, type, data);
}

void view3d_validate_backbuf(ViewContext *vc)
{
	if (vc->v3d->flag & V3D_INVALID_BACKBUF)
		backdrawview3d(vc->scene, vc->ar, vc->v3d);
}

/* samples a single pixel (copied from vpaint) */
unsigned int view3d_sample_backbuf(ViewContext *vc, int x, int y)
{
	unsigned int col;
	
	if (x >= vc->ar->winx || y >= vc->ar->winy) {
		return 0;
	}

	view3d_validate_backbuf(vc);

	view3d_opengl_read_pixels(vc->ar, x, y, 1, 1, GL_RGBA, GL_UNSIGNED_BYTE, &col);
	glReadBuffer(GL_BACK);
	
	if (ENDIAN_ORDER == B_ENDIAN) {
		BLI_endian_switch_uint32(&col);
	}
	
	return WM_framebuffer_to_index(col);
}

/* reads full rect, converts indices */
ImBuf *view3d_read_backbuf(ViewContext *vc, short xmin, short ymin, short xmax, short ymax)
{
	unsigned int *dr, *rd;
	struct ImBuf *ibuf, *ibuf1;
	int a;
	short xminc, yminc, xmaxc, ymaxc, xs, ys;
	
	/* clip */
	xminc = max_ii(xmin, 0);
	yminc = max_ii(ymin, 0);
	xmaxc = min_ii(xmax, vc->ar->winx - 1);
	ymaxc = min_ii(ymax, vc->ar->winy - 1);

	if (UNLIKELY((xminc > xmaxc) || (yminc > ymaxc))) {
		return NULL;
	}

	ibuf = IMB_allocImBuf((xmaxc - xminc + 1), (ymaxc - yminc + 1), 32, IB_rect);

	view3d_validate_backbuf(vc);

	view3d_opengl_read_pixels(vc->ar,
	             xminc, yminc,
	             (xmaxc - xminc + 1),
	             (ymaxc - yminc + 1),
	             GL_RGBA, GL_UNSIGNED_BYTE, ibuf->rect);

	glReadBuffer(GL_BACK);

	if (ENDIAN_ORDER == B_ENDIAN) IMB_convert_rgba_to_abgr(ibuf);

	a = (xmaxc - xminc + 1) * (ymaxc - yminc + 1);
	dr = ibuf->rect;
	while (a--) {
		if (*dr) *dr = WM_framebuffer_to_index(*dr);
		dr++;
	}
	
	/* put clipped result back, if needed */
	if (xminc == xmin && xmaxc == xmax && yminc == ymin && ymaxc == ymax)
		return ibuf;
	
	ibuf1 = IMB_allocImBuf( (xmax - xmin + 1), (ymax - ymin + 1), 32, IB_rect);
	rd = ibuf->rect;
	dr = ibuf1->rect;

	for (ys = ymin; ys <= ymax; ys++) {
		for (xs = xmin; xs <= xmax; xs++, dr++) {
			if (xs >= xminc && xs <= xmaxc && ys >= yminc && ys <= ymaxc) {
				*dr = *rd;
				rd++;
			}
		}
	}
	IMB_freeImBuf(ibuf);
	return ibuf1;
}

/* smart function to sample a rect spiralling outside, nice for backbuf selection */
unsigned int view3d_sample_backbuf_rect(ViewContext *vc, const int mval[2], int size,
                                        unsigned int min, unsigned int max, float *r_dist, short strict,
                                        void *handle, bool (*indextest)(void *handle, unsigned int index))
{
	struct ImBuf *buf;
	unsigned int *bufmin, *bufmax, *tbuf;
	int minx, miny;
	int a, b, rc, nr, amount, dirvec[4][2];
	int distance = 0;
	unsigned int index = 0;
	bool indexok = false;

	amount = (size - 1) / 2;

	minx = mval[0] - (amount + 1);
	miny = mval[1] - (amount + 1);
	buf = view3d_read_backbuf(vc, minx, miny, minx + size - 1, miny + size - 1);
	if (!buf) return 0;

	rc = 0;
	
	dirvec[0][0] = 1; dirvec[0][1] = 0;
	dirvec[1][0] = 0; dirvec[1][1] = -size;
	dirvec[2][0] = -1; dirvec[2][1] = 0;
	dirvec[3][0] = 0; dirvec[3][1] = size;
	
	bufmin = buf->rect;
	tbuf = buf->rect;
	bufmax = buf->rect + size * size;
	tbuf += amount * size + amount;
	
	for (nr = 1; nr <= size; nr++) {
		
		for (a = 0; a < 2; a++) {
			for (b = 0; b < nr; b++, distance++) {
				if (*tbuf && *tbuf >= min && *tbuf < max) {  /* we got a hit */
					if (strict) {
						indexok =  indextest(handle, *tbuf - min + 1);
						if (indexok) {
							*r_dist = sqrtf((float)distance);
							index = *tbuf - min + 1;
							goto exit; 
						}
					}
					else {
						*r_dist = sqrtf((float)distance);  /* XXX, this distance is wrong - */
						index = *tbuf - min + 1;  /* messy yah, but indices start at 1 */
						goto exit;
					}
				}
				
				tbuf += (dirvec[rc][0] + dirvec[rc][1]);
				
				if (tbuf < bufmin || tbuf >= bufmax) {
					goto exit;
				}
			}
			rc++;
			rc &= 3;
		}
	}

exit:
	IMB_freeImBuf(buf);
	return index;
}


/* ************************************************************* */

static void view3d_stereo_bgpic_setup(Scene *scene, View3D *v3d, Image *ima, ImageUser *iuser)
{
	if ((ima->flag & IMA_IS_STEREO)) {
		iuser->flag |= IMA_SHOW_STEREO;

		if ((scene->r.scemode & R_MULTIVIEW) == 0)
			iuser->multiview_eye = STEREO_LEFT_ID;

		/* show only left or right camera */
		else if (v3d->stereo3d_camera != STEREO_3D_ID)
			iuser->multiview_eye = v3d->stereo3d_camera;

		BKE_image_multiview_index(ima, iuser);
	}
	else
		iuser->flag &= ~IMA_SHOW_STEREO;
}

static void view3d_draw_bgpic(Scene *scene, ARegion *ar, View3D *v3d,
                              const bool do_foreground, const bool do_camera_frame)
{
	RegionView3D *rv3d = ar->regiondata;
	BGpic *bgpic;
	int fg_flag = do_foreground ? V3D_BGPIC_FOREGROUND : 0;

	for (bgpic = v3d->bgpicbase.first; bgpic; bgpic = bgpic->next) {
		bgpic->iuser.scene = scene;  /* Needed for render results. */

		if ((bgpic->flag & V3D_BGPIC_FOREGROUND) != fg_flag)
			continue;

		if ((bgpic->view == 0) || /* zero for any */
		    (bgpic->view & (1 << rv3d->view)) || /* check agaist flags */
		    (rv3d->persp == RV3D_CAMOB && bgpic->view == (1 << RV3D_VIEW_CAMERA)))
		{
			float image_aspect[2];
			float fac, asp, zoomx, zoomy;
			float x1, y1, x2, y2, centx, centy;

			ImBuf *ibuf = NULL, *freeibuf, *releaseibuf;
			void *lock;
			rctf clip_rect;

			Image *ima = NULL;
			MovieClip *clip = NULL;

			/* disable individual images */
			if ((bgpic->flag & V3D_BGPIC_DISABLED))
				continue;

			freeibuf = NULL;
			releaseibuf = NULL;
			if (bgpic->source == V3D_BGPIC_IMAGE) {
				ima = bgpic->ima;
				if (ima == NULL)
					continue;
				BKE_image_user_frame_calc(&bgpic->iuser, CFRA, 0);
				if (ima->source == IMA_SRC_SEQUENCE && !(bgpic->iuser.flag & IMA_USER_FRAME_IN_RANGE)) {
					ibuf = NULL; /* frame is out of range, dont show */
				}
				else {
					view3d_stereo_bgpic_setup(scene, v3d, ima, &bgpic->iuser);
					ibuf = BKE_image_acquire_ibuf(ima, &bgpic->iuser, &lock);
					releaseibuf = ibuf;
				}

				image_aspect[0] = ima->aspx;
				image_aspect[1] = ima->aspy;
			}
			else if (bgpic->source == V3D_BGPIC_MOVIE) {
				/* TODO: skip drawing when out of frame range (as image sequences do above) */

				if (bgpic->flag & V3D_BGPIC_CAMERACLIP) {
					if (scene->camera)
						clip = BKE_object_movieclip_get(scene, scene->camera, true);
				}
				else {
					clip = bgpic->clip;
				}

				if (clip == NULL)
					continue;

				BKE_movieclip_user_set_frame(&bgpic->cuser, CFRA);
				ibuf = BKE_movieclip_get_ibuf(clip, &bgpic->cuser);

				image_aspect[0] = clip->aspx;
				image_aspect[1] = clip->aspy;

				/* working with ibuf from image and clip has got different workflow now.
				 * ibuf acquired from clip is referenced by cache system and should
				 * be dereferenced after usage. */
				freeibuf = ibuf;
			}
			else {
				/* perhaps when loading future files... */
				BLI_assert(0);
				copy_v2_fl(image_aspect, 1.0f);
			}

			if (ibuf == NULL)
				continue;

			if ((ibuf->rect == NULL && ibuf->rect_float == NULL) || ibuf->channels != 4) { /* invalid image format */
				if (freeibuf)
					IMB_freeImBuf(freeibuf);
				if (releaseibuf)
					BKE_image_release_ibuf(ima, releaseibuf, lock);

				continue;
			}

			if (ibuf->rect == NULL)
				IMB_rect_from_float(ibuf);

			if (rv3d->persp == RV3D_CAMOB) {

				if (do_camera_frame) {
					rctf vb;
					ED_view3d_calc_camera_border(scene, ar, v3d, rv3d, &vb, false);
					x1 = vb.xmin;
					y1 = vb.ymin;
					x2 = vb.xmax;
					y2 = vb.ymax;
				}
				else {
					x1 = ar->winrct.xmin;
					y1 = ar->winrct.ymin;
					x2 = ar->winrct.xmax;
					y2 = ar->winrct.ymax;
				}

				/* apply offset last - camera offset is different to offset in blender units */
				/* so this has some sane way of working - this matches camera's shift _exactly_ */
				{
					const float max_dim = max_ff(x2 - x1, y2 - y1);
					const float xof_scale = bgpic->xof * max_dim;
					const float yof_scale = bgpic->yof * max_dim;

					x1 += xof_scale;
					y1 += yof_scale;
					x2 += xof_scale;
					y2 += yof_scale;
				}

				centx = (x1 + x2) / 2.0f;
				centy = (y1 + y2) / 2.0f;

				/* aspect correction */
				if (bgpic->flag & V3D_BGPIC_CAMERA_ASPECT) {
					/* apply aspect from clip */
					const float w_src = ibuf->x * image_aspect[0];
					const float h_src = ibuf->y * image_aspect[1];

					/* destination aspect is already applied from the camera frame */
					const float w_dst = x1 - x2;
					const float h_dst = y1 - y2;

					const float asp_src = w_src / h_src;
					const float asp_dst = w_dst / h_dst;

					if (fabsf(asp_src - asp_dst) >= FLT_EPSILON) {
						if ((asp_src > asp_dst) == ((bgpic->flag & V3D_BGPIC_CAMERA_CROP) != 0)) {
							/* fit X */
							const float div = asp_src / asp_dst;
							x1 = ((x1 - centx) * div) + centx;
							x2 = ((x2 - centx) * div) + centx;
						}
						else {
							/* fit Y */
							const float div = asp_dst / asp_src;
							y1 = ((y1 - centy) * div) + centy;
							y2 = ((y2 - centy) * div) + centy;
						}
					}
				}
			}
			else {
				float tvec[3];
				float sco[2];
				const float mval_f[2] = {1.0f, 0.0f};
				const float co_zero[3] = {0};
				float zfac;

				/* calc window coord */
				zfac = ED_view3d_calc_zfac(rv3d, co_zero, NULL);
				ED_view3d_win_to_delta(ar, mval_f, tvec, zfac);
				fac = max_ff(fabsf(tvec[0]), max_ff(fabsf(tvec[1]), fabsf(tvec[2]))); /* largest abs axis */
				fac = 1.0f / fac;

				asp = (float)ibuf->y / (float)ibuf->x;

				zero_v3(tvec);
				ED_view3d_project_float_v2_m4(ar, tvec, sco, rv3d->persmat);

				x1 =  sco[0] + fac * (bgpic->xof - bgpic->size);
				y1 =  sco[1] + asp * fac * (bgpic->yof - bgpic->size);
				x2 =  sco[0] + fac * (bgpic->xof + bgpic->size);
				y2 =  sco[1] + asp * fac * (bgpic->yof + bgpic->size);

				centx = (x1 + x2) / 2.0f;
				centy = (y1 + y2) / 2.0f;
			}

			/* complete clip? */
			BLI_rctf_init(&clip_rect, x1, x2, y1, y2);
			if (bgpic->rotation) {
				BLI_rctf_rotate_expand(&clip_rect, &clip_rect, bgpic->rotation);
			}

			if (clip_rect.xmax < 0 || clip_rect.ymax < 0 || clip_rect.xmin > ar->winx || clip_rect.ymin > ar->winy) {
				if (freeibuf)
					IMB_freeImBuf(freeibuf);
				if (releaseibuf)
					BKE_image_release_ibuf(ima, releaseibuf, lock);

				continue;
			}

			zoomx = (x2 - x1) / ibuf->x;
			zoomy = (y2 - y1) / ibuf->y;

			/* for some reason; zoomlevels down refuses to use GL_ALPHA_SCALE */
			if (zoomx < 1.0f || zoomy < 1.0f) {
				float tzoom = min_ff(zoomx, zoomy);
				int mip = 0;

				if ((ibuf->userflags & IB_MIPMAP_INVALID) != 0) {
					IMB_remakemipmap(ibuf, 0);
					ibuf->userflags &= ~IB_MIPMAP_INVALID;
				}
				else if (ibuf->mipmap[0] == NULL)
					IMB_makemipmap(ibuf, 0);

				while (tzoom < 1.0f && mip < 8 && ibuf->mipmap[mip]) {
					tzoom *= 2.0f;
					zoomx *= 2.0f;
					zoomy *= 2.0f;
					mip++;
				}
				if (mip > 0)
					ibuf = ibuf->mipmap[mip - 1];
			}

			if (v3d->zbuf) glDisable(GL_DEPTH_TEST);
			glDepthMask(0);

			glEnable(GL_BLEND);
			glBlendFunc(GL_SRC_ALPHA,  GL_ONE_MINUS_SRC_ALPHA);

			glMatrixMode(GL_PROJECTION);
			glPushMatrix();
			glMatrixMode(GL_MODELVIEW);
			glPushMatrix();
			ED_region_pixelspace(ar);

			glTranslatef(centx, centy, 0.0);
			glRotatef(RAD2DEGF(-bgpic->rotation), 0.0f, 0.0f, 1.0f);

			if (bgpic->flag & V3D_BGPIC_FLIP_X) {
				zoomx *= -1.0f;
				x1 = x2;
			}
			if (bgpic->flag & V3D_BGPIC_FLIP_Y) {
				zoomy *= -1.0f;
				y1 = y2;
			}
			glPixelZoom(zoomx, zoomy);
			glColor4f(1.0f, 1.0f, 1.0f, 1.0f - bgpic->blend);

			/* could not use glaDrawPixelsAuto because it could fallback to
			 * glaDrawPixelsSafe in some cases, which will end up in missing
			 * alpha transparency for the background image (sergey)
			 */
			glaDrawPixelsTex(x1 - centx, y1 - centy, ibuf->x, ibuf->y, GL_RGBA, GL_UNSIGNED_BYTE, GL_LINEAR, ibuf->rect);

			glPixelZoom(1.0, 1.0);
			glPixelTransferf(GL_ALPHA_SCALE, 1.0f);

			glMatrixMode(GL_PROJECTION);
			glPopMatrix();
			glMatrixMode(GL_MODELVIEW);
			glPopMatrix();

			glDisable(GL_BLEND);

			glDepthMask(1);
			if (v3d->zbuf) glEnable(GL_DEPTH_TEST);

			if (freeibuf)
				IMB_freeImBuf(freeibuf);
			if (releaseibuf)
				BKE_image_release_ibuf(ima, releaseibuf, lock);
		}
	}
}

static void view3d_draw_bgpic_test(Scene *scene, ARegion *ar, View3D *v3d,
                                   const bool do_foreground, const bool do_camera_frame)
{
	RegionView3D *rv3d = ar->regiondata;

	if ((v3d->flag & V3D_DISPBGPICS) == 0)
		return;

	/* disabled - mango request, since footage /w only render is quite useful
	 * and this option is easy to disable all background images at once */
#if 0
	if (v3d->flag2 & V3D_RENDER_OVERRIDE)
		return;
#endif

	if ((rv3d->view == RV3D_VIEW_USER) || (rv3d->persp != RV3D_ORTHO)) {
		if (rv3d->persp == RV3D_CAMOB) {
			view3d_draw_bgpic(scene, ar, v3d, do_foreground, do_camera_frame);
		}
	}
	else {
		view3d_draw_bgpic(scene, ar, v3d, do_foreground, do_camera_frame);
	}
}

/* ****************** View3d afterdraw *************** */

typedef struct View3DAfter {
	struct View3DAfter *next, *prev;
	struct Base *base;
	short dflag;
	float obmat[4][4];
} View3DAfter;

/* temp storage of Objects that need to be drawn as last */
void ED_view3d_after_add(ListBase *lb, Base *base, const short dflag)
{
	View3DAfter *v3da = MEM_callocN(sizeof(View3DAfter), "View 3d after");
	BLI_addtail(lb, v3da);
	v3da->base = base;
	v3da->dflag = dflag;
	if (base->flag & OB_FROMDUPLI) {
		copy_m4_m4(v3da->obmat, base->object->obmat);
	}
}

/* disables write in zbuffer and draws it over */
static void view3d_draw_transp(Scene *scene, ARegion *ar, View3D *v3d)
{
	View3DAfter *v3da, *next;
	
	glDepthMask(GL_FALSE);
	v3d->transp = true;
	
	for (v3da = v3d->afterdraw_transp.first; v3da; v3da = next) {
		float obmat[4][4];
		next = v3da->next;
		if (v3da->base->flag & OB_FROMDUPLI) {
			copy_m4_m4(obmat, v3da->base->object->obmat);
			copy_m4_m4(v3da->base->object->obmat, v3da->obmat);
		}
		draw_object(scene, ar, v3d, v3da->base, v3da->dflag);
		if (v3da->base->flag & OB_FROMDUPLI) {
			copy_m4_m4(v3da->base->object->obmat, obmat);
			MEM_freeN(v3da->base);
		}
		BLI_remlink(&v3d->afterdraw_transp, v3da);
		MEM_freeN(v3da);
	}
	v3d->transp = false;
	
	glDepthMask(GL_TRUE);
	
}

/* clears zbuffer and draws it over */
static void view3d_draw_xray(Scene *scene, ARegion *ar, View3D *v3d, bool *clear)
{
	View3DAfter *v3da, *next;

	if (*clear && v3d->zbuf) {
		glClear(GL_DEPTH_BUFFER_BIT);
		*clear = false;
	}

	v3d->xray = true;
	for (v3da = v3d->afterdraw_xray.first; v3da; v3da = next) {
		next = v3da->next;
		draw_object(scene, ar, v3d, v3da->base, v3da->dflag);
		BLI_remlink(&v3d->afterdraw_xray, v3da);
		MEM_freeN(v3da);
	}
	v3d->xray = false;
}


/* clears zbuffer and draws it over */
static void view3d_draw_xraytransp(Scene *scene, ARegion *ar, View3D *v3d, const bool clear)
{
	View3DAfter *v3da, *next;
	float obmat[4][4];

	if (clear && v3d->zbuf)
		glClear(GL_DEPTH_BUFFER_BIT);

	v3d->xray = true;
	v3d->transp = true;
	
	glDepthMask(GL_FALSE);

	for (v3da = v3d->afterdraw_xraytransp.first; v3da; v3da = next) {
		next = v3da->next;
		if (v3da->base->flag & OB_FROMDUPLI) {
			copy_m4_m4(obmat, v3da->base->object->obmat);
			copy_m4_m4(v3da->base->object->obmat, v3da->obmat);
		}
		draw_object(scene, ar, v3d, v3da->base, v3da->dflag);
		if (v3da->base->flag & OB_FROMDUPLI) {
			copy_m4_m4(v3da->base->object->obmat, obmat);
			MEM_freeN(v3da->base);
		}
		BLI_remlink(&v3d->afterdraw_xraytransp, v3da);
		MEM_freeN(v3da);
	}

	v3d->transp = false;
	v3d->xray = false;

	glDepthMask(GL_TRUE);
}

static void view3d_draw_nodepth(Scene *scene, ARegion *ar, View3D *v3d)
{
	View3DAfter *v3da, *next;

	RegionView3D *rv3d = ar->regiondata;

	glDepthMask(GL_FALSE);

	/* setup drawing environment for paths */

	for (v3da = v3d->afterdraw_nodepth.first; v3da; v3da = next) {
		Object *ob = v3da->base->object;
		next = v3da->next;

		glPushMatrix();
		ED_view3d_init_mats_rv3d_gl(ob, rv3d);
		view3d_cached_text_draw_begin();
		if (ob->type == OB_MESH) {
			bAnimVizSettings *avs = &ob->avs;
			/* draw motion path for object */
			draw_motion_paths_init(v3d, ar);
			draw_motion_path_instance(scene, ob, NULL, avs, ob->mpath);
			draw_motion_paths_cleanup(v3d);
		}
		else if (ob->type == OB_ARMATURE) {
			draw_pose_paths(scene, v3d, ar, ob);
		}
		view3d_cached_text_draw_end(v3d, ar, 1, NULL);
		ED_view3d_clear_mats_rv3d(rv3d);

		glPopMatrix();

		BLI_remlink(&v3d->afterdraw_nodepth, v3da);
		MEM_freeN(v3da);
	}

	/* cleanup after drawing */
	glDepthMask(GL_TRUE);
}

/* *********************** */

/*
 * In most cases call draw_dupli_objects,
 * draw_dupli_objects_color was added because when drawing set dupli's
 * we need to force the color
 */

#if 0
int dupli_ob_sort(void *arg1, void *arg2)
{
	void *p1 = ((DupliObject *)arg1)->ob;
	void *p2 = ((DupliObject *)arg2)->ob;
	int val = 0;
	if (p1 < p2) val = -1;
	else if (p1 > p2) val = 1;
	return val;
}
#endif

static void draw_dupli_object(Scene *scene, ARegion *ar, View3D *v3d, Base *base, DupliObject *UNUSED(dob), DupliObjectData *dob_data, short dflag)
{
	draw_object(scene, ar, v3d, base, dflag);
	
	if (dob_data) {
		DupliObjectDataStrands *link;
		
		for (link = dob_data->strands.first; link; link = link->next) {
			struct Strands *strands = link->strands;
			
			draw_strands(scene, v3d, ar, base->object, strands, dflag);
		}
	}
}

static DupliObject *dupli_step(DupliObject *dob)
{
	while (dob && dob->no_draw)
		dob = dob->next;
	return dob;
}

static void draw_dupli_objects_color(
        Scene *scene, ARegion *ar, View3D *v3d, Base *base,
        const short dflag, const int color)
{
	RegionView3D *rv3d = ar->regiondata;
	ListBase *lb;
	LodLevel *savedlod;
	DupliObject *dob_prev = NULL, *dob, *dob_next = NULL;
	Base tbase = {NULL};
	BoundBox bb, *bb_tmp; /* use a copy because draw_object, calls clear_mesh_caches */
	GLuint displist = 0;
	unsigned char color_rgb[3];
	const short dflag_dupli = dflag | DRAW_CONSTCOLOR;
	short transflag;
	bool use_displist = false;  /* -1 is initialize */
	char dt;
	bool testbb = false;
	short dtx;
	DupliApplyData *apply_data;

	if (base->object->restrictflag & OB_RESTRICT_VIEW) return;
	if ((base->object->restrictflag & OB_RESTRICT_RENDER) && (v3d->flag2 & V3D_RENDER_OVERRIDE)) return;

	if (dflag & DRAW_CONSTCOLOR) {
		BLI_assert(color == TH_UNDEFINED);
	}
	else {
		UI_GetThemeColorBlend3ubv(color, TH_BACK, 0.5f, color_rgb);
	}

	tbase.flag |= OB_FROMDUPLI;
	lb = object_duplilist(G.main->eval_ctx, scene, base->object);
	// BLI_listbase_sort(lb, dupli_ob_sort); /* might be nice to have if we have a dupli list with mixed objects. */

	apply_data = duplilist_apply(base->object, scene, lb);

	dob = dupli_step(lb->first);
	if (dob) dob_next = dupli_step(dob->next);

	for (; dob; dob_prev = dob, dob = dob_next, dob_next = dob_next ? dupli_step(dob_next->next) : NULL) {
		/* for restoring after override */
		DupliObjectData *dob_data = NULL;
		DerivedMesh *store_final_dm;

		tbase.object = dob->ob;
		store_final_dm = dob->ob->derivedFinal;

		/* Make sure lod is updated from dupli's position */

		savedlod = dob->ob->currentlod;

#ifdef WITH_GAMEENGINE
		if (rv3d->rflag & RV3D_IS_GAME_ENGINE) {
			BKE_object_lod_update(dob->ob, rv3d->viewinv[3]);
		}
#endif

		/* extra service: draw the duplicator in drawtype of parent, minimum taken
		 * to allow e.g. boundbox box objects in groups for LOD */
		dt = tbase.object->dt;
		tbase.object->dt = MIN2(tbase.object->dt, base->object->dt);

		/* inherit draw extra, but not if a boundbox under the assumption that this
		 * is intended to speed up drawing, and drawing extra (especially wire) can
		 * slow it down too much */
		dtx = tbase.object->dtx;
		if (tbase.object->dt != OB_BOUNDBOX)
			tbase.object->dtx = base->object->dtx | (dtx & OB_DRAWTRANSP);

		/* negative scale flag has to propagate */
		transflag = tbase.object->transflag;

		if (is_negative_m4(dob->mat))
			tbase.object->transflag |= OB_NEG_SCALE;
		else
			tbase.object->transflag &= ~OB_NEG_SCALE;
		
		/* should move outside the loop but possible color is set in draw_object still */
		if ((dflag & DRAW_CONSTCOLOR) == 0) {
			glColor3ubv(color_rgb);
		}
		
		/* override final DM */
		bb_tmp = NULL;
		tbase.object->transflag &= ~OB_IS_DUPLI_CACHE;
		if (base->object->dup_cache) {
			dob_data = BKE_dupli_cache_find_data(base->object->dup_cache, tbase.object);
			if (dob_data && dob_data->dm) {
				tbase.object->transflag |= OB_IS_DUPLI_CACHE;
				
				tbase.object->derivedFinal = dob_data->dm;
				bb_tmp = &dob_data->bb;
			}
		}
		if (!bb_tmp)
			bb_tmp = BKE_object_boundbox_get(dob->ob);
		
		/* generate displist, test for new object */
		if (dob_prev && dob_prev->ob != dob->ob) {
			if (use_displist == true)
				glDeleteLists(displist, 1);
			
			use_displist = false;
		}
		
		if (bb_tmp) {
			bb = *bb_tmp; /* must make a copy  */
			testbb = true;
		}

		if (!testbb || ED_view3d_boundbox_clip_ex(rv3d, &bb, dob->mat)) {
			/* generate displist */
			if (use_displist == false) {
				
				/* note, since this was added, its checked (dob->type == OB_DUPLIGROUP)
				 * however this is very slow, it was probably needed for the NLA
				 * offset feature (used in group-duplicate.blend but no longer works in 2.5)
				 * so for now it should be ok to - campbell */
				
				if ( /* if this is the last no need  to make a displist */
				     (dob_next == NULL || dob_next->ob != dob->ob) ||
				     /* lamp drawing messes with matrices, could be handled smarter... but this works */
				     (dob->ob->type == OB_LAMP) ||
				     (dob->type == OB_DUPLIGROUP && dob->animated) ||
				     !bb_tmp ||
				     draw_glsl_material(scene, dob->ob, v3d, dt) ||
				     check_object_draw_texture(scene, v3d, dt) ||
				     (v3d->flag2 & V3D_SOLID_MATCAP) != 0 ||
				     ((dtx & OB_DRAWTRANSP) != 0))
				{
					// printf("draw_dupli_objects_color: skipping displist for %s\n", dob->ob->id.name + 2);
					use_displist = false;
				}
				else {
					// printf("draw_dupli_objects_color: using displist for %s\n", dob->ob->id.name + 2);
					
					/* disable boundbox check for list creation */
					BKE_object_boundbox_flag(dob->ob, BOUNDBOX_DISABLED, 1);
					/* need this for next part of code */
					unit_m4(dob->ob->obmat);    /* obmat gets restored */
					
					displist = glGenLists(1);
					glNewList(displist, GL_COMPILE);
					draw_dupli_object(scene, ar, v3d, &tbase, dob, dob_data, dflag_dupli);
					glEndList();
					
					use_displist = true;
					BKE_object_boundbox_flag(dob->ob, BOUNDBOX_DISABLED, 0);
				}		
			}
			
			if (use_displist) {
				glPushMatrix();
				glMultMatrixf(dob->mat);
				glCallList(displist);
				glPopMatrix();
			}	
			else {
				copy_m4_m4(dob->ob->obmat, dob->mat);
				draw_dupli_object(scene, ar, v3d, &tbase, dob, dob_data, dflag_dupli);
			}
		}
		
		/* restore final DM */
		if (tbase.object->transflag & OB_IS_DUPLI_CACHE) {
			DerivedMesh *cur = tbase.object->derivedFinal;
			
			/* in some cases drawing code can recreate the derivedFinal,
			 * make sure we free those first before restoring
			 */
			if (cur && cur != dob_data->dm) {
				cur->needsFree = 1;
				cur->release(cur);
			}
			
			tbase.object->transflag &= ~OB_IS_DUPLI_CACHE;
			tbase.object->derivedFinal = store_final_dm;
		}
		
		tbase.object->dt = dt;
		tbase.object->dtx = dtx;
		tbase.object->transflag = transflag;
		tbase.object->currentlod = savedlod;
	}

	if (apply_data) {
		duplilist_restore(lb, apply_data);
		duplilist_free_apply_data(apply_data);
	}

	free_object_duplilist(lb);
	
	if (use_displist)
		glDeleteLists(displist, 1);
}

static void draw_dupli_objects(Scene *scene, ARegion *ar, View3D *v3d, Base *base, const bool is_wire_color)
{
	/* define the color here so draw_dupli_objects_color can be called
	 * from the set loop */
	short dflag;
	int color;

	if (is_wire_color) {
		glColor3fv(base->object->col);
		color = TH_UNDEFINED;
		dflag = DRAW_CONSTCOLOR;
	}
	else {
		color = (base->flag & SELECT) ? TH_SELECT : TH_WIRE;
		/* debug */
		if (base->object->dup_group && base->object->dup_group->id.us < 1)
			color = TH_REDALERT;
		dflag = 0;
	}

	draw_dupli_objects_color(scene, ar, v3d, base, dflag, color);
}

/* XXX warning, not using gpu offscreen here */
void view3d_update_depths_rect(ARegion *ar, ViewDepths *d, rcti *rect)
{
	int x, y, w, h;
	rcti r;
	/* clamp rect by area */

	r.xmin = 0;
	r.xmax = ar->winx - 1;
	r.ymin = 0;
	r.ymax = ar->winy - 1;

	/* Constrain rect to depth bounds */
	BLI_rcti_isect(&r, rect, rect);

	/* assign values to compare with the ViewDepths */
	x = rect->xmin;
	y = rect->ymin;

	w = BLI_rcti_size_x(rect);
	h = BLI_rcti_size_y(rect);

	if (w <= 0 || h <= 0) {
		if (d->depths)
			MEM_freeN(d->depths);
		d->depths = NULL;

		d->damaged = false;
	}
	else if (d->w != w ||
	         d->h != h ||
	         d->x != x ||
	         d->y != y ||
	         d->depths == NULL
	         )
	{
		d->x = x;
		d->y = y;
		d->w = w;
		d->h = h;

		if (d->depths)
			MEM_freeN(d->depths);

		d->depths = MEM_mallocN(sizeof(float) * d->w * d->h, "View depths Subset");
		
		d->damaged = true;
	}

	if (d->damaged) {
		/* XXX using special function here, it doesn't use the gpu offscreen system */
		view3d_opengl_read_Z_pixels(ar, d->x, d->y, d->w, d->h, GL_DEPTH_COMPONENT, GL_FLOAT, d->depths);
		glGetDoublev(GL_DEPTH_RANGE, d->depth_range);
		d->damaged = false;
	}
}

/* note, with nouveau drivers the glReadPixels() is very slow. [#24339] */
void ED_view3d_depth_update(ARegion *ar)
{
	RegionView3D *rv3d = ar->regiondata;
	
	/* Create storage for, and, if necessary, copy depth buffer */
	if (!rv3d->depths) rv3d->depths = MEM_callocN(sizeof(ViewDepths), "ViewDepths");
	if (rv3d->depths) {
		ViewDepths *d = rv3d->depths;
		if (d->w != ar->winx ||
		    d->h != ar->winy ||
		    !d->depths)
		{
			d->w = ar->winx;
			d->h = ar->winy;
			if (d->depths)
				MEM_freeN(d->depths);
			d->depths = MEM_mallocN(sizeof(float) * d->w * d->h, "View depths");
			d->damaged = true;
		}
		
		if (d->damaged) {
			view3d_opengl_read_pixels(ar, 0, 0, d->w, d->h, GL_DEPTH_COMPONENT, GL_FLOAT, d->depths);
			glGetDoublev(GL_DEPTH_RANGE, d->depth_range);
			
			d->damaged = false;
		}
	}
}

/* utility function to find the closest Z value, use for autodepth */
float view3d_depth_near(ViewDepths *d)
{
	/* convert to float for comparisons */
	const float near = (float)d->depth_range[0];
	const float far_real = (float)d->depth_range[1];
	float far = far_real;

	const float *depths = d->depths;
	float depth = FLT_MAX;
	int i = (int)d->w * (int)d->h; /* cast to avoid short overflow */

	/* far is both the starting 'far' value
	 * and the closest value found. */
	while (i--) {
		depth = *depths++;
		if ((depth < far) && (depth > near)) {
			far = depth;
		}
	}

	return far == far_real ? FLT_MAX : far;
}

void ED_view3d_draw_depth_gpencil(Scene *scene, ARegion *ar, View3D *v3d)
{
	short zbuf = v3d->zbuf;
	RegionView3D *rv3d = ar->regiondata;

	view3d_winmatrix_set(ar, v3d, NULL);
	view3d_viewmatrix_set(scene, v3d, rv3d);  /* note: calls BKE_object_where_is_calc for camera... */

	mul_m4_m4m4(rv3d->persmat, rv3d->winmat, rv3d->viewmat);
	invert_m4_m4(rv3d->persinv, rv3d->persmat);
	invert_m4_m4(rv3d->viewinv, rv3d->viewmat);

	glClear(GL_DEPTH_BUFFER_BIT);

	glLoadMatrixf(rv3d->viewmat);

	v3d->zbuf = true;
	glEnable(GL_DEPTH_TEST);

	if (v3d->flag2 & V3D_SHOW_GPENCIL) {
		ED_gpencil_draw_view3d(scene, v3d, ar, true);
	}
	
	v3d->zbuf = zbuf;

}

void ED_view3d_draw_depth(Scene *scene, ARegion *ar, View3D *v3d, bool alphaoverride)
{
	RegionView3D *rv3d = ar->regiondata;
	Base *base;
	short zbuf = v3d->zbuf;
	short flag = v3d->flag;
	float glalphaclip = U.glalphaclip;
	int obcenter_dia = U.obcenter_dia;
	/* no need for color when drawing depth buffer */
	const short dflag_depth = DRAW_CONSTCOLOR;
	/* temp set drawtype to solid */
	
	/* Setting these temporarily is not nice */
	v3d->flag &= ~V3D_SELECT_OUTLINE;
	U.glalphaclip = alphaoverride ? 0.5f : glalphaclip; /* not that nice but means we wont zoom into billboards */
	U.obcenter_dia = 0;
	
	view3d_winmatrix_set(ar, v3d, NULL);
	view3d_viewmatrix_set(scene, v3d, rv3d);  /* note: calls BKE_object_where_is_calc for camera... */
	
	mul_m4_m4m4(rv3d->persmat, rv3d->winmat, rv3d->viewmat);
	invert_m4_m4(rv3d->persinv, rv3d->persmat);
	invert_m4_m4(rv3d->viewinv, rv3d->viewmat);
	
	glClear(GL_DEPTH_BUFFER_BIT);
	
	glLoadMatrixf(rv3d->viewmat);
//	persp(PERSP_STORE);  /* store correct view for persp(PERSP_VIEW) calls */
	
	if (rv3d->rflag & RV3D_CLIPPING) {
		ED_view3d_clipping_set(rv3d);
	}
	
	v3d->zbuf = true;
	glEnable(GL_DEPTH_TEST);
	
	/* draw set first */
	if (scene->set) {
		Scene *sce_iter;
		for (SETLOOPER(scene->set, sce_iter, base)) {
			if (v3d->lay & base->lay) {
				draw_object(scene, ar, v3d, base, 0);
				if (base->object->transflag & OB_DUPLI) {
					draw_dupli_objects_color(scene, ar, v3d, base, dflag_depth, TH_UNDEFINED);
				}
			}
		}
	}
	
	for (base = scene->base.first; base; base = base->next) {
		if (v3d->lay & base->lay) {
			/* dupli drawing */
			if (base->object->transflag & OB_DUPLI) {
				draw_dupli_objects_color(scene, ar, v3d, base, dflag_depth, TH_UNDEFINED);
			}
			draw_object(scene, ar, v3d, base, dflag_depth);
		}
	}
	
	/* this isn't that nice, draw xray objects as if they are normal */
	if (v3d->afterdraw_transp.first ||
	    v3d->afterdraw_xray.first ||
	    v3d->afterdraw_xraytransp.first)
	{
		View3DAfter *v3da, *next;
		int mask_orig;

		v3d->xray = true;
		
		/* transp materials can change the depth mask, see #21388 */
		glGetIntegerv(GL_DEPTH_WRITEMASK, &mask_orig);


		if (v3d->afterdraw_xray.first || v3d->afterdraw_xraytransp.first) {
			glDepthFunc(GL_ALWAYS); /* always write into the depth bufer, overwriting front z values */
			for (v3da = v3d->afterdraw_xray.first; v3da; v3da = next) {
				next = v3da->next;
				draw_object(scene, ar, v3d, v3da->base, dflag_depth);
			}
			glDepthFunc(GL_LEQUAL); /* Now write the depth buffer normally */
		}

		/* draw 3 passes, transp/xray/xraytransp */
		v3d->xray = false;
		v3d->transp = true;
		for (v3da = v3d->afterdraw_transp.first; v3da; v3da = next) {
			next = v3da->next;
			draw_object(scene, ar, v3d, v3da->base, dflag_depth);
			BLI_remlink(&v3d->afterdraw_transp, v3da);
			MEM_freeN(v3da);
		}

		v3d->xray = true;
		v3d->transp = false;
		for (v3da = v3d->afterdraw_xray.first; v3da; v3da = next) {
			next = v3da->next;
			draw_object(scene, ar, v3d, v3da->base, dflag_depth);
			BLI_remlink(&v3d->afterdraw_xray, v3da);
			MEM_freeN(v3da);
		}

		v3d->xray = true;
		v3d->transp = true;
		for (v3da = v3d->afterdraw_xraytransp.first; v3da; v3da = next) {
			next = v3da->next;
			draw_object(scene, ar, v3d, v3da->base, dflag_depth);
			BLI_remlink(&v3d->afterdraw_xraytransp, v3da);
			MEM_freeN(v3da);
		}

		
		v3d->xray = false;
		v3d->transp = false;

		glDepthMask(mask_orig);
	}
	
	if (rv3d->rflag & RV3D_CLIPPING)
		ED_view3d_clipping_disable();
	
	v3d->zbuf = zbuf;
	if (!v3d->zbuf) glDisable(GL_DEPTH_TEST);

	U.glalphaclip = glalphaclip;
	v3d->flag = flag;
	U.obcenter_dia = obcenter_dia;
}

typedef struct View3DShadow {
	struct View3DShadow *next, *prev;
	GPULamp *lamp;
} View3DShadow;

static void gpu_render_lamp_update(Scene *scene, View3D *v3d, Object *ob, Object *par,
                                   float obmat[4][4], ListBase *shadows, SceneRenderLayer *srl)
{
	GPULamp *lamp;
	Lamp *la = (Lamp *)ob->data;
	View3DShadow *shadow;
	unsigned int layers;
	
	lamp = GPU_lamp_from_blender(scene, ob, par);
	
	if (lamp) {
		GPU_lamp_update(lamp, ob->lay, (ob->restrictflag & OB_RESTRICT_RENDER), obmat);
		GPU_lamp_update_colors(lamp, la->r, la->g, la->b, la->energy);
		
		layers = ob->lay & v3d->lay;
		if (srl)
			layers &= srl->lay;

		if (layers && GPU_lamp_override_visible(lamp, srl, NULL) && GPU_lamp_has_shadow_buffer(lamp)) {
			shadow = MEM_callocN(sizeof(View3DShadow), "View3DShadow");
			shadow->lamp = lamp;
			BLI_addtail(shadows, shadow);
		}
	}
}

static void gpu_update_lamps_shadows_world(Scene *scene, View3D *v3d)
{
	ListBase shadows;
	View3DShadow *shadow;
	Scene *sce_iter;
	Base *base;
	Object *ob;
	World *world = scene->world;
	SceneRenderLayer *srl = v3d->scenelock ? BLI_findlink(&scene->r.layers, scene->r.actlay) : NULL;
	
	BLI_listbase_clear(&shadows);
	
	/* update lamp transform and gather shadow lamps */
	for (SETLOOPER(scene, sce_iter, base)) {
		ob = base->object;
		
		if (ob->type == OB_LAMP)
			gpu_render_lamp_update(scene, v3d, ob, NULL, ob->obmat, &shadows, srl);
		
		if (ob->transflag & OB_DUPLI) {
			DupliObject *dob;
			ListBase *lb = object_duplilist(G.main->eval_ctx, scene, ob);
			
			for (dob = lb->first; dob; dob = dob->next)
				if (dob->ob->type == OB_LAMP)
					gpu_render_lamp_update(scene, v3d, dob->ob, ob, dob->mat, &shadows, srl);
			
			free_object_duplilist(lb);
		}
	}
	
	/* render shadows after updating all lamps, nested object_duplilist
	 * don't work correct since it's replacing object matrices */
	for (shadow = shadows.first; shadow; shadow = shadow->next) {
		/* this needs to be done better .. */
		float viewmat[4][4], winmat[4][4];
		int drawtype, lay, winsize, flag2 = v3d->flag2;
		ARegion ar = {NULL};
		RegionView3D rv3d = {{{0}}};
		
		drawtype = v3d->drawtype;
		lay = v3d->lay;
		
		v3d->drawtype = OB_SOLID;
		v3d->lay &= GPU_lamp_shadow_layer(shadow->lamp);
		v3d->flag2 &= ~(V3D_SOLID_TEX | V3D_SHOW_SOLID_MATCAP);
		v3d->flag2 |= V3D_RENDER_OVERRIDE | V3D_RENDER_SHADOW;
		
		GPU_lamp_shadow_buffer_bind(shadow->lamp, viewmat, &winsize, winmat);

		ar.regiondata = &rv3d;
		ar.regiontype = RGN_TYPE_WINDOW;
		rv3d.persp = RV3D_CAMOB;
		copy_m4_m4(rv3d.winmat, winmat);
		copy_m4_m4(rv3d.viewmat, viewmat);
		invert_m4_m4(rv3d.viewinv, rv3d.viewmat);
		mul_m4_m4m4(rv3d.persmat, rv3d.winmat, rv3d.viewmat);
		invert_m4_m4(rv3d.persinv, rv3d.viewinv);

		/* no need to call ED_view3d_draw_offscreen_init since shadow buffers were already updated */
		ED_view3d_draw_offscreen(
		            scene, v3d, &ar, winsize, winsize, viewmat, winmat,
		            false, false, true,
		            NULL, NULL, NULL, NULL);
		GPU_lamp_shadow_buffer_unbind(shadow->lamp);
		
		v3d->drawtype = drawtype;
		v3d->lay = lay;
		v3d->flag2 = flag2;
	}
	
	BLI_freelistN(&shadows);

	/* update world values */
	if (world) {
		GPU_mist_update_enable(world->mode & WO_MIST);
		GPU_mist_update_values(world->mistype, world->miststa, world->mistdist, world->misi, &world->horr);
		GPU_horizon_update_color(&world->horr);
		GPU_ambient_update_color(&world->ambr);
	}
}

/* *********************** customdata **************** */

CustomDataMask ED_view3d_datamask(const Scene *scene, const View3D *v3d)
{
	CustomDataMask mask = 0;

	if (ELEM(v3d->drawtype, OB_TEXTURE, OB_MATERIAL) ||
	    ((v3d->drawtype == OB_SOLID) && (v3d->flag2 & V3D_SOLID_TEX)))
	{
		mask |= CD_MASK_MTFACE | CD_MASK_MCOL;

		if (BKE_scene_use_new_shading_nodes(scene)) {
			if (v3d->drawtype == OB_MATERIAL)
				mask |= CD_MASK_ORCO;
		}
		else {
			if ((scene->gm.matmode == GAME_MAT_GLSL && v3d->drawtype == OB_TEXTURE) || 
			    (v3d->drawtype == OB_MATERIAL))
			{
				mask |= CD_MASK_ORCO;
			}
		}
	}

	return mask;
}

/* goes over all modes and view3d settings */
CustomDataMask ED_view3d_screen_datamask(const bScreen *screen)
{
	const Scene *scene = screen->scene;
	CustomDataMask mask = CD_MASK_BAREMESH;
	const ScrArea *sa;
	
	/* check if we need tfaces & mcols due to view mode */
	for (sa = screen->areabase.first; sa; sa = sa->next) {
		if (sa->spacetype == SPACE_VIEW3D) {
			mask |= ED_view3d_datamask(scene, sa->spacedata.first);
		}
	}

	return mask;
}

void ED_view3d_update_viewmat(Scene *scene, View3D *v3d, ARegion *ar, float viewmat[4][4], float winmat[4][4])
{
	RegionView3D *rv3d = ar->regiondata;
	rctf cameraborder;

	/* setup window matrices */
	if (winmat)
		copy_m4_m4(rv3d->winmat, winmat);
	else
		view3d_winmatrix_set(ar, v3d, NULL);

	/* setup view matrix */
	if (viewmat)
		copy_m4_m4(rv3d->viewmat, viewmat);
	else
		view3d_viewmatrix_set(scene, v3d, rv3d);  /* note: calls BKE_object_where_is_calc for camera... */

	/* update utilitity matrices */
	mul_m4_m4m4(rv3d->persmat, rv3d->winmat, rv3d->viewmat);
	invert_m4_m4(rv3d->persinv, rv3d->persmat);
	invert_m4_m4(rv3d->viewinv, rv3d->viewmat);
	
	/* calculate GLSL view dependent values */

	/* store window coordinates scaling/offset */
	if (rv3d->persp == RV3D_CAMOB && v3d->camera) {
		ED_view3d_calc_camera_border(scene, ar, v3d, rv3d, &cameraborder, false);
		rv3d->viewcamtexcofac[0] = (float)ar->winx / BLI_rctf_size_x(&cameraborder);
		rv3d->viewcamtexcofac[1] = (float)ar->winy / BLI_rctf_size_y(&cameraborder);
		
		rv3d->viewcamtexcofac[2] = -rv3d->viewcamtexcofac[0] * cameraborder.xmin / (float)ar->winx;
		rv3d->viewcamtexcofac[3] = -rv3d->viewcamtexcofac[1] * cameraborder.ymin / (float)ar->winy;
	}
	else {
		rv3d->viewcamtexcofac[0] = rv3d->viewcamtexcofac[1] = 1.0f;
		rv3d->viewcamtexcofac[2] = rv3d->viewcamtexcofac[3] = 0.0f;
	}
	
	/* calculate pixelsize factor once, is used for lamps and obcenters */
	{
		/* note:  '1.0f / len_v3(v1)'  replaced  'len_v3(rv3d->viewmat[0])'
		 * because of float point precision problems at large values [#23908] */
		float v1[3], v2[3];
		float len_px, len_sc;

		v1[0] = rv3d->persmat[0][0];
		v1[1] = rv3d->persmat[1][0];
		v1[2] = rv3d->persmat[2][0];

		v2[0] = rv3d->persmat[0][1];
		v2[1] = rv3d->persmat[1][1];
		v2[2] = rv3d->persmat[2][1];

		len_px = 2.0f / sqrtf(min_ff(len_squared_v3(v1), len_squared_v3(v2)));
		len_sc = (float)MAX2(ar->winx, ar->winy);

		rv3d->pixsize = len_px / len_sc;
	}
}

/**
 * Shared by #ED_view3d_draw_offscreen and #view3d_main_area_draw_objects
 *
 * \note \a C and \a grid_unit will be NULL when \a draw_offscreen is set.
 * \note Drawing lamps and opengl render uses this, so dont do grease pencil or view widgets here.
 */
static void view3d_draw_objects(
        const bContext *C,
        Scene *scene, View3D *v3d, ARegion *ar,
        const char **grid_unit,
        const bool do_bgpic, const bool draw_offscreen, GPUFX *fx)
{
	RegionView3D *rv3d = ar->regiondata;
	Base *base;
	const bool do_camera_frame = !draw_offscreen;
	const bool is_wire_color = V3D_IS_WIRECOLOR(scene, v3d);
	const bool draw_grids = !draw_offscreen && (v3d->flag2 & V3D_RENDER_OVERRIDE) == 0;
	const bool draw_floor = (rv3d->view == RV3D_VIEW_USER) || (rv3d->persp != RV3D_ORTHO);
	/* only draw grids after in solid modes, else it hovers over mesh wires */
	const bool draw_grids_after = draw_grids && draw_floor && (v3d->drawtype > OB_WIRE);
	bool do_composite_xray = false;
	bool xrayclear = true;

	if (!draw_offscreen) {
		ED_region_draw_cb_draw(C, ar, REGION_DRAW_PRE_VIEW);
	}

	if (rv3d->rflag & RV3D_CLIPPING)
		view3d_draw_clipping(rv3d);

	/* set zbuffer after we draw clipping region */
	if (v3d->drawtype > OB_WIRE) {
		v3d->zbuf = true;
	}
	else {
		v3d->zbuf = false;
	}

	/* special case (depth for wire color) */
	if (v3d->drawtype <= OB_WIRE) {
		if (scene->obedit && scene->obedit->type == OB_MESH) {
			Mesh *me = scene->obedit->data;
			if (me->drawflag & ME_DRAWEIGHT) {
				v3d->zbuf = true;
			}
		}
	}

	if (v3d->zbuf) {
		glEnable(GL_DEPTH_TEST);
	}

	/* ortho grid goes first, does not write to depth buffer and doesn't need depth test so it will override
	 * objects if done last */
	if (draw_grids) {
		/* needs to be done always, gridview is adjusted in drawgrid() now, but only for ortho views. */
		rv3d->gridview = ED_view3d_grid_scale(scene, v3d, grid_unit);

		if (!draw_floor) {
			ED_region_pixelspace(ar);
			*grid_unit = NULL;  /* drawgrid need this to detect/affect smallest valid unit... */
			drawgrid(&scene->unit, ar, v3d, grid_unit);
			/* XXX make function? replaces persp(1) */
			glMatrixMode(GL_PROJECTION);
			glLoadMatrixf(rv3d->winmat);
			glMatrixMode(GL_MODELVIEW);
			glLoadMatrixf(rv3d->viewmat);
		}
		else {
			drawfloor(scene, v3d, grid_unit);
		}
	}

	/* important to do before clipping */
	if (do_bgpic) {
		view3d_draw_bgpic_test(scene, ar, v3d, false, do_camera_frame);
	}

	if (rv3d->rflag & RV3D_CLIPPING) {
		ED_view3d_clipping_set(rv3d);
	}

	/* draw set first */
	if (scene->set) {
		const short dflag = DRAW_CONSTCOLOR | DRAW_SCENESET;
		Scene *sce_iter;
		for (SETLOOPER(scene->set, sce_iter, base)) {
			if (v3d->lay & base->lay) {
				UI_ThemeColorBlend(TH_WIRE, TH_BACK, 0.6f);
				draw_object(scene, ar, v3d, base, dflag);

				if (base->object->transflag & OB_DUPLI) {
					draw_dupli_objects_color(scene, ar, v3d, base, dflag, TH_UNDEFINED);
				}
			}
		}

		/* Transp and X-ray afterdraw stuff for sets is done later */
	}


	if (draw_offscreen) {
		for (base = scene->base.first; base; base = base->next) {
			if (v3d->lay & base->lay) {
				/* dupli drawing */
				if (base->object->transflag & OB_DUPLI)
					draw_dupli_objects(scene, ar, v3d, base, is_wire_color && (base->object->dtx & OB_DRAW_WIRECOLOR));

				draw_object(scene, ar, v3d, base, 0);
			}
		}
	}
	else {
		unsigned int lay_used = 0;

		/* then draw not selected and the duplis, but skip editmode object */
		for (base = scene->base.first; base; base = base->next) {
			lay_used |= base->lay;

			if (v3d->lay & base->lay) {

				/* dupli drawing */
				if (base->object->transflag & OB_DUPLI) {
					draw_dupli_objects(scene, ar, v3d, base, is_wire_color && (base->object->dtx & OB_DRAW_WIRECOLOR));
				}
				if ((base->flag & SELECT) == 0) {
					if (base->object != scene->obedit)
						draw_object(scene, ar, v3d, base, 0);
				}
			}
		}

		/* mask out localview */
		v3d->lay_used = lay_used & ((1 << 20) - 1);

		if (is_wire_color && (v3d->drawtype <= OB_WIRE)) {
			glClear(GL_DEPTH_BUFFER_BIT);
		}

		/* draw selected and editmode */
		for (base = scene->base.first; base; base = base->next) {
			if (v3d->lay & base->lay) {
				if (base->object == scene->obedit || (base->flag & SELECT)) {
					draw_object(scene, ar, v3d, base, 0);
				}
			}
		}
	}

	/* perspective floor goes last to use scene depth and avoid writing to depth buffer */
	if (draw_grids_after) {
		drawfloor(scene, v3d, grid_unit);
	}

	/* must be before xray draw which clears the depth buffer */
	if (v3d->flag2 & V3D_SHOW_GPENCIL) {
		/* must be before xray draw which clears the depth buffer */
		if (v3d->zbuf) glDisable(GL_DEPTH_TEST);
		ED_gpencil_draw_view3d(scene, v3d, ar, true);
		if (v3d->zbuf) glEnable(GL_DEPTH_TEST);
	}

	/* transp and X-ray afterdraw stuff */
	if (v3d->afterdraw_transp.first)     view3d_draw_transp(scene, ar, v3d);

	/* always do that here to cleanup depth buffers if none needed */
	if (fx) {
		do_composite_xray = v3d->zbuf && (v3d->afterdraw_xray.first || v3d->afterdraw_xraytransp.first);
		GPU_fx_compositor_setup_XRay_pass(fx, do_composite_xray);
	}

	if (v3d->afterdraw_xray.first)       view3d_draw_xray(scene, ar, v3d, &xrayclear);
	if (v3d->afterdraw_xraytransp.first) view3d_draw_xraytransp(scene, ar, v3d, xrayclear);

	if (v3d->afterdraw_nodepth.first)    view3d_draw_nodepth(scene, ar, v3d);

	if (fx && do_composite_xray) {
		GPU_fx_compositor_XRay_resolve(fx);
	}

	if (!draw_offscreen) {
		ED_region_draw_cb_draw(C, ar, REGION_DRAW_POST_VIEW);
	}

	if (rv3d->rflag & RV3D_CLIPPING)
		ED_view3d_clipping_disable();

	/* important to do after clipping */
	if (do_bgpic) {
		view3d_draw_bgpic_test(scene, ar, v3d, true, do_camera_frame);
	}

	/* cleanup */
	if (v3d->zbuf) {
		v3d->zbuf = false;
		glDisable(GL_DEPTH_TEST);
	}

	if ((v3d->flag2 & V3D_RENDER_SHADOW) == 0) {
		GPU_free_images_old();
	}
}

static void view3d_main_area_setup_view(Scene *scene, View3D *v3d, ARegion *ar, float viewmat[4][4], float winmat[4][4])
{
	RegionView3D *rv3d = ar->regiondata;

	ED_view3d_update_viewmat(scene, v3d, ar, viewmat, winmat);

	/* set for opengl */
	glMatrixMode(GL_PROJECTION);
	glLoadMatrixf(rv3d->winmat);
	glMatrixMode(GL_MODELVIEW);
	glLoadMatrixf(rv3d->viewmat);
}

void ED_view3d_draw_offscreen_init(Scene *scene, View3D *v3d)
{
	/* shadow buffers, before we setup matrices */
	if (draw_glsl_material(scene, NULL, v3d, v3d->drawtype))
		gpu_update_lamps_shadows_world(scene, v3d);
}

/*
 * Function to clear the view
 */
static void view3d_main_area_clear(Scene *scene, View3D *v3d, ARegion *ar)
{
	const bool is_wire_color = V3D_IS_WIRECOLOR(scene, v3d);
	
	if (scene->world && (v3d->flag3 & V3D_SHOW_WORLD)) {
		bool glsl = GPU_glsl_support() && BKE_scene_use_new_shading_nodes(scene) && scene->world->nodetree && scene->world->use_nodes;
		
		if (glsl) {
			RegionView3D *rv3d = ar->regiondata;
			GPUMaterial *gpumat = GPU_material_world(scene, scene->world);

			/* calculate full shader for background */
			GPU_material_bind(gpumat, 1, 1, 1.0, false, rv3d->viewmat, rv3d->viewinv, rv3d->viewcamtexcofac, (v3d->scenelock != 0));
			
			glEnable(GL_DEPTH_TEST);
			glDepthFunc(GL_ALWAYS);
			glShadeModel(GL_SMOOTH);
			glBegin(GL_QUADS);
			glVertex3f(-1.0, -1.0, 1.0);
			glVertex3f(1.0, -1.0, 1.0);
			glVertex3f(1.0, 1.0, 1.0);
			glVertex3f(-1.0, 1.0, 1.0);
			glEnd();
			glShadeModel(GL_FLAT);

			GPU_material_unbind(gpumat);
			
			glDepthFunc(GL_LEQUAL);
			glDisable(GL_DEPTH_TEST);
		}
		else if (scene->world->skytype & WO_SKYBLEND) {  /* blend sky */
			int x, y;
			float col_hor[3];
			float col_zen[3];

#define VIEWGRAD_RES_X 16
#define VIEWGRAD_RES_Y 16

			GLubyte grid_col[VIEWGRAD_RES_X][VIEWGRAD_RES_Y][4];
			static float   grid_pos[VIEWGRAD_RES_X][VIEWGRAD_RES_Y][3];
			static GLushort indices[VIEWGRAD_RES_X - 1][VIEWGRAD_RES_X - 1][4];
			static bool buf_calculated = false;

			IMB_colormanagement_pixel_to_display_space_v3(col_hor, &scene->world->horr, &scene->view_settings,
			                                              &scene->display_settings);
			IMB_colormanagement_pixel_to_display_space_v3(col_zen, &scene->world->zenr, &scene->view_settings,
			                                              &scene->display_settings);

			glMatrixMode(GL_PROJECTION);
			glPushMatrix();
			glLoadIdentity();
			glMatrixMode(GL_MODELVIEW);
			glPushMatrix();
			glLoadIdentity();

			glShadeModel(GL_SMOOTH);

			/* calculate buffers the first time only */
			if (!buf_calculated) {
				for (x = 0; x < VIEWGRAD_RES_X; x++) {
					for (y = 0; y < VIEWGRAD_RES_Y; y++) {
						const float xf = (float)x / (float)(VIEWGRAD_RES_X - 1);
						const float yf = (float)y / (float)(VIEWGRAD_RES_Y - 1);

						/* -1..1 range */
						grid_pos[x][y][0] = (xf - 0.5f) * 2.0f;
						grid_pos[x][y][1] = (yf - 0.5f) * 2.0f;
						grid_pos[x][y][2] = 1.0;
					}
				}

				for (x = 0; x < VIEWGRAD_RES_X - 1; x++) {
					for (y = 0; y < VIEWGRAD_RES_Y - 1; y++) {
						indices[x][y][0] = x * VIEWGRAD_RES_X + y;
						indices[x][y][1] = x * VIEWGRAD_RES_X + y + 1;
						indices[x][y][2] = (x + 1) * VIEWGRAD_RES_X + y + 1;
						indices[x][y][3] = (x + 1) * VIEWGRAD_RES_X + y;
					}
				}

				buf_calculated = true;
			}

			for (x = 0; x < VIEWGRAD_RES_X; x++) {
				for (y = 0; y < VIEWGRAD_RES_Y; y++) {
					const float xf = (float)x / (float)(VIEWGRAD_RES_X - 1);
					const float yf = (float)y / (float)(VIEWGRAD_RES_Y - 1);
					const float mval[2] = {xf * (float)ar->winx, yf * ar->winy};
					const float z_up[3] = {0.0f, 0.0f, 1.0f};
					float out[3];
					GLubyte *col_ub = grid_col[x][y];

					float col_fac;
					float col_fl[3];

					ED_view3d_win_to_vector(ar, mval, out);

					if (scene->world->skytype & WO_SKYPAPER) {
						if (scene->world->skytype & WO_SKYREAL) {
							col_fac = fabsf(((float)y / (float)VIEWGRAD_RES_Y) - 0.5f) * 2.0f;
						}
						else {
							col_fac = (float)y / (float)VIEWGRAD_RES_Y;
						}
					}
					else {
						if (scene->world->skytype & WO_SKYREAL) {
							col_fac = fabsf((angle_normalized_v3v3(z_up, out) / (float)M_PI) - 0.5f) * 2.0f;
						}
						else {
							col_fac = 1.0f - (angle_normalized_v3v3(z_up, out) / (float)M_PI);
						}
					}

					interp_v3_v3v3(col_fl, col_hor, col_zen, col_fac);

					rgb_float_to_uchar(col_ub, col_fl);
					col_ub[3] = 255;
				}
			}

			glEnable(GL_DEPTH_TEST);
			glDepthFunc(GL_ALWAYS);

			glEnableClientState(GL_VERTEX_ARRAY);
			glEnableClientState(GL_COLOR_ARRAY);
			glVertexPointer(3, GL_FLOAT, 0, grid_pos);
			glColorPointer(4, GL_UNSIGNED_BYTE, 0, grid_col);

			glDrawElements(GL_QUADS, (VIEWGRAD_RES_X - 1) * (VIEWGRAD_RES_Y - 1) * 4, GL_UNSIGNED_SHORT, indices);

			glDisableClientState(GL_VERTEX_ARRAY);
			glDisableClientState(GL_COLOR_ARRAY);

			glDepthFunc(GL_LEQUAL);
			glDisable(GL_DEPTH_TEST);

			glMatrixMode(GL_PROJECTION);
			glPopMatrix();
			glMatrixMode(GL_MODELVIEW);
			glPopMatrix();

			glShadeModel(GL_FLAT);

#undef VIEWGRAD_RES_X
#undef VIEWGRAD_RES_Y

			if (is_wire_color) {
				float col_mid[3];
				mid_v3_v3v3(col_mid, col_hor, col_zen);
				draw_object_bg_wire_color_set(col_mid);
			}
		}
		else {  /* solid sky */
			float col_hor[3];
			IMB_colormanagement_pixel_to_display_space_v3(col_hor, &scene->world->horr, &scene->view_settings,
			                                              &scene->display_settings);

			glClearColor(col_hor[0], col_hor[1], col_hor[2], 1.0);
			glClear(GL_COLOR_BUFFER_BIT | GL_DEPTH_BUFFER_BIT);

			if (is_wire_color) {
				draw_object_bg_wire_color_set(col_hor);
			}
		}
	}
	else {
		if (UI_GetThemeValue(TH_SHOW_BACK_GRAD)) {
			float col_low[3], col_high[3];

			UI_GetThemeColor3fv(TH_HIGH_GRAD, col_high);
			UI_GetThemeColor3fv(TH_LOW_GRAD, col_low);
			glMatrixMode(GL_PROJECTION);
			glPushMatrix();
			glLoadIdentity();
			glMatrixMode(GL_MODELVIEW);
			glPushMatrix();
			glLoadIdentity();

			glEnable(GL_DEPTH_TEST);
			glDepthFunc(GL_ALWAYS);
			glShadeModel(GL_SMOOTH);
			glBegin(GL_QUADS);
			glColor3fv(col_low);
			glVertex3f(-1.0, -1.0, 1.0);
			glVertex3f(1.0, -1.0, 1.0);
			glColor3fv(col_high);
			glVertex3f(1.0, 1.0, 1.0);
			glVertex3f(-1.0, 1.0, 1.0);
			glEnd();
			glShadeModel(GL_FLAT);

			glDepthFunc(GL_LEQUAL);
			glDisable(GL_DEPTH_TEST);

			glMatrixMode(GL_PROJECTION);
			glPopMatrix();

			glMatrixMode(GL_MODELVIEW);
			glPopMatrix();

			if (is_wire_color) {
				float col_mid[3];
				mid_v3_v3v3(col_mid, col_low, col_high);
				draw_object_bg_wire_color_set(col_mid);
			}
		}
		else {
			float col[3];

			UI_GetThemeColor3fv(TH_HIGH_GRAD, col);
			UI_ThemeClearColorAlpha(TH_HIGH_GRAD, 1.0f);
			glClear(GL_COLOR_BUFFER_BIT | GL_DEPTH_BUFFER_BIT);

			if (is_wire_color) {
				draw_object_bg_wire_color_set(col);
			}
		}
	}
}

/* ED_view3d_draw_offscreen_init should be called before this to initialize
 * stuff like shadow buffers
 */
void ED_view3d_draw_offscreen(
        Scene *scene, View3D *v3d, ARegion *ar, int winx, int winy,
        float viewmat[4][4], float winmat[4][4],
        bool do_bgpic, bool do_sky, bool is_persp,
        GPUOffScreen *ofs,
        GPUFX *fx, GPUFXSettings *fx_settings,
        const char *viewname)
{
	struct bThemeState theme_state;
	int bwinx, bwiny;
	rcti brect;
	bool do_compositing = false;
	RegionView3D *rv3d = ar->regiondata;

	glPushMatrix();

	/* set temporary new size */
	bwinx = ar->winx;
	bwiny = ar->winy;
	brect = ar->winrct;

	ar->winx = winx;
	ar->winy = winy;
	ar->winrct.xmin = 0;
	ar->winrct.ymin = 0;
	ar->winrct.xmax = winx;
	ar->winrct.ymax = winy;

	UI_Theme_Store(&theme_state);
	UI_SetTheme(SPACE_VIEW3D, RGN_TYPE_WINDOW);

	/* set flags */
	G.f |= G_RENDER_OGL;

	if ((v3d->flag2 & V3D_RENDER_SHADOW) == 0) {
		/* free images which can have changed on frame-change
		 * warning! can be slow so only free animated images - campbell */
		GPU_free_images_anim();
	}

	/* setup view matrices before fx or unbinding the offscreen buffers will cause issues */
	if ((viewname != NULL && viewname[0] != '\0') && (viewmat == NULL))
		view3d_stereo3d_setup_offscreen(scene, v3d, ar, winmat, viewname);
	else
		view3d_main_area_setup_view(scene, v3d, ar, viewmat, winmat);

	/* framebuffer fx needed, we need to draw offscreen first */
	if (v3d->fx_settings.fx_flag && fx) {
		GPUSSAOSettings *ssao = NULL;

		if (v3d->drawtype < OB_SOLID) {
			ssao = v3d->fx_settings.ssao;
			v3d->fx_settings.ssao = NULL;
		}

		do_compositing = GPU_fx_compositor_initialize_passes(fx, &ar->winrct, NULL, fx_settings);

		if (ssao)
			v3d->fx_settings.ssao = ssao;
	}

	/* clear opengl buffers */
	if (do_sky) {
		view3d_main_area_clear(scene, v3d, ar);
	}
	else {
		glClearColor(0.0f, 0.0f, 0.0f, 0.0f);
		glClear(GL_COLOR_BUFFER_BIT | GL_DEPTH_BUFFER_BIT);
	}

	/* main drawing call */
	view3d_draw_objects(NULL, scene, v3d, ar, NULL, do_bgpic, true, do_compositing ? fx : NULL);

	/* post process */
	if (do_compositing) {
		if (!winmat)
			is_persp = rv3d->is_persp;
		GPU_fx_do_composite_pass(fx, winmat, is_persp, scene, ofs);
	}

	if ((v3d->flag2 & V3D_RENDER_SHADOW) == 0) {
		/* draw grease-pencil stuff */
		ED_region_pixelspace(ar);


		if (v3d->flag2 & V3D_SHOW_GPENCIL) {
			/* draw grease-pencil stuff - needed to get paint-buffer shown too (since it's 2D) */
			ED_gpencil_draw_view3d(scene, v3d, ar, false);
		}

		/* freeing the images again here could be done after the operator runs, leaving for now */
		GPU_free_images_anim();
	}

	/* restore size */
	ar->winx = bwinx;
	ar->winy = bwiny;
	ar->winrct = brect;

	glPopMatrix();

	UI_Theme_Restore(&theme_state);

	G.f &= ~G_RENDER_OGL;
}

/* utility func for ED_view3d_draw_offscreen */
ImBuf *ED_view3d_draw_offscreen_imbuf(Scene *scene, View3D *v3d, ARegion *ar, int sizex, int sizey, unsigned int flag,
                                      bool draw_background, int alpha_mode, const char *viewname, char err_out[256])
{
	RegionView3D *rv3d = ar->regiondata;
	ImBuf *ibuf;
	GPUOffScreen *ofs;
	bool draw_sky = (alpha_mode == R_ADDSKY) && v3d && (v3d->flag3 & V3D_SHOW_WORLD);

	/* state changes make normal drawing go weird otherwise */
	glPushAttrib(GL_LIGHTING_BIT);

	/* bind */
	ofs = GPU_offscreen_create(sizex, sizey, err_out);
	if (ofs == NULL) {
		glPopAttrib();
		return NULL;
	}

	ED_view3d_draw_offscreen_init(scene, v3d);

	GPU_offscreen_bind(ofs, true);

	/* render 3d view */
	if (rv3d->persp == RV3D_CAMOB && v3d->camera) {
		CameraParams params;
		GPUFXSettings fx_settings = {NULL};
		Object *camera = BKE_camera_multiview_render(scene, v3d->camera, viewname);

		BKE_camera_params_init(&params);
		/* fallback for non camera objects */
		params.clipsta = v3d->near;
		params.clipend = v3d->far;
		BKE_camera_params_from_object(&params, camera);
		BKE_camera_multiview_params(&scene->r, &params, camera, viewname);
		BKE_camera_params_compute_viewplane(&params, sizex, sizey, scene->r.xasp, scene->r.yasp);
		BKE_camera_params_compute_matrix(&params);

		BKE_camera_to_gpu_dof(camera, &fx_settings);

		ED_view3d_draw_offscreen(
		        scene, v3d, ar, sizex, sizey, NULL, params.winmat,
		        draw_background, draw_sky, !params.is_ortho,
		        ofs, NULL, &fx_settings, viewname);
	}
	else {
		ED_view3d_draw_offscreen(
		        scene, v3d, ar, sizex, sizey, NULL, NULL,
		        draw_background, draw_sky, true,
		        ofs, NULL, NULL, viewname);
	}

	/* read in pixels & stamp */
	ibuf = IMB_allocImBuf(sizex, sizey, 32, flag);

	if (ibuf->rect_float)
		GPU_offscreen_read_pixels(ofs, GL_FLOAT, ibuf->rect_float);
	else if (ibuf->rect)
		GPU_offscreen_read_pixels(ofs, GL_UNSIGNED_BYTE, ibuf->rect);

	/* unbind */
	GPU_offscreen_unbind(ofs, true);
	GPU_offscreen_free(ofs);

	glPopAttrib();
	
	if (ibuf->rect_float && ibuf->rect)
		IMB_rect_from_float(ibuf);

	return ibuf;
}

/* creates own 3d views, used by the sequencer */
ImBuf *ED_view3d_draw_offscreen_imbuf_simple(Scene *scene, Object *camera, int width, int height, unsigned int flag, int drawtype,
                                             bool use_solid_tex, bool use_gpencil, bool draw_background, int alpha_mode,
                                             const char *viewname, char err_out[256])
{
	View3D v3d = {NULL};
	ARegion ar = {NULL};
	RegionView3D rv3d = {{{0}}};

	/* connect data */
	v3d.regionbase.first = v3d.regionbase.last = &ar;
	ar.regiondata = &rv3d;
	ar.regiontype = RGN_TYPE_WINDOW;

	v3d.camera = camera;
	v3d.lay = scene->lay;
	v3d.drawtype = drawtype;
	v3d.flag2 = V3D_RENDER_OVERRIDE;
	
	if (use_gpencil)
		v3d.flag2 |= V3D_SHOW_GPENCIL;

	if (use_solid_tex)
		v3d.flag2 |= V3D_SOLID_TEX;

	rv3d.persp = RV3D_CAMOB;

	copy_m4_m4(rv3d.viewinv, v3d.camera->obmat);
	normalize_m4(rv3d.viewinv);
	invert_m4_m4(rv3d.viewmat, rv3d.viewinv);

	{
		CameraParams params;
		Object *camera = BKE_camera_multiview_render(scene, v3d.camera, viewname);

		BKE_camera_params_init(&params);
		BKE_camera_params_from_object(&params, camera);
		BKE_camera_multiview_params(&scene->r, &params, camera, viewname);
		BKE_camera_params_compute_viewplane(&params, width, height, scene->r.xasp, scene->r.yasp);
		BKE_camera_params_compute_matrix(&params);

		copy_m4_m4(rv3d.winmat, params.winmat);
		v3d.near = params.clipsta;
		v3d.far = params.clipend;
		v3d.lens = params.lens;
	}

	mul_m4_m4m4(rv3d.persmat, rv3d.winmat, rv3d.viewmat);
	invert_m4_m4(rv3d.persinv, rv3d.viewinv);

	return ED_view3d_draw_offscreen_imbuf(scene, &v3d, &ar, width, height, flag,
	                                      draw_background, alpha_mode, viewname, err_out);

	// seq_view3d_cb(scene, cfra, render_size, seqrectx, seqrecty);
}


/**
 * \note The info that this uses is updated in #ED_refresh_viewport_fps,
 * which currently gets called during #SCREEN_OT_animation_step.
 */
void ED_scene_draw_fps(Scene *scene, const rcti *rect)
{
	ScreenFrameRateInfo *fpsi = scene->fps_info;
	float fps;
	char printable[16];
	int i, tot;
	
	if (!fpsi || !fpsi->lredrawtime || !fpsi->redrawtime)
		return;
	
	printable[0] = '\0';
	
#if 0
	/* this is too simple, better do an average */
	fps = (float)(1.0 / (fpsi->lredrawtime - fpsi->redrawtime))
#else
	fpsi->redrawtimes_fps[fpsi->redrawtime_index] = (float)(1.0 / (fpsi->lredrawtime - fpsi->redrawtime));
	
	for (i = 0, tot = 0, fps = 0.0f; i < REDRAW_FRAME_AVERAGE; i++) {
		if (fpsi->redrawtimes_fps[i]) {
			fps += fpsi->redrawtimes_fps[i];
			tot++;
		}
	}
	if (tot) {
		fpsi->redrawtime_index = (fpsi->redrawtime_index + 1) % REDRAW_FRAME_AVERAGE;
		
		//fpsi->redrawtime_index++;
		//if (fpsi->redrawtime >= REDRAW_FRAME_AVERAGE)
		//	fpsi->redrawtime = 0;
		
		fps = fps / tot;
	}
#endif

	/* is this more than half a frame behind? */
	if (fps + 0.5f < (float)(FPS)) {
		UI_ThemeColor(TH_REDALERT);
		BLI_snprintf(printable, sizeof(printable), IFACE_("fps: %.2f"), fps);
	}
	else {
		UI_ThemeColor(TH_TEXT_HI);
		BLI_snprintf(printable, sizeof(printable), IFACE_("fps: %i"), (int)(fps + 0.5f));
	}

#ifdef WITH_INTERNATIONAL
	BLF_draw_default(rect->xmin + U.widget_unit,  rect->ymax - U.widget_unit, 0.0f, printable, sizeof(printable));
#else
	BLF_draw_default_ascii(rect->xmin + U.widget_unit,  rect->ymax - U.widget_unit, 0.0f, printable, sizeof(printable));
#endif
}

static bool view3d_main_area_do_render_draw(Scene *scene)
{
	RenderEngineType *type = RE_engines_find(scene->r.engine);

	return (type && type->view_update && type->view_draw);
}

bool ED_view3d_calc_render_border(Scene *scene, View3D *v3d, ARegion *ar, rcti *rect)
{
	RegionView3D *rv3d = ar->regiondata;
	rctf viewborder;
	bool use_border;

	/* test if there is a 3d view rendering */
	if (v3d->drawtype != OB_RENDER || !view3d_main_area_do_render_draw(scene))
		return false;

	/* test if there is a border render */
	if (rv3d->persp == RV3D_CAMOB)
		use_border = (scene->r.mode & R_BORDER) != 0;
	else
		use_border = (v3d->flag2 & V3D_RENDER_BORDER) != 0;
	
	if (!use_border)
		return false;

	/* compute border */
	if (rv3d->persp == RV3D_CAMOB) {
		ED_view3d_calc_camera_border(scene, ar, v3d, rv3d, &viewborder, false);

		rect->xmin = viewborder.xmin + scene->r.border.xmin * BLI_rctf_size_x(&viewborder);
		rect->ymin = viewborder.ymin + scene->r.border.ymin * BLI_rctf_size_y(&viewborder);
		rect->xmax = viewborder.xmin + scene->r.border.xmax * BLI_rctf_size_x(&viewborder);
		rect->ymax = viewborder.ymin + scene->r.border.ymax * BLI_rctf_size_y(&viewborder);
	}
	else {
		rect->xmin = v3d->render_border.xmin * ar->winx;
		rect->xmax = v3d->render_border.xmax * ar->winx;
		rect->ymin = v3d->render_border.ymin * ar->winy;
		rect->ymax = v3d->render_border.ymax * ar->winy;
	}

	BLI_rcti_translate(rect, ar->winrct.xmin, ar->winrct.ymin);
	BLI_rcti_isect(&ar->winrct, rect, rect);

	return true;
}

static bool view3d_main_area_draw_engine(const bContext *C, Scene *scene,
                                         ARegion *ar, View3D *v3d,
                                         bool clip_border, const rcti *border_rect)
{
	RegionView3D *rv3d = ar->regiondata;
	RenderEngineType *type;
	GLint scissor[4];

	/* create render engine */
	if (!rv3d->render_engine) {
		RenderEngine *engine;

		type = RE_engines_find(scene->r.engine);

		if (!(type->view_update && type->view_draw))
			return false;

		engine = RE_engine_create_ex(type, true);

		engine->tile_x = scene->r.tilex;
		engine->tile_y = scene->r.tiley;

		type->view_update(engine, C);

		rv3d->render_engine = engine;
	}

	/* setup view matrices */
	view3d_main_area_setup_view(scene, v3d, ar, NULL, NULL);

	/* background draw */
	ED_region_pixelspace(ar);

	if (clip_border) {
		/* for border draw, we only need to clear a subset of the 3d view */
		if (border_rect->xmax > border_rect->xmin && border_rect->ymax > border_rect->ymin) {
			glGetIntegerv(GL_SCISSOR_BOX, scissor);
			glScissor(border_rect->xmin, border_rect->ymin,
			          BLI_rcti_size_x(border_rect), BLI_rcti_size_y(border_rect));
		}
		else {
			return false;
		}
	}

	glClearColor(0.0f, 0.0f, 0.0f, 0.0f);
	glClear(GL_COLOR_BUFFER_BIT | GL_DEPTH_BUFFER_BIT);

	if (v3d->flag & V3D_DISPBGPICS)
		view3d_draw_bgpic_test(scene, ar, v3d, false, true);
	else
		fdrawcheckerboard(0, 0, ar->winx, ar->winy);

	/* render result draw */
	type = rv3d->render_engine->type;
	type->view_draw(rv3d->render_engine, C);

	if (v3d->flag & V3D_DISPBGPICS)
		view3d_draw_bgpic_test(scene, ar, v3d, true, true);

	if (clip_border) {
		/* restore scissor as it was before */
		glScissor(scissor[0], scissor[1], scissor[2], scissor[3]);
	}

	return true;
}

static void view3d_main_area_draw_engine_info(View3D *v3d, RegionView3D *rv3d, ARegion *ar, bool render_border)
{
	float fill_color[4] = {0.0f, 0.0f, 0.0f, 0.25f};

	if (!rv3d->render_engine || !rv3d->render_engine->text[0])
		return;
	
	if (render_border) {
		/* draw darkened background color. no alpha because border render does
		 * partial redraw and will not redraw the area behind this info bar */
		float alpha = 1.0f - fill_color[3];
		Camera *camera = ED_view3d_camera_data_get(v3d, rv3d);

		if (camera) {
			if (camera->flag & CAM_SHOWPASSEPARTOUT) {
				alpha *= (1.0f - camera->passepartalpha);
			}
		}

		UI_GetThemeColor3fv(TH_HIGH_GRAD, fill_color);
		mul_v3_fl(fill_color, alpha);
		fill_color[3] = 1.0f;
	}

	ED_region_info_draw(ar, rv3d->render_engine->text, 1, fill_color);
}

<<<<<<< HEAD
=======
static bool view3d_stereo3d_active(const bContext *C, Scene *scene, View3D *v3d, RegionView3D *rv3d)
{
	wmWindow *win = CTX_wm_window(C);

	if ((scene->r.scemode & R_MULTIVIEW) == 0)
		return false;

	if (WM_stereo3d_enabled(win, true) == false)
		return false;

	if ((v3d->camera == NULL) || rv3d->persp != RV3D_CAMOB)
		return false;

	if (scene->r.views_format & SCE_VIEWS_FORMAT_MULTIVIEW) {
		if (v3d->stereo3d_camera == STEREO_MONO_ID)
			return false;

		return BKE_scene_multiview_is_stereo3d(&scene->r);
	}

	return true;
}

/* setup the view and win matrices for the multiview cameras
 *
 * unlike view3d_stereo3d_setup_offscreen, when view3d_stereo3d_setup is called
 * we have no winmatrix (i.e., projection matrix) defined at that time.
 * Since the camera and the camera shift are needed for the winmat calculation
 * we do a small hack to replace it temporarily so we don't need to change the
 * view3d)main_area_setup_view() code to account for that.
 */
static void view3d_stereo3d_setup(Scene *scene, View3D *v3d, ARegion *ar)
{
	bool is_left;
	const char *names[2] = {STEREO_LEFT_NAME, STEREO_RIGHT_NAME};
	const char *viewname;

	/* show only left or right camera */
	if (v3d->stereo3d_camera != STEREO_3D_ID)
		v3d->multiview_eye = v3d->stereo3d_camera;

	is_left = v3d->multiview_eye == STEREO_LEFT_ID;
	viewname = names[is_left ? STEREO_LEFT_ID : STEREO_RIGHT_ID];

	/* update the viewport matrices with the new camera */
	if (scene->r.views_format == SCE_VIEWS_FORMAT_STEREO_3D) {
		Camera *data;
		float viewmat[4][4];
		float shiftx;

		data = (Camera *)v3d->camera->data;
		shiftx = data->shiftx;

		BLI_lock_thread(LOCK_VIEW3D);
		data->shiftx = BKE_camera_multiview_shift_x(&scene->r, v3d->camera, viewname);

		BKE_camera_multiview_view_matrix(&scene->r, v3d->camera, is_left, viewmat);
		view3d_main_area_setup_view(scene, v3d, ar, viewmat, NULL);

		data->shiftx = shiftx;
		BLI_unlock_thread(LOCK_VIEW3D);
	}
	else { /* SCE_VIEWS_FORMAT_MULTIVIEW */
		float viewmat[4][4];
		Object *view_ob = v3d->camera;
		Object *camera = BKE_camera_multiview_render(scene, v3d->camera, viewname);

		BLI_lock_thread(LOCK_VIEW3D);
		v3d->camera = camera;

		BKE_camera_multiview_view_matrix(&scene->r, camera, false, viewmat);
		view3d_main_area_setup_view(scene, v3d, ar, viewmat, NULL);

		v3d->camera = view_ob;
		BLI_unlock_thread(LOCK_VIEW3D);
	}
}

static void view3d_stereo3d_setup_offscreen(Scene *scene, View3D *v3d, ARegion *ar,
                                            float winmat[4][4], const char *viewname)
{
	/* update the viewport matrices with the new camera */
	if (scene->r.views_format == SCE_VIEWS_FORMAT_STEREO_3D) {
		float viewmat[4][4];
		const bool is_left = STREQ(viewname, STEREO_LEFT_NAME);

		BKE_camera_multiview_view_matrix(&scene->r, v3d->camera, is_left, viewmat);
		view3d_main_area_setup_view(scene, v3d, ar, viewmat, winmat);
	}
	else { /* SCE_VIEWS_FORMAT_MULTIVIEW */
		float viewmat[4][4];
		Object *camera = BKE_camera_multiview_render(scene, v3d->camera, viewname);

		BKE_camera_multiview_view_matrix(&scene->r, camera, false, viewmat);
		view3d_main_area_setup_view(scene, v3d, ar, viewmat, winmat);
	}
}
>>>>>>> d60ff6c1

#ifdef WITH_GAMEENGINE
static void update_lods(Scene *scene, float camera_pos[3])
{
	Scene *sce_iter;
	Base *base;
	Object *ob;

	for (SETLOOPER(scene, sce_iter, base)) {
		ob = base->object;
		BKE_object_lod_update(ob, camera_pos);
	}
}
#endif

static void view3d_main_area_draw_objects(const bContext *C, Scene *scene, View3D *v3d,
                                          ARegion *ar, const char **grid_unit)
{
	RegionView3D *rv3d = ar->regiondata;
	unsigned int lay_used = v3d->lay_used;
	
	/* post processing */
	bool do_compositing = false;
	
	/* shadow buffers, before we setup matrices */
	if (draw_glsl_material(scene, NULL, v3d, v3d->drawtype))
		gpu_update_lamps_shadows_world(scene, v3d);

	/* reset default OpenGL lights if needed (i.e. after preferences have been altered) */
	if (rv3d->rflag & RV3D_GPULIGHT_UPDATE) {
		rv3d->rflag &= ~RV3D_GPULIGHT_UPDATE;
		GPU_default_lights();
	}

	/* setup the view matrix */
	if (view3d_stereo3d_active(C, scene, v3d, rv3d))
		view3d_stereo3d_setup(scene, v3d, ar);
	else
		view3d_main_area_setup_view(scene, v3d, ar, NULL, NULL);

	rv3d->rflag &= ~RV3D_IS_GAME_ENGINE;
#ifdef WITH_GAMEENGINE
	if (STREQ(scene->r.engine, RE_engine_id_BLENDER_GAME)) {
		rv3d->rflag |= RV3D_IS_GAME_ENGINE;

		/* Make sure LoDs are up to date */
		update_lods(scene, rv3d->viewinv[3]);
	}
#endif

	/* framebuffer fx needed, we need to draw offscreen first */
	if (v3d->fx_settings.fx_flag) {
		GPUFXSettings fx_settings;
		BKE_screen_gpu_fx_validate(&v3d->fx_settings);
		fx_settings = v3d->fx_settings;
		if (!rv3d->compositor)
			rv3d->compositor = GPU_fx_compositor_create();
		
		if (rv3d->persp == RV3D_CAMOB && v3d->camera)
			BKE_camera_to_gpu_dof(v3d->camera, &fx_settings);
		else {
			fx_settings.dof = NULL;
		}

		if (v3d->drawtype < OB_SOLID)
			fx_settings.ssao = NULL;

		do_compositing = GPU_fx_compositor_initialize_passes(rv3d->compositor, &ar->winrct, &ar->drawrct, &fx_settings);
	}
	
	/* clear the background */
	view3d_main_area_clear(scene, v3d, ar);

	/* enables anti-aliasing for 3D view drawing */
	if (U.ogl_multisamples != USER_MULTISAMPLE_NONE) {
		glEnable(GL_MULTISAMPLE_ARB);
	}

	/* main drawing call */
	view3d_draw_objects(C, scene, v3d, ar, grid_unit, true, false, do_compositing ? rv3d->compositor : NULL);

	WM_widgets_draw(C, ar->widgetmaps.first, true);

	/* post process */
	if (do_compositing) {
		GPU_fx_do_composite_pass(rv3d->compositor, rv3d->winmat, rv3d->is_persp, scene, NULL);
	}

	/* Disable back anti-aliasing */
	if (U.ogl_multisamples != USER_MULTISAMPLE_NONE) {
		glDisable(GL_MULTISAMPLE_ARB);
	}

	if (v3d->lay_used != lay_used) { /* happens when loading old files or loading with UI load */
		/* find header and force tag redraw */
		ScrArea *sa = CTX_wm_area(C);
		ARegion *ar_header = BKE_area_find_region_type(sa, RGN_TYPE_HEADER);
		ED_region_tag_redraw(ar_header); /* can be NULL */
	}

	if ((v3d->flag2 & V3D_RENDER_OVERRIDE) == 0) {
		BDR_drawSketch(C);
	}

	if ((U.ndof_flag & NDOF_SHOW_GUIDE) && ((rv3d->viewlock & RV3D_LOCKED) == 0) && (rv3d->persp != RV3D_CAMOB))
		/* TODO: draw something else (but not this) during fly mode */
		draw_rotation_guide(rv3d);

}

static bool is_cursor_visible(Scene *scene)
{
	Object *ob = OBACT;

	/* don't draw cursor in paint modes, but with a few exceptions */
	if (ob && ob->mode & OB_MODE_ALL_PAINT) {
		/* exception: object is in weight paint and has deforming armature in pose mode */
		if (ob->mode & OB_MODE_WEIGHT_PAINT) {
			if (BKE_object_pose_armature_get(ob) != NULL) {
				return true;
			}
		}
		/* exception: object in texture paint mode, clone brush, use_clone_layer disabled */
		else if (ob->mode & OB_MODE_TEXTURE_PAINT) {
			const Paint *p = BKE_paint_get_active(scene);

			if (p && p->brush && p->brush->imagepaint_tool == PAINT_TOOL_CLONE) {
				if ((scene->toolsettings->imapaint.flag & IMAGEPAINT_PROJECT_LAYER_CLONE) == 0) {
					return true;
				}
			}
		}

		/* no exception met? then don't draw cursor! */
		return false;
	}

	return true;
}

static void view3d_main_area_draw_info(const bContext *C, Scene *scene,
                                       ARegion *ar, View3D *v3d,
                                       const char *grid_unit, bool render_border)
{
	RegionView3D *rv3d = ar->regiondata;
	rcti rect;
	
	/* local coordinate visible rect inside region, to accomodate overlapping ui */
	ED_region_visible_rect(ar, &rect);

	if (rv3d->persp == RV3D_CAMOB) {
		drawviewborder(scene, ar, v3d);
	}
	else if (v3d->flag2 & V3D_RENDER_BORDER) {
		glPolygonMode(GL_FRONT_AND_BACK, GL_LINE);
		setlinestyle(3);
		cpack(0x4040FF);

		glRecti(v3d->render_border.xmin * ar->winx, v3d->render_border.ymin * ar->winy,
		        v3d->render_border.xmax * ar->winx, v3d->render_border.ymax * ar->winy);

		setlinestyle(0);
		glPolygonMode(GL_FRONT_AND_BACK, GL_FILL);
	}

	if (v3d->flag2 & V3D_SHOW_GPENCIL) {
		/* draw grease-pencil stuff - needed to get paint-buffer shown too (since it's 2D) */
		ED_gpencil_draw_view3d(scene, v3d, ar, false);
	}

	if ((v3d->flag2 & V3D_RENDER_OVERRIDE) == 0) {
		Object *ob;

		/* 3d cursor */
		if (is_cursor_visible(scene)) {
			drawcursor(scene, ar, v3d);
		}

		if (U.uiflag & USER_SHOW_ROTVIEWICON)
			draw_view_axis(rv3d, &rect);
		else
			draw_view_icon(rv3d, &rect);

		ob = OBACT;
		if (U.uiflag & USER_DRAWVIEWINFO)
			draw_selected_name(scene, ob, &rect);
	}

	if (rv3d->render_engine) {
		view3d_main_area_draw_engine_info(v3d, rv3d, ar, render_border);
		return;
	}

	if ((v3d->flag2 & V3D_RENDER_OVERRIDE) == 0) {
		wmWindowManager *wm = CTX_wm_manager(C);

		if ((U.uiflag & USER_SHOW_FPS) && ED_screen_animation_playing(wm)) {
			ED_scene_draw_fps(scene, &rect);
		}
		else if (U.uiflag & USER_SHOW_VIEWPORTNAME) {
			draw_viewport_name(ar, v3d, &rect);
		}

		if (grid_unit) { /* draw below the viewport name */
			char numstr[32] = "";

			UI_ThemeColor(TH_TEXT_HI);
			if (v3d->grid != 1.0f) {
				BLI_snprintf(numstr, sizeof(numstr), "%s x %.4g", grid_unit, v3d->grid);
			}

			BLF_draw_default_ascii(rect.xmin + U.widget_unit,
			                       rect.ymax - (USER_SHOW_VIEWPORTNAME ? 2 * U.widget_unit : U.widget_unit), 0.0f,
			                       numstr[0] ? numstr : grid_unit, sizeof(numstr));
		}
	}
}

void view3d_main_area_draw(const bContext *C, ARegion *ar)
{
	Scene *scene = CTX_data_scene(C);
	View3D *v3d = CTX_wm_view3d(C);
	const char *grid_unit = NULL;
	rcti border_rect;
	bool render_border, clip_border;

	/* if we only redraw render border area, skip opengl draw and also
	 * don't do scissor because it's already set */
	render_border = ED_view3d_calc_render_border(scene, v3d, ar, &border_rect);
	clip_border = (render_border && !BLI_rcti_compare(&ar->drawrct, &border_rect));

	WM_widgets_update(C, ar->widgetmaps.first);

	/* draw viewport using opengl */
	if (v3d->drawtype != OB_RENDER || !view3d_main_area_do_render_draw(scene) || clip_border) {
		view3d_main_area_draw_objects(C, scene, v3d, ar, &grid_unit);
		
#ifdef DEBUG_DRAW
		bl_debug_draw();
#endif
		if (G.debug & G_DEBUG_SIMDATA)
			draw_sim_debug_data(scene, v3d, ar);
	}

	/* draw viewport using external renderer */
	if (v3d->drawtype == OB_RENDER)
		view3d_main_area_draw_engine(C, scene, ar, v3d, clip_border, &border_rect);
	
	view3d_main_area_setup_view(scene, v3d, ar, NULL, NULL);
	glClear(GL_DEPTH_BUFFER_BIT);
	WM_widgets_draw(C, ar->widgetmaps.first, false);
	BIF_draw_manipulator(C);
	ED_region_pixelspace(ar);
	
	view3d_main_area_draw_info(C, scene, ar, v3d, grid_unit, render_border);

	v3d->flag |= V3D_INVALID_BACKBUF;
}

#ifdef DEBUG_DRAW
/* debug drawing */
#define _DEBUG_DRAW_QUAD_TOT 1024
#define _DEBUG_DRAW_EDGE_TOT 1024
static float _bl_debug_draw_quads[_DEBUG_DRAW_QUAD_TOT][4][3];
static int   _bl_debug_draw_quads_tot = 0;
static float _bl_debug_draw_edges[_DEBUG_DRAW_QUAD_TOT][2][3];
static int   _bl_debug_draw_edges_tot = 0;
static unsigned int _bl_debug_draw_quads_color[_DEBUG_DRAW_QUAD_TOT];
static unsigned int _bl_debug_draw_edges_color[_DEBUG_DRAW_EDGE_TOT];
static unsigned int _bl_debug_draw_color;

void bl_debug_draw_quad_clear(void)
{
	_bl_debug_draw_quads_tot = 0;
	_bl_debug_draw_edges_tot = 0;
	_bl_debug_draw_color = 0x00FF0000;
}
void bl_debug_color_set(const unsigned int color)
{
	_bl_debug_draw_color = color;
}
void bl_debug_draw_quad_add(const float v0[3], const float v1[3], const float v2[3], const float v3[3])
{
	if (_bl_debug_draw_quads_tot >= _DEBUG_DRAW_QUAD_TOT) {
		printf("%s: max quad count hit %d!", __func__, _bl_debug_draw_quads_tot);
	}
	else {
		float *pt = &_bl_debug_draw_quads[_bl_debug_draw_quads_tot][0][0];
		copy_v3_v3(pt, v0); pt += 3;
		copy_v3_v3(pt, v1); pt += 3;
		copy_v3_v3(pt, v2); pt += 3;
		copy_v3_v3(pt, v3); pt += 3;
		_bl_debug_draw_quads_color[_bl_debug_draw_quads_tot] = _bl_debug_draw_color;
		_bl_debug_draw_quads_tot++;
	}
}
void bl_debug_draw_edge_add(const float v0[3], const float v1[3])
{
	if (_bl_debug_draw_quads_tot >= _DEBUG_DRAW_EDGE_TOT) {
		printf("%s: max edge count hit %d!", __func__, _bl_debug_draw_edges_tot);
	}
	else {
		float *pt = &_bl_debug_draw_edges[_bl_debug_draw_edges_tot][0][0];
		copy_v3_v3(pt, v0); pt += 3;
		copy_v3_v3(pt, v1); pt += 3;
		_bl_debug_draw_edges_color[_bl_debug_draw_edges_tot] = _bl_debug_draw_color;
		_bl_debug_draw_edges_tot++;
	}
}
static void bl_debug_draw(void)
{
	unsigned int color;
	if (_bl_debug_draw_quads_tot) {
		int i;
		color = _bl_debug_draw_quads_color[0];
		cpack(color);
		for (i = 0; i < _bl_debug_draw_quads_tot; i ++) {
			if (_bl_debug_draw_quads_color[i] != color) {
				color = _bl_debug_draw_quads_color[i];
				cpack(color);
			}
			glBegin(GL_LINE_LOOP);
			glVertex3fv(_bl_debug_draw_quads[i][0]);
			glVertex3fv(_bl_debug_draw_quads[i][1]);
			glVertex3fv(_bl_debug_draw_quads[i][2]);
			glVertex3fv(_bl_debug_draw_quads[i][3]);
			glEnd();
		}
	}
	if (_bl_debug_draw_edges_tot) {
		int i;
		color = _bl_debug_draw_edges_color[0];
		cpack(color);
		glBegin(GL_LINES);
		for (i = 0; i < _bl_debug_draw_edges_tot; i ++) {
			if (_bl_debug_draw_edges_color[i] != color) {
				color = _bl_debug_draw_edges_color[i];
				cpack(color);
			}
			glVertex3fv(_bl_debug_draw_edges[i][0]);
			glVertex3fv(_bl_debug_draw_edges[i][1]);
		}
		glEnd();
		color = _bl_debug_draw_edges_color[0];
		cpack(color);
		glPointSize(4.0);
		glBegin(GL_POINTS);
		for (i = 0; i < _bl_debug_draw_edges_tot; i ++) {
			if (_bl_debug_draw_edges_color[i] != color) {
				color = _bl_debug_draw_edges_color[i];
				cpack(color);
			}
			glVertex3fv(_bl_debug_draw_edges[i][0]);
			glVertex3fv(_bl_debug_draw_edges[i][1]);
		}
		glEnd();
	}
}
#endif<|MERGE_RESOLUTION|>--- conflicted
+++ resolved
@@ -3705,8 +3705,6 @@
 	ED_region_info_draw(ar, rv3d->render_engine->text, 1, fill_color);
 }
 
-<<<<<<< HEAD
-=======
 static bool view3d_stereo3d_active(const bContext *C, Scene *scene, View3D *v3d, RegionView3D *rv3d)
 {
 	wmWindow *win = CTX_wm_window(C);
@@ -3804,7 +3802,6 @@
 		view3d_main_area_setup_view(scene, v3d, ar, viewmat, winmat);
 	}
 }
->>>>>>> d60ff6c1
 
 #ifdef WITH_GAMEENGINE
 static void update_lods(Scene *scene, float camera_pos[3])
