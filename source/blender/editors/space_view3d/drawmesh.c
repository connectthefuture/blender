/*
 * ***** BEGIN GPL LICENSE BLOCK *****
 *
 * This program is free software; you can redistribute it and/or
 * modify it under the terms of the GNU General Public License
 * as published by the Free Software Foundation; either version 2
 * of the License, or (at your option) any later version.
 *
 * This program is distributed in the hope that it will be useful,
 * but WITHOUT ANY WARRANTY; without even the implied warranty of
 * MERCHANTABILITY or FITNESS FOR A PARTICULAR PURPOSE.  See the
 * GNU General Public License for more details.
 *
 * You should have received a copy of the GNU General Public License
 * along with this program; if not, write to the Free Software Foundation,
 * Inc., 51 Franklin Street, Fifth Floor, Boston, MA 02110-1301, USA.
 *
 * The Original Code is Copyright (C) 2001-2002 by NaN Holding BV.
 * All rights reserved.
 *
 * Contributor(s): Blender Foundation, full update, glsl support
 *
 * ***** END GPL LICENSE BLOCK *****
 */

/** \file blender/editors/space_view3d/drawmesh.c
 *  \ingroup spview3d
 */

#include <string.h>
#include <math.h>

#include "MEM_guardedalloc.h"

#include "BLI_utildefines.h"
#include "BLI_blenlib.h"
#include "BLI_math.h"
#include "BLI_edgehash.h"
#include "BLI_utildefines.h"

#include "DNA_material_types.h"
#include "DNA_mesh_types.h"
#include "DNA_meshdata_types.h"
#include "DNA_node_types.h"
#include "DNA_object_types.h"
#include "DNA_property_types.h"
#include "DNA_scene_types.h"
#include "DNA_screen_types.h"
#include "DNA_view3d_types.h"
#include "DNA_windowmanager_types.h"

#include "BKE_DerivedMesh.h"
#include "BKE_effect.h"
#include "BKE_image.h"
#include "BKE_material.h"
#include "BKE_paint.h"
#include "BKE_property.h"
#include "BKE_tessmesh.h"
#include "BKE_scene.h"

#include "BIF_gl.h"
#include "BIF_glutil.h"

#include "UI_resources.h"

#include "GPU_buffers.h"
#include "GPU_extensions.h"
#include "GPU_draw.h"
#include "GPU_material.h"

#include "ED_mesh.h"
#include "ED_uvedit.h"

#include "view3d_intern.h"  // own include

/* user data structures for derived mesh callbacks */
typedef struct drawMeshFaceSelect_userData {
	Mesh *me;
	EdgeHash *eh;
} drawMeshFaceSelect_userData;

typedef struct drawEMTFMapped_userData {
	BMEditMesh *em;
	short has_mcol;
	short has_mtface;
	MFace *mf;
	MTFace *tf;
} drawEMTFMapped_userData;

typedef struct drawTFace_userData {
	MFace *mf;
	MTFace *tf;
} drawTFace_userData;

/**************************** Face Select Mode *******************************/

/* Flags for marked edges */
enum {
	eEdge_Visible = (1 << 0),
	eEdge_Select = (1 << 1),
};

/* Creates a hash of edges to flags indicating selected/visible */
static void get_marked_edge_info__orFlags(EdgeHash *eh, int v0, int v1, int flags)
{
	int *flags_p;

	if (!BLI_edgehash_haskey(eh, v0, v1))
		BLI_edgehash_insert(eh, v0, v1, NULL);

	flags_p = (int *) BLI_edgehash_lookup_p(eh, v0, v1);
	*flags_p |= flags;
}

static EdgeHash *get_tface_mesh_marked_edge_info(Mesh *me)
{
	EdgeHash *eh = BLI_edgehash_new();
	MPoly *mp;
	MLoop *ml;
	MLoop *ml_next;
	int i, j;
	
	for (i = 0; i < me->totpoly; i++) {
		mp = &me->mpoly[i];

		if (!(mp->flag & ME_HIDE)) {
			unsigned int flags = eEdge_Visible;
			if (mp->flag & ME_FACE_SEL) flags |= eEdge_Select;

			ml = me->mloop + mp->loopstart;
			for (j = 0; j < mp->totloop; j++, ml++) {
				ml_next = ME_POLY_LOOP_NEXT(me->mloop, mp, j);
				get_marked_edge_info__orFlags(eh, ml->v, ml_next->v, flags);
			}
		}
	}

	return eh;
}


static DMDrawOption draw_mesh_face_select__setHiddenOpts(void *userData, int index)
{
	drawMeshFaceSelect_userData *data = userData;
	Mesh *me = data->me;
	MEdge *med = &me->medge[index];
	uintptr_t flags = (intptr_t) BLI_edgehash_lookup(data->eh, med->v1, med->v2);

	if (me->drawflag & ME_DRAWEDGES) {
		if ((me->drawflag & ME_HIDDENEDGES) || (flags & eEdge_Visible))
			return DM_DRAW_OPTION_NORMAL;
		else
			return DM_DRAW_OPTION_SKIP;
	}
	else if (flags & eEdge_Select)
		return DM_DRAW_OPTION_NORMAL;
	else
		return DM_DRAW_OPTION_SKIP;
}

static DMDrawOption draw_mesh_face_select__setSelectOpts(void *userData, int index)
{
	drawMeshFaceSelect_userData *data = userData;
	MEdge *med = &data->me->medge[index];
	uintptr_t flags = (intptr_t) BLI_edgehash_lookup(data->eh, med->v1, med->v2);

	return (flags & eEdge_Select) ? DM_DRAW_OPTION_NORMAL : DM_DRAW_OPTION_SKIP;
}

/* draws unselected */
static DMDrawOption draw_mesh_face_select__drawFaceOptsInv(void *userData, int index)
{
	Mesh *me = (Mesh *)userData;

	MPoly *mpoly = &me->mpoly[index];
	if (!(mpoly->flag & ME_HIDE) && !(mpoly->flag & ME_FACE_SEL))
		return DM_DRAW_OPTION_NO_MCOL;  /* Don't set color */
	else
		return DM_DRAW_OPTION_SKIP;
}

static void draw_mesh_face_select(RegionView3D *rv3d, Mesh *me, DerivedMesh *dm)
{
	drawMeshFaceSelect_userData data;

	data.me = me;
	data.eh = get_tface_mesh_marked_edge_info(me);

	glEnable(GL_DEPTH_TEST);
	glDisable(GL_LIGHTING);
	bglPolygonOffset(rv3d->dist, 1.0);

	/* Draw (Hidden) Edges */
	setlinestyle(1);
	UI_ThemeColor(TH_EDGE_FACESEL);
	dm->drawMappedEdges(dm, draw_mesh_face_select__setHiddenOpts, &data);
	setlinestyle(0);

	/* Draw Selected Faces */
	if (me->drawflag & ME_DRAWFACES) {
		glEnable(GL_BLEND);
		glBlendFunc(GL_SRC_ALPHA, GL_ONE_MINUS_SRC_ALPHA);
		/* dull unselected faces so as not to get in the way of seeing color */
		glColor4ub(96, 96, 96, 64);
		dm->drawMappedFaces(dm, draw_mesh_face_select__drawFaceOptsInv, NULL, NULL, (void *)me, 0);
		glDisable(GL_BLEND);
	}
	
	bglPolygonOffset(rv3d->dist, 1.0);

	/* Draw Stippled Outline for selected faces */
	glColor3ub(255, 255, 255);
	setlinestyle(1);
	dm->drawMappedEdges(dm, draw_mesh_face_select__setSelectOpts, &data);
	setlinestyle(0);

	bglPolygonOffset(rv3d->dist, 0.0);  // resets correctly now, even after calling accumulated offsets

	BLI_edgehash_free(data.eh, NULL);
}

/***************************** Texture Drawing ******************************/

static Material *give_current_material_or_def(Object *ob, int matnr)
{
	extern Material defmaterial;    // render module abuse...
	Material *ma = give_current_material(ob, matnr);

	return ma ? ma : &defmaterial;
}

/* Icky globals, fix with userdata parameter */

static struct TextureDrawState {
	Object *ob;
	int islit, istex;
	int color_profile;
	unsigned char obcol[4];
} Gtexdraw = {NULL, 0, 0, 0, {0, 0, 0, 0}};

static int set_draw_settings_cached(int clearcache, MTFace *texface, Material *ma, struct TextureDrawState gtexdraw)
{
	static Material *c_ma;
	static int c_textured;
	static MTFace c_texface;
	static int c_backculled;
	static int c_badtex;
	static int c_lit;
	static int c_has_texface;

	Object *litob = NULL; //to get mode to turn off mipmap in painting mode
	int backculled = GEMAT_BACKCULL;
	int alphablend = 0;
	int textured = 0;
	int lit = 0;
	int has_texface = texface != NULL;
	int need_set_tpage = FALSE;

	if (clearcache) {
		c_textured = c_lit = c_backculled = -1;
		memset(&c_texface, 0, sizeof(MTFace));
		c_badtex = 0;
		c_has_texface = -1;
	}
	else {
		textured = gtexdraw.istex;
		litob = gtexdraw.ob;
	}

	/* convert number of lights into boolean */
	if (gtexdraw.islit) lit = 1;

	if (ma) {
		alphablend = ma->game.alpha_blend;
		if (ma->mode & MA_SHLESS) lit = 0;
		backculled = ma->game.flag & GEMAT_BACKCULL;
	}

	if (texface) {
		textured = textured && (texface->tpage);

		/* no material, render alpha if texture has depth=32 */
		if (!ma && BKE_image_has_alpha(texface->tpage))
			alphablend = GPU_BLEND_ALPHA;
	}

	else
		textured = 0;

	if (backculled != c_backculled) {
		if (backculled) glEnable(GL_CULL_FACE);
		else glDisable(GL_CULL_FACE);

		c_backculled = backculled;
	}

	/* need to re-set tpage if textured flag changed or existsment of texface changed..  */
	need_set_tpage = textured != c_textured || has_texface != c_has_texface;
	/* ..or if settings inside texface were changed (if texface was used) */
	need_set_tpage |= texface && memcmp(&c_texface, texface, sizeof(c_texface));

	if (need_set_tpage) {
		if (textured) {
			c_badtex = !GPU_set_tpage(texface, !(litob->mode & OB_MODE_TEXTURE_PAINT), alphablend);
		}
		else {
			GPU_set_tpage(NULL, 0, 0);
			c_badtex = 0;
		}
		c_textured = textured;
		c_has_texface = has_texface;
		if (texface)
			memcpy(&c_texface, texface, sizeof(c_texface));
	}

	if (c_badtex) lit = 0;
	if (lit != c_lit || ma != c_ma) {
		if (lit) {
			float spec[4];
			if (!ma) ma = give_current_material_or_def(NULL, 0);  //default material

			spec[0] = ma->spec * ma->specr;
			spec[1] = ma->spec * ma->specg;
			spec[2] = ma->spec * ma->specb;
			spec[3] = 1.0;

			glMaterialfv(GL_FRONT_AND_BACK, GL_SPECULAR, spec);
			glColorMaterial(GL_FRONT_AND_BACK, GL_DIFFUSE);
			glMateriali(GL_FRONT_AND_BACK, GL_SHININESS, CLAMPIS(ma->har, 0, 128));
			glEnable(GL_LIGHTING);
			glEnable(GL_COLOR_MATERIAL);
		}
		else {
			glDisable(GL_LIGHTING); 
			glDisable(GL_COLOR_MATERIAL);
		}
		c_lit = lit;
	}

	return c_badtex;
}

static void draw_textured_begin(Scene *scene, View3D *v3d, RegionView3D *rv3d, Object *ob)
{
	unsigned char obcol[4];
	int istex, solidtex;

	// XXX scene->obedit warning

	/* texture draw is abused for mask selection mode, do this so wire draw
	 * with face selection in weight paint is not lit. */
	if ((v3d->drawtype <= OB_WIRE) && (ob->mode & OB_MODE_WEIGHT_PAINT)) {
		solidtex = FALSE;
		Gtexdraw.islit = 0;
	}
	else if (v3d->drawtype == OB_SOLID || ((ob->mode & OB_MODE_EDIT) && v3d->drawtype != OB_TEXTURE)) {
		/* draw with default lights in solid draw mode and edit mode */
		solidtex = TRUE;
		Gtexdraw.islit = -1;
	}
	else {
		/* draw with lights in the scene otherwise */
		solidtex = FALSE;
		Gtexdraw.islit = GPU_scene_object_lights(scene, ob, v3d->lay, rv3d->viewmat, !rv3d->is_persp);
	}
	
	rgba_float_to_uchar(obcol, ob->col);

	glCullFace(GL_BACK); glEnable(GL_CULL_FACE);
	if (solidtex || v3d->drawtype == OB_TEXTURE) istex = 1;
	else istex = 0;

	Gtexdraw.ob = ob;
	Gtexdraw.istex = istex;
	Gtexdraw.color_profile = scene->r.color_mgt_flag & R_COLOR_MANAGEMENT;
	memcpy(Gtexdraw.obcol, obcol, sizeof(obcol));
	set_draw_settings_cached(1, NULL, NULL, Gtexdraw);
	glShadeModel(GL_SMOOTH);
}

static void draw_textured_end(void)
{
	/* switch off textures */
	GPU_set_tpage(NULL, 0, 0);

	glShadeModel(GL_FLAT);
	glDisable(GL_CULL_FACE);

	/* XXX, bad patch - GPU_default_lights() calls
	 * glLightfv(GL_LIGHT_POSITION, ...) which
	 * is transformed by the current matrix... we
	 * need to make sure that matrix is identity.
	 * 
	 * It would be better if drawmesh.c kept track
	 * of and restored the light settings it changed.
	 *  - zr
	 */
	glPushMatrix();
	glLoadIdentity();	
	GPU_default_lights();
	glPopMatrix();
}

static DMDrawOption draw_tface__set_draw_legacy(MTFace *tface, int has_mcol, int matnr)
{
	Material *ma = give_current_material(Gtexdraw.ob, matnr + 1);
	int validtexture = 0;

	if (ma && (ma->game.flag & GEMAT_INVISIBLE))
		return DM_DRAW_OPTION_SKIP;

	validtexture = set_draw_settings_cached(0, tface, ma, Gtexdraw);

	if (tface && validtexture) {
		glColor3ub(0xFF, 0x00, 0xFF);
		return DM_DRAW_OPTION_NO_MCOL; /* Don't set color */
	}
	else if (ma && (ma->shade_flag & MA_OBCOLOR)) {
		glColor3ubv(Gtexdraw.obcol);
		return DM_DRAW_OPTION_NO_MCOL; /* Don't set color */
	}
	else if (!has_mcol) {
		if (tface) glColor3f(1.0, 1.0, 1.0);
		else {
			if (ma) {
				float col[3];
				if (Gtexdraw.color_profile) linearrgb_to_srgb_v3_v3(col, &ma->r);
				else copy_v3_v3(col, &ma->r);
				
				glColor3fv(col);
			}
			else glColor3f(1.0, 1.0, 1.0);
		}
		return DM_DRAW_OPTION_NO_MCOL; /* Don't set color */
	}
	else {
		return DM_DRAW_OPTION_NORMAL; /* Set color from mcol */
	}
}

static DMDrawOption draw_mcol__set_draw_legacy(MTFace *UNUSED(tface), int has_mcol, int UNUSED(matnr))
{
	if (has_mcol)
		return DM_DRAW_OPTION_NORMAL;
	else
		return DM_DRAW_OPTION_NO_MCOL;
}

static DMDrawOption draw_tface__set_draw(MTFace *tface, int has_mcol, int matnr)
{
	Material *ma = give_current_material(Gtexdraw.ob, matnr + 1);

	if (ma && (ma->game.flag & GEMAT_INVISIBLE)) return 0;

	if (tface && set_draw_settings_cached(0, tface, ma, Gtexdraw)) {
		return DM_DRAW_OPTION_NO_MCOL; /* Don't set color */
	}
	else if (tface && (tface->mode & TF_OBCOL)) {
		return DM_DRAW_OPTION_NO_MCOL; /* Don't set color */
	}
	else if (!has_mcol) {
		/* XXX: this return value looks wrong (and doesn't match comment) */
		return DM_DRAW_OPTION_NORMAL; /* Don't set color */
	}
	else {
		return DM_DRAW_OPTION_NORMAL; /* Set color from mcol */
	}
}
static void add_tface_color_layer(DerivedMesh *dm)
{
	MTFace *tface = DM_get_tessface_data_layer(dm, CD_MTFACE);
	MFace *mface = dm->getTessFaceArray(dm);
	MCol *finalCol;
	int i, j;
	MCol *mcol = dm->getTessFaceDataArray(dm, CD_PREVIEW_MCOL);
	if (!mcol)
		mcol = dm->getTessFaceDataArray(dm, CD_MCOL);

	finalCol = MEM_mallocN(sizeof(MCol) * 4 * dm->getNumTessFaces(dm), "add_tface_color_layer");
	for (i = 0; i < dm->getNumTessFaces(dm); i++) {
		Material *ma = give_current_material(Gtexdraw.ob, mface[i].mat_nr + 1);

		if (ma && (ma->game.flag & GEMAT_INVISIBLE)) {
			if (mcol)
				memcpy(&finalCol[i * 4], &mcol[i * 4], sizeof(MCol) * 4);
			else
				for (j = 0; j < 4; j++) {
					finalCol[i * 4 + j].b = 255;
					finalCol[i * 4 + j].g = 255;
					finalCol[i * 4 + j].r = 255;
				}
		}
		else if (tface && mface && set_draw_settings_cached(0, tface, ma, Gtexdraw)) {
			for (j = 0; j < 4; j++) {
				finalCol[i * 4 + j].b = 255;
				finalCol[i * 4 + j].g = 0;
				finalCol[i * 4 + j].r = 255;
			}
		}
		else if (tface && (tface->mode & TF_OBCOL)) {
			for (j = 0; j < 4; j++) {
				finalCol[i * 4 + j].b = FTOCHAR(Gtexdraw.obcol[0]);
				finalCol[i * 4 + j].g = FTOCHAR(Gtexdraw.obcol[1]);
				finalCol[i * 4 + j].r = FTOCHAR(Gtexdraw.obcol[2]);
			}
		}
		else if (!mcol) {
			if (tface) {
				for (j = 0; j < 4; j++) {
					finalCol[i * 4 + j].b = 255;
					finalCol[i * 4 + j].g = 255;
					finalCol[i * 4 + j].r = 255;
				}
			}
			else {
				float col[3];
				Material *ma = give_current_material(Gtexdraw.ob, mface[i].mat_nr + 1);
				
				if (ma) {
					if (Gtexdraw.color_profile) linearrgb_to_srgb_v3_v3(col, &ma->r);
					else copy_v3_v3(col, &ma->r);
					
					for (j = 0; j < 4; j++) {
						finalCol[i * 4 + j].b = FTOCHAR(col[0]);
						finalCol[i * 4 + j].g = FTOCHAR(col[1]);
						finalCol[i * 4 + j].r = FTOCHAR(col[2]);
					}
				}
				else
					for (j = 0; j < 4; j++) {
						finalCol[i * 4 + j].b = 255;
						finalCol[i * 4 + j].g = 255;
						finalCol[i * 4 + j].r = 255;
					}
			}
		}
		else {
			for (j = 0; j < 4; j++) {
				finalCol[i * 4 + j].r = mcol[i * 4 + j].r;
				finalCol[i * 4 + j].g = mcol[i * 4 + j].g;
				finalCol[i * 4 + j].b = mcol[i * 4 + j].b;
			}
		}
	}
	CustomData_add_layer(&dm->faceData, CD_TEXTURE_MCOL, CD_ASSIGN, finalCol, dm->numTessFaceData);
}

static DMDrawOption draw_tface_mapped__set_draw(void *userData, int index)
{
	Mesh *me = (Mesh *)userData;

	/* array checked for NULL before calling */
	MPoly *mpoly = &me->mpoly[index];

	BLI_assert(index >= 0 && index < me->totpoly);

	if (mpoly->flag & ME_HIDE) {
		return DM_DRAW_OPTION_SKIP;
	}
	else {
		MTexPoly *tpoly = (me->mtpoly) ? &me->mtpoly[index] : NULL;
		MTFace mtf = {{{0}}};
		int matnr = mpoly->mat_nr;

		if (tpoly) {
			ME_MTEXFACE_CPY(&mtf, tpoly);
		}

		return draw_tface__set_draw(&mtf, (me->mloopcol != NULL), matnr);
	}
}

static DMDrawOption draw_em_tf_mapped__set_draw(void *userData, int index)
{
	drawEMTFMapped_userData *data = userData;
	BMEditMesh *em = data->em;
	BMFace *efa = EDBM_face_at_index(em, index);

	if (efa == NULL || BM_elem_flag_test(efa, BM_ELEM_HIDDEN)) {
		return DM_DRAW_OPTION_SKIP;
	}
	else {
		MTFace mtf = {{{0}}};
		int matnr = efa->mat_nr;

		if (data->has_mtface) {
			MTexPoly *tpoly = CustomData_bmesh_get(&em->bm->pdata, efa->head.data, CD_MTEXPOLY);
			ME_MTEXFACE_CPY(&mtf, tpoly);
		}

		return draw_tface__set_draw_legacy(data->has_mtface ? &mtf : NULL,
		                                   data->has_mcol, matnr);
	}
}

static DMDrawOption wpaint__setSolidDrawOptions_material(void *userData, int index)
{
	Mesh *me = (Mesh *)userData;

	if (me->mat && me->mpoly) {
		Material *ma = me->mat[me->mpoly[index].mat_nr];
		if (ma && (ma->game.flag & GEMAT_INVISIBLE)) {
			return DM_DRAW_OPTION_SKIP;
		}
	}

	return DM_DRAW_OPTION_NORMAL;
}

/* when face select is on, use face hidden flag */
static DMDrawOption wpaint__setSolidDrawOptions_facemask(void *userData, int index)
{
	Mesh *me = (Mesh *)userData;
	MPoly *mp = &me->mpoly[index];
	if (mp->flag & ME_HIDE)
		return DM_DRAW_OPTION_SKIP;
	return DM_DRAW_OPTION_NORMAL;
}

static void draw_mesh_text(Scene *scene, Object *ob, int glsl)
{
	Mesh *me = ob->data;
	DerivedMesh *ddm;
	MPoly *mp, *mface  = me->mpoly;
	MTexPoly *mtpoly   = me->mtpoly;
	MLoopUV *mloopuv   = me->mloopuv;
	MLoopUV *luv;
	MLoopCol *mloopcol = me->mloopcol;  /* why does mcol exist? */
	MLoopCol *lcol;

	bProperty *prop = get_ob_property(ob, "Text");
	GPUVertexAttribs gattribs;
	int a, totpoly = me->totpoly;

	/* fake values to pass to GPU_render_text() */
	MCol tmp_mcol[4]  = {{0}};
	MCol *tmp_mcol_pt  = mloopcol ? tmp_mcol : NULL;
	MTFace tmp_tf      = {{{0}}};

	/* don't draw without tfaces */
	if (!mtpoly || !mloopuv)
		return;

	/* don't draw when editing */
	if (ob->mode & OB_MODE_EDIT)
		return;
	else if (ob == OBACT)
		if (paint_facesel_test(ob) || paint_vertsel_test(ob))
			return;

	ddm = mesh_get_derived_deform(scene, ob, CD_MASK_BAREMESH);

	for (a = 0, mp = mface; a < totpoly; a++, mtpoly++, mp++) {
		short matnr = mp->mat_nr;
		int mf_smooth = mp->flag & ME_SMOOTH;
		Material *mat = me->mat[matnr];
		int mode = mat->game.flag;

		if (!(mode & GEMAT_INVISIBLE) && (mode & GEMAT_TEXT) && mp->totloop >= 3) {
			/* get the polygon as a tri/quad */
			int mp_vi[4];
			float v1[3], v2[3], v3[3], v4[3];
			char string[MAX_PROPSTRING];
			int characters, i, glattrib = -1, badtex = 0;


			/* TEXFACE */
			ME_MTEXFACE_CPY(&tmp_tf, mtpoly);

			if (glsl) {
				GPU_enable_material(matnr + 1, &gattribs);

				for (i = 0; i < gattribs.totlayer; i++) {
					if (gattribs.layer[i].type == CD_MTFACE) {
						glattrib = gattribs.layer[i].glindex;
						break;
					}
				}
			}
			else {
				badtex = set_draw_settings_cached(0, &tmp_tf, mat, Gtexdraw);
				if (badtex) {
					continue;
				}
			}

			mp_vi[0] = me->mloop[mp->loopstart + 0].v;
			mp_vi[1] = me->mloop[mp->loopstart + 1].v;
			mp_vi[2] = me->mloop[mp->loopstart + 2].v;
			mp_vi[3] = (mp->totloop >= 4) ? me->mloop[mp->loopstart + 3].v : 0;

			/* UV */
			luv = &mloopuv[mp->loopstart];
			copy_v2_v2(tmp_tf.uv[0], luv->uv); luv++;
			copy_v2_v2(tmp_tf.uv[1], luv->uv); luv++;
			copy_v2_v2(tmp_tf.uv[2], luv->uv); luv++;
			if (mp->totloop >= 4) {
				copy_v2_v2(tmp_tf.uv[3], luv->uv);
			}

			/* COLOR */
			if (mloopcol) {
				unsigned int totloop_clamp = MIN2(4, mp->totloop);
				unsigned int j;
				lcol = &mloopcol[mp->loopstart];

				for (j = 0; j <= totloop_clamp; j++, lcol++) {
					MESH_MLOOPCOL_TO_MCOL(lcol, &tmp_mcol[j]);
				}
			}

			/* LOCATION */
			ddm->getVertCo(ddm, mp_vi[0], v1);
			ddm->getVertCo(ddm, mp_vi[1], v2);
			ddm->getVertCo(ddm, mp_vi[2], v3);
			if (mp->totloop >= 4) {
				ddm->getVertCo(ddm, mp_vi[3], v4);
			}



			// The BM_FONT handling is in the gpu module, shared with the
			// game engine, was duplicated previously

			set_property_valstr(prop, string);
			characters = strlen(string);
			
			if (!BKE_image_get_ibuf(mtpoly->tpage, NULL))
				characters = 0;

			if (!mf_smooth) {
				float nor[3];

				normal_tri_v3(nor, v1, v2, v3);

				glNormal3fv(nor);
			}

			GPU_render_text(&tmp_tf, mode, string, characters,
			                (unsigned int *)tmp_mcol_pt, v1, v2, v3, (mp->totloop >= 4 ? v4 : NULL), glattrib);
		}
	}

	ddm->release(ddm);
}

static int compareDrawOptions(void *userData, int cur_index, int next_index)
{
	drawTFace_userData *data = userData;

	if (data->mf && data->mf[cur_index].mat_nr != data->mf[next_index].mat_nr)
		return 0;

	if (data->tf && data->tf[cur_index].tpage != data->tf[next_index].tpage)
		return 0;

	return 1;
}

static int compareDrawOptionsEm(void *userData, int cur_index, int next_index)
{
	drawEMTFMapped_userData *data = userData;

	if (data->mf && data->mf[cur_index].mat_nr != data->mf[next_index].mat_nr)
		return 0;

	if (data->tf && data->tf[cur_index].tpage != data->tf[next_index].tpage)
		return 0;

	return 1;
}

void draw_mesh_textured_old(Scene *scene, View3D *v3d, RegionView3D *rv3d, Object *ob, DerivedMesh *dm, int draw_flags)
{
	Mesh *me = ob->data;
	
	/* correct for negative scale */
	if (ob->transflag & OB_NEG_SCALE) glFrontFace(GL_CW);
	else glFrontFace(GL_CCW);
	
	/* draw the textured mesh */
	draw_textured_begin(scene, v3d, rv3d, ob);

	glColor4f(1.0f, 1.0f, 1.0f, 1.0f);

	if (ob->mode & OB_MODE_EDIT) {
		drawEMTFMapped_userData data;

		data.em = me->edit_btmesh;
		data.has_mcol = CustomData_has_layer(&me->edit_btmesh->bm->ldata, CD_MLOOPCOL);
		data.has_mtface = CustomData_has_layer(&me->edit_btmesh->bm->pdata, CD_MTEXPOLY);
		data.mf = DM_get_tessface_data_layer(dm, CD_MFACE);
		data.tf = DM_get_tessface_data_layer(dm, CD_MTFACE);

		dm->drawMappedFacesTex(dm, draw_em_tf_mapped__set_draw, compareDrawOptionsEm, &data);
	}
	else if (draw_flags & DRAW_FACE_SELECT) {
		if (ob->mode & OB_MODE_WEIGHT_PAINT)
			dm->drawMappedFaces(dm, wpaint__setSolidDrawOptions_facemask, GPU_enable_material, NULL, me,
			                    DM_DRAW_USE_COLORS | DM_DRAW_ALWAYS_SMOOTH);
		else
			dm->drawMappedFacesTex(dm, me->mpoly ? draw_tface_mapped__set_draw : NULL, NULL, me);
	}
	else {
		if (GPU_buffer_legacy(dm)) {
			if (draw_flags & DRAW_MODIFIERS_PREVIEW)
				dm->drawFacesTex(dm, draw_mcol__set_draw_legacy, NULL, NULL);
			else 
				dm->drawFacesTex(dm, draw_tface__set_draw_legacy, NULL, NULL);
		}
		else {
			drawTFace_userData userData;

			if (!CustomData_has_layer(&dm->faceData, CD_TEXTURE_MCOL))
				add_tface_color_layer(dm);

			userData.mf = DM_get_tessface_data_layer(dm, CD_MFACE);
			userData.tf = DM_get_tessface_data_layer(dm, CD_MTFACE);

			dm->drawFacesTex(dm, draw_tface__set_draw, compareDrawOptions, &userData);
		}
	}

	/* draw game engine text hack */
	if (get_ob_property(ob, "Text"))
		draw_mesh_text(scene, ob, 0);

	draw_textured_end();
	
	/* draw edges and selected faces over textured mesh */
	if (!(ob == scene->obedit) && (draw_flags & DRAW_FACE_SELECT))
		draw_mesh_face_select(rv3d, me, dm);

	/* reset from negative scale correction */
	glFrontFace(GL_CCW);
	
	/* in editmode, the blend mode needs to be set in case it was ADD */
	glBlendFunc(GL_SRC_ALPHA, GL_ONE_MINUS_SRC_ALPHA);
}

/************************** NEW SHADING NODES ********************************/

typedef struct TexMatCallback {
	Scene *scene;
	Object *ob;
	Mesh *me;
	DerivedMesh *dm;
} TexMatCallback;

static void tex_mat_set_material_cb(void *UNUSED(userData), int mat_nr, void *attribs)
{
	/* all we have to do here is simply enable the GLSL material, but note
	 * that the GLSL code will give different result depending on the drawtype,
	 * in texture draw mode it will output the active texture node, in material
	 * draw mode it will show the full material. */
	GPU_enable_material(mat_nr, attribs);
}

static void tex_mat_set_texture_cb(void *userData, int mat_nr, void *attribs)
{
	/* texture draw mode without GLSL */
	TexMatCallback *data = (TexMatCallback *)userData;
	GPUVertexAttribs *gattribs = attribs;
	Image *ima;
	ImageUser *iuser;
	bNode *node;
	int texture_set = 0;

	/* draw image texture if we find one */
	if (ED_object_get_active_image(data->ob, mat_nr, &ima, &iuser, &node)) {
		/* get openl texture */
		int mipmap = 1;
		int bindcode = (ima) ? GPU_verify_image(ima, iuser, 0, 0, mipmap) : 0;
		float zero[4] = {0.0f, 0.0f, 0.0f, 0.0f};

		if (bindcode) {
			NodeTexBase *texbase = node->storage;

			/* disable existing material */
			GPU_disable_material();
			glMaterialfv(GL_FRONT_AND_BACK, GL_DIFFUSE, zero);
			glMaterialfv(GL_FRONT_AND_BACK, GL_SPECULAR, zero);
			glMateriali(GL_FRONT_AND_BACK, GL_SHININESS, 0);

			/* bind texture */
			glColorMaterial(GL_FRONT_AND_BACK, GL_DIFFUSE);
			glEnable(GL_COLOR_MATERIAL);
			glEnable(GL_TEXTURE_2D);

			glBindTexture(GL_TEXTURE_2D, ima->bindcode);
			glColor3f(1.0f, 1.0f, 1.0f);

			glMatrixMode(GL_TEXTURE);
			glLoadMatrixf(texbase->tex_mapping.mat);
			glMatrixMode(GL_MODELVIEW);

			/* use active UV texture layer */
			memset(gattribs, 0, sizeof(*gattribs));

			gattribs->layer[0].type = CD_MTFACE;
			gattribs->layer[0].name[0] = '\0';
			gattribs->layer[0].gltexco = 1;
			gattribs->totlayer = 1;

			texture_set = 1;
		}
	}

	if (!texture_set) {
		glMatrixMode(GL_TEXTURE);
		glLoadIdentity();
		glMatrixMode(GL_MODELVIEW);

		/* disable texture */
		glDisable(GL_TEXTURE_2D);
		glDisable(GL_COLOR_MATERIAL);

		/* draw single color */
		GPU_enable_material(mat_nr, attribs);
	}
}

static int tex_mat_set_face_mesh_cb(void *userData, int index)
{
	/* faceselect mode face hiding */
	TexMatCallback *data = (TexMatCallback *)userData;
	Mesh *me = (Mesh *)data->me;
	MPoly *mp = &me->mpoly[index];

	return !(mp->flag & ME_HIDE);
}

static int tex_mat_set_face_editmesh_cb(void *userData, int index)
{
	/* editmode face hiding */
	TexMatCallback *data = (TexMatCallback *)userData;
	Mesh *me = (Mesh *)data->me;
	BMFace *efa = EDBM_face_at_index(me->edit_btmesh, index);

	return !BM_elem_flag_test(efa, BM_ELEM_HIDDEN);
}

void draw_mesh_textured(Scene *scene, View3D *v3d, RegionView3D *rv3d, Object *ob, DerivedMesh *dm, int draw_flags)
{
	if ((!scene_use_new_shading_nodes(scene)) || (draw_flags & DRAW_MODIFIERS_PREVIEW)) {
		draw_mesh_textured_old(scene, v3d, rv3d, ob, dm, draw_flags);
		return;
	}

	/* set opengl state for negative scale & color */
	if (ob->transflag & OB_NEG_SCALE) glFrontFace(GL_CW);
	else glFrontFace(GL_CCW);

	glEnable(GL_LIGHTING);

	if (ob->mode & OB_MODE_WEIGHT_PAINT) {
		/* weight paint mode exception */
		dm->drawMappedFaces(dm, wpaint__setSolidDrawOptions_material,
		                    GPU_enable_material, NULL, ob->data, DM_DRAW_USE_COLORS | DM_DRAW_ALWAYS_SMOOTH);
	}
	else {
		Mesh *me = ob->data;
		TexMatCallback data = {scene, ob, me, dm};
		int (*set_face_cb)(void *, int);
		int glsl;
		
		/* face hiding callback depending on mode */
		if (ob == scene->obedit)
			set_face_cb = tex_mat_set_face_editmesh_cb;
		else if (draw_flags & DRAW_FACE_SELECT)
			set_face_cb = tex_mat_set_face_mesh_cb;
		else
			set_face_cb = NULL;

		/* test if we can use glsl */
		glsl = (v3d->drawtype == OB_MATERIAL) && GPU_glsl_support();

		GPU_begin_object_materials(v3d, rv3d, scene, ob, glsl, NULL);

		if (glsl) {
			/* draw glsl */
			dm->drawMappedFacesMat(dm,
			                       tex_mat_set_material_cb,
			                       set_face_cb, &data);
		}
		else {
			float zero[4] = {0.0f, 0.0f, 0.0f, 0.0f};

			/* draw textured */
			glMaterialfv(GL_FRONT_AND_BACK, GL_DIFFUSE, zero);
			glMaterialfv(GL_FRONT_AND_BACK, GL_SPECULAR, zero);
			glMateriali(GL_FRONT_AND_BACK, GL_SHININESS, 0);

			dm->drawMappedFacesMat(dm,
			                       tex_mat_set_texture_cb,
			                       set_face_cb, &data);
		}

		GPU_end_object_materials();
	}

	/* reset opengl state */
	glDisable(GL_COLOR_MATERIAL);
	glDisable(GL_TEXTURE_2D);
	glDisable(GL_LIGHTING);
	glBindTexture(GL_TEXTURE_2D, 0);
	glFrontFace(GL_CCW);

	glMatrixMode(GL_TEXTURE);
	glLoadIdentity();
	glMatrixMode(GL_MODELVIEW);

	/* faceselect mode drawing over textured mesh */
	if (!(ob == scene->obedit) && (draw_flags & DRAW_FACE_SELECT))
		draw_mesh_face_select(rv3d, ob->data, dm);
}
<<<<<<< HEAD
=======

/* Vertex Paint and Weight Paint */

void draw_mesh_paint(RegionView3D *rv3d, Object *ob, DerivedMesh *dm, int draw_flags)
{
	DMSetDrawOptions facemask = NULL;
	Mesh *me = ob->data;

	/* hide faces in face select mode */
	if (draw_flags & DRAW_FACE_SELECT)
		facemask = wpaint__setSolidDrawOptions_facemask;

	if (ob && ob->mode & OB_MODE_WEIGHT_PAINT) {
		/* enforce default material settings */
		GPU_enable_material(0, NULL);
		
		/* but set default spec */
		glColorMaterial(GL_FRONT_AND_BACK, GL_SPECULAR);
		glEnable(GL_COLOR_MATERIAL);    /* according manpages needed */
		glColor3ub(120, 120, 120);
		glDisable(GL_COLOR_MATERIAL);

		/* diffuse */
		glColorMaterial(GL_FRONT_AND_BACK, GL_DIFFUSE);
		glEnable(GL_LIGHTING);
		glEnable(GL_COLOR_MATERIAL);

		dm->drawMappedFaces(dm, facemask, GPU_enable_material, NULL, me,
		                    DM_DRAW_USE_COLORS | DM_DRAW_ALWAYS_SMOOTH);

		glDisable(GL_COLOR_MATERIAL);
		glDisable(GL_LIGHTING);

		GPU_disable_material();
	}
	else if (ob->mode & OB_MODE_VERTEX_PAINT) {
		if (me->mloopcol) {
			dm->drawMappedFaces(dm, facemask, GPU_enable_material, NULL, me,
			                    DM_DRAW_USE_COLORS | DM_DRAW_ALWAYS_SMOOTH);
		}
		else {
			glColor3f(1.0f, 1.0f, 1.0f);
			dm->drawMappedFaces(dm, facemask, GPU_enable_material, NULL, me,
			                    DM_DRAW_ALWAYS_SMOOTH);
		}
	}

	/* draw face selection on top */
	if (draw_flags & DRAW_FACE_SELECT)
		draw_mesh_face_select(rv3d, me, dm);
}
>>>>>>> e6a02281
<|MERGE_RESOLUTION|>--- conflicted
+++ resolved
@@ -179,7 +179,7 @@
 		return DM_DRAW_OPTION_SKIP;
 }
 
-static void draw_mesh_face_select(RegionView3D *rv3d, Mesh *me, DerivedMesh *dm)
+void draw_mesh_face_select(RegionView3D *rv3d, Mesh *me, DerivedMesh *dm)
 {
 	drawMeshFaceSelect_userData data;
 
@@ -349,7 +349,7 @@
 
 	/* texture draw is abused for mask selection mode, do this so wire draw
 	 * with face selection in weight paint is not lit. */
-	if ((v3d->drawtype <= OB_WIRE) && (ob->mode & OB_MODE_WEIGHT_PAINT)) {
+	if ((v3d->drawtype <= OB_WIRE) && (ob->mode & (OB_MODE_VERTEX_PAINT | OB_MODE_WEIGHT_PAINT))) {
 		solidtex = FALSE;
 		Gtexdraw.islit = 0;
 	}
@@ -387,7 +387,7 @@
 	glDisable(GL_CULL_FACE);
 
 	/* XXX, bad patch - GPU_default_lights() calls
-	 * glLightfv(GL_LIGHT_POSITION, ...) which
+	 * glLightfv(GL_POSITION, ...) which
 	 * is transformed by the current matrix... we
 	 * need to make sure that matrix is identity.
 	 * 
@@ -593,20 +593,6 @@
 	}
 }
 
-static DMDrawOption wpaint__setSolidDrawOptions_material(void *userData, int index)
-{
-	Mesh *me = (Mesh *)userData;
-
-	if (me->mat && me->mpoly) {
-		Material *ma = me->mat[me->mpoly[index].mat_nr];
-		if (ma && (ma->game.flag & GEMAT_INVISIBLE)) {
-			return DM_DRAW_OPTION_SKIP;
-		}
-	}
-
-	return DM_DRAW_OPTION_NORMAL;
-}
-
 /* when face select is on, use face hidden flag */
 static DMDrawOption wpaint__setSolidDrawOptions_facemask(void *userData, int index)
 {
@@ -942,8 +928,12 @@
 
 void draw_mesh_textured(Scene *scene, View3D *v3d, RegionView3D *rv3d, Object *ob, DerivedMesh *dm, int draw_flags)
 {
-	if ((!scene_use_new_shading_nodes(scene)) || (draw_flags & DRAW_MODIFIERS_PREVIEW)) {
+	if ((!BKE_scene_use_new_shading_nodes(scene)) || (draw_flags & DRAW_MODIFIERS_PREVIEW)) {
 		draw_mesh_textured_old(scene, v3d, rv3d, ob, dm, draw_flags);
+		return;
+	}
+	else if (ob->mode & (OB_MODE_VERTEX_PAINT | OB_MODE_WEIGHT_PAINT)) {
+		draw_mesh_paint(rv3d, ob, dm, draw_flags);
 		return;
 	}
 
@@ -953,12 +943,7 @@
 
 	glEnable(GL_LIGHTING);
 
-	if (ob->mode & OB_MODE_WEIGHT_PAINT) {
-		/* weight paint mode exception */
-		dm->drawMappedFaces(dm, wpaint__setSolidDrawOptions_material,
-		                    GPU_enable_material, NULL, ob->data, DM_DRAW_USE_COLORS | DM_DRAW_ALWAYS_SMOOTH);
-	}
-	else {
+	{
 		Mesh *me = ob->data;
 		TexMatCallback data = {scene, ob, me, dm};
 		int (*set_face_cb)(void *, int);
@@ -1014,8 +999,6 @@
 	if (!(ob == scene->obedit) && (draw_flags & DRAW_FACE_SELECT))
 		draw_mesh_face_select(rv3d, ob->data, dm);
 }
-<<<<<<< HEAD
-=======
 
 /* Vertex Paint and Weight Paint */
 
@@ -1067,4 +1050,3 @@
 	if (draw_flags & DRAW_FACE_SELECT)
 		draw_mesh_face_select(rv3d, me, dm);
 }
->>>>>>> e6a02281
