--- conflicted
+++ resolved
@@ -392,11 +392,8 @@
 static void cdDM_drawEdges(DerivedMesh *dm, bool drawLooseEdges, bool drawAllEdges)
 {
 	CDDerivedMesh *cddm = (CDDerivedMesh *) dm;
-<<<<<<< HEAD
-
-=======
 	GPUDrawObject *gdo;
->>>>>>> 2cdcb1c1
+
 	if (cddm->pbvh && cddm->pbvh_draw &&
 	    BKE_pbvh_type(cddm->pbvh) == PBVH_BMESH)
 	{
