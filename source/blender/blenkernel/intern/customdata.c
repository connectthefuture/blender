--- conflicted
+++ resolved
@@ -466,12 +466,7 @@
 }
 }
 
-<<<<<<< HEAD
-static void layerInterp_mdisps(void **sources, float *weights, float *sub_weights,
-				   int count, void *dest)
-=======
 static void mdisp_get_crn_rect(int face_side, float crn[3][4][2])
->>>>>>> 6d201907
 {
 	float offset = face_side*0.5f - 0.5f;
 	float mid[2];
@@ -708,7 +703,7 @@
 	st = (side<<1)-1;
 	stl = st - 1;
 
-	sw= (void*)sub_weights;
+	sw = (void*)sub_weights;
 	for(i = 0; i < 4; ++i) {
 		crn_weight[i][0] = 0 * sw[i][0] + stl * sw[i][1] + stl * sw[i][2] + 0 * sw[i][3];
 		crn_weight[i][1] = 0 * sw[i][0] + 0 * sw[i][1] + stl * sw[i][2] + stl * sw[i][3];
@@ -739,8 +734,8 @@
 
 				mdisps_bilinear((*out), &s->disps[crn*side*side], side, crn_u, crn_v);
 				mdisp_flip_disp(crn, dst_corners, axis_x, axis_y, *out);
-			}
-		}
+		}
+	}
 	}
 
 	MEM_freeN(d->disps);
