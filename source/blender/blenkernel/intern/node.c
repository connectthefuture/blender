/*
 * ***** BEGIN GPL LICENSE BLOCK *****
 *
 * This program is free software; you can redistribute it and/or
 * modify it under the terms of the GNU General Public License
 * as published by the Free Software Foundation; either version 2
 * of the License, or (at your option) any later version. 
 *
 * This program is distributed in the hope that it will be useful,
 * but WITHOUT ANY WARRANTY; without even the implied warranty of
 * MERCHANTABILITY or FITNESS FOR A PARTICULAR PURPOSE.  See the
 * GNU General Public License for more details.
 *
 * You should have received a copy of the GNU General Public License
 * along with this program; if not, write to the Free Software Foundation,
 * Inc., 51 Franklin Street, Fifth Floor, Boston, MA 02110-1301, USA.
 *
 * The Original Code is Copyright (C) 2005 Blender Foundation.
 * All rights reserved.
 *
 * The Original Code is: all of this file.
 *
 * Contributor(s): Bob Holcomb.
 *
 * ***** END GPL LICENSE BLOCK *****
 */

/** \file blender/blenkernel/intern/node.c
 *  \ingroup bke
 */


#if 0 /* pynodes commented for now */
#  ifdef WITH_PYTHON
#    include <Python.h>
#  endif
#endif

#include "MEM_guardedalloc.h"

#include <stdlib.h>
#include <stddef.h>
#include <string.h>
#include <limits.h>

#include "DNA_anim_types.h"
#include "DNA_node_types.h"
#include "DNA_scene_types.h"
#include "DNA_action_types.h"

#include "BLI_string.h"
#include "BLI_math.h"
#include "BLI_listbase.h"
#include "BLI_path_util.h"
#include "BLI_utildefines.h"

#include "BKE_animsys.h"
#include "BKE_action.h"
#include "BKE_fcurve.h"
#include "BKE_global.h"
#include "BKE_image.h"
#include "BKE_library.h"
#include "BKE_main.h"
#include "BKE_node.h"
#include "BKE_utildefines.h"
#include "BKE_utildefines.h"

#include "BLI_listbase.h"

#include "RNA_access.h"

#include "NOD_socket.h"
#include "NOD_composite.h"
#include "NOD_shader.h"
#include "NOD_texture.h"


bNodeTreeType *ntreeGetType(int type)
{
	static bNodeTreeType *types[NUM_NTREE_TYPES];
	static int types_init = 1;
	if (types_init) {
		types[NTREE_SHADER] = &ntreeType_Shader;
		types[NTREE_COMPOSIT] = &ntreeType_Composite;
		types[NTREE_TEXTURE] = &ntreeType_Texture;
		types_init = 0;
	}
	
	if(type >= 0 && type < NUM_NTREE_TYPES) {
		return types[type];
	}
	else {
		return NULL;
	}
}

static bNodeType *node_get_type(bNodeTree *ntree, int type)
{
	bNodeType *ntype = ntreeGetType(ntree->type)->node_types.first;
	for(; ntype; ntype= ntype->next)
		if(ntype->type==type)
			return ntype;
	
	return NULL;
}

bNodeType *ntreeGetNodeType(bNodeTree *ntree)
{
	return node_get_type(ntree, ntree->nodetype);
}

bNodeSocketType *ntreeGetSocketType(int type)
{
	static bNodeSocketType *types[NUM_SOCKET_TYPES]= {NULL};
	static int types_init = 1;

	if (types_init) {
		node_socket_type_init(types);
		types_init= 0;
	}

	if(type < NUM_SOCKET_TYPES) {
		return types[type];
	}
	else {
		return NULL;
	}
}

void ntreeInitTypes(bNodeTree *ntree)
{
	bNode *node, *next;
	
	for(node= ntree->nodes.first; node; node= next) {
		next= node->next;
		
		node->typeinfo= node_get_type(ntree, node->type);
		
		if(node->type==NODE_DYNAMIC) {
			/* needed info if the pynode script fails now: */
			node->storage= ntree;
			if(node->id!=NULL) { /* not an empty script node */
				node->custom1= 0;
				node->custom1= BSET(node->custom1,NODE_DYNAMIC_ADDEXIST);
			}
//			if(node->typeinfo)
//				node->typeinfo->initfunc(node);
		}

		if(node->typeinfo==NULL) {
			printf("Error: Node type %s doesn't exist anymore, removed\n", node->name);
			nodeFreeNode(ntree, node);
		}
	}
			
	ntree->init |= NTREE_TYPE_INIT;
}

static bNodeSocket *make_socket(bNodeTree *UNUSED(ntree), int in_out, const char *name, int type)
{
	bNodeSocketType *stype= ntreeGetSocketType(type);
	bNodeSocket *sock;
	
	sock= MEM_callocN(sizeof(bNodeSocket), "sock");
	
	BLI_strncpy(sock->name, name, NODE_MAXSTR);
	sock->limit = (in_out==SOCK_IN ? 1 : 0xFFF);
	sock->type= type;
	sock->storage = NULL;
	
	if (stype->value_structsize > 0)
		sock->default_value = MEM_callocN(stype->value_structsize, "default socket value");
	
	return sock;
}

bNodeSocket *nodeAddSocket(bNodeTree *ntree, bNode *node, int in_out, const char *name, int type)
{
	bNodeSocket *sock = make_socket(ntree, in_out, name, type);
	if (in_out==SOCK_IN)
		BLI_addtail(&node->inputs, sock);
	else if (in_out==SOCK_OUT)
		BLI_addtail(&node->outputs, sock);
	
	node->update |= NODE_UPDATE;
	
	return sock;
}

bNodeSocket *nodeInsertSocket(bNodeTree *ntree, bNode *node, int in_out, bNodeSocket *next_sock, const char *name, int type)
{
	bNodeSocket *sock = make_socket(ntree, in_out, name, type);
	if (in_out==SOCK_IN)
		BLI_insertlinkbefore(&node->inputs, next_sock, sock);
	else if (in_out==SOCK_OUT)
		BLI_insertlinkbefore(&node->outputs, next_sock, sock);
	
	node->update |= NODE_UPDATE;
	
	return sock;
}

void nodeRemoveSocket(bNodeTree *ntree, bNode *node, bNodeSocket *sock)
{
	bNodeLink *link, *next;
	
	for(link= ntree->links.first; link; link= next) {
		next= link->next;
		if(link->fromsock==sock || link->tosock==sock) {
			nodeRemLink(ntree, link);
		}
	}
	
	/* this is fast, this way we don't need an in_out argument */
	BLI_remlink(&node->inputs, sock);
	BLI_remlink(&node->outputs, sock);
	
	if (sock->default_value)
		MEM_freeN(sock->default_value);
	MEM_freeN(sock);
	
	node->update |= NODE_UPDATE;
}

void nodeRemoveAllSockets(bNodeTree *ntree, bNode *node)
{
	bNodeSocket *sock;
	bNodeLink *link, *next;
	
	for(link= ntree->links.first; link; link= next) {
		next= link->next;
		if(link->fromnode==node || link->tonode==node) {
			nodeRemLink(ntree, link);
		}
	}
	
	for (sock=node->inputs.first; sock; sock=sock->next)
		if (sock->default_value)
			MEM_freeN(sock->default_value);
	BLI_freelistN(&node->inputs);
	for (sock=node->outputs.first; sock; sock=sock->next)
		if (sock->default_value)
			MEM_freeN(sock->default_value);
	
	BLI_freelistN(&node->outputs);
	
	node->update |= NODE_UPDATE;
}

/* finds a node based on its name */
bNode *nodeFindNodebyName(bNodeTree *ntree, const char *name)
{
	return BLI_findstring(&ntree->nodes, name, offsetof(bNode, name));
}

/* finds a node based on given socket */
int nodeFindNode(bNodeTree *ntree, bNodeSocket *sock, bNode **nodep, int *sockindex, int *in_out)
{
	bNode *node;
	bNodeSocket *tsock;
	int index= 0;
	
	for(node= ntree->nodes.first; node; node= node->next) {
		for(index=0, tsock= node->inputs.first; tsock; tsock= tsock->next, index++) {
			if(tsock==sock) {
				if (in_out) *in_out= SOCK_IN;
				break;
			}
		}
		if(tsock)
			break;
		for(index=0, tsock= node->outputs.first; tsock; tsock= tsock->next, index++) {
			if(tsock==sock) {
				if (in_out) *in_out= SOCK_OUT;
				break;
			}
		}
		if(tsock)
			break;
	}

	if(node) {
		*nodep= node;
		if(sockindex) *sockindex= index;
		return 1;
	}
	
	*nodep= NULL;
	return 0;
}

/* ************** Add stuff ********** */
static void node_add_sockets_from_type(bNodeTree *ntree, bNode *node, bNodeType *ntype)
{
	bNodeSocketTemplate *sockdef;
	/* bNodeSocket *sock; */ /* UNUSED */

	if(ntype->inputs) {
		sockdef= ntype->inputs;
		while(sockdef->type != -1) {
			/* sock = */ node_add_input_from_template(ntree, node, sockdef);
			
			sockdef++;
		}
	}
	if(ntype->outputs) {
		sockdef= ntype->outputs;
		while(sockdef->type != -1) {
			/* sock = */ node_add_output_from_template(ntree, node, sockdef);
			
			sockdef++;
		}
	}
}

/* Find the first available, non-duplicate name for a given node */
void nodeUniqueName(bNodeTree *ntree, bNode *node)
{
	BLI_uniquename(&ntree->nodes, node, "Node", '.', offsetof(bNode, name), sizeof(node->name));
}

bNode *nodeAddNode(bNodeTree *ntree, struct bNodeTemplate *ntemp)
{
	bNode *node;
	bNodeType *ntype;
	
	ntype= node_get_type(ntree, ntemp->type);
	if(ntype == NULL) {
		printf("nodeAddNodeType() error: '%d' type invalid\n", ntemp->type);
		return NULL;
	}
	/* validity check */
	if (!nodeValid(ntree, ntemp))
		return NULL;
	
	node= MEM_callocN(sizeof(bNode), "new node");
	node->type= ntype->type;
	node->typeinfo= ntype;
	node->flag= NODE_SELECT|ntype->flag;
	node->width= ntype->width;
	node->miniwidth= 42.0f;
	node->height= ntype->height;
	
	node_add_sockets_from_type(ntree, node, ntype);
	
	if(ntype->initfunc!=NULL)
		ntype->initfunc(ntree, node, ntemp);
	
	/* initialize the node name with the node label */
	BLI_strncpy(node->name, nodeLabel(node), NODE_MAXSTR);
	nodeUniqueName(ntree, node);
	
	BLI_addtail(&ntree->nodes, node);
	
	ntree->update |= NTREE_UPDATE_NODES;
	
	return node;
}

void nodeMakeDynamicType(bNode *node)
{
	/* find SH_DYNAMIC_NODE ntype */
	bNodeType *ntype= ntreeGetType(NTREE_SHADER)->node_types.first;
	while(ntype) {
		if(ntype->type==NODE_DYNAMIC)
			break;
		ntype= ntype->next;
	}

	/* make own type struct to fill */
	if(ntype) {
		/*node->typeinfo= MEM_dupallocN(ntype);*/
		bNodeType *newtype= MEM_callocN(sizeof(bNodeType), "dynamic bNodeType");
		*newtype= *ntype;
		BLI_strncpy(newtype->name, ntype->name, sizeof(newtype->name));
		node->typeinfo= newtype;
	}
}

/* keep socket listorder identical, for copying links */
/* ntree is the target tree */
bNode *nodeCopyNode(struct bNodeTree *ntree, struct bNode *node)
{
	bNode *nnode= MEM_callocN(sizeof(bNode), "dupli node");
	bNodeSocket *sock, *oldsock;

	*nnode= *node;
	nodeUniqueName(ntree, nnode);
	
	BLI_addtail(&ntree->nodes, nnode);

	BLI_duplicatelist(&nnode->inputs, &node->inputs);
	oldsock= node->inputs.first;
	for(sock= nnode->inputs.first; sock; sock= sock->next, oldsock= oldsock->next) {
		oldsock->new_sock= sock;
		sock->stack_index= 0;
		
		sock->default_value = (oldsock->default_value ? MEM_dupallocN(oldsock->default_value) : NULL);
		
		/* XXX some compositor node (e.g. image, render layers) still store
		 * some persistent buffer data here, need to clear this to avoid dangling pointers.
		 */
		sock->cache = NULL;
	}
	
	BLI_duplicatelist(&nnode->outputs, &node->outputs);
	oldsock= node->outputs.first;
	for(sock= nnode->outputs.first; sock; sock= sock->next, oldsock= oldsock->next) {
		oldsock->new_sock= sock;
		sock->stack_index= 0;
		
		sock->default_value = (oldsock->default_value ? MEM_dupallocN(oldsock->default_value) : NULL);
		
		/* XXX some compositor node (e.g. image, render layers) still store
		 * some persistent buffer data here, need to clear this to avoid dangling pointers.
		 */
		sock->cache = NULL;
	}
	
	/* don't increase node->id users, freenode doesn't decrement either */
	
	if(node->typeinfo->copystoragefunc)
		node->typeinfo->copystoragefunc(node, nnode);
	
	node->new_node= nnode;
	nnode->new_node= NULL;
	nnode->preview= NULL;
	
	ntree->update |= NTREE_UPDATE_NODES;
	
	return nnode;
}

/* also used via rna api, so we check for proper input output direction */
bNodeLink *nodeAddLink(bNodeTree *ntree, bNode *fromnode, bNodeSocket *fromsock, bNode *tonode, bNodeSocket *tosock)
{
	bNodeSocket *sock;
	bNodeLink *link= NULL; 
	int from= 0, to= 0;
	
	if(fromnode) {
		/* test valid input */
		for(sock= fromnode->outputs.first; sock; sock= sock->next)
			if(sock==fromsock)
				break;
		if(sock)
			from= 1; /* OK */
		else {
			for(sock= fromnode->inputs.first; sock; sock= sock->next)
				if(sock==fromsock)
					break;
			if(sock)
				from= -1; /* OK but flip */
		}
	}
	else {
		/* check tree sockets */
		for(sock= ntree->inputs.first; sock; sock= sock->next)
			if(sock==fromsock)
				break;
		if(sock)
			from= 1; /* OK */
		else {
			for(sock= ntree->outputs.first; sock; sock= sock->next)
				if(sock==fromsock)
					break;
			if(sock)
				from= -1; /* OK but flip */
		}
	}
	if(tonode) {
		for(sock= tonode->inputs.first; sock; sock= sock->next)
			if(sock==tosock)
				break;
		if(sock)
			to= 1; /* OK */
		else {
			for(sock= tonode->outputs.first; sock; sock= sock->next)
				if(sock==tosock)
					break;
			if(sock)
				to= -1; /* OK but flip */
		}
	}
	else {
		/* check tree sockets */
		for(sock= ntree->outputs.first; sock; sock= sock->next)
			if(sock==tosock)
				break;
		if(sock)
			to= 1; /* OK */
		else {
			for(sock= ntree->inputs.first; sock; sock= sock->next)
				if(sock==tosock)
					break;
			if(sock)
				to= -1; /* OK but flip */
		}
	}
	
	if(from >= 0 && to >= 0) {
		link= MEM_callocN(sizeof(bNodeLink), "link");
		BLI_addtail(&ntree->links, link);
		link->fromnode= fromnode;
		link->fromsock= fromsock;
		link->tonode= tonode;
		link->tosock= tosock;
	}
	else if(from <= 0 && to <= 0) {
		link= MEM_callocN(sizeof(bNodeLink), "link");
		BLI_addtail(&ntree->links, link);
		link->fromnode= tonode;
		link->fromsock= tosock;
		link->tonode= fromnode;
		link->tosock= fromsock;
	}
	
	ntree->update |= NTREE_UPDATE_LINKS;
	
	return link;
}

void nodeRemLink(bNodeTree *ntree, bNodeLink *link)
{
	BLI_remlink(&ntree->links, link);
	if(link->tosock)
		link->tosock->link= NULL;
	MEM_freeN(link);
	
	ntree->update |= NTREE_UPDATE_LINKS;
}

void nodeRemSocketLinks(bNodeTree *ntree, bNodeSocket *sock)
{
	bNodeLink *link, *next;
	
	for(link= ntree->links.first; link; link= next) {
		next= link->next;
		if(link->fromsock==sock || link->tosock==sock) {
			nodeRemLink(ntree, link);
		}
	}
	
	ntree->update |= NTREE_UPDATE_LINKS;
}

/* transforms node location to area coords */
void nodeSpaceCoords(bNode *node, float *locx, float *locy)
{
	if (node->parent) {
		nodeSpaceCoords(node->parent, locx, locy);
		*locx += node->locx;
		*locy += node->locy;
	}
	else {
		*locx = node->locx;
		*locy = node->locy;
	}
}

void nodeAttachNode(bNode *node, bNode *parent)
{
	float parentx, parenty;
	
	node->parent = parent;
	/* transform to parent space */
	nodeSpaceCoords(parent, &parentx, &parenty);
	node->locx -= parentx;
	node->locy -= parenty;
}

void nodeDetachNode(struct bNode *node)
{
	float parentx, parenty;
	
	if (node->parent) {
		/* transform to "global" (area) space */
		nodeSpaceCoords(node->parent, &parentx, &parenty);
		node->locx += parentx;
		node->locy += parenty;
		node->parent = NULL;
	}
}

bNodeTree *ntreeAddTree(const char *name, int type, int nodetype)
{
	bNodeTree *ntree;
	bNodeType *ntype;
	
	/* trees are created as local trees if they of compositor, material or texture type,
	 * node groups and other tree types are created as library data.
	 */
	if (ELEM3(type, NTREE_COMPOSIT, NTREE_SHADER, NTREE_TEXTURE) && nodetype==0) {
		ntree= MEM_callocN(sizeof(bNodeTree), "new node tree");
		*( (short *)ntree->id.name )= ID_NT; /* not "type", as that is ntree->type */
		BLI_strncpy(ntree->id.name+2, name, sizeof(ntree->id.name));
	}
	else
		ntree= alloc_libblock(&G.main->nodetree, ID_NT, name);
	
	ntree->type= type;
	ntree->nodetype = nodetype;
	
	ntreeInitTypes(ntree);
	
	ntype = node_get_type(ntree, ntree->nodetype);
	if (ntype && ntype->inittreefunc)
		ntype->inittreefunc(ntree);
	
	return ntree;
}

/* Warning: this function gets called during some rather unexpected times
 *	- this gets called when executing compositing updates (for threaded previews)
 *	- when the nodetree datablock needs to be copied (i.e. when users get copied)
 *	- for scene duplication use ntreeSwapID() after so we dont have stale pointers.
 */
bNodeTree *ntreeCopyTree(bNodeTree *ntree)
{
	bNodeTree *newtree;
	bNode *node /*, *nnode */ /* UNUSED */, *last;
	bNodeLink *link;
	bNodeSocket *gsock, *oldgsock;
	
	if(ntree==NULL) return NULL;
	
	/* is ntree part of library? */
	for(newtree=G.main->nodetree.first; newtree; newtree= newtree->id.next)
		if(newtree==ntree) break;
	if(newtree) {
		newtree= copy_libblock(ntree);
	} else {
		newtree= MEM_dupallocN(ntree);
		copy_libblock_data(&newtree->id, &ntree->id, TRUE); /* copy animdata and ID props */
	}

	id_us_plus((ID *)newtree->gpd);

	/* in case a running nodetree is copied */
	newtree->execdata= NULL;
	
	newtree->nodes.first= newtree->nodes.last= NULL;
	newtree->links.first= newtree->links.last= NULL;
	
	last = ntree->nodes.last;
	for(node= ntree->nodes.first; node; node= node->next) {
		node->new_node= NULL;
		/* nnode= */ nodeCopyNode(newtree, node);	/* sets node->new */
		
		/* make sure we don't copy new nodes again! */
		if (node==last)
			break;
	}
	
	/* socket definition for group usage */
	BLI_duplicatelist(&newtree->inputs, &ntree->inputs);
	for(gsock= newtree->inputs.first, oldgsock= ntree->inputs.first; gsock; gsock=gsock->next, oldgsock=oldgsock->next) {
		oldgsock->new_sock= gsock;
		gsock->groupsock = (oldgsock->groupsock ? oldgsock->groupsock->new_sock : NULL);
		gsock->default_value = (oldgsock->default_value ? MEM_dupallocN(oldgsock->default_value) : NULL);
	}
	BLI_duplicatelist(&newtree->outputs, &ntree->outputs);
	for(gsock= newtree->outputs.first, oldgsock= ntree->outputs.first; gsock; gsock=gsock->next, oldgsock=oldgsock->next) {
		oldgsock->new_sock= gsock;
		gsock->groupsock = (oldgsock->groupsock ? oldgsock->groupsock->new_sock : NULL);
		gsock->default_value = (oldgsock->default_value ? MEM_dupallocN(oldgsock->default_value) : NULL);
	}
	
	/* copy links */
	BLI_duplicatelist(&newtree->links, &ntree->links);
	for(link= newtree->links.first; link; link= link->next) {
		link->fromnode = (link->fromnode ? link->fromnode->new_node : NULL);
		link->fromsock = (link->fromsock ? link->fromsock->new_sock : NULL);
		link->tonode = (link->tonode ? link->tonode->new_node : NULL);
		link->tosock = (link->tosock ? link->tosock->new_sock : NULL);
		/* update the link socket's pointer */
		if (link->tosock)
			link->tosock->link = link;
	}
	
	/* update node->parent pointers */
	for (node=newtree->nodes.first; node; node=node->next) {
		if (node->parent)
			node->parent = node->parent->new_node;
	}
	
	return newtree;
}

/* use when duplicating scenes */
void ntreeSwitchID(bNodeTree *ntree, ID *id_from, ID *id_to)
{
	bNode *node;
	/* for scene duplication only */
	for(node= ntree->nodes.first; node; node= node->next) {
		if(node->id==id_from) {
			node->id= id_to;
		}
	}
}

/* *************** preview *********** */
/* if node->preview, then we assume the rect to exist */

void nodeFreePreview(bNode *node)
{
	if(node->preview) {
		if(node->preview->rect)
			MEM_freeN(node->preview->rect);
		MEM_freeN(node->preview);
		node->preview= NULL;
	}	
}

static void node_init_preview(bNode *node, int xsize, int ysize)
{
	
	if(node->preview==NULL) {
		node->preview= MEM_callocN(sizeof(bNodePreview), "node preview");
		//		printf("added preview %s\n", node->name);
	}
	
	/* node previews can get added with variable size this way */
	if(xsize==0 || ysize==0)
		return;
	
	/* sanity checks & initialize */
	if(node->preview->rect) {
		if(node->preview->xsize!=xsize && node->preview->ysize!=ysize) {
			MEM_freeN(node->preview->rect);
			node->preview->rect= NULL;
		}
	}
	
	if(node->preview->rect==NULL) {
		node->preview->rect= MEM_callocN(4*xsize + xsize*ysize*sizeof(char)*4, "node preview rect");
		node->preview->xsize= xsize;
		node->preview->ysize= ysize;
	}
	/* no clear, makes nicer previews */
}

void ntreeInitPreview(bNodeTree *ntree, int xsize, int ysize)
{
	bNode *node;
	
	if(ntree==NULL)
		return;
	
	for(node= ntree->nodes.first; node; node= node->next) {
		if(node->typeinfo->flag & NODE_PREVIEW)	/* hrms, check for closed nodes? */
			node_init_preview(node, xsize, ysize);
		if(node->type==NODE_GROUP && (node->flag & NODE_GROUP_EDIT))
			ntreeInitPreview((bNodeTree *)node->id, xsize, ysize);
	}		
}

static void nodeClearPreview(bNode *node)
{
	if(node->preview && node->preview->rect)
		memset(node->preview->rect, 0, MEM_allocN_len(node->preview->rect));
}

/* use it to enforce clear */
void ntreeClearPreview(bNodeTree *ntree)
{
	bNode *node;
	
	if(ntree==NULL)
		return;
	
	for(node= ntree->nodes.first; node; node= node->next) {
		if(node->typeinfo->flag & NODE_PREVIEW)
			nodeClearPreview(node);
		if(node->type==NODE_GROUP && (node->flag & NODE_GROUP_EDIT))
			ntreeClearPreview((bNodeTree *)node->id);
	}		
}

/* hack warning! this function is only used for shader previews, and 
since it gets called multiple times per pixel for Ztransp we only
add the color once. Preview gets cleared before it starts render though */
void nodeAddToPreview(bNode *node, float *col, int x, int y, int do_manage)
{
	bNodePreview *preview= node->preview;
	if(preview) {
		if(x>=0 && y>=0) {
			if(x<preview->xsize && y<preview->ysize) {
				unsigned char *tar= preview->rect+ 4*((preview->xsize*y) + x);
				
				if(do_manage) {
					tar[0]= FTOCHAR(linearrgb_to_srgb(col[0]));
					tar[1]= FTOCHAR(linearrgb_to_srgb(col[1]));
					tar[2]= FTOCHAR(linearrgb_to_srgb(col[2]));
				}
				else {
					tar[0]= FTOCHAR(col[0]);
					tar[1]= FTOCHAR(col[1]);
					tar[2]= FTOCHAR(col[2]);
				}
				tar[3]= FTOCHAR(col[3]);
			}
			//else printf("prv out bound x y %d %d\n", x, y);
		}
		//else printf("prv out bound x y %d %d\n", x, y);
	}
}

/* ************** Free stuff ********** */

/* goes over entire tree */
void nodeUnlinkNode(bNodeTree *ntree, bNode *node)
{
	bNodeLink *link, *next;
	bNodeSocket *sock;
	ListBase *lb;
	
	for(link= ntree->links.first; link; link= next) {
		next= link->next;
		
		if(link->fromnode==node) {
			lb= &node->outputs;
			if (link->tonode)
				link->tonode->update |= NODE_UPDATE;
		}
		else if(link->tonode==node)
			lb= &node->inputs;
		else
			lb= NULL;

		if(lb) {
			for(sock= lb->first; sock; sock= sock->next) {
				if(link->fromsock==sock || link->tosock==sock)
					break;
			}
			if(sock) {
				nodeRemLink(ntree, link);
			}
		}
	}
}

static void node_unlink_attached(bNodeTree *ntree, bNode *parent)
{
	bNode *node;
	for (node=ntree->nodes.first; node; node=node->next) {
		if (node->parent == parent)
			nodeDetachNode(node);
	}
}

void nodeFreeNode(bNodeTree *ntree, bNode *node)
{
	bNodeTreeType *treetype= ntreeGetType(ntree->type);
	bNodeSocket *sock, *nextsock;
	
	/* remove all references to this node */
	nodeUnlinkNode(ntree, node);
	node_unlink_attached(ntree, node);
	
	BLI_remlink(&ntree->nodes, node);

	/* since it is called while free database, node->id is undefined */
	
	if (treetype->free_node_cache)
		treetype->free_node_cache(ntree, node);
	
	for (sock=node->inputs.first; sock; sock = nextsock) {
		nextsock = sock->next;
		if (sock->default_value)
			MEM_freeN(sock->default_value);
		MEM_freeN(sock);
	}
	for (sock=node->outputs.first; sock; sock = nextsock) {
		nextsock = sock->next;
		if (sock->default_value)
			MEM_freeN(sock->default_value);
		MEM_freeN(sock);
	}

	nodeFreePreview(node);

	if(node->typeinfo && node->typeinfo->freestoragefunc) {
		node->typeinfo->freestoragefunc(node);
	}

	MEM_freeN(node);
	
	ntree->update |= NTREE_UPDATE_NODES;
}

/* do not free ntree itself here, free_libblock calls this function too */
void ntreeFreeTree(bNodeTree *ntree)
{
	bNode *node, *next;
	bNodeSocket *sock;
	
	if(ntree==NULL) return;
	
	/* XXX hack! node trees should not store execution graphs at all.
	 * This should be removed when old tree types no longer require it.
	 * Currently the execution data for texture nodes remains in the tree
	 * after execution, until the node tree is updated or freed.
	 */
	if (ntree->execdata) {
		switch (ntree->type) {
		case NTREE_COMPOSIT:
			ntreeCompositEndExecTree(ntree->execdata, 1);
			break;
		case NTREE_SHADER:
			ntreeShaderEndExecTree(ntree->execdata, 1);
			break;
		case NTREE_TEXTURE:
			ntreeTexEndExecTree(ntree->execdata, 1);
			break;
		}
	}
	
	BKE_free_animdata((ID *)ntree);
	
	id_us_min((ID *)ntree->gpd);

	BLI_freelistN(&ntree->links);	/* do first, then unlink_node goes fast */
	
	for(node= ntree->nodes.first; node; node= next) {
		next= node->next;
		nodeFreeNode(ntree, node);
	}
	
	for (sock=ntree->inputs.first; sock; sock=sock->next)
		if (sock->default_value)
			MEM_freeN(sock->default_value);
	BLI_freelistN(&ntree->inputs);
	for (sock=ntree->outputs.first; sock; sock=sock->next)
		if (sock->default_value)
			MEM_freeN(sock->default_value);
	BLI_freelistN(&ntree->outputs);
}

void ntreeFreeCache(bNodeTree *ntree)
{
	bNodeTreeType *treetype;
	
	if(ntree==NULL) return;
	
	treetype= ntreeGetType(ntree->type);
	if (treetype->free_cache)
		treetype->free_cache(ntree);
}

void ntreeSetOutput(bNodeTree *ntree)
{
	bNode *node;

	/* find the active outputs, might become tree type dependant handler */
	for(node= ntree->nodes.first; node; node= node->next) {
		if(node->typeinfo->nclass==NODE_CLASS_OUTPUT) {
			bNode *tnode;
			int output= 0;
			
			/* we need a check for which output node should be tagged like this, below an exception */
			if(node->type==CMP_NODE_OUTPUT_FILE)
			   continue;
			   
			/* there is more types having output class, each one is checked */
			for(tnode= ntree->nodes.first; tnode; tnode= tnode->next) {
				if(tnode->typeinfo->nclass==NODE_CLASS_OUTPUT) {
					
					if(ntree->type==NTREE_COMPOSIT) {
							
						/* same type, exception for viewer */
						if(tnode->type==node->type ||
						   (ELEM(tnode->type, CMP_NODE_VIEWER, CMP_NODE_SPLITVIEWER) &&
							ELEM(node->type, CMP_NODE_VIEWER, CMP_NODE_SPLITVIEWER))) {
							if(tnode->flag & NODE_DO_OUTPUT) {
								output++;
								if(output>1)
									tnode->flag &= ~NODE_DO_OUTPUT;
							}
						}
					}
					else {
						/* same type */
						if(tnode->type==node->type) {
							if(tnode->flag & NODE_DO_OUTPUT) {
								output++;
								if(output>1)
									tnode->flag &= ~NODE_DO_OUTPUT;
							}
						}
					}
				}
			}
			if(output==0)
				node->flag |= NODE_DO_OUTPUT;
		}
	}
	
	/* here we could recursively set which nodes have to be done,
		might be different for editor or for "real" use... */
}

typedef struct MakeLocalCallData {
	ID *group_id;
	ID *new_id;
	int lib, local;
} MakeLocalCallData;

static void ntreeMakeLocal_CheckLocal(void *calldata, ID *owner_id, bNodeTree *ntree)
{
	MakeLocalCallData *cd= (MakeLocalCallData*)calldata;
	bNode *node;
	
	/* find if group is in tree */
	for(node= ntree->nodes.first; node; node= node->next) {
		if(node->id == cd->group_id) {
			if(owner_id->lib) cd->lib= 1;
			else cd->local= 1;
		}
	}
}

static void ntreeMakeLocal_LinkNew(void *calldata, ID *owner_id, bNodeTree *ntree)
{
	MakeLocalCallData *cd= (MakeLocalCallData*)calldata;
	bNode *node;
	
	/* find if group is in tree */
	for(node= ntree->nodes.first; node; node= node->next) {
		if(node->id == cd->group_id) {
			if(owner_id->lib==NULL) {
				node->id= cd->new_id;
				cd->new_id->us++;
				cd->group_id->us--;
			}
		}
	}
}

void ntreeMakeLocal(bNodeTree *ntree)
{
	bNodeTreeType *treetype= ntreeGetType(ntree->type);
	MakeLocalCallData cd;
	
	/* - only lib users: do nothing
		* - only local users: set flag
		* - mixed: make copy
		*/
	
	if(ntree->id.lib==NULL) return;
	if(ntree->id.us==1) {
<<<<<<< HEAD
		ntree->id.lib= NULL;
		ntree->id.flag= LIB_LOCAL;
		new_id(NULL, (ID *)ntree, NULL);
=======
		id_clear_lib_data(bmain, (ID *)ntree);
>>>>>>> 99075b35
		return;
	}
	
	/* now check users of groups... again typedepending, callback... */
	cd.group_id = &ntree->id;
	cd.new_id = NULL;
	cd.local = 0;
	cd.lib = 0;
	
	treetype->foreach_nodetree(G.main, &cd, &ntreeMakeLocal_CheckLocal);
	
	/* if all users are local, we simply make tree local */
	if(cd.local && cd.lib==0) {
<<<<<<< HEAD
		ntree->id.lib= NULL;
		ntree->id.flag= LIB_LOCAL;
		new_id(NULL, (ID *)ntree, NULL);
=======
		id_clear_lib_data(bmain, (ID *)ntree);
>>>>>>> 99075b35
	}
	else if(cd.local && cd.lib) {
		/* this is the mixed case, we copy the tree and assign it to local users */
		bNodeTree *newtree= ntreeCopyTree(ntree);
		
		newtree->id.us= 0;
		

		cd.new_id = &newtree->id;
		treetype->foreach_nodetree(G.main, &cd, &ntreeMakeLocal_LinkNew);
	}
}

int ntreeNodeExists(bNodeTree *ntree, bNode *testnode)
{
	bNode *node= ntree->nodes.first;
	for(; node; node= node->next)
		if(node==testnode)
			return 1;
	return 0;
}

int ntreeOutputExists(bNode *node, bNodeSocket *testsock)
{
	bNodeSocket *sock= node->outputs.first;
	for(; sock; sock= sock->next)
		if(sock==testsock)
			return 1;
	return 0;
}

/* returns localized tree for execution in threads */
bNodeTree *ntreeLocalize(bNodeTree *ntree)
{
	bNodeTreeType *ntreetype= ntreeGetType(ntree->type);

	bNodeTree *ltree;
	bNode *node;
	
	bAction *action_backup= NULL, *tmpact_backup= NULL;
	
	/* Workaround for copying an action on each render!
	 * set action to NULL so animdata actions dont get copied */
	AnimData *adt= BKE_animdata_from_id(&ntree->id);

	if(adt) {
		action_backup= adt->action;
		tmpact_backup= adt->tmpact;

		adt->action= NULL;
		adt->tmpact= NULL;
	}

	/* node copy func */
	ltree= ntreeCopyTree(ntree);

	if(adt) {
		AnimData *ladt= BKE_animdata_from_id(&ltree->id);

		adt->action= ladt->action= action_backup;
		adt->tmpact= ladt->tmpact= tmpact_backup;

		if(action_backup) action_backup->id.us++;
		if(tmpact_backup) tmpact_backup->id.us++;
		
	}
	/* end animdata uglyness */

	/* ensures only a single output node is enabled */
	ntreeSetOutput(ntree);

	for(node= ntree->nodes.first; node; node= node->next) {
		/* store new_node pointer to original */
		node->new_node->new_node= node;
	}

	if (ntreetype->localize)
		ntreetype->localize(ltree, ntree);

	return ltree;
}

/* sync local composite with real tree */
/* local tree is supposed to be running, be careful moving previews! */
/* is called by jobs manager, outside threads, so it doesnt happen during draw */
void ntreeLocalSync(bNodeTree *localtree, bNodeTree *ntree)
{
	bNodeTreeType *ntreetype= ntreeGetType(ntree->type);

	if (ntreetype->local_sync)
		ntreetype->local_sync(localtree, ntree);
}

/* merge local tree results back, and free local tree */
/* we have to assume the editor already changed completely */
void ntreeLocalMerge(bNodeTree *localtree, bNodeTree *ntree)
{
	bNodeTreeType *ntreetype= ntreeGetType(ntree->type);
	bNode *lnode;
	
	/* move over the compbufs and previews */
	for(lnode= localtree->nodes.first; lnode; lnode= lnode->next) {
		if(ntreeNodeExists(ntree, lnode->new_node)) {
			if(lnode->preview && lnode->preview->rect) {
				nodeFreePreview(lnode->new_node);
				lnode->new_node->preview= lnode->preview;
				lnode->preview= NULL;
			}
		}
	}

	if (ntreetype->local_merge)
		ntreetype->local_merge(localtree, ntree);

	ntreeFreeTree(localtree);
	MEM_freeN(localtree);
}

/* ************ find stuff *************** */

int ntreeHasType(bNodeTree *ntree, int type)
{
	bNode *node;
	
	if(ntree)
		for(node= ntree->nodes.first; node; node= node->next)
			if(node->type == type)
				return 1;
	return 0;
}

bNodeLink *nodeFindLink(bNodeTree *ntree, bNodeSocket *from, bNodeSocket *to)
{
	bNodeLink *link;
	
	for(link= ntree->links.first; link; link= link->next) {
		if(link->fromsock==from && link->tosock==to)
			return link;
		if(link->fromsock==to && link->tosock==from)	/* hrms? */
			return link;
	}
	return NULL;
}

int nodeCountSocketLinks(bNodeTree *ntree, bNodeSocket *sock)
{
	bNodeLink *link;
	int tot= 0;
	
	for(link= ntree->links.first; link; link= link->next) {
		if(link->fromsock==sock || link->tosock==sock)
			tot++;
	}
	return tot;
}

bNode *nodeGetActive(bNodeTree *ntree)
{
	bNode *node;
	
	if(ntree==NULL) return NULL;
	
	for(node= ntree->nodes.first; node; node= node->next)
		if(node->flag & NODE_ACTIVE)
			break;
	return node;
}

/* two active flags, ID nodes have special flag for buttons display */
bNode *nodeGetActiveID(bNodeTree *ntree, short idtype)
{
	bNode *node;
	
	if(ntree==NULL) return NULL;

	/* check for group edit */
	for(node= ntree->nodes.first; node; node= node->next)
		if(node->flag & NODE_GROUP_EDIT)
			break;

	if(node)
		ntree= (bNodeTree*)node->id;
	
	/* now find active node with this id */
	for(node= ntree->nodes.first; node; node= node->next)
		if(node->id && GS(node->id->name)==idtype)
			if(node->flag & NODE_ACTIVE_ID)
				break;

	return node;
}

int nodeSetActiveID(bNodeTree *ntree, short idtype, ID *id)
{
	bNode *node;
	int ok= FALSE;

	if(ntree==NULL) return ok;

	/* check for group edit */
	for(node= ntree->nodes.first; node; node= node->next)
		if(node->flag & NODE_GROUP_EDIT)
			break;

	if(node)
		ntree= (bNodeTree*)node->id;

	/* now find active node with this id */
	for(node= ntree->nodes.first; node; node= node->next) {
		if(node->id && GS(node->id->name)==idtype) {
			if(id && ok==FALSE && node->id==id) {
				node->flag |= NODE_ACTIVE_ID;
				ok= TRUE;
			} else {
				node->flag &= ~NODE_ACTIVE_ID;
			}
		}
	}

	return ok;
}


/* two active flags, ID nodes have special flag for buttons display */
void nodeClearActiveID(bNodeTree *ntree, short idtype)
{
	bNode *node;
	
	if(ntree==NULL) return;
	
	for(node= ntree->nodes.first; node; node= node->next)
		if(node->id && GS(node->id->name)==idtype)
			node->flag &= ~NODE_ACTIVE_ID;
}

/* two active flags, ID nodes have special flag for buttons display */
void nodeSetActive(bNodeTree *ntree, bNode *node)
{
	bNode *tnode;
	
	/* make sure only one node is active, and only one per ID type */
	for(tnode= ntree->nodes.first; tnode; tnode= tnode->next) {
		tnode->flag &= ~NODE_ACTIVE;
		
		if(node->id && tnode->id) {
			if(GS(node->id->name) == GS(tnode->id->name))
				tnode->flag &= ~NODE_ACTIVE_ID;
		}
	}
	
	node->flag |= NODE_ACTIVE;
	if(node->id)
		node->flag |= NODE_ACTIVE_ID;
}

/* use flags are not persistant yet, groups might need different tagging, so we do it each time
   when we need to get this info */
void ntreeSocketUseFlags(bNodeTree *ntree)
{
	bNode *node;
	bNodeSocket *sock;
	bNodeLink *link;
	
	/* clear flags */
	for(node= ntree->nodes.first; node; node= node->next) {
		for(sock= node->inputs.first; sock; sock= sock->next)
			sock->flag &= ~SOCK_IN_USE;
		for(sock= node->outputs.first; sock; sock= sock->next)
			sock->flag &= ~SOCK_IN_USE;
	}
	
	/* tag all thats in use */
	for(link= ntree->links.first; link; link= link->next) {
	
		if(link->fromsock) // FIXME, see below
			link->fromsock->flag |= SOCK_IN_USE;
		if(link->tosock) // FIXME This can be NULL, when dragging a new link in the UI, should probably copy the node tree for preview render - campbell
			link->tosock->flag |= SOCK_IN_USE;
	}
}

/* ************** dependency stuff *********** */

/* node is guaranteed to be not checked before */
static int node_get_deplist_recurs(bNode *node, bNode ***nsort)
{
	bNode *fromnode;
	bNodeSocket *sock;
	int level = 0xFFF;
	
	node->done= 1;
	
	/* check linked nodes */
	for(sock= node->inputs.first; sock; sock= sock->next) {
		if(sock->link) {
			fromnode= sock->link->fromnode;
			if(fromnode) {
				if (fromnode->done==0)
					fromnode->level= node_get_deplist_recurs(fromnode, nsort);
				if (fromnode->level <= level)
					level = fromnode->level - 1;
			}
		}
	}
	
	/* check parent node */
	if (node->parent) {
		if (node->parent->done==0)
			node->parent->level= node_get_deplist_recurs(node->parent, nsort);
		if (node->parent->level <= level)
			level = node->parent->level - 1;
	}
	
	if (nsort) {
		**nsort= node;
		(*nsort)++;
	}
	
	return level;
}

void ntreeGetDependencyList(struct bNodeTree *ntree, struct bNode ***deplist, int *totnodes)
{
	bNode *node, **nsort;
	
	*totnodes=0;
	
	/* first clear data */
	for(node= ntree->nodes.first; node; node= node->next) {
		node->done= 0;
		(*totnodes)++;
	}
	if(*totnodes==0) {
		*deplist = NULL;
		return;
	}
	
	nsort= *deplist= MEM_callocN((*totnodes)*sizeof(bNode*), "sorted node array");
	
	/* recursive check */
	for(node= ntree->nodes.first; node; node= node->next) {
		if(node->done==0) {
			node->level= node_get_deplist_recurs(node, &nsort);
		}
	}
}

static void ntree_update_link_pointers(bNodeTree *ntree)
{
	bNode *node;
	bNodeSocket *sock;
	bNodeLink *link;
	
	/* first clear data */
	for(node= ntree->nodes.first; node; node= node->next) {
		for(sock= node->inputs.first; sock; sock= sock->next)
			sock->link= NULL;
	}
	/* clear socket links */
	for(sock= ntree->outputs.first; sock; sock= sock->next)
		sock->link= NULL;

	for(link= ntree->links.first; link; link= link->next) {
		if (link->tosock)
			link->tosock->link= link;
	}
}

static void ntree_validate_links(bNodeTree *ntree)
{
	bNodeTreeType *ntreetype = ntreeGetType(ntree->type);
	bNodeLink *link;
	
	for (link = ntree->links.first; link; link = link->next) {
		link->flag |= NODE_LINK_VALID;
		if (link->fromnode && link->tonode && link->fromnode->level <= link->tonode->level)
			link->flag &= ~NODE_LINK_VALID;
		else if (ntreetype->validate_link) {
			if (!ntreetype->validate_link(ntree, link))
				link->flag &= ~NODE_LINK_VALID;
		}
	}
}

static void ntree_verify_nodes_cb(void *calldata, struct ID *UNUSED(owner_id), struct bNodeTree *ntree)
{
	ID *id= (ID*)calldata;
	bNode *node;
	
	for (node=ntree->nodes.first; node; node=node->next)
		if (node->typeinfo->verifyfunc)
			node->typeinfo->verifyfunc(ntree, node, id);
}

void ntreeVerifyNodes(struct Main *main, struct ID *id)
{
	bNodeTreeType *ntreetype;
	bNodeTree *ntree;
	int n;
	
	for (n=0; n < NUM_NTREE_TYPES; ++n) {
		ntreetype= ntreeGetType(n);
		if (ntreetype && ntreetype->foreach_nodetree)
			ntreetype->foreach_nodetree(main, id, ntree_verify_nodes_cb);
	}
	for (ntree=main->nodetree.first; ntree; ntree=ntree->id.next)
		ntree_verify_nodes_cb(id, NULL, ntree);
}

void ntreeUpdateTree(bNodeTree *ntree)
{
	bNodeTreeType *ntreetype= ntreeGetType(ntree->type);
	bNode *node;
	bNode **deplist;
	int totnodes, n;
	
	ntree_update_link_pointers(ntree);
	
	/* also updates the node level! */
	ntreeGetDependencyList(ntree, &deplist, &totnodes);
	
	if (deplist) {
		/* update individual nodes */
		for (n=0; n < totnodes; ++n) {
			node = deplist[n];
			
			/* node tree update tags override individual node update flags */
			if ((node->update & NODE_UPDATE) || (ntree->update & NTREE_UPDATE)) {
				if (ntreetype->update_node)
					ntreetype->update_node(ntree, node);
				else if (node->typeinfo->updatefunc)
					node->typeinfo->updatefunc(ntree, node);
			}
			/* clear update flag */
			node->update = 0;
		}
		
		MEM_freeN(deplist);
	}
	
	/* general tree updates */
	if (ntree->update & (NTREE_UPDATE_LINKS|NTREE_UPDATE_NODES)) {
		ntree_validate_links(ntree);
	}
	
	/* update tree */
	if (ntreetype->update)
		ntreetype->update(ntree);
	else {
		/* Trees can be associated with a specific node type (i.e. group nodes),
		 * in that case a tree update function may be defined by that node type.
		 */
		bNodeType *ntype= node_get_type(ntree, ntree->nodetype);
		if (ntype && ntype->updatetreefunc)
			ntype->updatetreefunc(ntree);
	}
	
	/* XXX hack, should be done by depsgraph!! */
	ntreeVerifyNodes(G.main, &ntree->id);
	
	/* clear the update flag */
	ntree->update = 0;
}

void nodeUpdate(bNodeTree *ntree, bNode *node)
{
	bNodeTreeType *ntreetype= ntreeGetType(ntree->type);
	
	if (ntreetype->update_node)
		ntreetype->update_node(ntree, node);
	else if (node->typeinfo->updatefunc)
		node->typeinfo->updatefunc(ntree, node);
	/* clear update flag */
	node->update = 0;
}

int nodeUpdateID(bNodeTree *ntree, ID *id)
{
	bNodeTreeType *ntreetype;
	bNode *node;
	int change = FALSE;
	
	if(ELEM(NULL, id, ntree))
		return change;
	
	ntreetype = ntreeGetType(ntree->type);
	
	if (ntreetype->update_node) {
		for(node= ntree->nodes.first; node; node= node->next) {
			if(node->id==id) {
				change = TRUE;
				ntreetype->update_node(ntree, node);
				/* clear update flag */
				node->update = 0;
			}
		}
	}
	else {
		for(node= ntree->nodes.first; node; node= node->next) {
			if(node->id==id) {
				change = TRUE;
				if (node->typeinfo->updatefunc)
					node->typeinfo->updatefunc(ntree, node);
				/* clear update flag */
				node->update = 0;
			}
		}
	}
	
	return change;
}


/* ************* node type access ********** */

int nodeValid(bNodeTree *ntree, bNodeTemplate *ntemp)
{
	bNodeType *ntype= node_get_type(ntree, ntemp->type);
	if (ntype) {
		if (ntype->validfunc)
			return ntype->validfunc(ntree, ntemp);
		else
			return 1;
	}
	else
		return 0;
}

const char* nodeLabel(bNode *node)
{
	if (node->label[0]!='\0')
		return node->label;
	else if (node->typeinfo->labelfunc)
		return node->typeinfo->labelfunc(node);
	else
		return node->typeinfo->name;
}

struct bNodeTree *nodeGroupEditGet(struct bNode *node)
{
	if (node->typeinfo->group_edit_get)
		return node->typeinfo->group_edit_get(node);
	else
		return NULL;
}

struct bNodeTree *nodeGroupEditSet(struct bNode *node, int edit)
{
	if (node->typeinfo->group_edit_set)
		return node->typeinfo->group_edit_set(node, edit);
	else if (node->typeinfo->group_edit_get)
		return node->typeinfo->group_edit_get(node);
	else
		return NULL;
}

void nodeGroupEditClear(struct bNode *node)
{
	if (node->typeinfo->group_edit_clear)
		node->typeinfo->group_edit_clear(node);
}

struct bNodeTemplate nodeMakeTemplate(struct bNode *node)
{
	bNodeTemplate ntemp;
	if (node->typeinfo->templatefunc)
		return node->typeinfo->templatefunc(node);
	else {
		ntemp.type = node->type;
		return ntemp;
	}
}

void node_type_base(bNodeType *ntype, int type, const char *name, short nclass, short flag)
{
	memset(ntype, 0, sizeof(bNodeType));
	
	ntype->type = type;
	BLI_strncpy(ntype->name, name, sizeof(ntype->name));
	ntype->nclass = nclass;
	ntype->flag = flag;
	
	/* default size values */
	ntype->width = 140;
	ntype->minwidth = 100;
	ntype->maxwidth = 320;
	ntype->height = 100;
	ntype->minheight = 30;
	ntype->maxheight = FLT_MAX;
}

void node_type_socket_templates(struct bNodeType *ntype, struct bNodeSocketTemplate *inputs, struct bNodeSocketTemplate *outputs)
{
	ntype->inputs = inputs;
	ntype->outputs = outputs;
}

void node_type_init(struct bNodeType *ntype, void (*initfunc)(struct bNodeTree *ntree, struct bNode *node, struct bNodeTemplate *ntemp))
{
	ntype->initfunc = initfunc;
}

void node_type_valid(struct bNodeType *ntype, int (*validfunc)(struct bNodeTree *ntree, struct bNodeTemplate *ntemp))
{
	ntype->validfunc = validfunc;
}

void node_type_size(struct bNodeType *ntype, int width, int minwidth, int maxwidth)
{
	ntype->width = width;
	ntype->minwidth = minwidth;
	if (maxwidth <= minwidth)
		ntype->maxwidth = FLT_MAX;
	else
		ntype->maxwidth = maxwidth;
}

void node_type_storage(bNodeType *ntype, const char *storagename, void (*freestoragefunc)(struct bNode *), void (*copystoragefunc)(struct bNode *, struct bNode *))
{
	if (storagename)
		BLI_strncpy(ntype->storagename, storagename, sizeof(ntype->storagename));
	else
		ntype->storagename[0] = '\0';
	ntype->copystoragefunc = copystoragefunc;
	ntype->freestoragefunc = freestoragefunc;
}

void node_type_label(struct bNodeType *ntype, const char *(*labelfunc)(struct bNode *))
{
	ntype->labelfunc = labelfunc;
}

void node_type_template(struct bNodeType *ntype, struct bNodeTemplate (*templatefunc)(struct bNode *))
{
	ntype->templatefunc = templatefunc;
}

void node_type_update(struct bNodeType *ntype,
					  void (*updatefunc)(struct bNodeTree *ntree, struct bNode *node),
					  void (*verifyfunc)(struct bNodeTree *ntree, struct bNode *node, struct ID *id))
{
	ntype->updatefunc = updatefunc;
	ntype->verifyfunc = verifyfunc;
}

void node_type_tree(struct bNodeType *ntype, void (*inittreefunc)(struct bNodeTree *), void (*updatetreefunc)(struct bNodeTree *))
{
	ntype->inittreefunc = inittreefunc;
	ntype->updatetreefunc = updatetreefunc;
}

void node_type_group_edit(struct bNodeType *ntype,
						  struct bNodeTree *(*group_edit_get)(struct bNode *node),
						  struct bNodeTree *(*group_edit_set)(struct bNode *node, int edit),
						  void (*group_edit_clear)(struct bNode *node))
{
	ntype->group_edit_get = group_edit_get;
	ntype->group_edit_set = group_edit_set;
	ntype->group_edit_clear = group_edit_clear;
}

void node_type_exec(struct bNodeType *ntype, void (*execfunc)(void *data, struct bNode *, struct bNodeStack **, struct bNodeStack **))
{
	ntype->execfunc = execfunc;
}

void node_type_exec_new(struct bNodeType *ntype,
						void *(*initexecfunc)(struct bNode *node),
						void (*freeexecfunc)(struct bNode *node, void *nodedata),
						void (*newexecfunc)(void *data, int thread, struct bNode *, void *nodedata, struct bNodeStack **, struct bNodeStack **))
{
	ntype->initexecfunc = initexecfunc;
	ntype->freeexecfunc = freeexecfunc;
	ntype->newexecfunc = newexecfunc;
}

void node_type_gpu(struct bNodeType *ntype, int (*gpufunc)(struct GPUMaterial *mat, struct bNode *node, struct GPUNodeStack *in, struct GPUNodeStack *out))
{
	ntype->gpufunc = gpufunc;
}

void node_type_gpu_ext(struct bNodeType *ntype, int (*gpuextfunc)(struct GPUMaterial *mat, struct bNode *node, void *nodedata, struct GPUNodeStack *in, struct GPUNodeStack *out))
{
	ntype->gpuextfunc = gpuextfunc;
}


static bNodeType *is_nodetype_registered(ListBase *typelist, int type) 
{
	bNodeType *ntype= typelist->first;
	
	for(;ntype; ntype= ntype->next )
		if(ntype->type==type)
			return ntype;
	
	return NULL;
}

void nodeRegisterType(ListBase *typelist, bNodeType *ntype) 
{
	bNodeType *found= is_nodetype_registered(typelist, ntype->type);
	
	if(found==NULL)
		BLI_addtail(typelist, ntype);
}

static void registerCompositNodes(ListBase *ntypelist)
{
	register_node_type_frame(ntypelist);
	
	register_node_type_cmp_group(ntypelist);
//	register_node_type_cmp_forloop(ntypelist);
//	register_node_type_cmp_whileloop(ntypelist);
	
	register_node_type_cmp_rlayers(ntypelist);
	register_node_type_cmp_image(ntypelist);
	register_node_type_cmp_texture(ntypelist);
	register_node_type_cmp_value(ntypelist);
	register_node_type_cmp_rgb(ntypelist);
	register_node_type_cmp_curve_time(ntypelist);
	
	register_node_type_cmp_composite(ntypelist);
	register_node_type_cmp_viewer(ntypelist);
	register_node_type_cmp_splitviewer(ntypelist);
	register_node_type_cmp_output_file(ntypelist);
	register_node_type_cmp_view_levels(ntypelist);
	
	register_node_type_cmp_curve_rgb(ntypelist);
	register_node_type_cmp_mix_rgb(ntypelist);
	register_node_type_cmp_hue_sat(ntypelist);
	register_node_type_cmp_brightcontrast(ntypelist);
	register_node_type_cmp_gamma(ntypelist);
	register_node_type_cmp_invert(ntypelist);
	register_node_type_cmp_alphaover(ntypelist);
	register_node_type_cmp_zcombine(ntypelist);
	register_node_type_cmp_colorbalance(ntypelist);
	register_node_type_cmp_huecorrect(ntypelist);
	
	register_node_type_cmp_normal(ntypelist);
	register_node_type_cmp_curve_vec(ntypelist);
	register_node_type_cmp_map_value(ntypelist);
	register_node_type_cmp_normalize(ntypelist);
	
	register_node_type_cmp_filter(ntypelist);
	register_node_type_cmp_blur(ntypelist);
	register_node_type_cmp_dblur(ntypelist);
	register_node_type_cmp_bilateralblur(ntypelist);
	register_node_type_cmp_vecblur(ntypelist);
	register_node_type_cmp_dilateerode(ntypelist);
	register_node_type_cmp_defocus(ntypelist);
	
	register_node_type_cmp_valtorgb(ntypelist);
	register_node_type_cmp_rgbtobw(ntypelist);
	register_node_type_cmp_setalpha(ntypelist);
	register_node_type_cmp_idmask(ntypelist);
	register_node_type_cmp_math(ntypelist);
	register_node_type_cmp_seprgba(ntypelist);
	register_node_type_cmp_combrgba(ntypelist);
	register_node_type_cmp_sephsva(ntypelist);
	register_node_type_cmp_combhsva(ntypelist);
	register_node_type_cmp_sepyuva(ntypelist);
	register_node_type_cmp_combyuva(ntypelist);
	register_node_type_cmp_sepycca(ntypelist);
	register_node_type_cmp_combycca(ntypelist);
	register_node_type_cmp_premulkey(ntypelist);
	
	register_node_type_cmp_diff_matte(ntypelist);
	register_node_type_cmp_distance_matte(ntypelist);
	register_node_type_cmp_chroma_matte(ntypelist);
	register_node_type_cmp_color_matte(ntypelist);
	register_node_type_cmp_channel_matte(ntypelist);
	register_node_type_cmp_color_spill(ntypelist);
	register_node_type_cmp_luma_matte(ntypelist);
	
	register_node_type_cmp_translate(ntypelist);
	register_node_type_cmp_rotate(ntypelist);
	register_node_type_cmp_scale(ntypelist);
	register_node_type_cmp_flip(ntypelist);
	register_node_type_cmp_crop(ntypelist);
	register_node_type_cmp_displace(ntypelist);
	register_node_type_cmp_mapuv(ntypelist);
	register_node_type_cmp_glare(ntypelist);
	register_node_type_cmp_tonemap(ntypelist);
	register_node_type_cmp_lensdist(ntypelist);
}

static void registerShaderNodes(ListBase *ntypelist) 
{
	register_node_type_frame(ntypelist);
	
	register_node_type_sh_group(ntypelist);
//	register_node_type_sh_forloop(ntypelist);
//	register_node_type_sh_whileloop(ntypelist);
	
	register_node_type_sh_output(ntypelist);
	register_node_type_sh_mix_rgb(ntypelist);
	register_node_type_sh_valtorgb(ntypelist);
	register_node_type_sh_rgbtobw(ntypelist);
	register_node_type_sh_normal(ntypelist);
	register_node_type_sh_geom(ntypelist);
	register_node_type_sh_mapping(ntypelist);
	register_node_type_sh_curve_vec(ntypelist);
	register_node_type_sh_curve_rgb(ntypelist);
	register_node_type_sh_math(ntypelist);
	register_node_type_sh_vect_math(ntypelist);
	register_node_type_sh_squeeze(ntypelist);
	register_node_type_sh_camera(ntypelist);
	register_node_type_sh_material(ntypelist);
	register_node_type_sh_material_ext(ntypelist);
	register_node_type_sh_value(ntypelist);
	register_node_type_sh_rgb(ntypelist);
	register_node_type_sh_texture(ntypelist);
//	register_node_type_sh_dynamic(ntypelist);
	register_node_type_sh_invert(ntypelist);
	register_node_type_sh_seprgb(ntypelist);
	register_node_type_sh_combrgb(ntypelist);
	register_node_type_sh_hue_sat(ntypelist);
}

static void registerTextureNodes(ListBase *ntypelist)
{
	register_node_type_frame(ntypelist);
	
	register_node_type_tex_group(ntypelist);
//	register_node_type_tex_forloop(ntypelist);
//	register_node_type_tex_whileloop(ntypelist);
	
	register_node_type_tex_math(ntypelist);
	register_node_type_tex_mix_rgb(ntypelist);
	register_node_type_tex_valtorgb(ntypelist);
	register_node_type_tex_rgbtobw(ntypelist);
	register_node_type_tex_valtonor(ntypelist);
	register_node_type_tex_curve_rgb(ntypelist);
	register_node_type_tex_curve_time(ntypelist);
	register_node_type_tex_invert(ntypelist);
	register_node_type_tex_hue_sat(ntypelist);
	register_node_type_tex_coord(ntypelist);
	register_node_type_tex_distance(ntypelist);
	register_node_type_tex_compose(ntypelist);
	register_node_type_tex_decompose(ntypelist);
	
	register_node_type_tex_output(ntypelist);
	register_node_type_tex_viewer(ntypelist);
	
	register_node_type_tex_checker(ntypelist);
	register_node_type_tex_texture(ntypelist);
	register_node_type_tex_bricks(ntypelist);
	register_node_type_tex_image(ntypelist);
	
	register_node_type_tex_rotate(ntypelist);
	register_node_type_tex_translate(ntypelist);
	register_node_type_tex_scale(ntypelist);
	register_node_type_tex_at(ntypelist);
	
	register_node_type_tex_proc_voronoi(ntypelist);
	register_node_type_tex_proc_blend(ntypelist);
	register_node_type_tex_proc_magic(ntypelist);
	register_node_type_tex_proc_marble(ntypelist);
	register_node_type_tex_proc_clouds(ntypelist);
	register_node_type_tex_proc_wood(ntypelist);
	register_node_type_tex_proc_musgrave(ntypelist);
	register_node_type_tex_proc_noise(ntypelist);
	register_node_type_tex_proc_stucci(ntypelist);
	register_node_type_tex_proc_distnoise(ntypelist);
}

static void free_dynamic_typeinfo(bNodeType *ntype)
{
	if(ntype->type==NODE_DYNAMIC) {
		if(ntype->inputs) {
			MEM_freeN(ntype->inputs);
		}
		if(ntype->outputs) {
			MEM_freeN(ntype->outputs);
		}
		if(ntype->name) {
			MEM_freeN((void *)ntype->name);
		}
	}
}

static void free_typeinfos(ListBase *list)
{
	bNodeType *ntype, *next;
	for(ntype=list->first; ntype; ntype=next) {
		next = ntype->next;
		
		if(ntype->type==NODE_DYNAMIC)
			free_dynamic_typeinfo(ntype);
		
		if(ntype->needs_free)
			MEM_freeN(ntype);
	}
}

void init_nodesystem(void) 
{
	registerCompositNodes(&ntreeGetType(NTREE_COMPOSIT)->node_types);
	registerShaderNodes(&ntreeGetType(NTREE_SHADER)->node_types);
	registerTextureNodes(&ntreeGetType(NTREE_TEXTURE)->node_types);
}

void free_nodesystem(void) 
{
	free_typeinfos(&ntreeGetType(NTREE_COMPOSIT)->node_types);
	free_typeinfos(&ntreeGetType(NTREE_SHADER)->node_types);
	free_typeinfos(&ntreeGetType(NTREE_TEXTURE)->node_types);
}

/* called from unlink_scene, when deleting a scene goes over all scenes
 * other than the input, checks if they have render layer nodes referencing
 * the to-be-deleted scene, and resets them to NULL. */

/* XXX needs to get current scene then! */
void clear_scene_in_nodes(Main *bmain, Scene *sce)
{
	Scene *sce1;
	bNode *node;

	for(sce1= bmain->scene.first; sce1; sce1=sce1->id.next) {
		if(sce1!=sce) {
			if(sce1->nodetree) {
				for(node= sce1->nodetree->nodes.first; node; node= node->next) {
					if(node->type==CMP_NODE_R_LAYERS) {
						Scene *nodesce= (Scene *)node->id;
						
						if (nodesce==sce) node->id = NULL;
					}
				}
			}
		}
	}
}
<|MERGE_RESOLUTION|>--- conflicted
+++ resolved
@@ -1039,6 +1039,7 @@
 
 void ntreeMakeLocal(bNodeTree *ntree)
 {
+	Main *bmain= G.main;
 	bNodeTreeType *treetype= ntreeGetType(ntree->type);
 	MakeLocalCallData cd;
 	
@@ -1049,13 +1050,7 @@
 	
 	if(ntree->id.lib==NULL) return;
 	if(ntree->id.us==1) {
-<<<<<<< HEAD
-		ntree->id.lib= NULL;
-		ntree->id.flag= LIB_LOCAL;
-		new_id(NULL, (ID *)ntree, NULL);
-=======
 		id_clear_lib_data(bmain, (ID *)ntree);
->>>>>>> 99075b35
 		return;
 	}
 	
@@ -1069,13 +1064,7 @@
 	
 	/* if all users are local, we simply make tree local */
 	if(cd.local && cd.lib==0) {
-<<<<<<< HEAD
-		ntree->id.lib= NULL;
-		ntree->id.flag= LIB_LOCAL;
-		new_id(NULL, (ID *)ntree, NULL);
-=======
 		id_clear_lib_data(bmain, (ID *)ntree);
->>>>>>> 99075b35
 	}
 	else if(cd.local && cd.lib) {
 		/* this is the mixed case, we copy the tree and assign it to local users */
