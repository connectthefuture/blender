/*
 * ***** BEGIN GPL LICENSE BLOCK *****
 *
 * This program is free software; you can redistribute it and/or
 * modify it under the terms of the GNU General Public License
 * as published by the Free Software Foundation; either version 2
 * of the License, or (at your option) any later version.
 *
 * This program is distributed in the hope that it will be useful,
 * but WITHOUT ANY WARRANTY; without even the implied warranty of
 * MERCHANTABILITY or FITNESS FOR A PARTICULAR PURPOSE.  See the
 * GNU General Public License for more details.
 *
 * You should have received a copy of the GNU General Public License
 * along with this program; if not, write to the Free Software Foundation,
 * Inc., 51 Franklin Street, Fifth Floor, Boston, MA 02110-1301, USA.
 *
 * The Original Code is Copyright (C) 2001-2002 by NaN Holding BV.
 * All rights reserved.
 *
 * The Original Code is: all of this file.
 *
 * Contributor(s): none yet.
 *
 * ***** END GPL LICENSE BLOCK *****
 */

/** \file blender/blenkernel/intern/displist.c
 *  \ingroup bke
 */


#include <math.h>
#include <stdio.h>
#include <string.h>

#include "MEM_guardedalloc.h"

#include "DNA_curve_types.h"
#include "DNA_meshdata_types.h"
#include "DNA_scene_types.h"
#include "DNA_object_types.h"
#include "DNA_material_types.h"

#include "BLI_blenlib.h"
#include "BLI_math.h"
#include "BLI_scanfill.h"
#include "BLI_utildefines.h"

#include "BKE_global.h"
#include "BKE_displist.h"
#include "BKE_cdderivedmesh.h"
#include "BKE_object.h"
#include "BKE_mball.h"
#include "BKE_material.h"
#include "BKE_curve.h"
#include "BKE_key.h"
#include "BKE_anim.h"
#include "BKE_font.h"
#include "BKE_lattice.h"
#include "BKE_modifier.h"

#include "BLO_sys_types.h" // for intptr_t support

static void boundbox_displist(Object *ob);

void BKE_displist_elem_free(DispList *dl)
{
	if (dl) {
		if (dl->verts) MEM_freeN(dl->verts);
		if (dl->nors) MEM_freeN(dl->nors);
		if (dl->index) MEM_freeN(dl->index);
		if (dl->col1) MEM_freeN(dl->col1);
		if (dl->col2) MEM_freeN(dl->col2);
		if (dl->bevelSplitFlag) MEM_freeN(dl->bevelSplitFlag);
		MEM_freeN(dl);
	}
}

void BKE_displist_free(ListBase *lb)
{
	DispList *dl;

	dl = lb->first;
	while (dl) {
		BLI_remlink(lb, dl);
		BKE_displist_elem_free(dl);
		dl = lb->first;
	}
}

DispList *BKE_displist_find_or_create(ListBase *lb, int type)
{
	DispList *dl;

	dl = lb->first;
	while (dl) {
		if (dl->type == type)
			return dl;
		dl = dl->next;
	}

	dl = MEM_callocN(sizeof(DispList), "find_disp");
	dl->type = type;
	BLI_addtail(lb, dl);

	return dl;
}

DispList *BKE_displist_find(ListBase *lb, int type)
{
	DispList *dl;

	dl = lb->first;
	while (dl) {
		if (dl->type == type)
			return dl;
		dl = dl->next;
	}

	return NULL;
}

int BKE_displist_has_faces(ListBase *lb)
{
	DispList *dl;

	for (dl = lb->first; dl; dl = dl->next) {
		if (ELEM3(dl->type, DL_INDEX3, DL_INDEX4, DL_SURF)) {
			return TRUE;
		}
	}

	return FALSE;
}

void BKE_displist_copy(ListBase *lbn, ListBase *lb)
{
	DispList *dln, *dl;

	BKE_displist_free(lbn);

	dl = lb->first;
	while (dl) {
		dln = MEM_dupallocN(dl);
		BLI_addtail(lbn, dln);
		dln->verts = MEM_dupallocN(dl->verts);
		dln->nors = MEM_dupallocN(dl->nors);
		dln->index = MEM_dupallocN(dl->index);
		dln->col1 = MEM_dupallocN(dl->col1);
		dln->col2 = MEM_dupallocN(dl->col2);

		if (dl->bevelSplitFlag)
			dln->bevelSplitFlag = MEM_dupallocN(dl->bevelSplitFlag);

		dl = dl->next;
	}
}

void BKE_displist_normals_add(ListBase *lb)
{
	DispList *dl = NULL;
	float *vdata, *ndata, nor[3];
	float *v1, *v2, *v3, *v4;
	float *n1, *n2, *n3, *n4;
	int a, b, p1, p2, p3, p4;

	dl = lb->first;

	while (dl) {
		if (dl->type == DL_INDEX3) {
			if (dl->nors == NULL) {
				dl->nors = MEM_callocN(sizeof(float) * 3, "dlnors");

				if (dl->verts[2] < 0.0f)
					dl->nors[2] = -1.0f;
				else
					dl->nors[2] = 1.0f;
			}
		}
		else if (dl->type == DL_SURF) {
			if (dl->nors == NULL) {
				dl->nors = MEM_callocN(sizeof(float) * 3 * dl->nr * dl->parts, "dlnors");

				vdata = dl->verts;
				ndata = dl->nors;

				for (a = 0; a < dl->parts; a++) {

					if (BKE_displist_surfindex_get(dl, a, &b, &p1, &p2, &p3, &p4) == 0)
						break;

					v1 = vdata + 3 * p1;
					n1 = ndata + 3 * p1;
					v2 = vdata + 3 * p2;
					n2 = ndata + 3 * p2;
					v3 = vdata + 3 * p3;
					n3 = ndata + 3 * p3;
					v4 = vdata + 3 * p4;
					n4 = ndata + 3 * p4;

					for (; b < dl->nr; b++) {
						normal_quad_v3(nor, v1, v3, v4, v2);

						add_v3_v3(n1, nor);
						add_v3_v3(n2, nor);
						add_v3_v3(n3, nor);
						add_v3_v3(n4, nor);

						v2 = v1; v1 += 3;
						v4 = v3; v3 += 3;
						n2 = n1; n1 += 3;
						n4 = n3; n3 += 3;
					}
				}
				a = dl->parts * dl->nr;
				v1 = ndata;
				while (a--) {
					normalize_v3(v1);
					v1 += 3;
				}
			}
		}
		dl = dl->next;
	}
}

void BKE_displist_count(ListBase *lb, int *totvert, int *totface)
{
	DispList *dl;

	dl = lb->first;
	while (dl) {
		switch (dl->type) {
			case DL_SURF:
				*totvert += dl->nr * dl->parts;
				*totface += (dl->nr - 1) * (dl->parts - 1);
				break;
			case DL_INDEX3:
			case DL_INDEX4:
				*totvert += dl->nr;
				*totface += dl->parts;
				break;
			case DL_POLY:
			case DL_SEGM:
				*totvert += dl->nr * dl->parts;
				break;
		}

		dl = dl->next;
	}
}

int BKE_displist_surfindex_get(DispList *dl, int a, int *b, int *p1, int *p2, int *p3, int *p4)
{
	if ((dl->flag & DL_CYCL_V) == 0 && a == (dl->parts) - 1) {
		return 0;
	}

	if (dl->flag & DL_CYCL_U) {
		(*p1) = dl->nr * a;
		(*p2) = (*p1) + dl->nr - 1;
		(*p3) = (*p1) + dl->nr;
		(*p4) = (*p2) + dl->nr;
		(*b) = 0;
	}
	else {
		(*p2) = dl->nr * a;
		(*p1) = (*p2) + 1;
		(*p4) = (*p2) + dl->nr;
		(*p3) = (*p1) + dl->nr;
		(*b) = 1;
	}

	if ((dl->flag & DL_CYCL_V) && a == dl->parts - 1) {
		(*p3) -= dl->nr * dl->parts;
		(*p4) -= dl->nr * dl->parts;
	}

	return 1;
}

/* ****************** make displists ********************* */

static void curve_to_displist(Curve *cu, ListBase *nubase, ListBase *dispbase, int forRender)
{
	Nurb *nu;
	DispList *dl;
	BezTriple *bezt, *prevbezt;
	BPoint *bp;
	float *data;
	int a, len, resolu;

	nu = nubase->first;
	while (nu) {
		if (nu->hide == 0) {
			if (forRender && cu->resolu_ren != 0)
				resolu = cu->resolu_ren;
			else
				resolu = nu->resolu;

			if (!BKE_nurb_check_valid_u(nu)) ;
			else if (nu->type == CU_BEZIER) {
				/* count */
				len = 0;
				a = nu->pntsu - 1;
				if (nu->flagu & CU_NURB_CYCLIC) a++;

				prevbezt = nu->bezt;
				bezt = prevbezt + 1;
				while (a--) {
					if (a == 0 && (nu->flagu & CU_NURB_CYCLIC))
						bezt = nu->bezt;

					if (prevbezt->h2 == HD_VECT && bezt->h1 == HD_VECT)
						len++;
					else
						len += resolu;

					if (a == 0 && (nu->flagu & CU_NURB_CYCLIC) == 0)
						len++;

					prevbezt = bezt;
					bezt++;
				}

				dl = MEM_callocN(sizeof(DispList), "makeDispListbez");
				/* len+1 because of 'forward_diff_bezier' function */
				dl->verts = MEM_callocN((len + 1) * 3 * sizeof(float), "dlverts");
				BLI_addtail(dispbase, dl);
				dl->parts = 1;
				dl->nr = len;
				dl->col = nu->mat_nr;
				dl->charidx = nu->charidx;

				data = dl->verts;

				if (nu->flagu & CU_NURB_CYCLIC) {
					dl->type = DL_POLY;
					a = nu->pntsu;
				}
				else {
					dl->type = DL_SEGM;
					a = nu->pntsu - 1;
				}

				prevbezt = nu->bezt;
				bezt = prevbezt + 1;

				while (a--) {
					if (a == 0 && dl->type == DL_POLY)
						bezt = nu->bezt;

					if (prevbezt->h2 == HD_VECT && bezt->h1 == HD_VECT) {
						copy_v3_v3(data, prevbezt->vec[1]);
						data += 3;
					}
					else {
						int j;
						for (j = 0; j < 3; j++) {
							BKE_curve_forward_diff_bezier(prevbezt->vec[1][j],
							                              prevbezt->vec[2][j],
							                              bezt->vec[0][j],
							                              bezt->vec[1][j],
							                              data + j, resolu, 3 * sizeof(float));
						}

						data += 3 * resolu;
					}

					if (a == 0 && dl->type == DL_SEGM) {
						copy_v3_v3(data, bezt->vec[1]);
					}

					prevbezt = bezt;
					bezt++;
				}
			}
			else if (nu->type == CU_NURBS) {
				len = (resolu * SEGMENTSU(nu));

				dl = MEM_callocN(sizeof(DispList), "makeDispListsurf");
				dl->verts = MEM_callocN(len * 3 * sizeof(float), "dlverts");
				BLI_addtail(dispbase, dl);
				dl->parts = 1;

				dl->nr = len;
				dl->col = nu->mat_nr;
				dl->charidx = nu->charidx;

				data = dl->verts;
				if (nu->flagu & CU_NURB_CYCLIC)
					dl->type = DL_POLY;
				else dl->type = DL_SEGM;
				BKE_nurb_makeCurve(nu, data, NULL, NULL, NULL, resolu, 3 * sizeof(float));
			}
			else if (nu->type == CU_POLY) {
				len = nu->pntsu;
				dl = MEM_callocN(sizeof(DispList), "makeDispListpoly");
				dl->verts = MEM_callocN(len * 3 * sizeof(float), "dlverts");
				BLI_addtail(dispbase, dl);
				dl->parts = 1;
				dl->nr = len;
				dl->col = nu->mat_nr;
				dl->charidx = nu->charidx;

				data = dl->verts;
				if (nu->flagu & CU_NURB_CYCLIC) dl->type = DL_POLY;
				else dl->type = DL_SEGM;

				a = len;
				bp = nu->bp;
				while (a--) {
					copy_v3_v3(data, bp->vec);
					bp++;
					data += 3;
				}
			}
		}
		nu = nu->next;
	}
}


void BKE_displist_fill(ListBase *dispbase, ListBase *to, int flipnormal)
{
	ScanFillContext sf_ctx;
	ScanFillVert *eve, *v1, *vlast;
	ScanFillFace *efa;
	DispList *dlnew = NULL, *dl;
	float *f1;
	int colnr = 0, charidx = 0, cont = 1, tot, a, *index, nextcol = 0;
	intptr_t totvert;

	if (dispbase == NULL)
		return;
	if (dispbase->first == NULL)
		return;

	while (cont) {
		cont = 0;
		totvert = 0;
		nextcol = 0;

		BLI_scanfill_begin(&sf_ctx);

		dl = dispbase->first;
		while (dl) {
			if (dl->type == DL_POLY) {
				if (charidx < dl->charidx)
					cont = 1;
				else if (charidx == dl->charidx) { /* character with needed index */
					if (colnr == dl->col) {
						/* make editverts and edges */
						f1 = dl->verts;
						a = dl->nr;
						eve = v1 = NULL;

						while (a--) {
							vlast = eve;

							eve = BLI_scanfill_vert_add(&sf_ctx, f1);
							totvert++;

							if (vlast == NULL)
								v1 = eve;
							else {
								BLI_scanfill_edge_add(&sf_ctx, vlast, eve);
							}
							f1 += 3;
						}

						if (eve != NULL && v1 != NULL) {
							BLI_scanfill_edge_add(&sf_ctx, eve, v1);
						}
					}
					else if (colnr < dl->col) {
						/* got poly with next material at current char */
						cont = 1;
						nextcol = 1;
					}
				}
			}
			dl = dl->next;
		}

		/* XXX (obedit && obedit->actcol)?(obedit->actcol-1):0)) { */
		if (totvert && (tot = BLI_scanfill_calc(&sf_ctx, FALSE))) {
			if (tot) {
				dlnew = MEM_callocN(sizeof(DispList), "filldisplist");
				dlnew->type = DL_INDEX3;
				dlnew->col = colnr;
				dlnew->nr = totvert;
				dlnew->parts = tot;

				dlnew->index = MEM_mallocN(tot * 3 * sizeof(int), "dlindex");
				dlnew->verts = MEM_mallocN(totvert * 3 * sizeof(float), "dlverts");

				/* vert data */
				f1 = dlnew->verts;
				totvert = 0;
				eve = sf_ctx.fillvertbase.first;
				while (eve) {
					copy_v3_v3(f1, eve->co);
					f1 += 3;

					/* index number */
					eve->tmp.l = totvert;
					totvert++;

					eve = eve->next;
				}

				/* index data */
				efa = sf_ctx.fillfacebase.first;
				index = dlnew->index;
				while (efa) {
					index[0] = (intptr_t)efa->v1->tmp.l;
					index[1] = (intptr_t)efa->v2->tmp.l;
					index[2] = (intptr_t)efa->v3->tmp.l;

					if (flipnormal)
						SWAP(int, index[0], index[2]);

					index += 3;
					efa = efa->next;
				}
			}

			BLI_addhead(to, dlnew);
		}
		BLI_scanfill_end(&sf_ctx);

		if (nextcol) {
			/* stay at current char but fill polys with next material */
			colnr++;
		}
		else {
			/* switch to next char and start filling from first material */
			charidx++;
			colnr = 0;
		}
	}

	/* do not free polys, needed for wireframe display */
}

static void bevels_to_filledpoly(Curve *cu, ListBase *dispbase)
{
	ListBase front, back;
	DispList *dl, *dlnew;
	float *fp, *fp1;
	int a, dpoly;

	front.first = front.last = back.first = back.last = NULL;

	dl = dispbase->first;
	while (dl) {
		if (dl->type == DL_SURF) {
			if ((dl->flag & DL_CYCL_V) && (dl->flag & DL_CYCL_U) == 0) {
				if ( (cu->flag & CU_BACK) && (dl->flag & DL_BACK_CURVE)) {
					dlnew = MEM_callocN(sizeof(DispList), "filldisp");
					BLI_addtail(&front, dlnew);
					dlnew->verts = fp1 = MEM_mallocN(sizeof(float) * 3 * dl->parts, "filldisp1");
					dlnew->nr = dl->parts;
					dlnew->parts = 1;
					dlnew->type = DL_POLY;
					dlnew->col = dl->col;
					dlnew->charidx = dl->charidx;

					fp = dl->verts;
					dpoly = 3 * dl->nr;

					a = dl->parts;
					while (a--) {
						copy_v3_v3(fp1, fp);
						fp1 += 3;
						fp += dpoly;
					}
				}
				if ((cu->flag & CU_FRONT) && (dl->flag & DL_FRONT_CURVE)) {
					dlnew = MEM_callocN(sizeof(DispList), "filldisp");
					BLI_addtail(&back, dlnew);
					dlnew->verts = fp1 = MEM_mallocN(sizeof(float) * 3 * dl->parts, "filldisp1");
					dlnew->nr = dl->parts;
					dlnew->parts = 1;
					dlnew->type = DL_POLY;
					dlnew->col = dl->col;
					dlnew->charidx = dl->charidx;

					fp = dl->verts + 3 * (dl->nr - 1);
					dpoly = 3 * dl->nr;

					a = dl->parts;
					while (a--) {
						copy_v3_v3(fp1, fp);
						fp1 += 3;
						fp += dpoly;
					}
				}
			}
		}
		dl = dl->next;
	}

	BKE_displist_fill(&front, dispbase, 1);
	BKE_displist_fill(&back, dispbase, 0);

	BKE_displist_free(&front);
	BKE_displist_free(&back);

	BKE_displist_fill(dispbase, dispbase, 0);
}

static void curve_to_filledpoly(Curve *cu, ListBase *UNUSED(nurb), ListBase *dispbase)
{
	if (cu->flag & CU_3D)
		return;

	if (dispbase->first && ((DispList *) dispbase->first)->type == DL_SURF) {
		bevels_to_filledpoly(cu, dispbase);
	}
	else {
		BKE_displist_fill(dispbase, dispbase, 0);
	}
}

/* taper rules:
 * - only 1 curve
 * - first point left, last point right
 * - based on subdivided points in original curve, not on points in taper curve (still)
 */
float BKE_displist_calc_taper(Scene *scene, Object *taperobj, int cur, int tot)
{
	DispList *dl;

	if (taperobj == NULL || taperobj->type != OB_CURVE)
		return 1.0;

	dl = taperobj->disp.first;
	if (dl == NULL) {
		BKE_displist_make_curveTypes(scene, taperobj, 0);
		dl = taperobj->disp.first;
	}
	if (dl) {
		float fac = ((float)cur) / (float)(tot - 1);
		float minx, dx, *fp;
		int a;

		/* horizontal size */
		minx = dl->verts[0];
		dx = dl->verts[3 * (dl->nr - 1)] - minx;
		if (dx > 0.0f) {
			fp = dl->verts;
			for (a = 0; a < dl->nr; a++, fp += 3) {
				if ((fp[0] - minx) / dx >= fac) {
					/* interpolate with prev */
					if (a > 0) {
						float fac1 = (fp[-3] - minx) / dx;
						float fac2 = (fp[0] - minx) / dx;
						if (fac1 != fac2)
							return fp[1] * (fac1 - fac) / (fac1 - fac2) + fp[-2] * (fac - fac2) / (fac1 - fac2);
					}
					return fp[1];
				}
			}
			return fp[-2];  // last y coord
		}
	}

	return 1.0;
}

void BKE_displist_make_mball(Scene *scene, Object *ob)
{
	if (!ob || ob->type != OB_MBALL)
		return;

	/* XXX: mball stuff uses plenty of global variables
	 *      while this is unchanged updating during render is unsafe
	 */
	if (G.rendering)
		return;

	BKE_displist_free(&(ob->disp));

	if (ob->type == OB_MBALL) {
		if (ob == BKE_mball_basis_find(scene, ob)) {
			BKE_mball_polygonize(scene, ob, &ob->disp);
			BKE_mball_texspace_calc(ob);

			object_deform_mball(ob, &ob->disp);
		}
	}

	boundbox_displist(ob);
}

void BKE_displist_make_mball_forRender(Scene *scene, Object *ob, ListBase *dispbase)
{
	BKE_mball_polygonize(scene, ob, dispbase);
	BKE_mball_texspace_calc(ob);

	object_deform_mball(ob, dispbase);
}

static ModifierData *curve_get_tessellate_point(Scene *scene, Object *ob, int forRender, int editmode)
{
	ModifierData *md = modifiers_getVirtualModifierList(ob);
	ModifierData *pretessellatePoint;
	int required_mode;

	if (forRender)
		required_mode = eModifierMode_Render;
	else
		required_mode = eModifierMode_Realtime;

	if (editmode)
		required_mode |= eModifierMode_Editmode;

	pretessellatePoint = NULL;
	for (; md; md = md->next) {
		ModifierTypeInfo *mti = modifierType_getInfo(md->type);

		if (!modifier_isEnabled(scene, md, required_mode))
			continue;
		if (mti->type == eModifierTypeType_Constructive)
			return pretessellatePoint;

		if (ELEM3(md->type, eModifierType_Hook, eModifierType_Softbody, eModifierType_MeshDeform)) {
			pretessellatePoint = md;

			/* this modifiers are moving point of tessellation automatically
			 * (some of them even can't be applied on tessellated curve), set flag
			 * for incformation button in modifier's header
			 */
			md->mode |= eModifierMode_ApplyOnSpline;
		}
		else if (md->mode & eModifierMode_ApplyOnSpline) {
			pretessellatePoint = md;
		}
	}

	return pretessellatePoint;
}

static void curve_calc_modifiers_pre(Scene *scene, Object *ob, int forRender, float (**originalVerts_r)[3],
                                     float (**deformedVerts_r)[3], int *numVerts_r)
{
	ModifierData *md = modifiers_getVirtualModifierList(ob);
	ModifierData *pretessellatePoint;
	Curve *cu = ob->data;
	ListBase *nurb = BKE_curve_nurbs_get(cu);
	int numVerts = 0;
	int editmode = (!forRender && cu->editnurb);
	float (*originalVerts)[3] = NULL;
	float (*deformedVerts)[3] = NULL;
	float *keyVerts = NULL;
	int required_mode;

	if (forRender)
		required_mode = eModifierMode_Render;
	else
		required_mode = eModifierMode_Realtime;

	pretessellatePoint = curve_get_tessellate_point(scene, ob, forRender, editmode);

	if (editmode)
		required_mode |= eModifierMode_Editmode;

	if (cu->editnurb == NULL) {
		keyVerts = do_ob_key(scene, ob);

		if (keyVerts) {
			/* split coords from key data, the latter also includes
			 * tilts, which is passed through in the modifier stack.
			 * this is also the reason curves do not use a virtual
			 * shape key modifier yet. */
			deformedVerts = BKE_curve_keyVertexCos_get(cu, nurb, keyVerts);
			originalVerts = MEM_dupallocN(deformedVerts);
			numVerts = BKE_nurbList_verts_count_without_handles(nurb);
		}
	}

	if (pretessellatePoint) {
		for (; md; md = md->next) {
			ModifierTypeInfo *mti = modifierType_getInfo(md->type);

			md->scene = scene;

			if ((md->mode & required_mode) != required_mode)
				continue;
			if (mti->isDisabled && mti->isDisabled(md, forRender))
				continue;
			if (mti->type != eModifierTypeType_OnlyDeform)
				continue;

			if (!deformedVerts) {
				deformedVerts = BKE_curve_vertexCos_get(cu, nurb, &numVerts);
				originalVerts = MEM_dupallocN(deformedVerts);
			}

			mti->deformVerts(md, ob, NULL, deformedVerts, numVerts, forRender, editmode);

			if (md == pretessellatePoint)
				break;
		}
	}

	if (deformedVerts)
		BK_curve_vertexCos_apply(cu, nurb, deformedVerts);
	if (keyVerts) /* these are not passed through modifier stack */
		BKE_curve_keyVertexTilts_apply(cu, nurb, keyVerts);

	if (keyVerts)
		MEM_freeN(keyVerts);

	*originalVerts_r = originalVerts;
	*deformedVerts_r = deformedVerts;
	*numVerts_r = numVerts;
}

static float (*displist_get_allverts(ListBase * dispbase, int *totvert))[3]
{
	DispList *dl;
	float (*allverts)[3], *fp;

	*totvert = 0;

	for (dl = dispbase->first; dl; dl = dl->next)
		*totvert += (dl->type == DL_INDEX3) ? dl->nr : dl->parts * dl->nr;

	allverts = MEM_mallocN((*totvert) * sizeof(float) * 3, "displist_get_allverts allverts");
	fp = (float *)allverts;
	for (dl = dispbase->first; dl; dl = dl->next) {
		int offs = 3 * ((dl->type == DL_INDEX3) ? dl->nr : dl->parts * dl->nr);
		memcpy(fp, dl->verts, sizeof(float) * offs);
		fp += offs;
	}

	return allverts;
}

static void displist_apply_allverts(ListBase *dispbase, float (*allverts)[3])
{
	DispList *dl;
	float *fp;

	fp = (float *)allverts;
	for (dl = dispbase->first; dl; dl = dl->next) {
		int offs = 3 * ((dl->type == DL_INDEX3) ? dl->nr : dl->parts * dl->nr);
		memcpy(dl->verts, fp, sizeof(float) * offs);
		fp += offs;
	}
}

static void curve_calc_modifiers_post(Scene *scene, Object *ob, ListBase *dispbase, DerivedMesh **derivedFinal,
                                      int forRender, float (*originalVerts)[3], float (*deformedVerts)[3])
{
	ModifierData *md = modifiers_getVirtualModifierList(ob);
	ModifierData *pretessellatePoint;
	Curve *cu = ob->data;
	ListBase *nurb = BKE_curve_nurbs_get(cu);
	int required_mode = 0, totvert = 0;
	int editmode = (!forRender && cu->editnurb);
	DerivedMesh *dm = NULL, *ndm;
	float (*vertCos)[3] = NULL;
	int useCache = !forRender;

	if (forRender)
		required_mode = eModifierMode_Render;
	else
		required_mode = eModifierMode_Realtime;

	pretessellatePoint = curve_get_tessellate_point(scene, ob, forRender, editmode);

	if (editmode)
		required_mode |= eModifierMode_Editmode;

	if (pretessellatePoint) {
		md = pretessellatePoint->next;
	}

	if (derivedFinal && *derivedFinal) {
		(*derivedFinal)->release(*derivedFinal);
	}

	for (; md; md = md->next) {
		ModifierTypeInfo *mti = modifierType_getInfo(md->type);

		md->scene = scene;

		if ((md->mode & required_mode) != required_mode)
			continue;
		if (mti->isDisabled && mti->isDisabled(md, forRender))
			continue;

		if (mti->type == eModifierTypeType_OnlyDeform ||
		    (mti->type == eModifierTypeType_DeformOrConstruct && !dm)) {
			if (dm) {
				if (!vertCos) {
					totvert = dm->getNumVerts(dm);
					vertCos = MEM_mallocN(sizeof(*vertCos) * totvert, "dfmv");
					dm->getVertCos(dm, vertCos);
				}

				mti->deformVerts(md, ob, dm, vertCos, totvert, forRender, editmode);
			}
			else {
				if (!vertCos) {
					vertCos = displist_get_allverts(dispbase, &totvert);
				}

				mti->deformVerts(md, ob, NULL, vertCos, totvert, forRender, editmode);
			}
		}
		else {
			if (!derivedFinal) {
				/* makeDisplistCurveTypes could be used for beveling, where derived mesh
				 * is totally unnecessary, so we could stop modifiers applying
				 * when we found constructive modifier but derived mesh is unwanted result
				 */
				break;
			}

			if (dm) {
				if (vertCos) {
					DerivedMesh *tdm = CDDM_copy(dm);
					dm->release(dm);
					dm = tdm;

					CDDM_apply_vert_coords(dm, vertCos);
					CDDM_calc_normals_mapping(dm);
				}
			}
			else {
				if (vertCos) {
					displist_apply_allverts(dispbase, vertCos);
				}

				if (ELEM(ob->type, OB_CURVE, OB_FONT) && (cu->flag & CU_DEFORM_FILL)) {
					curve_to_filledpoly(cu, nurb, dispbase);
				}

				dm = CDDM_from_curve_customDB(ob, dispbase);

				CDDM_calc_normals_mapping(dm);
			}

			if (vertCos) {
				/* Vertex coordinates were applied to necessary data, could free it */
				MEM_freeN(vertCos);
				vertCos = NULL;
			}

			ndm = mti->applyModifier(md, ob, dm, forRender, useCache);

			if (ndm) {
				/* Modifier returned a new derived mesh */

				if (dm && dm != ndm) /* Modifier  */
					dm->release(dm);
				dm = ndm;
			}
		}
	}

	if (vertCos) {
		if (dm) {
			DerivedMesh *tdm = CDDM_copy(dm);
			dm->release(dm);
			dm = tdm;

			CDDM_apply_vert_coords(dm, vertCos);
			CDDM_calc_normals_mapping(dm);
			MEM_freeN(vertCos);
		}
		else {
			displist_apply_allverts(dispbase, vertCos);
			MEM_freeN(vertCos);
			vertCos = NULL;
		}
	}

	if (derivedFinal) {
		if (dm)
			DM_ensure_tessface(dm);  /* needed for drawing */
		(*derivedFinal) = dm;
	}

	if (deformedVerts) {
		BK_curve_vertexCos_apply(ob->data, nurb, originalVerts);
		MEM_freeN(originalVerts);
		MEM_freeN(deformedVerts);
	}
}

static void displist_surf_indices(DispList *dl)
{
	int a, b, p1, p2, p3, p4;
	int *index;

	dl->totindex = 0;

	index = dl->index = MEM_mallocN(4 * sizeof(int) * (dl->parts + 1) * (dl->nr + 1), "index array nurbs");

	for (a = 0; a < dl->parts; a++) {

		if (BKE_displist_surfindex_get(dl, a, &b, &p1, &p2, &p3, &p4) == 0)
			break;

		for (; b < dl->nr; b++, index += 4) {
			index[0] = p1;
			index[1] = p2;
			index[2] = p4;
			index[3] = p3;

			dl->totindex++;

			p2 = p1; p1++;
			p4 = p3; p3++;
		}
	}
}

static DerivedMesh *create_orco_dm(Scene *scene, Object *ob)
{
	DerivedMesh *dm;
	ListBase disp = {NULL, NULL};

	/* OrcoDM should be created from underformed disp lists */
	BKE_displist_make_curveTypes_forOrco(scene, ob, &disp);
	dm = CDDM_from_curve_customDB(ob, &disp);

	BKE_displist_free(&disp);

	return dm;
}

static void add_orco_dm(Scene *scene, Object *ob, DerivedMesh *dm, DerivedMesh *orcodm)
{
	float (*orco)[3], (*layerorco)[3];
	int totvert, a;
	Curve *cu = ob->data;

	totvert = dm->getNumVerts(dm);

	if (orcodm) {
		orco = MEM_callocN(sizeof(float) * 3 * totvert, "dm orco");

		if (orcodm->getNumVerts(orcodm) == totvert)
			orcodm->getVertCos(orcodm, orco);
		else
			dm->getVertCos(dm, orco);
	}
	else {
		orco = (float(*)[3])BKE_curve_make_orco(scene, ob);
	}

	for (a = 0; a < totvert; a++) {
		float *co = orco[a];
		co[0] = (co[0] - cu->loc[0]) / cu->size[0];
		co[1] = (co[1] - cu->loc[1]) / cu->size[1];
		co[2] = (co[2] - cu->loc[2]) / cu->size[2];
	}

	if ((layerorco = DM_get_vert_data_layer(dm, CD_ORCO))) {
		memcpy(layerorco, orco, sizeof(float) * totvert);
		MEM_freeN(orco);
	}
	else
		DM_add_vert_layer(dm, CD_ORCO, CD_ASSIGN, orco);
}

static void curve_calc_orcodm(Scene *scene, Object *ob, DerivedMesh *derivedFinal, int forRender)
{
	/* this function represents logic of mesh's orcodm calculation
	 * for displist-based objects
	 */

	ModifierData *md = modifiers_getVirtualModifierList(ob);
	ModifierData *pretessellatePoint;
	Curve *cu = ob->data;
	int required_mode;
	int editmode = (!forRender && cu->editnurb);
	DerivedMesh *ndm, *orcodm = NULL;

	if (forRender)
		required_mode = eModifierMode_Render;
	else
		required_mode = eModifierMode_Realtime;

	pretessellatePoint = curve_get_tessellate_point(scene, ob, forRender, editmode);

	if (editmode)
		required_mode |= eModifierMode_Editmode;

	if (pretessellatePoint) {
		md = pretessellatePoint->next;
	}

	for (; md; md = md->next) {
		ModifierTypeInfo *mti = modifierType_getInfo(md->type);

		md->scene = scene;

		if ((md->mode & required_mode) != required_mode)
			continue;
		if (mti->isDisabled && mti->isDisabled(md, forRender))
			continue;
		if (mti->type != eModifierTypeType_Constructive)
			continue;

		if (!orcodm)
			orcodm = create_orco_dm(scene, ob);

		ndm = mti->applyModifier(md, ob, orcodm, forRender, 0);

		if (ndm) {
			/* if the modifier returned a new dm, release the old one */
			if (orcodm && orcodm != ndm) {
				orcodm->release(orcodm);
			}
			orcodm = ndm;
		}
	}

	/* add an orco layer if needed */
	add_orco_dm(scene, ob, derivedFinal, orcodm);

	if (orcodm)
		orcodm->release(orcodm);
}

void BKE_displist_make_surf(Scene *scene, Object *ob, ListBase *dispbase,
                            DerivedMesh **derivedFinal, int forRender, int forOrco)
{
	ListBase *nubase;
	Nurb *nu;
	Curve *cu = ob->data;
	DispList *dl;
	float *data;
	int len;
	int numVerts;
	float (*originalVerts)[3];
	float (*deformedVerts)[3];

	if (!forRender && cu->editnurb)
		nubase = BKE_curve_editNurbs_get(cu);
	else
		nubase = &cu->nurb;

	if (!forOrco)
		curve_calc_modifiers_pre(scene, ob, forRender, &originalVerts, &deformedVerts, &numVerts);

	for (nu = nubase->first; nu; nu = nu->next) {
		if (forRender || nu->hide == 0) {
			int resolu = nu->resolu, resolv = nu->resolv;

			if (forRender) {
				if (cu->resolu_ren)
					resolu = cu->resolu_ren;
				if (cu->resolv_ren)
					resolv = cu->resolv_ren;
			}

			if (nu->pntsv == 1) {
				len = SEGMENTSU(nu) * resolu;

				dl = MEM_callocN(sizeof(DispList), "makeDispListsurf");
				dl->verts = MEM_callocN(len * 3 * sizeof(float), "dlverts");

				BLI_addtail(dispbase, dl);
				dl->parts = 1;
				dl->nr = len;
				dl->col = nu->mat_nr;
				dl->charidx = nu->charidx;

				/* dl->rt will be used as flag for render face and */
				/* CU_2D conflicts with R_NOPUNOFLIP */
				dl->rt = nu->flag & ~CU_2D;

				data = dl->verts;
				if (nu->flagu & CU_NURB_CYCLIC) dl->type = DL_POLY;
				else dl->type = DL_SEGM;

				BKE_nurb_makeCurve(nu, data, NULL, NULL, NULL, resolu, 3 * sizeof(float));
			}
			else {
				len = (nu->pntsu * resolu) * (nu->pntsv * resolv);

				dl = MEM_callocN(sizeof(DispList), "makeDispListsurf");
				dl->verts = MEM_callocN(len * 3 * sizeof(float), "dlverts");
				BLI_addtail(dispbase, dl);

				dl->col = nu->mat_nr;
				dl->charidx = nu->charidx;

				/* dl->rt will be used as flag for render face and */
				/* CU_2D conflicts with R_NOPUNOFLIP */
				dl->rt = nu->flag & ~CU_2D;

				data = dl->verts;
				dl->type = DL_SURF;

				dl->parts = (nu->pntsu * resolu);  /* in reverse, because makeNurbfaces works that way */
				dl->nr = (nu->pntsv * resolv);
				if (nu->flagv & CU_NURB_CYCLIC) dl->flag |= DL_CYCL_U;  /* reverse too! */
				if (nu->flagu & CU_NURB_CYCLIC) dl->flag |= DL_CYCL_V;

				BKE_nurb_makeFaces(nu, data, 0, resolu, resolv);

				/* gl array drawing: using indices */
				displist_surf_indices(dl);
			}
		}
	}

	/* make copy of 'undeformed" displist for texture space calculation
	 * actually, it's not totally undeformed -- pre-tessellation modifiers are
	 * already applied, thats how it worked for years, so keep for compatibility (sergey) */
	BKE_displist_copy(&cu->disp, dispbase);

	if (!forRender) {
		BKE_curve_texspace_calc(cu);
	}

	if (!forOrco) {
		curve_calc_modifiers_post(scene, ob, dispbase, derivedFinal,
		                          forRender, originalVerts, deformedVerts);
	}
}

static void rotateBevelPiece(Curve *cu, BevPoint *bevp, DispList *dlb, float widfac, float fac, float **data_r)
{
	float *fp, *data = *data_r;
	int b;

	fp = dlb->verts;
	for (b = 0; b < dlb->nr; b++, fp += 3, data += 3) {
		if (cu->flag & CU_3D) {
			float vec[3];

			vec[0] = fp[1] + widfac;
			vec[1] = fp[2];
			vec[2] = 0.0;

			mul_qt_v3(bevp->quat, vec);

			data[0] = bevp->vec[0] + fac * vec[0];
			data[1] = bevp->vec[1] + fac * vec[1];
			data[2] = bevp->vec[2] + fac * vec[2];
		}
		else {
			data[0] = bevp->vec[0] + fac * (widfac + fp[1]) * bevp->sina;
			data[1] = bevp->vec[1] + fac * (widfac + fp[1]) * bevp->cosa;
			data[2] = bevp->vec[2] + fac * fp[2];
		}
	}

	*data_r = data;
}

static void fillBevelCap(Curve *cu, Nurb *nu, BevPoint *bevp, DispList *dlb, float fac, float widfac, ListBase *dispbase)
{
	DispList *dl;
	float *data;

	dl = MEM_callocN(sizeof(DispList), "makeDispListbev2");
	dl->verts = data = MEM_callocN(3 * sizeof(float) * dlb->nr, "dlverts");

	dl->type = DL_POLY;

	dl->parts = 1;
	dl->nr = dlb->nr;
	dl->col = nu->mat_nr;
	dl->charidx = nu->charidx;

	/* dl->rt will be used as flag for render face and */
	/* CU_2D conflicts with R_NOPUNOFLIP */
	dl->rt = nu->flag & ~CU_2D;

	rotateBevelPiece(cu, bevp, dlb, widfac, fac, &data);

	BLI_addtail(dispbase, dl);
}

static void do_makeDispListCurveTypes(Scene *scene, Object *ob, ListBase *dispbase,
                                      DerivedMesh **derivedFinal, int forRender, int forOrco)
{
	Curve *cu = ob->data;

	/* we do allow duplis... this is only displist on curve level */
	if (!ELEM3(ob->type, OB_SURF, OB_CURVE, OB_FONT)) return;

	if (ob->type == OB_SURF) {
		BKE_displist_make_surf(scene, ob, dispbase, derivedFinal, forRender, forOrco);
	}
	else if (ELEM(ob->type, OB_CURVE, OB_FONT)) {
		ListBase dlbev;
		ListBase *nubase;
		float (*originalVerts)[3];
		float (*deformedVerts)[3];
		int numVerts;

		nubase = BKE_curve_nurbs_get(cu);

		BLI_freelistN(&(cu->bev));

		if (cu->path) free_path(cu->path);
		cu->path = NULL;

		if (ob->type == OB_FONT)
			BKE_vfont_to_curve(G.main, scene, ob, 0);

		if (!forOrco)
			curve_calc_modifiers_pre(scene, ob, forRender, &originalVerts, &deformedVerts, &numVerts);

		BKE_curve_bevelList_make(ob);

		/* If curve has no bevel will return nothing */
		BKE_curve_bevel_make(scene, ob, &dlbev, forRender);

		/* no bevel or extrude, and no width correction? */
		if (!dlbev.first && cu->width == 1.0f) {
			curve_to_displist(cu, nubase, dispbase, forRender);
		}
		else {
			float widfac = cu->width - 1.0f;
			BevList *bl = cu->bev.first;
			Nurb *nu = nubase->first;

			for (; bl && nu; bl = bl->next, nu = nu->next) {
				DispList *dl;
				float *data;
				BevPoint *bevp;
				int a;

				if (bl->nr) { /* blank bevel lists can happen */

					/* exception handling; curve without bevel or extrude, with width correction */
					if (dlbev.first == NULL) {
						dl = MEM_callocN(sizeof(DispList), "makeDispListbev");
						dl->verts = MEM_callocN(3 * sizeof(float) * bl->nr, "dlverts");
						BLI_addtail(dispbase, dl);

						if (bl->poly != -1) dl->type = DL_POLY;
						else dl->type = DL_SEGM;

						if (dl->type == DL_SEGM) dl->flag = (DL_FRONT_CURVE | DL_BACK_CURVE);

						dl->parts = 1;
						dl->nr = bl->nr;
						dl->col = nu->mat_nr;
						dl->charidx = nu->charidx;

						/* dl->rt will be used as flag for render face and */
						/* CU_2D conflicts with R_NOPUNOFLIP */
						dl->rt = nu->flag & ~CU_2D;

						a = dl->nr;
						bevp = (BevPoint *)(bl + 1);
						data = dl->verts;
						while (a--) {
							data[0] = bevp->vec[0] + widfac * bevp->sina;
							data[1] = bevp->vec[1] + widfac * bevp->cosa;
							data[2] = bevp->vec[2];
							bevp++;
							data += 3;
						}
					}
					else {
						DispList *dlb;
						ListBase bottom_capbase = {NULL, NULL};
						ListBase top_capbase = {NULL, NULL};

						for (dlb = dlbev.first; dlb; dlb = dlb->next) {
							int i, start, steps;
							float bevfac1 = MIN2(cu->bevfac1, cu->bevfac2), bevfac2 = MAX2(cu->bevfac1, cu->bevfac2);
							float firstblend = 0.0f, lastblend = 0.0f;

							if (cu->bevfac1 - cu->bevfac2 == 0.0f)
								continue;

							start = (int)(bevfac1 * (bl->nr - 1));
							steps = 2 + (int)((bevfac2) * (bl->nr - 1)) - start;
							firstblend = 1.0f - ((float)bevfac1 * (bl->nr - 1) - (int)((float)bevfac1 * (bl->nr - 1)));
							lastblend  = (float)bevfac2 * (bl->nr - 1) - (int)((float)bevfac2 * (bl->nr - 1));

							if (steps > bl->nr) {
								steps = bl->nr;
								lastblend = 1.0f;
							}

							/* for each part of the bevel use a separate displblock */
							dl = MEM_callocN(sizeof(DispList), "makeDispListbev1");
							dl->verts = data = MEM_callocN(3 * sizeof(float) * dlb->nr * steps, "dlverts");
							BLI_addtail(dispbase, dl);

							dl->type = DL_SURF;

							dl->flag = dlb->flag & (DL_FRONT_CURVE | DL_BACK_CURVE);
							if (dlb->type == DL_POLY) dl->flag |= DL_CYCL_U;
							if (bl->poly >= 0) dl->flag |= DL_CYCL_V;

							dl->parts = steps;
							dl->nr = dlb->nr;
							dl->col = nu->mat_nr;
							dl->charidx = nu->charidx;

							/* dl->rt will be used as flag for render face and */
							/* CU_2D conflicts with R_NOPUNOFLIP */
							dl->rt = nu->flag & ~CU_2D;

							dl->bevelSplitFlag = MEM_callocN(sizeof(*dl->col2) * ((steps + 0x1F) >> 5),
							                                 "bevelSplitFlag");

							/* for each point of poly make a bevel piece */
							bevp = (BevPoint *)(bl + 1) + start;
							for (i = start, a = 0; a < steps; i++, bevp++, a++) {
								float fac = 1.0;
								if (cu->taperobj == NULL) {
									if ( (cu->bevobj != NULL) || !((cu->flag & CU_FRONT) || (cu->flag & CU_BACK)) )
										fac = bevp->radius;
								}
								else {
<<<<<<< HEAD
									fac = calc_taper(scene, cu->taperobj, a, bl->nr);
=======
									fac = BKE_displist_calc_taper(scene, cu->taperobj, i, bl->nr);
>>>>>>> f618bada
								}

								if (bevp->split_tag) {
									dl->bevelSplitFlag[a >> 5] |= 1 << (a & 0x1F);
								}

								/* rotate bevel piece and write in data */
								rotateBevelPiece(cu, bevp, dlb, widfac, fac, &data);

								if (a == 1 || a == steps - 1) {
									float *cur_fp = cur_data, *prev_fp = cur_data - 3 * dlb->nr;
									int b;

									for (b = 0; b < dlb->nr; b++, prev_fp += 3, cur_fp += 3) {
										float cur[3], prev[3];

										copy_v3_v3(cur, cur_fp);
										copy_v3_v3(prev, prev_fp);

										if (a == 1)
											interp_v3_v3v3(prev, cur_fp, prev_fp, firstblend);
										if (a == steps - 1)
											interp_v3_v3v3(cur, prev_fp, cur_fp, lastblend);

										copy_v3_v3(cur_fp, cur);
										copy_v3_v3(prev_fp, prev);
									}
								}

								if (cu->bevobj && (cu->flag & CU_FILL_CAPS)) {
									if (a == 1)
										fillBevelCap(nu, dlb, cur_data - 3 * dlb->nr, &bottom_capbase);
									if (a == steps - 1)
										fillBevelCap(nu, dlb, cur_data, &top_capbase);
								}
							}

							/* gl array drawing: using indices */
							displist_surf_indices(dl);
						}

						if (bottom_capbase.first) {
							BKE_displist_fill(&bottom_capbase, dispbase, 1);
							BKE_displist_fill(&top_capbase, dispbase, 0);
							BKE_displist_free(&bottom_capbase);
							BKE_displist_free(&top_capbase);
						}
					}
				}

			}
			BKE_displist_free(&dlbev);
		}

		if (!(cu->flag & CU_DEFORM_FILL)) {
			curve_to_filledpoly(cu, nubase, dispbase);
		}

		if ((cu->flag & CU_PATH) && !forOrco)
			calc_curvepath(ob);

		/* make copy of 'undeformed" displist for texture space calculation
		 * actually, it's not totally undeformed -- pre-tessellation modifiers are
		 * already applied, thats how it worked for years, so keep for compatibility (sergey) */
		BKE_displist_copy(&cu->disp, dispbase);

		if (!forRender) {
			BKE_curve_texspace_calc(cu);
		}

		if (!forOrco)
			curve_calc_modifiers_post(scene, ob, dispbase, derivedFinal, forRender, originalVerts, deformedVerts);

		if (cu->flag & CU_DEFORM_FILL && !ob->derivedFinal) {
			curve_to_filledpoly(cu, nubase, dispbase);
		}
	}
}

void BKE_displist_make_curveTypes(Scene *scene, Object *ob, int forOrco)
{
	Curve *cu = ob->data;
	ListBase *dispbase;

	/* The same check for duplis as in do_makeDispListCurveTypes.
	 * Happens when curve used for constraint/bevel was converted to mesh.
	 * check there is still needed for render displist and orco displists. */
	if (!ELEM3(ob->type, OB_SURF, OB_CURVE, OB_FONT))
		return;

	BKE_displist_free(&(ob->disp));
	dispbase = &(ob->disp);
	BKE_displist_free(dispbase);

	/* free displist used for textspace */
	BKE_displist_free(&cu->disp);

	do_makeDispListCurveTypes(scene, ob, dispbase, &ob->derivedFinal, 0, forOrco);

	if (ob->derivedFinal) {
		DM_set_object_boundbox(ob, ob->derivedFinal);
	}
	else {
		boundbox_displist(ob);

		/* if there is no derivedMesh, object's boundbox is unneeded */
		if (ob->bb) {
			MEM_freeN(ob->bb);
			ob->bb = NULL;
		}
	}
}

void BKE_displist_make_curveTypes_forRender(Scene *scene, Object *ob, ListBase *dispbase,
                                      DerivedMesh **derivedFinal, int forOrco)
{
	do_makeDispListCurveTypes(scene, ob, dispbase, derivedFinal, 1, forOrco);
}

void BKE_displist_make_curveTypes_forOrco(struct Scene *scene, struct Object *ob, struct ListBase *dispbase)
{
	do_makeDispListCurveTypes(scene, ob, dispbase, NULL, 1, 1);
}

/* add Orco layer to the displist object which has got derived mesh and return orco */
float *BKE_displist_make_orco(Scene *scene, Object *ob, DerivedMesh *derivedFinal, int forRender)
{
	float *orco;

	if (derivedFinal == NULL)
		derivedFinal = ob->derivedFinal;

	if (!derivedFinal->getVertDataArray(derivedFinal, CD_ORCO)) {
		curve_calc_orcodm(scene, ob, derivedFinal, forRender);
	}

	orco = derivedFinal->getVertDataArray(derivedFinal, CD_ORCO);

	if (orco) {
		orco = MEM_dupallocN(orco);
	}

	return orco;
}

/* this is confusing, there's also min_max_object, appplying the obmat... */
static void boundbox_displist(Object *ob)
{
	BoundBox *bb = NULL;
	float min[3], max[3];
	DispList *dl;
	float *vert;
	int a, tot = 0;

	INIT_MINMAX(min, max);

	if (ELEM3(ob->type, OB_CURVE, OB_SURF, OB_FONT)) {
		Curve *cu = ob->data;
		int doit = 0;

		if (cu->bb == NULL) cu->bb = MEM_callocN(sizeof(BoundBox), "boundbox");
		bb = cu->bb;

		dl = ob->disp.first;

		while (dl) {
			if (dl->type == DL_INDEX3) tot = dl->nr;
			else tot = dl->nr * dl->parts;

			vert = dl->verts;
			for (a = 0; a < tot; a++, vert += 3) {
				doit = 1;
				DO_MINMAX(vert, min, max);
			}

			dl = dl->next;
		}

		if (!doit) {
			/* there's no geometry in displist, use zero-sized boundbox */
			zero_v3(min);
			zero_v3(max);
		}

	}

	if (bb) {
		BKE_boundbox_init_from_minmax(bb, min, max);
	}
}<|MERGE_RESOLUTION|>--- conflicted
+++ resolved
@@ -1424,11 +1424,7 @@
 										fac = bevp->radius;
 								}
 								else {
-<<<<<<< HEAD
-									fac = calc_taper(scene, cu->taperobj, a, bl->nr);
-=======
 									fac = BKE_displist_calc_taper(scene, cu->taperobj, i, bl->nr);
->>>>>>> f618bada
 								}
 
 								if (bevp->split_tag) {
