--- conflicted
+++ resolved
@@ -2726,11 +2726,7 @@
 		BLI_path_abs(name, G.main->name);
 	}
 
-<<<<<<< HEAD
-	flag = IB_rect;
-=======
 	flag = IB_rect | IB_metadata;
->>>>>>> 5a8629c0
 	if (seq->alpha_mode == SEQ_ALPHA_PREMUL)
 		flag |= IB_alphamode_premul;
 
