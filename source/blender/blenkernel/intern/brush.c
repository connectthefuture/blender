/*
 * ***** BEGIN GPL LICENSE BLOCK *****
 *
 * This program is free software; you can redistribute it and/or
 * modify it under the terms of the GNU General Public License
 * as published by the Free Software Foundation; either version 2
 * of the License, or (at your option) any later version.
 *
 * This program is distributed in the hope that it will be useful,
 * but WITHOUT ANY WARRANTY; without even the implied warranty of
 * MERCHANTABILITY or FITNESS FOR A PARTICULAR PURPOSE.  See the
 * GNU General Public License for more details.
 *
 * You should have received a copy of the GNU General Public License
 * along with this program; if not, write to the Free Software Foundation,
 * Inc., 51 Franklin Street, Fifth Floor, Boston, MA 02110-1301, USA.
 *
 * The Original Code is Copyright (C) 2001-2002 by NaN Holding BV.
 * All rights reserved.
 *
 * The Original Code is: all of this file.
 *
 * Contributor(s): none yet.
 *
 * ***** END GPL LICENSE BLOCK *****
 */

/** \file blender/blenkernel/intern/brush.c
 *  \ingroup bke
 */

#include "MEM_guardedalloc.h"

#include "DNA_brush_types.h"
#include "DNA_color_types.h"
#include "DNA_scene_types.h"
#include "DNA_object_types.h"

#include "BLI_math.h"
#include "BLI_blenlib.h"
#include "BLI_rand.h"

#include "BKE_brush.h"
#include "BKE_colortools.h"
#include "BKE_global.h"
#include "BKE_image.h"
#include "BKE_library.h"
#include "BKE_main.h"
#include "BKE_paint.h"
#include "BKE_texture.h"
#include "BKE_icons.h"

#include "IMB_imbuf.h"
#include "IMB_imbuf_types.h"

#include "RE_render_ext.h" /* externtex */
#include "RE_shader_ext.h"

static void brush_defaults(Brush *brush)
{
	brush->blend = 0;
	brush->flag = 0;

	brush->ob_mode = OB_MODE_ALL_PAINT;

	/* BRUSH SCULPT TOOL SETTINGS */
	brush->weight = 1.0f; /* weight of brush 0 - 1.0 */
	brush->size = 35; /* radius of the brush in pixels */
	brush->alpha = 0.5f; /* brush strength/intensity probably variable should be renamed? */
	brush->autosmooth_factor = 0.0f;
	brush->crease_pinch_factor = 0.5f;
	brush->sculpt_plane = SCULPT_DISP_DIR_AREA;
	brush->plane_offset = 0.0f; /* how far above or below the plane that is found by averaging the faces */
	brush->plane_trim = 0.5f;
	brush->clone.alpha = 0.5f;
	brush->normal_weight = 0.0f;
	brush->flag |= BRUSH_ALPHA_PRESSURE;

	/* BRUSH PAINT TOOL SETTINGS */
	brush->rgb[0] = 1.0f; /* default rgb color of the brush when painting - white */
	brush->rgb[1] = 1.0f;
	brush->rgb[2] = 1.0f;

	/* BRUSH STROKE SETTINGS */
	brush->flag |= (BRUSH_SPACE | BRUSH_SPACE_ATTEN);
	brush->spacing = 10; /* how far each brush dot should be spaced as a percentage of brush diameter */

	brush->smooth_stroke_radius = 75;
	brush->smooth_stroke_factor = 0.9f;

	brush->rate = 0.1f; /* time delay between dots of paint or sculpting when doing airbrush mode */

	brush->jitter = 0.0f;
	brush->random_size = 0.0;
	brush->random_factor_cache = 1.0;
	/* BRUSH TEXTURE SETTINGS */
	default_mtex(&brush->mtex);
	default_mtex(&brush->mask_mtex);

	brush->texture_sample_bias = 0; /* value to added to texture samples */
	brush->texture_overlay_alpha = 33;

	/* brush appearance  */

	brush->add_col[0] = 1.00; /* add mode color is light red */
	brush->add_col[1] = 0.39;
	brush->add_col[2] = 0.39;

	brush->sub_col[0] = 0.39; /* subtract mode color is light blue */
	brush->sub_col[1] = 0.39;
	brush->sub_col[2] = 1.00;
}

/* Datablock add/copy/free/make_local */

Brush *BKE_brush_add(const char *name)
{
	Brush *brush;

	brush = BKE_libblock_alloc(&G.main->brush, ID_BR, name);

	/* enable fake user by default */
	brush->id.flag |= LIB_FAKEUSER;

	brush_defaults(brush);

	brush->sculpt_tool = SCULPT_TOOL_DRAW; /* sculpting defaults to the draw tool for new brushes */

	/* the default alpha falloff curve */
	BKE_brush_curve_preset(brush, CURVE_PRESET_SMOOTH);

	return brush;
}

Brush *BKE_brush_copy(Brush *brush)
{
	Brush *brushn;
	
	brushn = BKE_libblock_copy(&brush->id);

	if (brush->mtex.tex)
		id_us_plus((ID *)brush->mtex.tex);

	if (brush->mask_mtex.tex)
		id_us_plus((ID *)brush->mask_mtex.tex);

	if (brush->icon_imbuf)
		brushn->icon_imbuf = IMB_dupImBuf(brush->icon_imbuf);

	brushn->preview = NULL;

	brushn->curve = curvemapping_copy(brush->curve);

	/* enable fake user by default */
	if (!(brushn->id.flag & LIB_FAKEUSER)) {
		brushn->id.flag |= LIB_FAKEUSER;
		brushn->id.us++;
	}
	
	return brushn;
}

/* not brush itself */
void BKE_brush_free(Brush *brush)
{
	if (brush->mtex.tex)
		brush->mtex.tex->id.us--;

	if (brush->mask_mtex.tex)
		brush->mask_mtex.tex->id.us--;

	if (brush->icon_imbuf)
		IMB_freeImBuf(brush->icon_imbuf);

	BKE_previewimg_free(&(brush->preview));

	curvemapping_free(brush->curve);
}

static void extern_local_brush(Brush *brush)
{
	id_lib_extern((ID *)brush->mtex.tex);
	id_lib_extern((ID *)brush->mask_mtex.tex);
	id_lib_extern((ID *)brush->clone.image);
}

void BKE_brush_make_local(Brush *brush)
{

	/* - only lib users: do nothing
	 * - only local users: set flag
	 * - mixed: make copy
	 */

	Main *bmain = G.main;
	Scene *scene;
	int is_local = FALSE, is_lib = FALSE;

	if (brush->id.lib == NULL) return;

	if (brush->clone.image) {
		/* special case: ima always local immediately. Clone image should only
		 * have one user anyway. */
		id_clear_lib_data(bmain, &brush->clone.image->id);
		extern_local_brush(brush);
	}

	for (scene = bmain->scene.first; scene && ELEM(0, is_lib, is_local); scene = scene->id.next) {
		if (paint_brush(&scene->toolsettings->imapaint.paint) == brush) {
			if (scene->id.lib) is_lib = TRUE;
			else is_local = TRUE;
		}
	}

	if (is_local && is_lib == FALSE) {
		id_clear_lib_data(bmain, &brush->id);
		extern_local_brush(brush);

		/* enable fake user by default */
		if (!(brush->id.flag & LIB_FAKEUSER)) {
			brush->id.flag |= LIB_FAKEUSER;
			brush->id.us++;
		}
	}
	else if (is_local && is_lib) {
		Brush *brush_new = BKE_brush_copy(brush);
		brush_new->id.us = 1; /* only keep fake user */
		brush_new->id.flag |= LIB_FAKEUSER;

		/* Remap paths of new ID using old library as base. */
		BKE_id_lib_local_paths(bmain, brush->id.lib, &brush_new->id);
		
		for (scene = bmain->scene.first; scene; scene = scene->id.next) {
			if (paint_brush(&scene->toolsettings->imapaint.paint) == brush) {
				if (scene->id.lib == NULL) {
					paint_brush_set(&scene->toolsettings->imapaint.paint, brush_new);
				}
			}
		}
	}
}

void BKE_brush_debug_print_state(Brush *br)
{
	/* create a fake brush and set it to the defaults */
	Brush def = {{NULL}};
	brush_defaults(&def);
	
#define BR_TEST(field, t)					\
	if (br->field != def.field)				\
		printf("br->" #field " = %" #t ";\n", br->field)

#define BR_TEST_FLAG(_f)							\
	if ((br->flag & _f) && !(def.flag & _f))		\
		printf("br->flag |= " #_f ";\n");			\
	else if (!(br->flag & _f) && (def.flag & _f))	\
		printf("br->flag &= ~" #_f ";\n")
	

	/* print out any non-default brush state */
	BR_TEST(normal_weight, f);

	BR_TEST(blend, d);
	BR_TEST(size, d);

	/* br->flag */
	BR_TEST_FLAG(BRUSH_AIRBRUSH);
	BR_TEST_FLAG(BRUSH_TORUS);
	BR_TEST_FLAG(BRUSH_ALPHA_PRESSURE);
	BR_TEST_FLAG(BRUSH_SIZE_PRESSURE);
	BR_TEST_FLAG(BRUSH_JITTER_PRESSURE);
	BR_TEST_FLAG(BRUSH_SPACING_PRESSURE);
	BR_TEST_FLAG(BRUSH_FIXED_TEX);
	BR_TEST_FLAG(BRUSH_RAKE);
	BR_TEST_FLAG(BRUSH_ANCHORED);
	BR_TEST_FLAG(BRUSH_DIR_IN);
	BR_TEST_FLAG(BRUSH_SPACE);
	BR_TEST_FLAG(BRUSH_SMOOTH_STROKE);
	BR_TEST_FLAG(BRUSH_PERSISTENT);
	BR_TEST_FLAG(BRUSH_ACCUMULATE);
	BR_TEST_FLAG(BRUSH_LOCK_ALPHA);
	BR_TEST_FLAG(BRUSH_ORIGINAL_NORMAL);
	BR_TEST_FLAG(BRUSH_OFFSET_PRESSURE);
	BR_TEST_FLAG(BRUSH_SPACE_ATTEN);
	BR_TEST_FLAG(BRUSH_ADAPTIVE_SPACE);
	BR_TEST_FLAG(BRUSH_LOCK_SIZE);
	BR_TEST_FLAG(BRUSH_TEXTURE_OVERLAY);
	BR_TEST_FLAG(BRUSH_EDGE_TO_EDGE);
	BR_TEST_FLAG(BRUSH_RESTORE_MESH);
	BR_TEST_FLAG(BRUSH_INVERSE_SMOOTH_PRESSURE);
	BR_TEST_FLAG(BRUSH_RANDOM_ROTATION);
	BR_TEST_FLAG(BRUSH_PLANE_TRIM);
	BR_TEST_FLAG(BRUSH_FRONTFACE);
	BR_TEST_FLAG(BRUSH_CUSTOM_ICON);

	BR_TEST(jitter, f);
	BR_TEST(random_size, f);
	BR_TEST(random_factor_cache, f);
	BR_TEST(spacing, d);
	BR_TEST(smooth_stroke_radius, d);
	BR_TEST(smooth_stroke_factor, f);
	BR_TEST(rate, f);

	BR_TEST(alpha, f);

	BR_TEST(sculpt_plane, d);

	BR_TEST(plane_offset, f);

	BR_TEST(autosmooth_factor, f);

	BR_TEST(crease_pinch_factor, f);

	BR_TEST(plane_trim, f);

	BR_TEST(texture_sample_bias, f);
	BR_TEST(texture_overlay_alpha, d);

	BR_TEST(add_col[0], f);
	BR_TEST(add_col[1], f);
	BR_TEST(add_col[2], f);
	BR_TEST(sub_col[0], f);
	BR_TEST(sub_col[1], f);
	BR_TEST(sub_col[2], f);

	printf("\n");
	
#undef BR_TEST
#undef BR_TEST_FLAG
}

void BKE_brush_sculpt_reset(Brush *br)
{
	/* enable this to see any non-default
	 * settings used by a brush: */
	// BKE_brush_debug_print_state(br);

	brush_defaults(br);
	BKE_brush_curve_preset(br, CURVE_PRESET_SMOOTH);

	switch (br->sculpt_tool) {
		case SCULPT_TOOL_CLAY:
			br->flag |= BRUSH_FRONTFACE;
			break;
		case SCULPT_TOOL_CREASE:
			br->flag |= BRUSH_DIR_IN;
			br->alpha = 0.25;
			break;
		case SCULPT_TOOL_FILL:
			br->add_col[1] = 1;
			br->sub_col[0] = 0.25;
			br->sub_col[1] = 1;
			break;
		case SCULPT_TOOL_FLATTEN:
			br->add_col[1] = 1;
			br->sub_col[0] = 0.25;
			br->sub_col[1] = 1;
			break;
		case SCULPT_TOOL_INFLATE:
			br->add_col[0] = 0.750000;
			br->add_col[1] = 0.750000;
			br->add_col[2] = 0.750000;
			br->sub_col[0] = 0.250000;
			br->sub_col[1] = 0.250000;
			br->sub_col[2] = 0.250000;
			break;
		case SCULPT_TOOL_NUDGE:
			br->add_col[0] = 0.250000;
			br->add_col[1] = 1.000000;
			br->add_col[2] = 0.250000;
			break;
		case SCULPT_TOOL_PINCH:
			br->add_col[0] = 0.750000;
			br->add_col[1] = 0.750000;
			br->add_col[2] = 0.750000;
			br->sub_col[0] = 0.250000;
			br->sub_col[1] = 0.250000;
			br->sub_col[2] = 0.250000;
			break;
		case SCULPT_TOOL_SCRAPE:
			br->add_col[1] = 1.000000;
			br->sub_col[0] = 0.250000;
			br->sub_col[1] = 1.000000;
			break;
		case SCULPT_TOOL_ROTATE:
			br->alpha = 1.0;
			break;
		case SCULPT_TOOL_SMOOTH:
			br->flag &= ~BRUSH_SPACE_ATTEN;
			br->spacing = 5;
			br->add_col[0] = 0.750000;
			br->add_col[1] = 0.750000;
			br->add_col[2] = 0.750000;
			break;
		case SCULPT_TOOL_GRAB:
		case SCULPT_TOOL_SNAKE_HOOK:
		case SCULPT_TOOL_THUMB:
			br->size = 75;
			br->flag &= ~BRUSH_ALPHA_PRESSURE;
			br->flag &= ~BRUSH_SPACE;
			br->flag &= ~BRUSH_SPACE_ATTEN;
			br->add_col[0] = 0.250000;
			br->add_col[1] = 1.000000;
			br->add_col[2] = 0.250000;
			break;
		default:
			break;
	}
}

/* Library Operations */
void BKE_brush_curve_preset(Brush *b, /*CurveMappingPreset*/ int preset)
{
	CurveMap *cm = NULL;

	if (!b->curve)
		b->curve = curvemapping_add(1, 0, 0, 1, 1);

	cm = b->curve->cm;
	cm->flag &= ~CUMA_EXTEND_EXTRAPOLATE;

	b->curve->preset = preset;
	curvemap_reset(cm, &b->curve->clipr, b->curve->preset, CURVEMAP_SLOPE_NEGATIVE);
	curvemapping_changed(b->curve, 0);
}

int BKE_brush_texture_set_nr(Brush *brush, int nr)
{
	ID *idtest, *id = NULL;

	id = (ID *)brush->mtex.tex;

	idtest = (ID *)BLI_findlink(&G.main->tex, nr - 1);
	if (idtest == NULL) { /* new tex */
		if (id) idtest = (ID *)BKE_texture_copy((Tex *)id);
		else idtest = (ID *)add_texture("Tex");
		idtest->us--;
	}
	if (idtest != id) {
		BKE_brush_texture_delete(brush);

		brush->mtex.tex = (Tex *)idtest;
		id_us_plus(idtest);

		return 1;
	}

	return 0;
}

int BKE_brush_texture_delete(Brush *brush)
{
	if (brush->mtex.tex)
		brush->mtex.tex->id.us--;

	return 1;
}

int BKE_brush_clone_image_set_nr(Brush *brush, int nr)
{
	if (brush && nr > 0) {
		Image *ima = (Image *)BLI_findlink(&G.main->image, nr - 1);

		if (ima) {
			BKE_brush_clone_image_delete(brush);
			brush->clone.image = ima;
			id_us_plus(&ima->id);
			brush->clone.offset[0] = brush->clone.offset[1] = 0.0f;

			return 1;
		}
	}

	return 0;
}

int BKE_brush_clone_image_delete(Brush *brush)
{
	if (brush && brush->clone.image) {
		brush->clone.image->id.us--;
		brush->clone.image = NULL;
		return 1;
	}

	return 0;
}

/* reset the random size cache to a random value, proportional to the size of the brush.
 * due to the many places BKE_brush_size_get is called it is not safe to generate a random
 * number for every call. Instead we will generate a random number before each stroke */
void BKE_brush_randomize_size(Brush *brush)
{
	brush->random_factor_cache = (1.0 - brush->random_size/2.0) + brush->random_size*BLI_frand();
}


/* Brush Sampling */
void BKE_brush_sample_tex(const Scene *scene, Brush *brush, const float xy[2], float rgba[4], const int thread, float angle)
{
	MTex *mtex = &brush->mtex;

	if (mtex && mtex->tex) {
		float co_angle, length;
		float co[3], tin, tr, tg, tb, ta;
		int hasrgb;
		const int radius = BKE_brush_size_randomized_get(scene, brush);

		co[0] = xy[0] / radius;
		co[1] = xy[1] / radius;
		co[2] = 0.0f;

		if(fabs(angle) > 0.0001) {
			length = normalize_v2(co);
			co_angle = acos(co[0]);
			co_angle = (co[1] > 0)? co_angle : - co_angle;

			co_angle -= angle;
			co[0] = cos(co_angle)*length;
			co[1] = sin(co_angle)*length;
		}

		hasrgb = externtex(mtex, co, &tin, &tr, &tg, &tb, &ta, thread);

		if (hasrgb) {
			rgba[0] = tr;
			rgba[1] = tg;
			rgba[2] = tb;
			rgba[3] = ta;
		}
		else {
			rgba[0] = tin;
			rgba[1] = tin;
			rgba[2] = tin;
			rgba[3] = 1.0f;
		}
	}
	else {
		rgba[0] = rgba[1] = rgba[2] = rgba[3] = 1.0f;
	}
}

/* Brush Mask Sampling */
float BKE_brush_sample_masktex(const Scene *scene, Brush *brush, const float xy[2], const int thread, float angle)
{
	MTex *mtex = &brush->mask_mtex;

	if (mtex && mtex->tex) {
		float co_angle, length;
		float co[3], tin, rgb[3], ta;
		int hasrgb;
		const int radius = BKE_brush_size_randomized_get(scene, brush);

		co[0] = xy[0] / radius;
		co[1] = xy[1] / radius;
		co[2] = 0.0f;

		if(fabs(angle) > 0.0001) {
			length = normalize_v2(co);
			co_angle = acos(co[0]);
			co_angle = (co[1] > 0)? co_angle : - co_angle;

			co_angle -= angle;
			co[0] = cos(co_angle)*length;
			co[1] = sin(co_angle)*length;
		}

		hasrgb = externtex(mtex, co, &tin, rgb, rgb+1, rgb+2, &ta, thread);

		if (hasrgb) {
			return rgb_to_grayscale(rgb);
		}
		else {
			return tin;
		}
	}
	else {
		return 1.0f;
	}
}

/* TODO, use define for 'texfall' arg */
void BKE_brush_imbuf_new(const Scene *scene, Brush *brush, short flt, short texfall, int bufsize, ImBuf **outbuf, float angle, int use_color_correction)
{
	ImBuf *ibuf;
	float xy[2], rgba[4], *dstf;
	int x, y, rowbytes, xoff, yoff, imbflag;
	const int radius = BKE_brush_size_randomized_get(scene, brush);
	unsigned char *dst, crgb[3];
	const float alpha = BKE_brush_alpha_get(scene, brush);
	float brush_rgb[3];

	imbflag = (flt) ? IB_rectfloat : IB_rect;
	xoff = -bufsize / 2.0f + 0.5f;
	yoff = -bufsize / 2.0f + 0.5f;
	rowbytes = bufsize * 4;

	if (*outbuf)
		ibuf = *outbuf;
	else
		ibuf = IMB_allocImBuf(bufsize, bufsize, 32, imbflag);

	if (flt) {
		copy_v3_v3(brush_rgb, brush->rgb);
		if (use_color_correction) {
			srgb_to_linearrgb_v3_v3(brush_rgb, brush_rgb);
		}

		for (y = 0; y < ibuf->y; y++) {
			dstf = ibuf->rect_float + y * rowbytes;

			for (x = 0; x < ibuf->x; x++, dstf += 4) {
				xy[0] = x + xoff;
				xy[1] = y + yoff;

				/* texfall = 0, 1 seem unused from a qiock search */
				if (texfall == 0) {
					copy_v3_v3(dstf, brush_rgb);
					dstf[3] = alpha * BKE_brush_curve_strength_clamp(brush, len_v2(xy), radius);
				}
				else if (texfall == 1) {
					BKE_brush_sample_tex(scene, brush, xy, dstf, 0, angle);
				}
				else {
					BKE_brush_sample_tex(scene, brush, xy, rgba, 0, angle);
					mul_v3_v3v3(dstf, rgba, brush_rgb);
					dstf[3] = rgba[3] *alpha *BKE_brush_curve_strength_clamp(brush, len_v2(xy), radius)
					        *BKE_brush_sample_masktex(scene, brush, xy, 0, angle);
				}
			}
		}
	}
	else {
		float alpha_f; /* final float alpha to convert to char */
		rgb_float_to_uchar(crgb, brush->rgb);

		for (y = 0; y < ibuf->y; y++) {
			dst = (unsigned char *)ibuf->rect + y * rowbytes;

			for (x = 0; x < ibuf->x; x++, dst += 4) {
				xy[0] = x + xoff;
				xy[1] = y + yoff;

				if (texfall == 0) {
					alpha_f = alpha * BKE_brush_curve_strength(brush, len_v2(xy), radius);

					dst[0] = crgb[0];
					dst[1] = crgb[1];
					dst[2] = crgb[2];
					dst[3] = FTOCHAR(alpha_f);
				}
				else if (texfall == 1) {
					BKE_brush_sample_tex(scene, brush, xy, rgba, 0, angle);
					rgba_float_to_uchar(dst, rgba);
				}
				else if (texfall == 2) {
					BKE_brush_sample_tex(scene, brush, xy, rgba, 0, angle);
					mul_v3_v3(rgba, brush->rgb);
					alpha_f = rgba[3] *alpha *BKE_brush_curve_strength_clamp(brush, len_v2(xy), radius)
					        *BKE_brush_sample_masktex(scene, brush, xy, 0, angle);

					rgb_float_to_uchar(dst, rgba);

					dst[3] = FTOCHAR(alpha_f);
				}
				else {
					BKE_brush_sample_tex(scene, brush, xy, rgba, 0, angle);
					alpha_f = rgba[3] *alpha *BKE_brush_curve_strength_clamp(brush, len_v2(xy), radius)
					        *BKE_brush_sample_masktex(scene, brush, xy, 0, angle);

					dst[0] = crgb[0];
					dst[1] = crgb[1];
					dst[2] = crgb[2];
					dst[3] = FTOCHAR(alpha_f);
				}
			}
		}
	}

	*outbuf = ibuf;
}

/* Unified Size and Strength */

// XXX: be careful about setting size and unprojected radius
// because they depend on one another
// these functions do not set the other corresponding value
// this can lead to odd behavior if size and unprojected
// radius become inconsistent.
// the biggest problem is that it isn't possible to change
// unprojected radius because a view context is not
// available.  my ussual solution to this is to use the
// ratio of change of the size to change the unprojected
// radius.  Not completely convinced that is correct.
// In anycase, a better solution is needed to prevent
// inconsistency.

void BKE_brush_size_set(Scene *scene, Brush *brush, int size)
{
	UnifiedPaintSettings *ups = &scene->toolsettings->unified_paint_settings;

	if (ups->flag & UNIFIED_PAINT_SIZE)
		ups->size = size;
	else
		brush->size = size;
}

int BKE_brush_size_get(const Scene *scene, Brush *brush)
{
	UnifiedPaintSettings *ups = &scene->toolsettings->unified_paint_settings;

	return (ups->flag & UNIFIED_PAINT_SIZE) ? ups->size : brush->size;
}

int BKE_brush_size_randomized_get(const Scene *scene, Brush *brush)
{
	UnifiedPaintSettings *ups = &scene->toolsettings->unified_paint_settings;

	return (ups->flag & UNIFIED_PAINT_SIZE) ? brush->random_factor_cache*ups->size : brush->random_factor_cache*brush->size;
}

int BKE_brush_use_locked_size(const Scene *scene, Brush *brush)
{
	const short us_flag = scene->toolsettings->unified_paint_settings.flag;

	return (us_flag & UNIFIED_PAINT_SIZE) ?
	       (us_flag & UNIFIED_PAINT_BRUSH_LOCK_SIZE) :
	       (brush->flag & BRUSH_LOCK_SIZE);
}

int BKE_brush_use_size_pressure(const Scene *scene, Brush *brush)
{
	const short us_flag = scene->toolsettings->unified_paint_settings.flag;

	return (us_flag & UNIFIED_PAINT_SIZE) ?
	       (us_flag & UNIFIED_PAINT_BRUSH_SIZE_PRESSURE) :
	       (brush->flag & BRUSH_SIZE_PRESSURE);
}

int BKE_brush_use_alpha_pressure(const Scene *scene, Brush *brush)
{
	const short us_flag = scene->toolsettings->unified_paint_settings.flag;

	return (us_flag & UNIFIED_PAINT_ALPHA) ?
	       (us_flag & UNIFIED_PAINT_BRUSH_ALPHA_PRESSURE) :
	       (brush->flag & BRUSH_ALPHA_PRESSURE);
}

void BKE_brush_unprojected_radius_set(Scene *scene, Brush *brush, float unprojected_radius)
{
	UnifiedPaintSettings *ups = &scene->toolsettings->unified_paint_settings;

	if (ups->flag & UNIFIED_PAINT_SIZE)
		ups->unprojected_radius = unprojected_radius;
	else
		brush->unprojected_radius = unprojected_radius;
}

float BKE_brush_unprojected_radius_get(const Scene *scene, Brush *brush)
{
	UnifiedPaintSettings *ups = &scene->toolsettings->unified_paint_settings;

	return (ups->flag & UNIFIED_PAINT_SIZE) ?
	       ups->unprojected_radius :
	       brush->unprojected_radius;
}

void BKE_brush_alpha_set(Scene *scene, Brush *brush, float alpha)
{
	UnifiedPaintSettings *ups = &scene->toolsettings->unified_paint_settings;

	if (ups->flag & UNIFIED_PAINT_ALPHA)
		ups->alpha = alpha;
	else
		brush->alpha = alpha;
}

float BKE_brush_alpha_get(const Scene *scene, Brush *brush)
{
	UnifiedPaintSettings *ups = &scene->toolsettings->unified_paint_settings;

	return (ups->flag & UNIFIED_PAINT_ALPHA) ? ups->alpha : brush->alpha;
}

float BKE_brush_weight_get(const Scene *scene, Brush *brush)
{
	UnifiedPaintSettings *ups = &scene->toolsettings->unified_paint_settings;

	return (ups->flag & UNIFIED_PAINT_WEIGHT) ? ups->weight : brush->weight;
}

void BKE_brush_weight_set(const Scene *scene, Brush *brush, float value)
{
	UnifiedPaintSettings *ups = &scene->toolsettings->unified_paint_settings;

	if (ups->flag & UNIFIED_PAINT_WEIGHT)
		ups->weight = value;
	else
		brush->weight = value;
}

/* scale unprojected radius to reflect a change in the brush's 2D size */
void BKE_brush_scale_unprojected_radius(float *unprojected_radius,
                                        int new_brush_size,
                                        int old_brush_size)
{
	float scale = new_brush_size;
	/* avoid division by zero */
	if (old_brush_size != 0)
		scale /= (float)old_brush_size;
	(*unprojected_radius) *= scale;
}

/* scale brush size to reflect a change in the brush's unprojected radius */
void BKE_brush_scale_size(int *BKE_brush_size_get,
                          float new_unprojected_radius,
                          float old_unprojected_radius)
{
	float scale = new_unprojected_radius;
	/* avoid division by zero */
	if (old_unprojected_radius != 0)
		scale /= new_unprojected_radius;
	(*BKE_brush_size_get) = (int)((float)(*BKE_brush_size_get) * scale);
}

<<<<<<< HEAD
=======
/* Brush Painting */

typedef struct BrushPainterCache {
	short enabled;

	int size;           /* size override, if 0 uses 2*BKE_brush_size_get(brush) */
	short flt;          /* need float imbuf? */
	short texonly;      /* no alpha, color or fallof, only texture in imbuf */

	int lastsize;
	float lastalpha;
	float lastjitter;

	ImBuf *ibuf;
	ImBuf *texibuf;
	ImBuf *maskibuf;
} BrushPainterCache;

struct BrushPainter {
	Scene *scene;
	Brush *brush;

	float lastmousepos[2];  /* mouse position of last paint call */

	float accumdistance;    /* accumulated distance of brush since last paint op */
	float lastpaintpos[2];  /* position of last paint op */
	float startpaintpos[2]; /* position of first paint */

	double accumtime;       /* accumulated time since last paint op (airbrush) */
	double lasttime;        /* time of last update */

	float lastpressure;

	short firsttouch;       /* first paint op */

	float startsize;
	float startalpha;
	float startjitter;
	float startspacing;

	BrushPainterCache cache;
};

BrushPainter *BKE_brush_painter_new(Scene *scene, Brush *brush)
{
	BrushPainter *painter = MEM_callocN(sizeof(BrushPainter), "BrushPainter");

	painter->brush = brush;
	painter->scene = scene;
	painter->firsttouch = 1;
	painter->cache.lastsize = -1; /* force ibuf create in refresh */

	painter->startsize = BKE_brush_size_get(scene, brush);
	painter->startalpha = BKE_brush_alpha_get(scene, brush);
	painter->startjitter = brush->jitter;
	painter->startspacing = brush->spacing;

	return painter;
}

void BKE_brush_painter_require_imbuf(BrushPainter *painter, short flt, short texonly, int size)
{
	if ((painter->cache.flt != flt) || (painter->cache.size != size) ||
	    ((painter->cache.texonly != texonly) && texonly))
	{
		if (painter->cache.ibuf) IMB_freeImBuf(painter->cache.ibuf);
		if (painter->cache.maskibuf) IMB_freeImBuf(painter->cache.maskibuf);
		painter->cache.ibuf = painter->cache.maskibuf = NULL;
		painter->cache.lastsize = -1; /* force ibuf create in refresh */
	}

	if (painter->cache.flt != flt) {
		if (painter->cache.texibuf) IMB_freeImBuf(painter->cache.texibuf);
		painter->cache.texibuf = NULL;
		painter->cache.lastsize = -1; /* force ibuf create in refresh */
	}

	painter->cache.size = size;
	painter->cache.flt = flt;
	painter->cache.texonly = texonly;
	painter->cache.enabled = 1;
}

void BKE_brush_painter_free(BrushPainter *painter)
{
	Brush *brush = painter->brush;

	BKE_brush_size_set(painter->scene, brush, painter->startsize);
	brush_alpha_set(painter->scene, brush, painter->startalpha);
	brush->jitter = painter->startjitter;
	brush->spacing = painter->startspacing;

	if (painter->cache.ibuf) IMB_freeImBuf(painter->cache.ibuf);
	if (painter->cache.texibuf) IMB_freeImBuf(painter->cache.texibuf);
	if (painter->cache.maskibuf) IMB_freeImBuf(painter->cache.maskibuf);
	MEM_freeN(painter);
}

static void brush_painter_do_partial(BrushPainter *painter, ImBuf *oldtexibuf,
                                     int x, int y, int w, int h, int xt, int yt,
                                     const float pos[2])
{
	Scene *scene = painter->scene;
	Brush *brush = painter->brush;
	ImBuf *ibuf, *maskibuf, *texibuf;
	float *bf, *mf, *tf, *otf = NULL, xoff, yoff, xy[2], rgba[4];
	unsigned char *b, *m, *t, *ot = NULL;
	int dotexold, origx = x, origy = y;
	const int radius = BKE_brush_size_get(painter->scene, brush);

	xoff = -radius + 0.5f;
	yoff = -radius + 0.5f;
	xoff += (int)pos[0] - (int)painter->startpaintpos[0];
	yoff += (int)pos[1] - (int)painter->startpaintpos[1];

	ibuf = painter->cache.ibuf;
	texibuf = painter->cache.texibuf;
	maskibuf = painter->cache.maskibuf;

	dotexold = (oldtexibuf != NULL);

	/* not sure if it's actually needed or it's a mistake in coords/sizes
	 * calculation in brush_painter_fixed_tex_partial_update(), but without this
	 * limitation memory gets corrupted at fast strokes with quite big spacing (sergey) */
	w = MIN2(w, ibuf->x);
	h = MIN2(h, ibuf->y);

	if (painter->cache.flt) {
		for (; y < h; y++) {
			bf = ibuf->rect_float + (y * ibuf->x + origx) * 4;
			tf = texibuf->rect_float + (y * texibuf->x + origx) * 4;
			mf = maskibuf->rect_float + (y * maskibuf->x + origx) * 4;

			if (dotexold)
				otf = oldtexibuf->rect_float + ((y - origy + yt) * oldtexibuf->x + xt) * 4;

			for (x = origx; x < w; x++, bf += 4, mf += 4, tf += 4) {
				if (dotexold) {
					copy_v3_v3(tf, otf);
					tf[3] = otf[3];
					otf += 4;
				}
				else {
					xy[0] = x + xoff;
					xy[1] = y + yoff;

					BKE_brush_sample_tex(scene, brush, xy, tf, 0);
				}

				bf[0] = tf[0] * mf[0];
				bf[1] = tf[1] * mf[1];
				bf[2] = tf[2] * mf[2];
				bf[3] = tf[3] * mf[3];
			}
		}
	}
	else {
		for (; y < h; y++) {
			b = (unsigned char *)ibuf->rect + (y * ibuf->x + origx) * 4;
			t = (unsigned char *)texibuf->rect + (y * texibuf->x + origx) * 4;
			m = (unsigned char *)maskibuf->rect + (y * maskibuf->x + origx) * 4;

			if (dotexold)
				ot = (unsigned char *)oldtexibuf->rect + ((y - origy + yt) * oldtexibuf->x + xt) * 4;

			for (x = origx; x < w; x++, b += 4, m += 4, t += 4) {
				if (dotexold) {
					t[0] = ot[0];
					t[1] = ot[1];
					t[2] = ot[2];
					t[3] = ot[3];
					ot += 4;
				}
				else {
					xy[0] = x + xoff;
					xy[1] = y + yoff;

					BKE_brush_sample_tex(scene, brush, xy, rgba, 0);
					rgba_float_to_uchar(t, rgba);
				}

				b[0] = t[0] * m[0] / 255;
				b[1] = t[1] * m[1] / 255;
				b[2] = t[2] * m[2] / 255;
				b[3] = t[3] * m[3] / 255;
			}
		}
	}
}

static void brush_painter_fixed_tex_partial_update(BrushPainter *painter, const float pos[2])
{
	const Scene *scene = painter->scene;
	Brush *brush = painter->brush;
	BrushPainterCache *cache = &painter->cache;
	ImBuf *oldtexibuf, *ibuf;
	int imbflag, destx, desty, srcx, srcy, w, h, x1, y1, x2, y2;
	const int diameter = 2 * BKE_brush_size_get(scene, brush);

	imbflag = (cache->flt) ? IB_rectfloat : IB_rect;
	if (!cache->ibuf)
		cache->ibuf = IMB_allocImBuf(diameter, diameter, 32, imbflag);
	ibuf = cache->ibuf;

	oldtexibuf = cache->texibuf;
	cache->texibuf = IMB_allocImBuf(diameter, diameter, 32, imbflag);

	if (oldtexibuf) {
		srcx = srcy = 0;
		destx = (int)painter->lastpaintpos[0] - (int)pos[0];
		desty = (int)painter->lastpaintpos[1] - (int)pos[1];
		w = oldtexibuf->x;
		h = oldtexibuf->y;

		IMB_rectclip(cache->texibuf, oldtexibuf, &destx, &desty, &srcx, &srcy, &w, &h);
	}
	else {
		srcx = srcy = 0;
		destx = desty = 0;
		w = h = 0;
	}
	
	x1 = destx;
	y1 = desty;
	x2 = destx + w;
	y2 = desty + h;

	/* blend existing texture in new position */
	if ((x1 < x2) && (y1 < y2))
		brush_painter_do_partial(painter, oldtexibuf, x1, y1, x2, y2, srcx, srcy, pos);

	if (oldtexibuf)
		IMB_freeImBuf(oldtexibuf);

	/* sample texture in new areas */
	if ((0 < x1) && (0 < ibuf->y))
		brush_painter_do_partial(painter, NULL, 0, 0, x1, ibuf->y, 0, 0, pos);
	if ((x2 < ibuf->x) && (0 < ibuf->y))
		brush_painter_do_partial(painter, NULL, x2, 0, ibuf->x, ibuf->y, 0, 0, pos);
	if ((x1 < x2) && (0 < y1))
		brush_painter_do_partial(painter, NULL, x1, 0, x2, y1, 0, 0, pos);
	if ((x1 < x2) && (y2 < ibuf->y))
		brush_painter_do_partial(painter, NULL, x1, y2, x2, ibuf->y, 0, 0, pos);
}

static void brush_painter_refresh_cache(BrushPainter *painter, const float pos[2], int use_color_correction)
{
	const Scene *scene = painter->scene;
	Brush *brush = painter->brush;
	BrushPainterCache *cache = &painter->cache;
	MTex *mtex = &brush->mtex;
	int size;
	short flt;
	const int diameter = 2 * BKE_brush_size_get(scene, brush);
	const float alpha = BKE_brush_alpha_get(scene, brush);

	if (diameter != cache->lastsize ||
	    alpha != cache->lastalpha ||
	    brush->jitter != cache->lastjitter)
	{
		if (cache->ibuf) {
			IMB_freeImBuf(cache->ibuf);
			cache->ibuf = NULL;
		}
		if (cache->maskibuf) {
			IMB_freeImBuf(cache->maskibuf);
			cache->maskibuf = NULL;
		}

		flt = cache->flt;
		size = (cache->size) ? cache->size : diameter;

		if (brush->flag & BRUSH_FIXED_TEX) {
			BKE_brush_imbuf_new(scene, brush, flt, 3, size, &cache->maskibuf, use_color_correction);
			brush_painter_fixed_tex_partial_update(painter, pos);
		}
		else
			BKE_brush_imbuf_new(scene, brush, flt, 2, size, &cache->ibuf, use_color_correction);

		cache->lastsize = diameter;
		cache->lastalpha = alpha;
		cache->lastjitter = brush->jitter;
	}
	else if ((brush->flag & BRUSH_FIXED_TEX) && mtex && mtex->tex) {
		int dx = (int)painter->lastpaintpos[0] - (int)pos[0];
		int dy = (int)painter->lastpaintpos[1] - (int)pos[1];

		if ((dx != 0) || (dy != 0))
			brush_painter_fixed_tex_partial_update(painter, pos);
	}
}

void BKE_brush_painter_break_stroke(BrushPainter *painter)
{
	painter->firsttouch = 1;
}

static void brush_pressure_apply(BrushPainter *painter, Brush *brush, float pressure)
{
	if (BKE_brush_use_alpha_pressure(painter->scene, brush))
		brush_alpha_set(painter->scene, brush, maxf(0.0f, painter->startalpha * pressure));
	if (BKE_brush_use_size_pressure(painter->scene, brush))
		BKE_brush_size_set(painter->scene, brush, maxf(1.0f, painter->startsize * pressure));
	if (brush->flag & BRUSH_JITTER_PRESSURE)
		brush->jitter = maxf(0.0f, painter->startjitter * pressure);
	if (brush->flag & BRUSH_SPACING_PRESSURE)
		brush->spacing = maxf(1.0f, painter->startspacing * (1.5f - pressure));
}
>>>>>>> e7e7972c

void BKE_brush_jitter_pos(const Scene *scene, Brush *brush, const float pos[2], float jitterpos[2])
{
	int use_jitter = brush->jitter != 0;

	/* jitter-ed brush gives weird and unpredictable result for this
	 * kinds of stroke, so manually disable jitter usage (sergey) */
	use_jitter &= (brush->flag & (BRUSH_RESTORE_MESH | BRUSH_ANCHORED)) == 0;

	if (use_jitter) {
		float rand_pos[2];
		const int radius = BKE_brush_size_get(scene, brush);
		const int diameter = 2 * radius;

		/* find random position within a circle of diameter 1 */
		do {
			rand_pos[0] = BLI_frand() - 0.5f;
			rand_pos[1] = BLI_frand() - 0.5f;
		} while (len_v2(rand_pos) > 0.5f);

		jitterpos[0] = pos[0] + 2 * rand_pos[0] * diameter * brush->jitter;
		jitterpos[1] = pos[1] + 2 * rand_pos[1] * diameter * brush->jitter;
	}
	else {
		copy_v2_v2(jitterpos, pos);
	}
}

<<<<<<< HEAD
=======
int BKE_brush_painter_paint(BrushPainter *painter, BrushFunc func, const float pos[2], double time, float pressure,
                            void *user, int use_color_correction)
{
	Scene *scene = painter->scene;
	Brush *brush = painter->brush;
	int totpaintops = 0;

	if (pressure == 0.0f) {
		if (painter->lastpressure) // XXX - hack, operator misses
			pressure = painter->lastpressure;
		else
			pressure = 1.0f;    /* zero pressure == not using tablet */
	}
	if (painter->firsttouch) {
		/* paint exactly once on first touch */
		painter->startpaintpos[0] = pos[0];
		painter->startpaintpos[1] = pos[1];

		brush_pressure_apply(painter, brush, pressure);
		if (painter->cache.enabled)
			brush_painter_refresh_cache(painter, pos, use_color_correction);
		totpaintops += func(user, painter->cache.ibuf, pos, pos);
		
		painter->lasttime = time;
		painter->firsttouch = 0;
		painter->lastpaintpos[0] = pos[0];
		painter->lastpaintpos[1] = pos[1];
	}
#if 0
	else if (painter->brush->flag & BRUSH_AIRBRUSH) {
		float spacing, step, paintpos[2], dmousepos[2], len;
		double starttime, curtime = time;

		/* compute brush spacing adapted to brush size */
		spacing = brush->rate; //radius*brush->spacing*0.01f;

		/* setup starting time, direction vector and accumulated time */
		starttime = painter->accumtime;
		sub_v2_v2v2(dmousepos, pos, painter->lastmousepos);
		len = normalize_v2(dmousepos);
		painter->accumtime += curtime - painter->lasttime;

		/* do paint op over unpainted time distance */
		while (painter->accumtime >= spacing) {
			step = (spacing - starttime) * len;
			paintpos[0] = painter->lastmousepos[0] + dmousepos[0] * step;
			paintpos[1] = painter->lastmousepos[1] + dmousepos[1] * step;

			if (painter->cache.enabled)
				brush_painter_refresh_cache(painter);
			totpaintops += func(user, painter->cache.ibuf,
			                    painter->lastpaintpos, paintpos);

			painter->lastpaintpos[0] = paintpos[0];
			painter->lastpaintpos[1] = paintpos[1];
			painter->accumtime -= spacing;
			starttime -= spacing;
		}
		
		painter->lasttime = curtime;
	}
#endif
	else {
		float startdistance, spacing, step, paintpos[2], dmousepos[2], finalpos[2];
		float t, len, press;
		const int radius = BKE_brush_size_get(scene, brush);

		/* compute brush spacing adapted to brush radius, spacing may depend
		 * on pressure, so update it */
		brush_pressure_apply(painter, brush, painter->lastpressure);
		spacing = maxf(1.0f, radius) * brush->spacing * 0.01f;

		/* setup starting distance, direction vector and accumulated distance */
		startdistance = painter->accumdistance;
		sub_v2_v2v2(dmousepos, pos, painter->lastmousepos);
		len = normalize_v2(dmousepos);
		painter->accumdistance += len;

		if (brush->flag & BRUSH_SPACE) {
			/* do paint op over unpainted distance */
			while ((len > 0.0f) && (painter->accumdistance >= spacing)) {
				step = spacing - startdistance;
				paintpos[0] = painter->lastmousepos[0] + dmousepos[0] * step;
				paintpos[1] = painter->lastmousepos[1] + dmousepos[1] * step;

				t = step / len;
				press = (1.0f - t) * painter->lastpressure + t * pressure;
				brush_pressure_apply(painter, brush, press);
				spacing = maxf(1.0f, radius) * brush->spacing * 0.01f;

				BKE_brush_jitter_pos(scene, brush, paintpos, finalpos);

				if (painter->cache.enabled)
					brush_painter_refresh_cache(painter, finalpos, use_color_correction);

				totpaintops +=
				    func(user, painter->cache.ibuf, painter->lastpaintpos, finalpos);

				painter->lastpaintpos[0] = paintpos[0];
				painter->lastpaintpos[1] = paintpos[1];
				painter->accumdistance -= spacing;
				startdistance -= spacing;
			}
		}
		else {
			BKE_brush_jitter_pos(scene, brush, pos, finalpos);

			if (painter->cache.enabled)
				brush_painter_refresh_cache(painter, finalpos, use_color_correction);

			totpaintops += func(user, painter->cache.ibuf, pos, finalpos);

			painter->lastpaintpos[0] = pos[0];
			painter->lastpaintpos[1] = pos[1];
			painter->accumdistance = 0;
		}

		/* do airbrush paint ops, based on the number of paint ops left over
		 * from regular painting. this is a temporary solution until we have
		 * accurate time stamps for mouse move events */
		if (brush->flag & BRUSH_AIRBRUSH) {
			double curtime = time;
			double painttime = brush->rate * totpaintops;

			painter->accumtime += curtime - painter->lasttime;
			if (painter->accumtime <= painttime)
				painter->accumtime = 0.0;
			else
				painter->accumtime -= painttime;

			while (painter->accumtime >= (double)brush->rate) {
				brush_pressure_apply(painter, brush, pressure);

				BKE_brush_jitter_pos(scene, brush, pos, finalpos);

				if (painter->cache.enabled)
					brush_painter_refresh_cache(painter, finalpos, use_color_correction);

				totpaintops +=
				    func(user, painter->cache.ibuf, painter->lastmousepos, finalpos);
				painter->accumtime -= (double)brush->rate;
			}

			painter->lasttime = curtime;
		}
	}

	painter->lastmousepos[0] = pos[0];
	painter->lastmousepos[1] = pos[1];
	painter->lastpressure = pressure;

	brush_alpha_set(scene, brush, painter->startalpha);
	BKE_brush_size_set(scene, brush, painter->startsize);
	brush->jitter = painter->startjitter;
	brush->spacing = painter->startspacing;

	return totpaintops;
}
>>>>>>> e7e7972c

/* Uses the brush curve control to find a strength value between 0 and 1 */
float BKE_brush_curve_strength_clamp(Brush *br, float p, const float len)
{
	if (p >= len) return 0;
	else p = p / len;

	p = curvemapping_evaluateF(br->curve, 0, p);
	if (p < 0.0f) p = 0.0f;
	else if (p > 1.0f) p = 1.0f;
	return p;
}
/* same as above but can return negative values if the curve enables
 * used for sculpt only */
float BKE_brush_curve_strength(Brush *br, float p, const float len)
{
	if (p >= len)
		p = 1.0f;
	else
		p = p / len;

	return curvemapping_evaluateF(br->curve, 0, p);
}

/* TODO: should probably be unified with BrushPainter stuff? */
unsigned int *BKE_brush_gen_texture_cache(Brush *br, int half_side)
{
	unsigned int *texcache = NULL;
	MTex *mtex = &br->mtex;
	TexResult texres = {0};
	int hasrgb, ix, iy;
	int side = half_side * 2;
	
	if (mtex->tex) {
		float x, y, step = 2.0 / side, co[3];

		texcache = MEM_callocN(sizeof(int) * side * side, "Brush texture cache");

		BKE_image_get_ibuf(mtex->tex->ima, NULL);
		
		/*do normalized cannonical view coords for texture*/
		for (y = -1.0, iy = 0; iy < side; iy++, y += step) {
			for (x = -1.0, ix = 0; ix < side; ix++, x += step) {
				co[0] = x;
				co[1] = y;
				co[2] = 0.0f;
				
				/* This is copied from displace modifier code */
				hasrgb = multitex_ext(mtex->tex, co, NULL, NULL, 0, &texres);
			
				/* if the texture gave an RGB value, we assume it didn't give a valid
				 * intensity, so calculate one (formula from do_material_tex).
				 * if the texture didn't give an RGB value, copy the intensity across
				 */
				if (hasrgb & TEX_RGB)
					texres.tin = rgb_to_grayscale(&texres.tr);

				((char *)texcache)[(iy * side + ix) * 4] =
				((char *)texcache)[(iy * side + ix) * 4 + 1] =
				((char *)texcache)[(iy * side + ix) * 4 + 2] =
				((char *)texcache)[(iy * side + ix) * 4 + 3] = (char)(texres.tin * 255.0f);
			}
		}
	}

	return texcache;
}

/**** Radial Control ****/
struct ImBuf *BKE_brush_gen_radial_control_imbuf(Brush *br)
{
	ImBuf *im = MEM_callocN(sizeof(ImBuf), "radial control texture");
	unsigned int *texcache;
	int side = 128;
	int half = side / 2;
	int i, j;

	texcache = BKE_brush_gen_texture_cache(br, half);
	im->rect_float = MEM_callocN(sizeof(float) * side * side, "radial control rect");
	im->x = im->y = side;

	for (i = 0; i < side; ++i) {
		for (j = 0; j < side; ++j) {
			float magn = sqrtf(powf(i - half, 2) + powf(j - half, 2));
			im->rect_float[i * side + j] = BKE_brush_curve_strength_clamp(br, magn, half);
		}
	}

	/* Modulate curve with texture */
	if (texcache) {
		for (i = 0; i < side; ++i) {
			for (j = 0; j < side; ++j) {
				const int col = texcache[i * side + j];
				im->rect_float[i * side + j] *= (((char *)&col)[0] + ((char *)&col)[1] + ((char *)&col)[2]) / 3.0f / 255.0f;
			}
		}

		MEM_freeN(texcache);
	}

	return im;
}<|MERGE_RESOLUTION|>--- conflicted
+++ resolved
@@ -822,318 +822,6 @@
 	(*BKE_brush_size_get) = (int)((float)(*BKE_brush_size_get) * scale);
 }
 
-<<<<<<< HEAD
-=======
-/* Brush Painting */
-
-typedef struct BrushPainterCache {
-	short enabled;
-
-	int size;           /* size override, if 0 uses 2*BKE_brush_size_get(brush) */
-	short flt;          /* need float imbuf? */
-	short texonly;      /* no alpha, color or fallof, only texture in imbuf */
-
-	int lastsize;
-	float lastalpha;
-	float lastjitter;
-
-	ImBuf *ibuf;
-	ImBuf *texibuf;
-	ImBuf *maskibuf;
-} BrushPainterCache;
-
-struct BrushPainter {
-	Scene *scene;
-	Brush *brush;
-
-	float lastmousepos[2];  /* mouse position of last paint call */
-
-	float accumdistance;    /* accumulated distance of brush since last paint op */
-	float lastpaintpos[2];  /* position of last paint op */
-	float startpaintpos[2]; /* position of first paint */
-
-	double accumtime;       /* accumulated time since last paint op (airbrush) */
-	double lasttime;        /* time of last update */
-
-	float lastpressure;
-
-	short firsttouch;       /* first paint op */
-
-	float startsize;
-	float startalpha;
-	float startjitter;
-	float startspacing;
-
-	BrushPainterCache cache;
-};
-
-BrushPainter *BKE_brush_painter_new(Scene *scene, Brush *brush)
-{
-	BrushPainter *painter = MEM_callocN(sizeof(BrushPainter), "BrushPainter");
-
-	painter->brush = brush;
-	painter->scene = scene;
-	painter->firsttouch = 1;
-	painter->cache.lastsize = -1; /* force ibuf create in refresh */
-
-	painter->startsize = BKE_brush_size_get(scene, brush);
-	painter->startalpha = BKE_brush_alpha_get(scene, brush);
-	painter->startjitter = brush->jitter;
-	painter->startspacing = brush->spacing;
-
-	return painter;
-}
-
-void BKE_brush_painter_require_imbuf(BrushPainter *painter, short flt, short texonly, int size)
-{
-	if ((painter->cache.flt != flt) || (painter->cache.size != size) ||
-	    ((painter->cache.texonly != texonly) && texonly))
-	{
-		if (painter->cache.ibuf) IMB_freeImBuf(painter->cache.ibuf);
-		if (painter->cache.maskibuf) IMB_freeImBuf(painter->cache.maskibuf);
-		painter->cache.ibuf = painter->cache.maskibuf = NULL;
-		painter->cache.lastsize = -1; /* force ibuf create in refresh */
-	}
-
-	if (painter->cache.flt != flt) {
-		if (painter->cache.texibuf) IMB_freeImBuf(painter->cache.texibuf);
-		painter->cache.texibuf = NULL;
-		painter->cache.lastsize = -1; /* force ibuf create in refresh */
-	}
-
-	painter->cache.size = size;
-	painter->cache.flt = flt;
-	painter->cache.texonly = texonly;
-	painter->cache.enabled = 1;
-}
-
-void BKE_brush_painter_free(BrushPainter *painter)
-{
-	Brush *brush = painter->brush;
-
-	BKE_brush_size_set(painter->scene, brush, painter->startsize);
-	brush_alpha_set(painter->scene, brush, painter->startalpha);
-	brush->jitter = painter->startjitter;
-	brush->spacing = painter->startspacing;
-
-	if (painter->cache.ibuf) IMB_freeImBuf(painter->cache.ibuf);
-	if (painter->cache.texibuf) IMB_freeImBuf(painter->cache.texibuf);
-	if (painter->cache.maskibuf) IMB_freeImBuf(painter->cache.maskibuf);
-	MEM_freeN(painter);
-}
-
-static void brush_painter_do_partial(BrushPainter *painter, ImBuf *oldtexibuf,
-                                     int x, int y, int w, int h, int xt, int yt,
-                                     const float pos[2])
-{
-	Scene *scene = painter->scene;
-	Brush *brush = painter->brush;
-	ImBuf *ibuf, *maskibuf, *texibuf;
-	float *bf, *mf, *tf, *otf = NULL, xoff, yoff, xy[2], rgba[4];
-	unsigned char *b, *m, *t, *ot = NULL;
-	int dotexold, origx = x, origy = y;
-	const int radius = BKE_brush_size_get(painter->scene, brush);
-
-	xoff = -radius + 0.5f;
-	yoff = -radius + 0.5f;
-	xoff += (int)pos[0] - (int)painter->startpaintpos[0];
-	yoff += (int)pos[1] - (int)painter->startpaintpos[1];
-
-	ibuf = painter->cache.ibuf;
-	texibuf = painter->cache.texibuf;
-	maskibuf = painter->cache.maskibuf;
-
-	dotexold = (oldtexibuf != NULL);
-
-	/* not sure if it's actually needed or it's a mistake in coords/sizes
-	 * calculation in brush_painter_fixed_tex_partial_update(), but without this
-	 * limitation memory gets corrupted at fast strokes with quite big spacing (sergey) */
-	w = MIN2(w, ibuf->x);
-	h = MIN2(h, ibuf->y);
-
-	if (painter->cache.flt) {
-		for (; y < h; y++) {
-			bf = ibuf->rect_float + (y * ibuf->x + origx) * 4;
-			tf = texibuf->rect_float + (y * texibuf->x + origx) * 4;
-			mf = maskibuf->rect_float + (y * maskibuf->x + origx) * 4;
-
-			if (dotexold)
-				otf = oldtexibuf->rect_float + ((y - origy + yt) * oldtexibuf->x + xt) * 4;
-
-			for (x = origx; x < w; x++, bf += 4, mf += 4, tf += 4) {
-				if (dotexold) {
-					copy_v3_v3(tf, otf);
-					tf[3] = otf[3];
-					otf += 4;
-				}
-				else {
-					xy[0] = x + xoff;
-					xy[1] = y + yoff;
-
-					BKE_brush_sample_tex(scene, brush, xy, tf, 0);
-				}
-
-				bf[0] = tf[0] * mf[0];
-				bf[1] = tf[1] * mf[1];
-				bf[2] = tf[2] * mf[2];
-				bf[3] = tf[3] * mf[3];
-			}
-		}
-	}
-	else {
-		for (; y < h; y++) {
-			b = (unsigned char *)ibuf->rect + (y * ibuf->x + origx) * 4;
-			t = (unsigned char *)texibuf->rect + (y * texibuf->x + origx) * 4;
-			m = (unsigned char *)maskibuf->rect + (y * maskibuf->x + origx) * 4;
-
-			if (dotexold)
-				ot = (unsigned char *)oldtexibuf->rect + ((y - origy + yt) * oldtexibuf->x + xt) * 4;
-
-			for (x = origx; x < w; x++, b += 4, m += 4, t += 4) {
-				if (dotexold) {
-					t[0] = ot[0];
-					t[1] = ot[1];
-					t[2] = ot[2];
-					t[3] = ot[3];
-					ot += 4;
-				}
-				else {
-					xy[0] = x + xoff;
-					xy[1] = y + yoff;
-
-					BKE_brush_sample_tex(scene, brush, xy, rgba, 0);
-					rgba_float_to_uchar(t, rgba);
-				}
-
-				b[0] = t[0] * m[0] / 255;
-				b[1] = t[1] * m[1] / 255;
-				b[2] = t[2] * m[2] / 255;
-				b[3] = t[3] * m[3] / 255;
-			}
-		}
-	}
-}
-
-static void brush_painter_fixed_tex_partial_update(BrushPainter *painter, const float pos[2])
-{
-	const Scene *scene = painter->scene;
-	Brush *brush = painter->brush;
-	BrushPainterCache *cache = &painter->cache;
-	ImBuf *oldtexibuf, *ibuf;
-	int imbflag, destx, desty, srcx, srcy, w, h, x1, y1, x2, y2;
-	const int diameter = 2 * BKE_brush_size_get(scene, brush);
-
-	imbflag = (cache->flt) ? IB_rectfloat : IB_rect;
-	if (!cache->ibuf)
-		cache->ibuf = IMB_allocImBuf(diameter, diameter, 32, imbflag);
-	ibuf = cache->ibuf;
-
-	oldtexibuf = cache->texibuf;
-	cache->texibuf = IMB_allocImBuf(diameter, diameter, 32, imbflag);
-
-	if (oldtexibuf) {
-		srcx = srcy = 0;
-		destx = (int)painter->lastpaintpos[0] - (int)pos[0];
-		desty = (int)painter->lastpaintpos[1] - (int)pos[1];
-		w = oldtexibuf->x;
-		h = oldtexibuf->y;
-
-		IMB_rectclip(cache->texibuf, oldtexibuf, &destx, &desty, &srcx, &srcy, &w, &h);
-	}
-	else {
-		srcx = srcy = 0;
-		destx = desty = 0;
-		w = h = 0;
-	}
-	
-	x1 = destx;
-	y1 = desty;
-	x2 = destx + w;
-	y2 = desty + h;
-
-	/* blend existing texture in new position */
-	if ((x1 < x2) && (y1 < y2))
-		brush_painter_do_partial(painter, oldtexibuf, x1, y1, x2, y2, srcx, srcy, pos);
-
-	if (oldtexibuf)
-		IMB_freeImBuf(oldtexibuf);
-
-	/* sample texture in new areas */
-	if ((0 < x1) && (0 < ibuf->y))
-		brush_painter_do_partial(painter, NULL, 0, 0, x1, ibuf->y, 0, 0, pos);
-	if ((x2 < ibuf->x) && (0 < ibuf->y))
-		brush_painter_do_partial(painter, NULL, x2, 0, ibuf->x, ibuf->y, 0, 0, pos);
-	if ((x1 < x2) && (0 < y1))
-		brush_painter_do_partial(painter, NULL, x1, 0, x2, y1, 0, 0, pos);
-	if ((x1 < x2) && (y2 < ibuf->y))
-		brush_painter_do_partial(painter, NULL, x1, y2, x2, ibuf->y, 0, 0, pos);
-}
-
-static void brush_painter_refresh_cache(BrushPainter *painter, const float pos[2], int use_color_correction)
-{
-	const Scene *scene = painter->scene;
-	Brush *brush = painter->brush;
-	BrushPainterCache *cache = &painter->cache;
-	MTex *mtex = &brush->mtex;
-	int size;
-	short flt;
-	const int diameter = 2 * BKE_brush_size_get(scene, brush);
-	const float alpha = BKE_brush_alpha_get(scene, brush);
-
-	if (diameter != cache->lastsize ||
-	    alpha != cache->lastalpha ||
-	    brush->jitter != cache->lastjitter)
-	{
-		if (cache->ibuf) {
-			IMB_freeImBuf(cache->ibuf);
-			cache->ibuf = NULL;
-		}
-		if (cache->maskibuf) {
-			IMB_freeImBuf(cache->maskibuf);
-			cache->maskibuf = NULL;
-		}
-
-		flt = cache->flt;
-		size = (cache->size) ? cache->size : diameter;
-
-		if (brush->flag & BRUSH_FIXED_TEX) {
-			BKE_brush_imbuf_new(scene, brush, flt, 3, size, &cache->maskibuf, use_color_correction);
-			brush_painter_fixed_tex_partial_update(painter, pos);
-		}
-		else
-			BKE_brush_imbuf_new(scene, brush, flt, 2, size, &cache->ibuf, use_color_correction);
-
-		cache->lastsize = diameter;
-		cache->lastalpha = alpha;
-		cache->lastjitter = brush->jitter;
-	}
-	else if ((brush->flag & BRUSH_FIXED_TEX) && mtex && mtex->tex) {
-		int dx = (int)painter->lastpaintpos[0] - (int)pos[0];
-		int dy = (int)painter->lastpaintpos[1] - (int)pos[1];
-
-		if ((dx != 0) || (dy != 0))
-			brush_painter_fixed_tex_partial_update(painter, pos);
-	}
-}
-
-void BKE_brush_painter_break_stroke(BrushPainter *painter)
-{
-	painter->firsttouch = 1;
-}
-
-static void brush_pressure_apply(BrushPainter *painter, Brush *brush, float pressure)
-{
-	if (BKE_brush_use_alpha_pressure(painter->scene, brush))
-		brush_alpha_set(painter->scene, brush, maxf(0.0f, painter->startalpha * pressure));
-	if (BKE_brush_use_size_pressure(painter->scene, brush))
-		BKE_brush_size_set(painter->scene, brush, maxf(1.0f, painter->startsize * pressure));
-	if (brush->flag & BRUSH_JITTER_PRESSURE)
-		brush->jitter = maxf(0.0f, painter->startjitter * pressure);
-	if (brush->flag & BRUSH_SPACING_PRESSURE)
-		brush->spacing = maxf(1.0f, painter->startspacing * (1.5f - pressure));
-}
->>>>>>> e7e7972c
-
 void BKE_brush_jitter_pos(const Scene *scene, Brush *brush, const float pos[2], float jitterpos[2])
 {
 	int use_jitter = brush->jitter != 0;
@@ -1161,167 +849,6 @@
 	}
 }
 
-<<<<<<< HEAD
-=======
-int BKE_brush_painter_paint(BrushPainter *painter, BrushFunc func, const float pos[2], double time, float pressure,
-                            void *user, int use_color_correction)
-{
-	Scene *scene = painter->scene;
-	Brush *brush = painter->brush;
-	int totpaintops = 0;
-
-	if (pressure == 0.0f) {
-		if (painter->lastpressure) // XXX - hack, operator misses
-			pressure = painter->lastpressure;
-		else
-			pressure = 1.0f;    /* zero pressure == not using tablet */
-	}
-	if (painter->firsttouch) {
-		/* paint exactly once on first touch */
-		painter->startpaintpos[0] = pos[0];
-		painter->startpaintpos[1] = pos[1];
-
-		brush_pressure_apply(painter, brush, pressure);
-		if (painter->cache.enabled)
-			brush_painter_refresh_cache(painter, pos, use_color_correction);
-		totpaintops += func(user, painter->cache.ibuf, pos, pos);
-		
-		painter->lasttime = time;
-		painter->firsttouch = 0;
-		painter->lastpaintpos[0] = pos[0];
-		painter->lastpaintpos[1] = pos[1];
-	}
-#if 0
-	else if (painter->brush->flag & BRUSH_AIRBRUSH) {
-		float spacing, step, paintpos[2], dmousepos[2], len;
-		double starttime, curtime = time;
-
-		/* compute brush spacing adapted to brush size */
-		spacing = brush->rate; //radius*brush->spacing*0.01f;
-
-		/* setup starting time, direction vector and accumulated time */
-		starttime = painter->accumtime;
-		sub_v2_v2v2(dmousepos, pos, painter->lastmousepos);
-		len = normalize_v2(dmousepos);
-		painter->accumtime += curtime - painter->lasttime;
-
-		/* do paint op over unpainted time distance */
-		while (painter->accumtime >= spacing) {
-			step = (spacing - starttime) * len;
-			paintpos[0] = painter->lastmousepos[0] + dmousepos[0] * step;
-			paintpos[1] = painter->lastmousepos[1] + dmousepos[1] * step;
-
-			if (painter->cache.enabled)
-				brush_painter_refresh_cache(painter);
-			totpaintops += func(user, painter->cache.ibuf,
-			                    painter->lastpaintpos, paintpos);
-
-			painter->lastpaintpos[0] = paintpos[0];
-			painter->lastpaintpos[1] = paintpos[1];
-			painter->accumtime -= spacing;
-			starttime -= spacing;
-		}
-		
-		painter->lasttime = curtime;
-	}
-#endif
-	else {
-		float startdistance, spacing, step, paintpos[2], dmousepos[2], finalpos[2];
-		float t, len, press;
-		const int radius = BKE_brush_size_get(scene, brush);
-
-		/* compute brush spacing adapted to brush radius, spacing may depend
-		 * on pressure, so update it */
-		brush_pressure_apply(painter, brush, painter->lastpressure);
-		spacing = maxf(1.0f, radius) * brush->spacing * 0.01f;
-
-		/* setup starting distance, direction vector and accumulated distance */
-		startdistance = painter->accumdistance;
-		sub_v2_v2v2(dmousepos, pos, painter->lastmousepos);
-		len = normalize_v2(dmousepos);
-		painter->accumdistance += len;
-
-		if (brush->flag & BRUSH_SPACE) {
-			/* do paint op over unpainted distance */
-			while ((len > 0.0f) && (painter->accumdistance >= spacing)) {
-				step = spacing - startdistance;
-				paintpos[0] = painter->lastmousepos[0] + dmousepos[0] * step;
-				paintpos[1] = painter->lastmousepos[1] + dmousepos[1] * step;
-
-				t = step / len;
-				press = (1.0f - t) * painter->lastpressure + t * pressure;
-				brush_pressure_apply(painter, brush, press);
-				spacing = maxf(1.0f, radius) * brush->spacing * 0.01f;
-
-				BKE_brush_jitter_pos(scene, brush, paintpos, finalpos);
-
-				if (painter->cache.enabled)
-					brush_painter_refresh_cache(painter, finalpos, use_color_correction);
-
-				totpaintops +=
-				    func(user, painter->cache.ibuf, painter->lastpaintpos, finalpos);
-
-				painter->lastpaintpos[0] = paintpos[0];
-				painter->lastpaintpos[1] = paintpos[1];
-				painter->accumdistance -= spacing;
-				startdistance -= spacing;
-			}
-		}
-		else {
-			BKE_brush_jitter_pos(scene, brush, pos, finalpos);
-
-			if (painter->cache.enabled)
-				brush_painter_refresh_cache(painter, finalpos, use_color_correction);
-
-			totpaintops += func(user, painter->cache.ibuf, pos, finalpos);
-
-			painter->lastpaintpos[0] = pos[0];
-			painter->lastpaintpos[1] = pos[1];
-			painter->accumdistance = 0;
-		}
-
-		/* do airbrush paint ops, based on the number of paint ops left over
-		 * from regular painting. this is a temporary solution until we have
-		 * accurate time stamps for mouse move events */
-		if (brush->flag & BRUSH_AIRBRUSH) {
-			double curtime = time;
-			double painttime = brush->rate * totpaintops;
-
-			painter->accumtime += curtime - painter->lasttime;
-			if (painter->accumtime <= painttime)
-				painter->accumtime = 0.0;
-			else
-				painter->accumtime -= painttime;
-
-			while (painter->accumtime >= (double)brush->rate) {
-				brush_pressure_apply(painter, brush, pressure);
-
-				BKE_brush_jitter_pos(scene, brush, pos, finalpos);
-
-				if (painter->cache.enabled)
-					brush_painter_refresh_cache(painter, finalpos, use_color_correction);
-
-				totpaintops +=
-				    func(user, painter->cache.ibuf, painter->lastmousepos, finalpos);
-				painter->accumtime -= (double)brush->rate;
-			}
-
-			painter->lasttime = curtime;
-		}
-	}
-
-	painter->lastmousepos[0] = pos[0];
-	painter->lastmousepos[1] = pos[1];
-	painter->lastpressure = pressure;
-
-	brush_alpha_set(scene, brush, painter->startalpha);
-	BKE_brush_size_set(scene, brush, painter->startsize);
-	brush->jitter = painter->startjitter;
-	brush->spacing = painter->startspacing;
-
-	return totpaintops;
-}
->>>>>>> e7e7972c
 
 /* Uses the brush curve control to find a strength value between 0 and 1 */
 float BKE_brush_curve_strength_clamp(Brush *br, float p, const float len)
