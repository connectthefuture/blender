--- conflicted
+++ resolved
@@ -815,14 +815,11 @@
 
 /* ------------------------------------------------------------------------- */
 
-<<<<<<< HEAD
-=======
 static void extern_local_texture(Tex *tex)
 {
 	id_lib_extern((ID *)tex->ima);
 }
 
->>>>>>> 99075b35
 void make_local_texture(Tex *tex)
 {
 	Main *bmain= G.main;
@@ -840,23 +837,9 @@
 	
 	if(tex->id.lib==NULL) return;
 
-	/* special case: ima always local immediately */
-	if(tex->ima) {
-		tex->ima->id.lib= NULL;
-		tex->ima->id.flag= LIB_LOCAL;
-		new_id(&bmain->image, (ID *)tex->ima, NULL);
-	}
-
 	if(tex->id.us==1) {
-<<<<<<< HEAD
-		tex->id.lib= NULL;
-		tex->id.flag= LIB_LOCAL;
-		new_id(&bmain->tex, (ID *)tex, NULL);
-
-=======
 		id_clear_lib_data(bmain, &tex->id);
 		extern_local_texture(tex);
->>>>>>> 99075b35
 		return;
 	}
 	
@@ -909,16 +892,9 @@
 		pa= pa->id.next;
 	}
 	
-<<<<<<< HEAD
-	if(local && lib==0) {
-		tex->id.lib= NULL;
-		tex->id.flag= LIB_LOCAL;
-		new_id(&bmain->tex, (ID *)tex, NULL);
-=======
 	if(is_local && is_lib == FALSE) {
 		id_clear_lib_data(bmain, &tex->id);
 		extern_local_texture(tex);
->>>>>>> 99075b35
 	}
 	else if(is_local && is_lib) {
 		char *bpath_user_data[2]= {bmain->name, tex->id.lib->filepath};
