/*
 * ***** BEGIN GPL LICENSE BLOCK *****
 *
 * This program is free software; you can redistribute it and/or
 * modify it under the terms of the GNU General Public License
 * as published by the Free Software Foundation; either version 2
 * of the License, or (at your option) any later version.
 *
 * This program is distributed in the hope that it will be useful,
 * but WITHOUT ANY WARRANTY; without even the implied warranty of
 * MERCHANTABILITY or FITNESS FOR A PARTICULAR PURPOSE.  See the
 * GNU General Public License for more details.
 *
 * You should have received a copy of the GNU General Public License
 * along with this program; if not, write to the Free Software Foundation,
 * Inc., 51 Franklin Street, Fifth Floor, Boston, MA 02110-1301, USA.
 *
 * The Original Code is Copyright (C) 2005 Blender Foundation.
 * All rights reserved.
 *
 * The Original Code is: all of this file.
 *
 * Contributor(s): none yet.
 *
 * ***** END GPL LICENSE BLOCK *****
 */

/** \file blender/blenkernel/intern/subsurf_ccg.c
 *  \ingroup bke
 */

#if defined(__STDC_VERSION__) && __STDC_VERSION__ >= 199901L
#  define USE_DYNSIZE
#endif

/* my interface */
#include "BKE_subsurf.h"

/* my library */
#include "BKE_pbvh.h"
#include "BKE_ccg.h"
#include "BKE_cdderivedmesh.h"
#include "BKE_global.h"
#include "BKE_mesh.h"
#include "BKE_modifier.h"
#include "BKE_multires.h"
#include "BKE_paint.h"
#include "BKE_scene.h"
#include "BKE_editmesh.h"

/* external */
#include "MEM_guardedalloc.h"

#include "DNA_mesh_types.h"
#include "DNA_meshdata_types.h"
#include "DNA_modifier_types.h"
#include "DNA_object_types.h"
#include "DNA_scene_types.h"

#include "BLI_utildefines.h"
#include "BLI_bitmap.h"
#include "BLI_blenlib.h"
#include "BLI_edgehash.h"
#include "BLI_math.h"
#include "BLI_memarena.h"
#include "BLI_threads.h"

<<<<<<< HEAD
#include "BKE_mesh_mapping.h"
=======
#include "BKE_pbvh.h"
#include "BKE_ccg.h"
#include "BKE_cdderivedmesh.h"
#include "BKE_global.h"
#include "BKE_mesh_mapping.h"
#include "BKE_multires.h"
#include "BKE_paint.h"
#include "BKE_scene.h"
#include "BKE_subsurf.h"

>>>>>>> 146a1c77
#include "PIL_time.h"

#ifndef USE_DYNSIZE
#  include "BLI_array.h"
#endif

#include "GPU_basic.h"
#include "GPU_blender_aspect.h"
#include "GPU_colors.h"
#include "GPU_draw.h"
#include "GPU_extensions.h"
#include "GPU_immediate.h"
#include "GPU_material.h"
#include "GPU_raster.h"

#include "CCGSubSurf.h"

/* standard */
#include <stdlib.h>
#include <string.h>
#include <stdio.h>
#include <math.h>
#include <float.h>


static ThreadRWMutex loops_cache_rwlock = BLI_RWLOCK_INITIALIZER;
static ThreadRWMutex origindex_cache_rwlock = BLI_RWLOCK_INITIALIZER;

static CCGDerivedMesh *getCCGDerivedMesh(CCGSubSurf *ss,
                                         int drawInteriorEdges,
                                         int useSubsurfUv,
                                         DerivedMesh *dm);
static int ccgDM_use_grid_pbvh(CCGDerivedMesh *ccgdm);

///

static void *arena_alloc(CCGAllocatorHDL a, int numBytes)
{
	return BLI_memarena_alloc(a, numBytes);
}

static void *arena_realloc(CCGAllocatorHDL a, void *ptr, int newSize, int oldSize)
{
	void *p2 = BLI_memarena_alloc(a, newSize);
	if (ptr) {
		memcpy(p2, ptr, oldSize);
	}
	return p2;
}

static void arena_free(CCGAllocatorHDL UNUSED(a), void *UNUSED(ptr))
{
	/* do nothing */
}

static void arena_release(CCGAllocatorHDL a)
{
	BLI_memarena_free(a);
}

typedef enum {
	CCG_USE_AGING = 1,
	CCG_USE_ARENA = 2,
	CCG_CALC_NORMALS = 4,
	/* add an extra four bytes for a mask layer */
	CCG_ALLOC_MASK = 8,
	CCG_SIMPLE_SUBDIV = 16
} CCGFlags;

static CCGSubSurf *_getSubSurf(CCGSubSurf *prevSS, int subdivLevels,
                               int numLayers, CCGFlags flags)
{
	CCGMeshIFC ifc;
	CCGSubSurf *ccgSS;
	int useAging = !!(flags & CCG_USE_AGING);
	int useArena = flags & CCG_USE_ARENA;
	int normalOffset = 0;

	/* (subdivLevels == 0) is not allowed */
	subdivLevels = MAX2(subdivLevels, 1);

	if (prevSS) {
		int oldUseAging;

		ccgSubSurf_getUseAgeCounts(prevSS, &oldUseAging, NULL, NULL, NULL);

		if ((oldUseAging != useAging) ||
		    (ccgSubSurf_getSimpleSubdiv(prevSS) != !!(flags & CCG_SIMPLE_SUBDIV)))
		{
			ccgSubSurf_free(prevSS);
		}
		else {
			ccgSubSurf_setSubdivisionLevels(prevSS, subdivLevels);

			return prevSS;
		}
	}

	if (useAging) {
		ifc.vertUserSize = ifc.edgeUserSize = ifc.faceUserSize = 12;
	}
	else {
		ifc.vertUserSize = ifc.edgeUserSize = ifc.faceUserSize = 8;
	}
	ifc.numLayers = numLayers;
	ifc.vertDataSize = sizeof(float) * numLayers;
	normalOffset += sizeof(float) * numLayers;
	if (flags & CCG_CALC_NORMALS)
		ifc.vertDataSize += sizeof(float) * 3;
	if (flags & CCG_ALLOC_MASK)
		ifc.vertDataSize += sizeof(float);
	ifc.simpleSubdiv = !!(flags & CCG_SIMPLE_SUBDIV);

	if (useArena) {
		CCGAllocatorIFC allocatorIFC;
		CCGAllocatorHDL allocator = BLI_memarena_new(MEM_SIZE_OPTIMAL(1 << 16), "subsurf arena");

		allocatorIFC.alloc = arena_alloc;
		allocatorIFC.realloc = arena_realloc;
		allocatorIFC.free = arena_free;
		allocatorIFC.release = arena_release;

		ccgSS = ccgSubSurf_new(&ifc, subdivLevels, &allocatorIFC, allocator);
	}
	else {
		ccgSS = ccgSubSurf_new(&ifc, subdivLevels, NULL, NULL);
	}

	if (useAging) {
		ccgSubSurf_setUseAgeCounts(ccgSS, 1, 8, 8, 8);
	}

	if (flags & CCG_ALLOC_MASK) {
		normalOffset += sizeof(float);
		/* mask is allocated after regular layers */
		ccgSubSurf_setAllocMask(ccgSS, 1, sizeof(float) * numLayers);
	}
	
	if (flags & CCG_CALC_NORMALS)
		ccgSubSurf_setCalcVertexNormals(ccgSS, 1, normalOffset);
	else
		ccgSubSurf_setCalcVertexNormals(ccgSS, 0, 0);

	return ccgSS;
}

static int getEdgeIndex(CCGSubSurf *ss, CCGEdge *e, int x, int edgeSize)
{
	CCGVert *v0 = ccgSubSurf_getEdgeVert0(e);
	CCGVert *v1 = ccgSubSurf_getEdgeVert1(e);
	int v0idx = *((int *) ccgSubSurf_getVertUserData(ss, v0));
	int v1idx = *((int *) ccgSubSurf_getVertUserData(ss, v1));
	int edgeBase = *((int *) ccgSubSurf_getEdgeUserData(ss, e));

	if (x == 0) {
		return v0idx;
	}
	else if (x == edgeSize - 1) {
		return v1idx;
	}
	else {
		return edgeBase + x - 1;
	}
}

static int getFaceIndex(CCGSubSurf *ss, CCGFace *f, int S, int x, int y, int edgeSize, int gridSize)
{
	int faceBase = *((int *) ccgSubSurf_getFaceUserData(ss, f));
	int numVerts = ccgSubSurf_getFaceNumVerts(f);

	if (x == gridSize - 1 && y == gridSize - 1) {
		CCGVert *v = ccgSubSurf_getFaceVert(f, S);
		return *((int *) ccgSubSurf_getVertUserData(ss, v));
	}
	else if (x == gridSize - 1) {
		CCGVert *v = ccgSubSurf_getFaceVert(f, S);
		CCGEdge *e = ccgSubSurf_getFaceEdge(f, S);
		int edgeBase = *((int *) ccgSubSurf_getEdgeUserData(ss, e));
		if (v == ccgSubSurf_getEdgeVert0(e)) {
			return edgeBase + (gridSize - 1 - y) - 1;
		}
		else {
			return edgeBase + (edgeSize - 2 - 1) - ((gridSize - 1 - y) - 1);
		}
	}
	else if (y == gridSize - 1) {
		CCGVert *v = ccgSubSurf_getFaceVert(f, S);
		CCGEdge *e = ccgSubSurf_getFaceEdge(f, (S + numVerts - 1) % numVerts);
		int edgeBase = *((int *) ccgSubSurf_getEdgeUserData(ss, e));
		if (v == ccgSubSurf_getEdgeVert0(e)) {
			return edgeBase + (gridSize - 1 - x) - 1;
		}
		else {
			return edgeBase + (edgeSize - 2 - 1) - ((gridSize - 1 - x) - 1);
		}
	}
	else if (x == 0 && y == 0) {
		return faceBase;
	}
	else if (x == 0) {
		S = (S + numVerts - 1) % numVerts;
		return faceBase + 1 + (gridSize - 2) * S + (y - 1);
	}
	else if (y == 0) {
		return faceBase + 1 + (gridSize - 2) * S + (x - 1);
	}
	else {
		return faceBase + 1 + (gridSize - 2) * numVerts + S * (gridSize - 2) * (gridSize - 2) + (y - 1) * (gridSize - 2) + (x - 1);
	}
}

static void get_face_uv_map_vert(UvVertMap *vmap, struct MPoly *mpoly, struct MLoop *ml, int fi, CCGVertHDL *fverts)
{
	UvMapVert *v, *nv;
	int j, nverts = mpoly[fi].totloop;

	for (j = 0; j < nverts; j++) {
		for (nv = v = BKE_mesh_uv_vert_map_get_vert(vmap, ml[j].v); v; v = v->next) {
			if (v->separate)
				nv = v;
			if (v->f == fi)
				break;
		}

		fverts[j] = SET_UINT_IN_POINTER(mpoly[nv->f].loopstart + nv->tfindex);
	}
}

static int ss_sync_from_uv(CCGSubSurf *ss, CCGSubSurf *origss, DerivedMesh *dm, MLoopUV *mloopuv)
{
	MPoly *mpoly = dm->getPolyArray(dm);
	MLoop *mloop = dm->getLoopArray(dm);
	MVert *mvert = dm->getVertArray(dm);
	int totvert = dm->getNumVerts(dm);
	int totface = dm->getNumPolys(dm);
	int i, seam;
	UvMapVert *v;
	UvVertMap *vmap;
	float limit[2];
#ifndef USE_DYNSIZE
	CCGVertHDL *fverts = NULL;
	BLI_array_declare(fverts);
#endif
	EdgeSet *eset;
	float creaseFactor = (float)ccgSubSurf_getSubdivisionLevels(ss);
	float uv[3] = {0.0f, 0.0f, 0.0f}; /* only first 2 values are written into */

	limit[0] = limit[1] = STD_UV_CONNECT_LIMIT;
	vmap = BKE_mesh_uv_vert_map_create(mpoly, mloop, mloopuv, totface, totvert, 0, limit);
	if (!vmap)
		return 0;
	
	ccgSubSurf_initFullSync(ss);

	/* create vertices */
	for (i = 0; i < totvert; i++) {
		if (!BKE_mesh_uv_vert_map_get_vert(vmap, i))
			continue;

		for (v = BKE_mesh_uv_vert_map_get_vert(vmap, i)->next; v; v = v->next)
			if (v->separate)
				break;

		seam = (v != NULL) || ((mvert + i)->flag & ME_VERT_MERGED);

		for (v = BKE_mesh_uv_vert_map_get_vert(vmap, i); v; v = v->next) {
			if (v->separate) {
				CCGVert *ssv;
				int loopid = mpoly[v->f].loopstart + v->tfindex;
				CCGVertHDL vhdl = SET_INT_IN_POINTER(loopid);

				copy_v2_v2(uv, mloopuv[loopid].uv);

				ccgSubSurf_syncVert(ss, vhdl, uv, seam, &ssv);
			}
		}
	}

	/* create edges */
	eset = BLI_edgeset_new_ex(__func__, BLI_EDGEHASH_SIZE_GUESS_FROM_POLYS(totface));

	for (i = 0; i < totface; i++) {
		MPoly *mp = &((MPoly *) mpoly)[i];
		int nverts = mp->totloop;
		int j, j_next;
		CCGFace *origf = ccgSubSurf_getFace(origss, SET_INT_IN_POINTER(i));
		/* unsigned int *fv = &mp->v1; */
		MLoop *ml = mloop + mp->loopstart;

#ifdef USE_DYNSIZE
		CCGVertHDL fverts[nverts];
#else
		BLI_array_empty(fverts);
		BLI_array_grow_items(fverts, nverts);
#endif

		get_face_uv_map_vert(vmap, mpoly, ml, i, fverts);

		for (j = 0, j_next = nverts - 1; j < nverts; j_next = j++) {
			unsigned int v0 = GET_UINT_FROM_POINTER(fverts[j_next]);
			unsigned int v1 = GET_UINT_FROM_POINTER(fverts[j]);
			MVert *mv0 = mvert + (ml[j_next].v);
			MVert *mv1 = mvert + (ml[j].v);

			if (BLI_edgeset_reinsert(eset, v0, v1)) {
				CCGEdge *e, *orige = ccgSubSurf_getFaceEdge(origf, j_next);
				CCGEdgeHDL ehdl = SET_INT_IN_POINTER(mp->loopstart + j_next);
				float crease;

				if ((mv0->flag & mv1->flag) & ME_VERT_MERGED)
					crease = creaseFactor;
				else
					crease = ccgSubSurf_getEdgeCrease(orige);

				ccgSubSurf_syncEdge(ss, ehdl, fverts[j_next], fverts[j], crease, &e);
			}
		}
	}

	BLI_edgeset_free(eset);

	/* create faces */
	for (i = 0; i < totface; i++) {
		MPoly *mp = &mpoly[i];
		MLoop *ml = &mloop[mp->loopstart];
		int nverts = mp->totloop;
		CCGFace *f;

#ifdef USE_DYNSIZE
		CCGVertHDL fverts[nverts];
#else
		BLI_array_empty(fverts);
		BLI_array_grow_items(fverts, nverts);
#endif

		get_face_uv_map_vert(vmap, mpoly, ml, i, fverts);
		ccgSubSurf_syncFace(ss, SET_INT_IN_POINTER(i), nverts, fverts, &f);
	}

#ifndef USE_DYNSIZE
	BLI_array_free(fverts);
#endif

	BKE_mesh_uv_vert_map_free(vmap);
	ccgSubSurf_processSync(ss);

	return 1;
}

static void set_subsurf_uv(CCGSubSurf *ss, DerivedMesh *dm, DerivedMesh *result, int n)
{
	CCGSubSurf *uvss;
	CCGFace **faceMap;
	MTFace *tf;
	MLoopUV *mluv;
	CCGFaceIterator *fi;
	int index, gridSize, gridFaces, /*edgeSize,*/ totface, x, y, S;
	MLoopUV *dmloopuv = CustomData_get_layer_n(&dm->loopData, CD_MLOOPUV, n);
	/* need to update both CD_MTFACE & CD_MLOOPUV, hrmf, we could get away with
	 * just tface except applying the modifier then looses subsurf UV */
	MTFace *tface = CustomData_get_layer_n(&result->faceData, CD_MTFACE, n);
	MLoopUV *mloopuv = CustomData_get_layer_n(&result->loopData, CD_MLOOPUV, n);

	if (!dmloopuv || (!tface && !mloopuv))
		return;

	/* create a CCGSubSurf from uv's */
	uvss = _getSubSurf(NULL, ccgSubSurf_getSubdivisionLevels(ss), 2, CCG_USE_ARENA);

	if (!ss_sync_from_uv(uvss, ss, dm, dmloopuv)) {
		ccgSubSurf_free(uvss);
		return;
	}

	/* get some info from CCGSubSurf */
	totface = ccgSubSurf_getNumFaces(uvss);
	/* edgeSize = ccgSubSurf_getEdgeSize(uvss); */ /*UNUSED*/
	gridSize = ccgSubSurf_getGridSize(uvss);
	gridFaces = gridSize - 1;

	/* make a map from original faces to CCGFaces */
	faceMap = MEM_mallocN(totface * sizeof(*faceMap), "facemapuv");
	for (fi = ccgSubSurf_getFaceIterator(uvss); !ccgFaceIterator_isStopped(fi); ccgFaceIterator_next(fi)) {
		CCGFace *f = ccgFaceIterator_getCurrent(fi);
		faceMap[GET_INT_FROM_POINTER(ccgSubSurf_getFaceFaceHandle(f))] = f;
	}
	ccgFaceIterator_free(fi);

	/* load coordinates from uvss into tface */
	tf = tface;
	mluv = mloopuv;

	for (index = 0; index < totface; index++) {
		CCGFace *f = faceMap[index];
		int numVerts = ccgSubSurf_getFaceNumVerts(f);

		for (S = 0; S < numVerts; S++) {
			float (*faceGridData)[2] = ccgSubSurf_getFaceGridDataArray(uvss, f, S);

			for (y = 0; y < gridFaces; y++) {
				for (x = 0; x < gridFaces; x++) {
					float *a = faceGridData[(y + 0) * gridSize + x + 0];
					float *b = faceGridData[(y + 0) * gridSize + x + 1];
					float *c = faceGridData[(y + 1) * gridSize + x + 1];
					float *d = faceGridData[(y + 1) * gridSize + x + 0];

					if (tf) {
						copy_v2_v2(tf->uv[0], a);
						copy_v2_v2(tf->uv[1], d);
						copy_v2_v2(tf->uv[2], c);
						copy_v2_v2(tf->uv[3], b);
						tf++;
					}

					if (mluv) {
						copy_v2_v2(mluv[0].uv, a);
						copy_v2_v2(mluv[1].uv, d);
						copy_v2_v2(mluv[2].uv, c);
						copy_v2_v2(mluv[3].uv, b);
						mluv += 4;
					}

				}
			}
		}
	}

	ccgSubSurf_free(uvss);
	MEM_freeN(faceMap);
}

/* face weighting */
typedef struct FaceVertWeightEntry {
	FaceVertWeight *weight;
	float *w;
	int valid;
} FaceVertWeightEntry;

typedef struct WeightTable {
	FaceVertWeightEntry *weight_table;
	int len;
} WeightTable;

static float *get_ss_weights(WeightTable *wtable, int gridCuts, int faceLen)
{
	int x, y, i, j;
	float *w, w1, w2, w4, fac, fac2, fx, fy;

	if (wtable->len <= faceLen) {
		void *tmp = MEM_callocN(sizeof(FaceVertWeightEntry) * (faceLen + 1), "weight table alloc 2");
		
		if (wtable->len) {
			memcpy(tmp, wtable->weight_table, sizeof(FaceVertWeightEntry) * wtable->len);
			MEM_freeN(wtable->weight_table);
		}
		
		wtable->weight_table = tmp;
		wtable->len = faceLen + 1;
	}

	if (!wtable->weight_table[faceLen].valid) {
		wtable->weight_table[faceLen].valid = 1;
		wtable->weight_table[faceLen].w = w = MEM_callocN(sizeof(float) * faceLen * faceLen * (gridCuts + 2) * (gridCuts + 2), "weight table alloc");
		fac = 1.0f / (float)faceLen;

		for (i = 0; i < faceLen; i++) {
			for (x = 0; x < gridCuts + 2; x++) {
				for (y = 0; y < gridCuts + 2; y++) {
					fx = 0.5f - (float)x / (float)(gridCuts + 1) / 2.0f;
					fy = 0.5f - (float)y / (float)(gridCuts + 1) / 2.0f;
				
					fac2 = faceLen - 4;
					w1 = (1.0f - fx) * (1.0f - fy) + (-fac2 * fx * fy * fac);
					w2 = (1.0f - fx + fac2 * fx * -fac) * (fy);
					w4 = (fx) * (1.0f - fy + -fac2 * fy * fac);

					/* these values aren't used for tri's and cause divide by zero */
					if (faceLen > 3) {
						fac2 = 1.0f - (w1 + w2 + w4);
						fac2 = fac2 / (float)(faceLen - 3);
						for (j = 0; j < faceLen; j++) {
							w[j] = fac2;
						}
					}
					
					w[i] = w1;
					w[(i - 1 + faceLen) % faceLen] = w2;
					w[(i + 1) % faceLen] = w4;

					w += faceLen;
				}
			}
		}
	}

	return wtable->weight_table[faceLen].w;
}

static void free_ss_weights(WeightTable *wtable)
{
	int i;

	for (i = 0; i < wtable->len; i++) {
		if (wtable->weight_table[i].valid)
			MEM_freeN(wtable->weight_table[i].w);
	}
	
	if (wtable->weight_table)
		MEM_freeN(wtable->weight_table);
}

static void ss_sync_from_derivedmesh(CCGSubSurf *ss, DerivedMesh *dm,
                                     float (*vertexCos)[3], int useFlatSubdiv)
{
	float creaseFactor = (float) ccgSubSurf_getSubdivisionLevels(ss);
#ifndef USE_DYNSIZE
	CCGVertHDL *fVerts = NULL;
	BLI_array_declare(fVerts);
#endif
	MVert *mvert = dm->getVertArray(dm);
	MEdge *medge = dm->getEdgeArray(dm);
	/* MFace *mface = dm->getTessFaceArray(dm); */ /* UNUSED */
	MVert *mv;
	MEdge *me;
	MLoop *mloop = dm->getLoopArray(dm), *ml;
	MPoly *mpoly = dm->getPolyArray(dm), *mp;
	/*MFace *mf;*/ /*UNUSED*/
	int totvert = dm->getNumVerts(dm);
	int totedge = dm->getNumEdges(dm);
	/*int totface = dm->getNumTessFaces(dm);*/ /*UNUSED*/
	/*int totpoly = dm->getNumFaces(dm);*/ /*UNUSED*/
	int i, j;
	int *index;

	ccgSubSurf_initFullSync(ss);

	mv = mvert;
	index = (int *)dm->getVertDataArray(dm, CD_ORIGINDEX);
	for (i = 0; i < totvert; i++, mv++) {
		CCGVert *v;

		if (vertexCos) {
			ccgSubSurf_syncVert(ss, SET_INT_IN_POINTER(i), vertexCos[i], 0, &v);
		}
		else {
			ccgSubSurf_syncVert(ss, SET_INT_IN_POINTER(i), mv->co, 0, &v);
		}

		((int *)ccgSubSurf_getVertUserData(ss, v))[1] = (index) ? *index++ : i;
	}

	me = medge;
	index = (int *)dm->getEdgeDataArray(dm, CD_ORIGINDEX);
	for (i = 0; i < totedge; i++, me++) {
		CCGEdge *e;
		float crease;

		crease = useFlatSubdiv ? creaseFactor :
		         me->crease * creaseFactor / 255.0f;

		ccgSubSurf_syncEdge(ss, SET_INT_IN_POINTER(i), SET_UINT_IN_POINTER(me->v1),
		                    SET_UINT_IN_POINTER(me->v2), crease, &e);

		((int *)ccgSubSurf_getEdgeUserData(ss, e))[1] = (index) ? *index++ : i;
	}

	mp = mpoly;
	index = (int *)dm->getPolyDataArray(dm, CD_ORIGINDEX);
	for (i = 0; i < dm->numPolyData; i++, mp++) {
		CCGFace *f;

#ifdef USE_DYNSIZE
		CCGVertHDL fVerts[mp->totloop];
#else
		BLI_array_empty(fVerts);
		BLI_array_grow_items(fVerts, mp->totloop);
#endif

		ml = mloop + mp->loopstart;
		for (j = 0; j < mp->totloop; j++, ml++) {
			fVerts[j] = SET_UINT_IN_POINTER(ml->v);
		}

		/* this is very bad, means mesh is internally inconsistent.
		 * it is not really possible to continue without modifying
		 * other parts of code significantly to handle missing faces.
		 * since this really shouldn't even be possible we just bail.*/
		if (ccgSubSurf_syncFace(ss, SET_INT_IN_POINTER(i), mp->totloop,
		                        fVerts, &f) == eCCGError_InvalidValue)
		{
			static int hasGivenError = 0;

			if (!hasGivenError) {
				//XXX error("Unrecoverable error in SubSurf calculation,"
				//      " mesh is inconsistent.");

				hasGivenError = 1;
			}

			return;
		}

		((int *)ccgSubSurf_getFaceUserData(ss, f))[1] = (index) ? *index++ : i;
	}

	ccgSubSurf_processSync(ss);

#ifndef USE_DYNSIZE
	BLI_array_free(fVerts);
#endif
}

/***/

static int ccgDM_getVertMapIndex(CCGSubSurf *ss, CCGVert *v)
{
	return ((int *) ccgSubSurf_getVertUserData(ss, v))[1];
}

static int ccgDM_getEdgeMapIndex(CCGSubSurf *ss, CCGEdge *e)
{
	return ((int *) ccgSubSurf_getEdgeUserData(ss, e))[1];
}

static int ccgDM_getFaceMapIndex(CCGSubSurf *ss, CCGFace *f)
{
	return ((int *) ccgSubSurf_getFaceUserData(ss, f))[1];
}

static void minmax_v3_v3v3(const float vec[3], float min[3], float max[3])
{
	if (min[0] > vec[0]) min[0] = vec[0];
	if (min[1] > vec[1]) min[1] = vec[1];
	if (min[2] > vec[2]) min[2] = vec[2];
	if (max[0] < vec[0]) max[0] = vec[0];
	if (max[1] < vec[1]) max[1] = vec[1];
	if (max[2] < vec[2]) max[2] = vec[2];
}

static void ccgDM_getMinMax(DerivedMesh *dm, float r_min[3], float r_max[3])
{
	CCGDerivedMesh *ccgdm = (CCGDerivedMesh *) dm;
	CCGSubSurf *ss = ccgdm->ss;
	CCGVertIterator *vi;
	CCGEdgeIterator *ei;
	CCGFaceIterator *fi;
	CCGKey key;
	int i, edgeSize = ccgSubSurf_getEdgeSize(ss);
	int gridSize = ccgSubSurf_getGridSize(ss);

	CCG_key_top_level(&key, ss);

	if (!ccgSubSurf_getNumVerts(ss))
		r_min[0] = r_min[1] = r_min[2] = r_max[0] = r_max[1] = r_max[2] = 0.0;

	for (vi = ccgSubSurf_getVertIterator(ss); !ccgVertIterator_isStopped(vi); ccgVertIterator_next(vi)) {
		CCGVert *v = ccgVertIterator_getCurrent(vi);
		float *co = ccgSubSurf_getVertData(ss, v);

		minmax_v3_v3v3(co, r_min, r_max);
	}
	ccgVertIterator_free(vi);

	for (ei = ccgSubSurf_getEdgeIterator(ss); !ccgEdgeIterator_isStopped(ei); ccgEdgeIterator_next(ei)) {
		CCGEdge *e = ccgEdgeIterator_getCurrent(ei);
		CCGElem *edgeData = ccgSubSurf_getEdgeDataArray(ss, e);

		for (i = 0; i < edgeSize; i++)
			minmax_v3_v3v3(CCG_elem_offset_co(&key, edgeData, i), r_min, r_max);
	}
	ccgEdgeIterator_free(ei);

	for (fi = ccgSubSurf_getFaceIterator(ss); !ccgFaceIterator_isStopped(fi); ccgFaceIterator_next(fi)) {
		CCGFace *f = ccgFaceIterator_getCurrent(fi);
		int S, x, y, numVerts = ccgSubSurf_getFaceNumVerts(f);

		for (S = 0; S < numVerts; S++) {
			CCGElem *faceGridData = ccgSubSurf_getFaceGridDataArray(ss, f, S);

			for (y = 0; y < gridSize; y++)
				for (x = 0; x < gridSize; x++)
					minmax_v3_v3v3(CCG_grid_elem_co(&key, faceGridData, x, y), r_min, r_max);
		}
	}
	ccgFaceIterator_free(fi);
}

static int ccgDM_getNumVerts(DerivedMesh *dm)
{
	CCGDerivedMesh *ccgdm = (CCGDerivedMesh *) dm;

	return ccgSubSurf_getNumFinalVerts(ccgdm->ss);
}

static int ccgDM_getNumEdges(DerivedMesh *dm)
{
	CCGDerivedMesh *ccgdm = (CCGDerivedMesh *) dm;

	return ccgSubSurf_getNumFinalEdges(ccgdm->ss);
}

static int ccgDM_getNumTessFaces(DerivedMesh *dm)
{
	CCGDerivedMesh *ccgdm = (CCGDerivedMesh *) dm;

	return ccgSubSurf_getNumFinalFaces(ccgdm->ss);
}

static int ccgDM_getNumLoops(DerivedMesh *dm)
{
	CCGDerivedMesh *ccgdm = (CCGDerivedMesh *) dm;

	/* All subsurf faces are quads */
	return 4 * ccgSubSurf_getNumFinalFaces(ccgdm->ss);
}

static void ccgDM_getFinalVert(DerivedMesh *dm, int vertNum, MVert *mv)
{
	CCGDerivedMesh *ccgdm = (CCGDerivedMesh *) dm;
	CCGSubSurf *ss = ccgdm->ss;
	CCGElem *vd;
	CCGKey key;
	int i;

	CCG_key_top_level(&key, ss);
	memset(mv, 0, sizeof(*mv));

	if ((vertNum < ccgdm->edgeMap[0].startVert) && (ccgSubSurf_getNumFaces(ss) > 0)) {
		/* this vert comes from face data */
		int lastface = ccgSubSurf_getNumFaces(ss) - 1;
		CCGFace *f;
		int x, y, grid, numVerts;
		int offset;
		int gridSize = ccgSubSurf_getGridSize(ss);
		int gridSideVerts;
		int gridInternalVerts;
		int gridSideEnd;
		int gridInternalEnd;

		i = 0;
		while (i < lastface && vertNum >= ccgdm->faceMap[i + 1].startVert) {
			i++;
		}

		f = ccgdm->faceMap[i].face;
		numVerts = ccgSubSurf_getFaceNumVerts(f);

		gridSideVerts = gridSize - 2;
		gridInternalVerts = gridSideVerts * gridSideVerts;

		gridSideEnd = 1 + numVerts * gridSideVerts;
		gridInternalEnd = gridSideEnd + numVerts * gridInternalVerts;

		offset = vertNum - ccgdm->faceMap[i].startVert;
		if (offset < 1) {
			vd = ccgSubSurf_getFaceCenterData(f);
			copy_v3_v3(mv->co, CCG_elem_co(&key, vd));
			normal_float_to_short_v3(mv->no, CCG_elem_no(&key, vd));
		}
		else if (offset < gridSideEnd) {
			offset -= 1;
			grid = offset / gridSideVerts;
			x = offset % gridSideVerts + 1;
			vd = ccgSubSurf_getFaceGridEdgeData(ss, f, grid, x);
			copy_v3_v3(mv->co, CCG_elem_co(&key, vd));
			normal_float_to_short_v3(mv->no, CCG_elem_no(&key, vd));
		}
		else if (offset < gridInternalEnd) {
			offset -= gridSideEnd;
			grid = offset / gridInternalVerts;
			offset %= gridInternalVerts;
			y = offset / gridSideVerts + 1;
			x = offset % gridSideVerts + 1;
			vd = ccgSubSurf_getFaceGridData(ss, f, grid, x, y);
			copy_v3_v3(mv->co, CCG_elem_co(&key, vd));
			normal_float_to_short_v3(mv->no, CCG_elem_no(&key, vd));
		}
	}
	else if ((vertNum < ccgdm->vertMap[0].startVert) && (ccgSubSurf_getNumEdges(ss) > 0)) {
		/* this vert comes from edge data */
		CCGEdge *e;
		int lastedge = ccgSubSurf_getNumEdges(ss) - 1;
		int x;

		i = 0;
		while (i < lastedge && vertNum >= ccgdm->edgeMap[i + 1].startVert) {
			i++;
		}

		e = ccgdm->edgeMap[i].edge;

		x = vertNum - ccgdm->edgeMap[i].startVert + 1;
		vd = ccgSubSurf_getEdgeData(ss, e, x);
		copy_v3_v3(mv->co, CCG_elem_co(&key, vd));
		normal_float_to_short_v3(mv->no, CCG_elem_no(&key, vd));
	}
	else {
		/* this vert comes from vert data */
		CCGVert *v;
		i = vertNum - ccgdm->vertMap[0].startVert;

		v = ccgdm->vertMap[i].vert;
		vd = ccgSubSurf_getVertData(ss, v);
		copy_v3_v3(mv->co, CCG_elem_co(&key, vd));
		normal_float_to_short_v3(mv->no, CCG_elem_no(&key, vd));
	}
}

static void ccgDM_getFinalVertCo(DerivedMesh *dm, int vertNum, float r_co[3])
{
	MVert mvert;

	ccgDM_getFinalVert(dm, vertNum, &mvert);
	copy_v3_v3(r_co, mvert.co);
}

static void ccgDM_getFinalVertNo(DerivedMesh *dm, int vertNum, float r_no[3])
{
	MVert mvert;

	ccgDM_getFinalVert(dm, vertNum, &mvert);
	normal_short_to_float_v3(r_no, mvert.no);
}

static void ccgDM_getFinalEdge(DerivedMesh *dm, int edgeNum, MEdge *med)
{
	CCGDerivedMesh *ccgdm = (CCGDerivedMesh *) dm;
	CCGSubSurf *ss = ccgdm->ss;
	int i;

	memset(med, 0, sizeof(*med));

	if (edgeNum < ccgdm->edgeMap[0].startEdge) {
		/* this edge comes from face data */
		int lastface = ccgSubSurf_getNumFaces(ss) - 1;
		CCGFace *f;
		int x, y, grid /*, numVerts*/;
		int offset;
		int gridSize = ccgSubSurf_getGridSize(ss);
		int edgeSize = ccgSubSurf_getEdgeSize(ss);
		int gridSideEdges;
		int gridInternalEdges;

		/* code added in bmesh but works correctly without, commenting - campbell */
#if 0
		int lasti, previ;
		i = lastface;
		lasti = 0;
		while (1) {
			previ = i;
			if (ccgdm->faceMap[i].startEdge >= edgeNum) {
				i -= fabsf(i - lasti) / 2.0f;
			}
			else if (ccgdm->faceMap[i].startEdge < edgeNum) {
				i += fabsf(i - lasti) / 2.0f;
			}
			else {
				break;
			}

			if (i < 0) {
				i = 0;
				break;
			}

			if (i > lastface) {
				i = lastface;
				break;

			}

			if (i == lasti)
				break;

			lasti = previ;
		}

		i = i > 0 ? i - 1 : i;
#endif

		i = 0;
		while (i < lastface && edgeNum >= ccgdm->faceMap[i + 1].startEdge) {
			i++;
		}

		f = ccgdm->faceMap[i].face;
		/* numVerts = ccgSubSurf_getFaceNumVerts(f); */ /*UNUSED*/

		gridSideEdges = gridSize - 1;
		gridInternalEdges = (gridSideEdges - 1) * gridSideEdges * 2; 

		offset = edgeNum - ccgdm->faceMap[i].startEdge;
		grid = offset / (gridSideEdges + gridInternalEdges);
		offset %= (gridSideEdges + gridInternalEdges);

		if (offset < gridSideEdges) {
			x = offset;
			med->v1 = getFaceIndex(ss, f, grid, x, 0, edgeSize, gridSize);
			med->v2 = getFaceIndex(ss, f, grid, x + 1, 0, edgeSize, gridSize);
		}
		else {
			offset -= gridSideEdges;
			x = (offset / 2) / gridSideEdges + 1;
			y = (offset / 2) % gridSideEdges;
			if (offset % 2 == 0) {
				med->v1 = getFaceIndex(ss, f, grid, x, y, edgeSize, gridSize);
				med->v2 = getFaceIndex(ss, f, grid, x, y + 1, edgeSize, gridSize);
			}
			else {
				med->v1 = getFaceIndex(ss, f, grid, y, x, edgeSize, gridSize);
				med->v2 = getFaceIndex(ss, f, grid, y + 1, x, edgeSize, gridSize);
			}
		}
	}
	else {
		/* this vert comes from edge data */
		CCGEdge *e;
		int edgeSize = ccgSubSurf_getEdgeSize(ss);
		int x;
		short *edgeFlag;
		unsigned int flags = 0;

		i = (edgeNum - ccgdm->edgeMap[0].startEdge) / (edgeSize - 1);

		e = ccgdm->edgeMap[i].edge;

		if (!ccgSubSurf_getEdgeNumFaces(e)) flags |= ME_LOOSEEDGE;

		x = edgeNum - ccgdm->edgeMap[i].startEdge;

		med->v1 = getEdgeIndex(ss, e, x, edgeSize);
		med->v2 = getEdgeIndex(ss, e, x + 1, edgeSize);

		edgeFlag = (ccgdm->edgeFlags) ? &ccgdm->edgeFlags[i] : NULL;
		if (edgeFlag)
			flags |= (*edgeFlag & (ME_SEAM | ME_SHARP)) | ME_EDGEDRAW | ME_EDGERENDER;
		else
			flags |= ME_EDGEDRAW | ME_EDGERENDER;

		med->flag = flags;
	}
}

static void ccgDM_getFinalFace(DerivedMesh *dm, int faceNum, MFace *mf)
{
	CCGDerivedMesh *ccgdm = (CCGDerivedMesh *) dm;
	CCGSubSurf *ss = ccgdm->ss;
	int gridSize = ccgSubSurf_getGridSize(ss);
	int edgeSize = ccgSubSurf_getEdgeSize(ss);
	int gridSideEdges = gridSize - 1;
	int gridFaces = gridSideEdges * gridSideEdges;
	int i;
	CCGFace *f;
	/*int numVerts;*/
	int offset;
	int grid;
	int x, y;
	/*int lastface = ccgSubSurf_getNumFaces(ss) - 1;*/ /*UNUSED*/
	DMFlagMat *faceFlags = ccgdm->faceFlags;

	memset(mf, 0, sizeof(*mf));
	if (faceNum >= ccgdm->dm.numTessFaceData)
		return;

	i = ccgdm->reverseFaceMap[faceNum];

	f = ccgdm->faceMap[i].face;
	/*numVerts = ccgSubSurf_getFaceNumVerts(f);*/ /*UNUSED*/

	offset = faceNum - ccgdm->faceMap[i].startFace;
	grid = offset / gridFaces;
	offset %= gridFaces;
	y = offset / gridSideEdges;
	x = offset % gridSideEdges;

	mf->v1 = getFaceIndex(ss, f, grid, x + 0, y + 0, edgeSize, gridSize);
	mf->v2 = getFaceIndex(ss, f, grid, x + 0, y + 1, edgeSize, gridSize);
	mf->v3 = getFaceIndex(ss, f, grid, x + 1, y + 1, edgeSize, gridSize);
	mf->v4 = getFaceIndex(ss, f, grid, x + 1, y + 0, edgeSize, gridSize);

	if (faceFlags) {
		mf->flag = faceFlags[i].flag;
		mf->mat_nr = faceFlags[i].mat_nr;
	}
	else {
		mf->flag = ME_SMOOTH;
	}

	mf->edcode = 0;
}

/* Translate GridHidden into the ME_HIDE flag for MVerts. Assumes
 * vertices are in the order output by ccgDM_copyFinalVertArray. */
void subsurf_copy_grid_hidden(DerivedMesh *dm, const MPoly *mpoly,
                              MVert *mvert, const MDisps *mdisps)
{
	CCGDerivedMesh *ccgdm = (CCGDerivedMesh *)dm;
	CCGSubSurf *ss = ccgdm->ss;
	int level = ccgSubSurf_getSubdivisionLevels(ss);
	int gridSize = ccgSubSurf_getGridSize(ss);
	int edgeSize = ccgSubSurf_getEdgeSize(ss);
	int totface = ccgSubSurf_getNumFaces(ss);
	int i, j, x, y;
	
	for (i = 0; i < totface; i++) {
		CCGFace *f = ccgdm->faceMap[i].face;

		for (j = 0; j < mpoly[i].totloop; j++) {
			const MDisps *md = &mdisps[mpoly[i].loopstart + j];
			int hidden_gridsize = BKE_ccg_gridsize(md->level);
			int factor = BKE_ccg_factor(level, md->level);
			
			if (!md->hidden)
				continue;
			
			for (y = 0; y < gridSize; y++) {
				for (x = 0; x < gridSize; x++) {
					int vndx, offset;
					
					vndx = getFaceIndex(ss, f, j, x, y, edgeSize, gridSize);
					offset = (y * factor) * hidden_gridsize + (x * factor);
					if (BLI_BITMAP_GET(md->hidden, offset))
						mvert[vndx].flag |= ME_HIDE;
				}
			}
		}
	}
}

/* Translate GridPaintMask into vertex paint masks. Assumes vertices
 * are in the order output by ccgDM_copyFinalVertArray. */
void subsurf_copy_grid_paint_mask(DerivedMesh *dm, const MPoly *mpoly,
                                  float *paint_mask,
                                  const GridPaintMask *grid_paint_mask)
{
	CCGDerivedMesh *ccgdm = (CCGDerivedMesh *)dm;
	CCGSubSurf *ss = ccgdm->ss;
	int level = ccgSubSurf_getSubdivisionLevels(ss);
	int gridSize = ccgSubSurf_getGridSize(ss);
	int edgeSize = ccgSubSurf_getEdgeSize(ss);
	int totface = ccgSubSurf_getNumFaces(ss);
	int i, j, x, y, factor, gpm_gridsize;
	
	for (i = 0; i < totface; i++) {
		CCGFace *f = ccgdm->faceMap[i].face;
		const MPoly *p = &mpoly[i];
		
		for (j = 0; j < p->totloop; j++) {
			const GridPaintMask *gpm = &grid_paint_mask[p->loopstart + j];
			if (!gpm->data)
				continue;

			factor = BKE_ccg_factor(level, gpm->level);
			gpm_gridsize = BKE_ccg_gridsize(gpm->level);
			
			for (y = 0; y < gridSize; y++) {
				for (x = 0; x < gridSize; x++) {
					int vndx, offset;
					
					vndx = getFaceIndex(ss, f, j, x, y, edgeSize, gridSize);
					offset = y * factor * gpm_gridsize + x * factor;
					paint_mask[vndx] = gpm->data[offset];
				}
			}
		}
	}
}

/* utility functon */
BLI_INLINE void ccgDM_to_MVert(MVert *mv, const CCGKey *key, CCGElem *elem)
{
	copy_v3_v3(mv->co, CCG_elem_co(key, elem));
	normal_float_to_short_v3(mv->no, CCG_elem_no(key, elem));
	mv->flag = mv->bweight = 0;
}

static void ccgDM_copyFinalVertArray(DerivedMesh *dm, MVert *mvert)
{
	CCGDerivedMesh *ccgdm = (CCGDerivedMesh *) dm;
	CCGSubSurf *ss = ccgdm->ss;
	CCGElem *vd;
	CCGKey key;
	int index;
	int totvert, totedge, totface;
	int gridSize = ccgSubSurf_getGridSize(ss);
	int edgeSize = ccgSubSurf_getEdgeSize(ss);
	unsigned int i = 0;

	CCG_key_top_level(&key, ss);

	totface = ccgSubSurf_getNumFaces(ss);
	for (index = 0; index < totface; index++) {
		CCGFace *f = ccgdm->faceMap[index].face;
		int x, y, S, numVerts = ccgSubSurf_getFaceNumVerts(f);

		vd = ccgSubSurf_getFaceCenterData(f);
		ccgDM_to_MVert(&mvert[i++], &key, vd);
		
		for (S = 0; S < numVerts; S++) {
			for (x = 1; x < gridSize - 1; x++) {
				vd = ccgSubSurf_getFaceGridEdgeData(ss, f, S, x);
				ccgDM_to_MVert(&mvert[i++], &key, vd);
			}
		}

		for (S = 0; S < numVerts; S++) {
			for (y = 1; y < gridSize - 1; y++) {
				for (x = 1; x < gridSize - 1; x++) {
					vd = ccgSubSurf_getFaceGridData(ss, f, S, x, y);
					ccgDM_to_MVert(&mvert[i++], &key, vd);
				}
			}
		}
	}

	totedge = ccgSubSurf_getNumEdges(ss);
	for (index = 0; index < totedge; index++) {
		CCGEdge *e = ccgdm->edgeMap[index].edge;
		int x;

		for (x = 1; x < edgeSize - 1; x++) {
			/* This gives errors with -debug-fpe
			 * the normals don't seem to be unit length.
			 * this is most likely caused by edges with no
			 * faces which are now zerod out, see comment in:
			 * ccgSubSurf__calcVertNormals(), - campbell */
			vd = ccgSubSurf_getEdgeData(ss, e, x);
			ccgDM_to_MVert(&mvert[i++], &key, vd);
		}
	}

	totvert = ccgSubSurf_getNumVerts(ss);
	for (index = 0; index < totvert; index++) {
		CCGVert *v = ccgdm->vertMap[index].vert;

		vd = ccgSubSurf_getVertData(ss, v);
		ccgDM_to_MVert(&mvert[i++], &key, vd);
	}
}


/* utility functon */
BLI_INLINE void ccgDM_to_MEdge(MEdge *med, const int v1, const int v2, const short flag)
{
	med->v1 = v1;
	med->v2 = v2;
	med->crease = med->bweight = 0;
	med->flag = flag;
}

static void ccgDM_copyFinalEdgeArray(DerivedMesh *dm, MEdge *medge)
{
	CCGDerivedMesh *ccgdm = (CCGDerivedMesh *) dm;
	CCGSubSurf *ss = ccgdm->ss;
	int index;
	int totedge, totface;
	int gridSize = ccgSubSurf_getGridSize(ss);
	int edgeSize = ccgSubSurf_getEdgeSize(ss);
	unsigned int i = 0;
	short *edgeFlags = ccgdm->edgeFlags;
	const short ed_interior_flag = ccgdm->drawInteriorEdges ? (ME_EDGEDRAW | ME_EDGERENDER) : 0;

	totface = ccgSubSurf_getNumFaces(ss);
	for (index = 0; index < totface; index++) {
		CCGFace *f = ccgdm->faceMap[index].face;
		int x, y, S, numVerts = ccgSubSurf_getFaceNumVerts(f);

		for (S = 0; S < numVerts; S++) {
			for (x = 0; x < gridSize - 1; x++) {
				ccgDM_to_MEdge(&medge[i++],
				               getFaceIndex(ss, f, S, x,     0, edgeSize, gridSize),
				               getFaceIndex(ss, f, S, x + 1, 0, edgeSize, gridSize),
				               ed_interior_flag);
			}

			for (x = 1; x < gridSize - 1; x++) {
				for (y = 0; y < gridSize - 1; y++) {
					ccgDM_to_MEdge(&medge[i++],
					               getFaceIndex(ss, f, S, x, y,    edgeSize, gridSize),
					               getFaceIndex(ss, f, S, x, y + 1, edgeSize, gridSize),
					               ed_interior_flag);
					ccgDM_to_MEdge(&medge[i++],
					               getFaceIndex(ss, f, S, y, x,     edgeSize, gridSize),
					               getFaceIndex(ss, f, S, y + 1, x, edgeSize, gridSize),
					               ed_interior_flag);
				}
			}
		}
	}

	totedge = ccgSubSurf_getNumEdges(ss);
	for (index = 0; index < totedge; index++) {
		CCGEdge *e = ccgdm->edgeMap[index].edge;
		short ed_flag = 0;
		int x;
		int edgeIdx = GET_INT_FROM_POINTER(ccgSubSurf_getEdgeEdgeHandle(e));

		if (!ccgSubSurf_getEdgeNumFaces(e)) {
			ed_flag |= ME_LOOSEEDGE;
		}

		if (edgeFlags) {
			if (edgeIdx != -1) {
				ed_flag |= ((edgeFlags[index] & (ME_SEAM | ME_SHARP)) | ME_EDGEDRAW | ME_EDGERENDER);
			}
		}
		else {
			ed_flag |= ME_EDGEDRAW | ME_EDGERENDER;
		}

		for (x = 0; x < edgeSize - 1; x++) {
			ccgDM_to_MEdge(&medge[i++],
			               getEdgeIndex(ss, e, x, edgeSize),
			               getEdgeIndex(ss, e, x + 1, edgeSize),
			               ed_flag);
		}
	}
}

static void ccgDM_copyFinalFaceArray(DerivedMesh *dm, MFace *mface)
{
	CCGDerivedMesh *ccgdm = (CCGDerivedMesh *) dm;
	CCGSubSurf *ss = ccgdm->ss;
	int index;
	int totface;
	int gridSize = ccgSubSurf_getGridSize(ss);
	int edgeSize = ccgSubSurf_getEdgeSize(ss);
	int i = 0;
	DMFlagMat *faceFlags = ccgdm->faceFlags;

	totface = ccgSubSurf_getNumFaces(ss);
	for (index = 0; index < totface; index++) {
		CCGFace *f = ccgdm->faceMap[index].face;
		int x, y, S, numVerts = ccgSubSurf_getFaceNumVerts(f);
		/* keep types in sync with MFace, avoid many conversions */
		char flag = (faceFlags) ? faceFlags[index].flag : ME_SMOOTH;
		short mat_nr = (faceFlags) ? faceFlags[index].mat_nr : 0;

		for (S = 0; S < numVerts; S++) {
			for (y = 0; y < gridSize - 1; y++) {
				for (x = 0; x < gridSize - 1; x++) {
					MFace *mf = &mface[i];
					mf->v1 = getFaceIndex(ss, f, S, x + 0, y + 0,
					                      edgeSize, gridSize);
					mf->v2 = getFaceIndex(ss, f, S, x + 0, y + 1,
					                      edgeSize, gridSize);
					mf->v3 = getFaceIndex(ss, f, S, x + 1, y + 1,
					                      edgeSize, gridSize);
					mf->v4 = getFaceIndex(ss, f, S, x + 1, y + 0,
					                      edgeSize, gridSize);
					mf->mat_nr = mat_nr;
					mf->flag = flag;
					mf->edcode = 0;

					i++;
				}
			}
		}
	}
}

static void ccgDM_copyFinalLoopArray(DerivedMesh *dm, MLoop *mloop)
{
	CCGDerivedMesh *ccgdm = (CCGDerivedMesh *) dm;
	CCGSubSurf *ss = ccgdm->ss;
	int index;
	int totface;
	int gridSize = ccgSubSurf_getGridSize(ss);
	int edgeSize = ccgSubSurf_getEdgeSize(ss);
	int i = 0;
	MLoop *mv;
	/* DMFlagMat *faceFlags = ccgdm->faceFlags; */ /* UNUSED */

	if (!ccgdm->ehash) {
		BLI_rw_mutex_lock(&loops_cache_rwlock, THREAD_LOCK_WRITE);
		if (!ccgdm->ehash) {
			MEdge *medge;

			ccgdm->ehash = BLI_edgehash_new_ex(__func__, ccgdm->dm.numEdgeData);
			medge = ccgdm->dm.getEdgeArray((DerivedMesh *)ccgdm);

			for (i = 0; i < ccgdm->dm.numEdgeData; i++) {
				BLI_edgehash_insert(ccgdm->ehash, medge[i].v1, medge[i].v2, SET_INT_IN_POINTER(i));
			}
		}
		BLI_rw_mutex_unlock(&loops_cache_rwlock);
	}

	BLI_rw_mutex_lock(&loops_cache_rwlock, THREAD_LOCK_READ);
	totface = ccgSubSurf_getNumFaces(ss);
	mv = mloop;
	for (index = 0; index < totface; index++) {
		CCGFace *f = ccgdm->faceMap[index].face;
		int x, y, S, numVerts = ccgSubSurf_getFaceNumVerts(f);
		/* int flag = (faceFlags) ? faceFlags[index * 2]: ME_SMOOTH; */ /* UNUSED */
		/* int mat_nr = (faceFlags) ? faceFlags[index * 2 + 1]: 0; */ /* UNUSED */

		for (S = 0; S < numVerts; S++) {
			for (y = 0; y < gridSize - 1; y++) {
				for (x = 0; x < gridSize - 1; x++) {
					unsigned int v1, v2, v3, v4;

					v1 = getFaceIndex(ss, f, S, x + 0, y + 0,
					                  edgeSize, gridSize);

					v2 = getFaceIndex(ss, f, S, x + 0, y + 1,
					                  edgeSize, gridSize);
					v3 = getFaceIndex(ss, f, S, x + 1, y + 1,
					                  edgeSize, gridSize);
					v4 = getFaceIndex(ss, f, S, x + 1, y + 0,
					                  edgeSize, gridSize);

					mv->v = v1;
					mv->e = GET_UINT_FROM_POINTER(BLI_edgehash_lookup(ccgdm->ehash, v1, v2));
					mv++, i++;

					mv->v = v2;
					mv->e = GET_UINT_FROM_POINTER(BLI_edgehash_lookup(ccgdm->ehash, v2, v3));
					mv++, i++;

					mv->v = v3;
					mv->e = GET_UINT_FROM_POINTER(BLI_edgehash_lookup(ccgdm->ehash, v3, v4));
					mv++, i++;

					mv->v = v4;
					mv->e = GET_UINT_FROM_POINTER(BLI_edgehash_lookup(ccgdm->ehash, v4, v1));
					mv++, i++;
				}
			}
		}
	}
	BLI_rw_mutex_unlock(&loops_cache_rwlock);
}

static void ccgDM_copyFinalPolyArray(DerivedMesh *dm, MPoly *mpoly)
{
	CCGDerivedMesh *ccgdm = (CCGDerivedMesh *) dm;
	CCGSubSurf *ss = ccgdm->ss;
	int index;
	int totface;
	int gridSize = ccgSubSurf_getGridSize(ss);
	/* int edgeSize = ccgSubSurf_getEdgeSize(ss); */ /* UNUSED */
	int i = 0, k = 0;
	DMFlagMat *faceFlags = ccgdm->faceFlags;

	totface = ccgSubSurf_getNumFaces(ss);
	for (index = 0; index < totface; index++) {
		CCGFace *f = ccgdm->faceMap[index].face;
		int x, y, S, numVerts = ccgSubSurf_getFaceNumVerts(f);
		int flag = (faceFlags) ? faceFlags[index].flag : ME_SMOOTH;
		int mat_nr = (faceFlags) ? faceFlags[index].mat_nr : 0;

		for (S = 0; S < numVerts; S++) {
			for (y = 0; y < gridSize - 1; y++) {
				for (x = 0; x < gridSize - 1; x++) {
					MPoly *mp = &mpoly[i];

					mp->mat_nr = mat_nr;
					mp->flag = flag;
					mp->loopstart = k;
					mp->totloop = 4;

					k += 4;
					i++;
				}
			}
		}
	}
}

static void ccgdm_getVertCos(DerivedMesh *dm, float (*cos)[3])
{
	CCGDerivedMesh *ccgdm = (CCGDerivedMesh *) dm;
	CCGSubSurf *ss = ccgdm->ss;
	int edgeSize = ccgSubSurf_getEdgeSize(ss);
	int gridSize = ccgSubSurf_getGridSize(ss);
	int i;
	CCGVertIterator *vi;
	CCGEdgeIterator *ei;
	CCGFaceIterator *fi;
	CCGFace **faceMap2;
	CCGEdge **edgeMap2;
	CCGVert **vertMap2;
	int index, totvert, totedge, totface;
	
	totvert = ccgSubSurf_getNumVerts(ss);
	vertMap2 = MEM_mallocN(totvert * sizeof(*vertMap2), "vertmap");
	for (vi = ccgSubSurf_getVertIterator(ss); !ccgVertIterator_isStopped(vi); ccgVertIterator_next(vi)) {
		CCGVert *v = ccgVertIterator_getCurrent(vi);

		vertMap2[GET_INT_FROM_POINTER(ccgSubSurf_getVertVertHandle(v))] = v;
	}
	ccgVertIterator_free(vi);

	totedge = ccgSubSurf_getNumEdges(ss);
	edgeMap2 = MEM_mallocN(totedge * sizeof(*edgeMap2), "edgemap");
	for (ei = ccgSubSurf_getEdgeIterator(ss), i = 0; !ccgEdgeIterator_isStopped(ei); i++, ccgEdgeIterator_next(ei)) {
		CCGEdge *e = ccgEdgeIterator_getCurrent(ei);

		edgeMap2[GET_INT_FROM_POINTER(ccgSubSurf_getEdgeEdgeHandle(e))] = e;
	}

	totface = ccgSubSurf_getNumFaces(ss);
	faceMap2 = MEM_mallocN(totface * sizeof(*faceMap2), "facemap");
	for (fi = ccgSubSurf_getFaceIterator(ss); !ccgFaceIterator_isStopped(fi); ccgFaceIterator_next(fi)) {
		CCGFace *f = ccgFaceIterator_getCurrent(fi);

		faceMap2[GET_INT_FROM_POINTER(ccgSubSurf_getFaceFaceHandle(f))] = f;
	}
	ccgFaceIterator_free(fi);

	i = 0;
	for (index = 0; index < totface; index++) {
		CCGFace *f = faceMap2[index];
		int x, y, S, numVerts = ccgSubSurf_getFaceNumVerts(f);

		copy_v3_v3(cos[i++], ccgSubSurf_getFaceCenterData(f));
		
		for (S = 0; S < numVerts; S++) {
			for (x = 1; x < gridSize - 1; x++) {
				copy_v3_v3(cos[i++], ccgSubSurf_getFaceGridEdgeData(ss, f, S, x));
			}
		}

		for (S = 0; S < numVerts; S++) {
			for (y = 1; y < gridSize - 1; y++) {
				for (x = 1; x < gridSize - 1; x++) {
					copy_v3_v3(cos[i++], ccgSubSurf_getFaceGridData(ss, f, S, x, y));
				}
			}
		}
	}

	for (index = 0; index < totedge; index++) {
		CCGEdge *e = edgeMap2[index];
		int x;

		for (x = 1; x < edgeSize - 1; x++) {
			copy_v3_v3(cos[i++], ccgSubSurf_getEdgeData(ss, e, x));
		}
	}

	for (index = 0; index < totvert; index++) {
		CCGVert *v = vertMap2[index];
		copy_v3_v3(cos[i++], ccgSubSurf_getVertData(ss, v));
	}

	MEM_freeN(vertMap2);
	MEM_freeN(edgeMap2);
	MEM_freeN(faceMap2);
}

static void ccgDM_foreachMappedVert(
        DerivedMesh *dm,
        void (*func)(void *userData, int index, const float co[3], const float no_f[3], const short no_s[3]),
        void *userData,
        DMForeachFlag flag)
{
	CCGDerivedMesh *ccgdm = (CCGDerivedMesh *) dm;
	CCGVertIterator *vi;
	CCGKey key;
	CCG_key_top_level(&key, ccgdm->ss);

	for (vi = ccgSubSurf_getVertIterator(ccgdm->ss); !ccgVertIterator_isStopped(vi); ccgVertIterator_next(vi)) {
		CCGVert *v = ccgVertIterator_getCurrent(vi);
		const int index = ccgDM_getVertMapIndex(ccgdm->ss, v);

		if (index != -1) {
			CCGElem *vd = ccgSubSurf_getVertData(ccgdm->ss, v);
			const float *no = (flag & DM_FOREACH_USE_NORMAL) ? CCG_elem_no(&key, vd) : NULL;
			func(userData, index, CCG_elem_co(&key, vd), no, NULL);
		}
	}

	ccgVertIterator_free(vi);
}

static void ccgDM_foreachMappedEdge(
        DerivedMesh *dm,
        void (*func)(void *userData, int index, const float v0co[3], const float v1co[3]),
        void *userData)
{
	CCGDerivedMesh *ccgdm = (CCGDerivedMesh *) dm;
	CCGSubSurf *ss = ccgdm->ss;
	CCGEdgeIterator *ei;
	CCGKey key;
	int i, edgeSize = ccgSubSurf_getEdgeSize(ss);

	CCG_key_top_level(&key, ss);

	for (ei = ccgSubSurf_getEdgeIterator(ss); !ccgEdgeIterator_isStopped(ei); ccgEdgeIterator_next(ei)) {
		CCGEdge *e = ccgEdgeIterator_getCurrent(ei);
		const int index = ccgDM_getEdgeMapIndex(ss, e);

		if (index != -1) {
			CCGElem *edgeData = ccgSubSurf_getEdgeDataArray(ss, e);
			for (i = 0; i < edgeSize - 1; i++) {
				func(userData, index, CCG_elem_offset_co(&key, edgeData, i), CCG_elem_offset_co(&key, edgeData, i + 1));
			}
		}
	}

	ccgEdgeIterator_free(ei);
}

static void ccgDM_foreachMappedLoop(
        DerivedMesh *dm,
        void (*func)(void *userData, int vertex_index, int face_index, const float co[3], const float no[3]),
        void *userData,
        DMForeachFlag flag)
{
	/* We can't use dm->getLoopDataLayout(dm) here, we want to always access dm->loopData, EditDerivedBMesh would
	 * return loop data from bmesh itself. */
	const float (*lnors)[3] = (flag & DM_FOREACH_USE_NORMAL) ? DM_get_loop_data_layer(dm, CD_NORMAL) : NULL;

	MVert *mv = dm->getVertArray(dm);
	MLoop *ml = dm->getLoopArray(dm);
	MPoly *mp = dm->getPolyArray(dm);
	const int *v_index = dm->getVertDataArray(dm, CD_ORIGINDEX);
	const int *f_index = dm->getPolyDataArray(dm, CD_ORIGINDEX);
	int p_idx, i;

	for (p_idx = 0; p_idx < dm->numPolyData; ++p_idx, ++mp) {
		for (i = 0; i < mp->totloop; ++i, ++ml) {
			const int v_idx = v_index ? v_index[ml->v] : ml->v;
			const int f_idx = f_index ? f_index[p_idx] : p_idx;
			const float *no = lnors ? *lnors++ : NULL;
			if (!ELEM(ORIGINDEX_NONE, v_idx, f_idx)) {
				func(userData, v_idx, f_idx, mv[ml->v].co, no);
			}
		}
	}
}

static void ccgDM_drawVerts(DerivedMesh *dm)
{
	CCGDerivedMesh *ccgdm = (CCGDerivedMesh *) dm;
	CCGSubSurf *ss = ccgdm->ss;
	int edgeSize = ccgSubSurf_getEdgeSize(ss);
	int gridSize = ccgSubSurf_getGridSize(ss);
	CCGVertIterator *vi;
	CCGEdgeIterator *ei;
	CCGFaceIterator *fi;

	gpuImmediateFormat_V3(); // DOODLE: heavy point drawing
	gpuBegin(GL_POINTS);

	for (vi = ccgSubSurf_getVertIterator(ss); !ccgVertIterator_isStopped(vi); ccgVertIterator_next(vi)) {
		CCGVert *v = ccgVertIterator_getCurrent(vi);
		gpuVertex3fv(ccgSubSurf_getVertData(ss, v));
	}
	ccgVertIterator_free(vi);

	for (ei = ccgSubSurf_getEdgeIterator(ss); !ccgEdgeIterator_isStopped(ei); ccgEdgeIterator_next(ei)) {
		CCGEdge *e = ccgEdgeIterator_getCurrent(ei);
		int x;

		for (x = 1; x < edgeSize - 1; x++)
			gpuVertex3fv(ccgSubSurf_getEdgeData(ss, e, x));
	}
	ccgEdgeIterator_free(ei);

	for (fi = ccgSubSurf_getFaceIterator(ss); !ccgFaceIterator_isStopped(fi); ccgFaceIterator_next(fi)) {
		CCGFace *f = ccgFaceIterator_getCurrent(fi);
		int x, y, S, numVerts = ccgSubSurf_getFaceNumVerts(f);

		gpuVertex3fv(ccgSubSurf_getFaceCenterData(f));
		for (S = 0; S < numVerts; S++)
			for (x = 1; x < gridSize - 1; x++)
				gpuVertex3fv(ccgSubSurf_getFaceGridEdgeData(ss, f, S, x));
		for (S = 0; S < numVerts; S++)
			for (y = 1; y < gridSize - 1; y++)
				for (x = 1; x < gridSize - 1; x++)
					gpuVertex3fv(ccgSubSurf_getFaceGridData(ss, f, S, x, y));
	}
	ccgFaceIterator_free(fi);

	gpuEnd();
	gpuImmediateUnformat();
}

static void ccgdm_pbvh_update(CCGDerivedMesh *ccgdm)
{
	if (ccgdm->pbvh && ccgDM_use_grid_pbvh(ccgdm)) {
		CCGFace **faces;
		int totface;

		BKE_pbvh_get_grid_updates(ccgdm->pbvh, 1, (void ***)&faces, &totface);
		if (totface) {
			ccgSubSurf_updateFromFaces(ccgdm->ss, 0, faces, totface);
			ccgSubSurf_updateNormals(ccgdm->ss, faces, totface);
			MEM_freeN(faces);
		}
	}
}

static void ccgDM_drawEdges(DerivedMesh *dm, bool drawLooseEdges, bool drawAllEdges)
{
	CCGDerivedMesh *ccgdm = (CCGDerivedMesh *) dm;
	CCGSubSurf *ss = ccgdm->ss;
	CCGKey key;
	int i, j, edgeSize = ccgSubSurf_getEdgeSize(ss);
	int totedge = ccgSubSurf_getNumEdges(ss);
	int gridSize = ccgSubSurf_getGridSize(ss);
	int useAging;

	CCG_key_top_level(&key, ss);
	ccgdm_pbvh_update(ccgdm);

	ccgSubSurf_getUseAgeCounts(ss, &useAging, NULL, NULL, NULL);

	gpuImmediateFormat_V3(); // DOODLE: heavy edge drawing

	for (j = 0; j < totedge; j++) {
		CCGEdge *e = ccgdm->edgeMap[j].edge;
		CCGElem *edgeData = ccgSubSurf_getEdgeDataArray(ss, e);

		if (!drawLooseEdges && !ccgSubSurf_getEdgeNumFaces(e))
			continue;

		if (!drawAllEdges && ccgdm->edgeFlags && !(ccgdm->edgeFlags[j] & ME_EDGEDRAW))
			continue;

		if (useAging && !(G.f & G_BACKBUFSEL)) {
			int ageCol = 255 - ccgSubSurf_getEdgeAge(ss, e) * 4;
			gpuColor3ub(0, ageCol > 0 ? ageCol : 0, 0);
		}

		gpuBegin(GL_LINE_STRIP);
		for (i = 0; i < edgeSize - 1; i++) {
			gpuVertex3fv(CCG_elem_offset_co(&key, edgeData, i));
			gpuVertex3fv(CCG_elem_offset_co(&key, edgeData, i + 1));
		}
		gpuEnd();
	}

	if (useAging && !(G.f & G_BACKBUFSEL)) {
		gpuColor3P(CPACK_BLACK);
	}

	if (ccgdm->drawInteriorEdges) {
		int totface = ccgSubSurf_getNumFaces(ss);

		for (j = 0; j < totface; j++) {
			CCGFace *f = ccgdm->faceMap[j].face;
			int S, x, y, numVerts = ccgSubSurf_getFaceNumVerts(f);

			for (S = 0; S < numVerts; S++) {
				CCGElem *faceGridData = ccgSubSurf_getFaceGridDataArray(ss, f, S);

				gpuBegin(GL_LINE_STRIP);
				for (x = 0; x < gridSize; x++)
					gpuVertex3fv(CCG_elem_offset_co(&key, faceGridData, x));
				gpuEnd();
				for (y = 1; y < gridSize - 1; y++) {
					gpuBegin(GL_LINE_STRIP);
					for (x = 0; x < gridSize; x++)
						gpuVertex3fv(CCG_grid_elem_co(&key, faceGridData, x, y));
					gpuEnd();
				}
				for (x = 1; x < gridSize - 1; x++) {
					gpuBegin(GL_LINE_STRIP);
					for (y = 0; y < gridSize; y++)
						gpuVertex3fv(CCG_grid_elem_co(&key, faceGridData, x, y));
					gpuEnd();
				}
			}
		}
	}

	gpuImmediateUnformat();
}

static void ccgDM_drawLooseEdges(DerivedMesh *dm)
{
	CCGDerivedMesh *ccgdm = (CCGDerivedMesh *) dm;
	CCGSubSurf *ss = ccgdm->ss;
	CCGKey key;
	int totedge = ccgSubSurf_getNumEdges(ss);
	int i, j, edgeSize = ccgSubSurf_getEdgeSize(ss);

	CCG_key_top_level(&key, ss);

	gpuImmediateFormat_V3(); // DOODLE: heavy edge drawing

	for (j = 0; j < totedge; j++) {
		CCGEdge *e = ccgdm->edgeMap[j].edge;
		CCGElem *edgeData = ccgSubSurf_getEdgeDataArray(ss, e);

		if (!ccgSubSurf_getEdgeNumFaces(e)) {
			gpuBegin(GL_LINE_STRIP);
			for (i = 0; i < edgeSize - 1; i++) {
				gpuVertex3fv(CCG_elem_offset_co(&key, edgeData, i));
				gpuVertex3fv(CCG_elem_offset_co(&key, edgeData, i + 1));
			}
			gpuEnd();
		}
	}

	gpuImmediateUnformat();
}

static void ccgDM_gpuNormalFast(float *a, float *b, float *c, float *d)
{
	float a_cX = c[0] - a[0], a_cY = c[1] - a[1], a_cZ = c[2] - a[2];
	float b_dX = d[0] - b[0], b_dY = d[1] - b[1], b_dZ = d[2] - b[2];
	float no[3];

	no[0] = b_dY * a_cZ - b_dZ * a_cY;
	no[1] = b_dZ * a_cX - b_dX * a_cZ;
	no[2] = b_dX * a_cY - b_dY * a_cX;

	/* don't normalize, GL_NORMALIZE is enabled */
	gpuNormal3fv(no);
}

/* Only used by non-editmesh types */
static void ccgDM_drawFacesSolid(DerivedMesh *dm, float (*partial_redraw_planes)[4], bool fast, DMSetMaterial setMaterial)
{
	CCGDerivedMesh *ccgdm = (CCGDerivedMesh *) dm;
	CCGSubSurf *ss = ccgdm->ss;
	CCGKey key;
	short (*lnors)[4][3] = dm->getTessFaceDataArray(dm, CD_TESSLOOPNORMAL);
	int gridSize = ccgSubSurf_getGridSize(ss);
	int gridFaces = gridSize - 1;
	DMFlagMat *faceFlags = ccgdm->faceFlags;
	int step = (fast) ? gridSize - 1 : 1;
	int i, totface = ccgSubSurf_getNumFaces(ss);
	int drawcurrent = 0, matnr = -1, shademodel = -1;

	CCG_key_top_level(&key, ss);
	ccgdm_pbvh_update(ccgdm);

	if (ccgdm->pbvh && ccgdm->multires.mmd && !fast) {
		if (dm->numTessFaceData) {
<<<<<<< HEAD
			BKE_pbvh_draw(ccgdm->pbvh, partial_redraw_planes, NULL, setMaterial, false);
=======
			BKE_pbvh_draw(ccgdm->pbvh, partial_redraw_planes, NULL,
			              setMaterial, false);
			glShadeModel(GL_FLAT);
>>>>>>> 146a1c77
		}

		return;
	}

	gpuImmediateFormat_N3_V3(); // DOODLE: heavy lit solid face drawing
	gpuBegin(GL_QUADS);

	for (i = 0; i < totface; i++) {
		CCGFace *f = ccgdm->faceMap[i].face;
		int S, x, y, numVerts = ccgSubSurf_getFaceNumVerts(f);
		int index = GET_INT_FROM_POINTER(ccgSubSurf_getFaceFaceHandle(f));
		int new_matnr, new_shademodel;
		short (*ln)[4][3] = NULL;

		if (faceFlags) {
			new_shademodel = (lnors || (faceFlags[index].flag & ME_SMOOTH)) ? GL_SMOOTH : GL_FLAT;
			new_matnr = faceFlags[index].mat_nr;
		}
		else {
			new_shademodel = GL_SMOOTH;
			new_matnr = 0;
		}
<<<<<<< HEAD
		
		if (shademodel != new_shademodel) {
			shademodel = new_shademodel;

			// SSS Enable/Disable Smooth
			if (shademodel == GL_SMOOTH)
				GPU_aspect_enable(GPU_ASPECT_BASIC, GPU_BASIC_SMOOTH);
			else
				GPU_aspect_disable(GPU_ASPECT_BASIC, GPU_BASIC_SMOOTH);
		}
=======

		if (lnors) {
			ln = lnors;
			lnors += gridFaces * gridFaces * numVerts;
		}

		if (shademodel != new_shademodel || matnr != new_matnr) {
			matnr = new_matnr;
			shademodel = new_shademodel;

			if (setMaterial)
				drawcurrent = setMaterial(matnr + 1, NULL);
			else
				drawcurrent = 1;
>>>>>>> 146a1c77

		if (matnr != new_matnr) {
			matnr = new_matnr;
			drawcurrent = setMaterial(matnr + 1, NULL);
		}

		if (!drawcurrent)
			continue;

		for (S = 0; S < numVerts; S++) {
			CCGElem *faceGridData = (CCGElem*)ccgSubSurf_getFaceGridDataArray(ss, f, S);

<<<<<<< HEAD
			if (shademodel == GL_SMOOTH) {
				for (y = 0; y < gridSize - 1; y += step) {
					for (x = 0; x < gridSize - 1; x += step) {
						CCGElem *a = CCG_grid_elem(&key, faceGridData, x, y);
						CCGElem *b = CCG_grid_elem(&key, faceGridData, x + step, y);
						CCGElem *c = CCG_grid_elem(&key, faceGridData, x + step, y + step);
						CCGElem *d = CCG_grid_elem(&key, faceGridData, x, y + step);

						gpuNormal3fv(CCG_elem_no(&key, d));
						gpuVertex3fv(CCG_elem_co(&key, d));
						gpuNormal3fv(CCG_elem_no(&key, c));
						gpuVertex3fv(CCG_elem_co(&key, c));
						gpuNormal3fv(CCG_elem_no(&key, b));
						gpuVertex3fv(CCG_elem_co(&key, b));
						gpuNormal3fv(CCG_elem_no(&key, a));
						gpuVertex3fv(CCG_elem_co(&key, a));
=======
			if (ln) {
				/* Can't use quad strips here... */
				glBegin(GL_QUADS);
				for (y = 0; y < gridFaces; y += step) {
					for (x = 0; x < gridFaces; x += step) {
						float *a = CCG_grid_elem_co(&key, faceGridData, x, y + 0);
						float *b = CCG_grid_elem_co(&key, faceGridData, x + step, y + 0);
						float *c = CCG_grid_elem_co(&key, faceGridData, x + step, y + step);
						float *d = CCG_grid_elem_co(&key, faceGridData, x, y + step);

						glNormal3sv(ln[0][1]);
						glVertex3fv(d);
						glNormal3sv(ln[0][2]);
						glVertex3fv(c);
						glNormal3sv(ln[0][3]);
						glVertex3fv(b);
						glNormal3sv(ln[0][0]);
						glVertex3fv(a);
						ln += step;
					}
				}
				glEnd();
			}
			else if (shademodel == GL_SMOOTH) {
				for (y = 0; y < gridFaces; y += step) {
					glBegin(GL_QUAD_STRIP);
					for (x = 0; x < gridSize; x += step) {
						CCGElem *a = CCG_grid_elem(&key, faceGridData, x, y + 0);
						CCGElem *b = CCG_grid_elem(&key, faceGridData, x, y + step);

						glNormal3fv(CCG_elem_no(&key, a));
						glVertex3fv(CCG_elem_co(&key, a));
						glNormal3fv(CCG_elem_no(&key, b));
						glVertex3fv(CCG_elem_co(&key, b));
>>>>>>> 146a1c77
					}
				}
			}
			else {
<<<<<<< HEAD
				for (y = 0; y < gridSize - 1; y += step) {
					for (x = 0; x < gridSize - 1; x += step) {
=======
				glBegin(GL_QUADS);
				for (y = 0; y < gridFaces; y += step) {
					for (x = 0; x < gridFaces; x += step) {
>>>>>>> 146a1c77
						float *a = CCG_grid_elem_co(&key, faceGridData, x, y + 0);
						float *b = CCG_grid_elem_co(&key, faceGridData, x + step, y + 0);
						float *c = CCG_grid_elem_co(&key, faceGridData, x + step, y + step);
						float *d = CCG_grid_elem_co(&key, faceGridData, x, y + step);

						ccgDM_gpuNormalFast(a, b, c, d);

						gpuVertex3fv(d);
						gpuVertex3fv(c);
						gpuVertex3fv(b);
						gpuVertex3fv(a);
					}
				}
			}
		}

	}

	if (shademodel != GL_FLAT)
		GPU_aspect_disable(GPU_ASPECT_BASIC, GPU_BASIC_SMOOTH);

	gpuEnd();
	gpuImmediateUnformat();
}

static void ccg_format_attrib_vertex(DMVertexAttribs *attribs)
{
	int b;
	GLint attribMap_f[16];
	GLint attribSize_f[16];
	GLint attrib_f = 0;
	GLint attribMap_ub[16];
	GLint attribSize_ub[16];
	GLint attrib_ub = 0;

	/* orco texture coordinates */
	if (attribs->totorco) {
		attribMap_f[attrib_f] = attribs->orco.gl_index;
		attribSize_f[attrib_f] = 3;
		attrib_f++;
	}

	/* uv texture coordinates */
	for (b = 0; b < attribs->tottface; b++) {
		attribMap_f[attrib_f] = attribs->tface[b].gl_index;
		attribSize_f[attrib_f] = 2;
		attrib_f++;
	}

	/* vertex colors */
	for (b = 0; b < attribs->totmcol; b++) {
		attribMap_ub[attrib_ub] = attribs->mcol[b].gl_index;
		attribSize_ub[attrib_ub] = 4;
		attrib_ub++;
	}

	/* tangent for normal mapping */
	if (attribs->tottang) {
		attribMap_f[attrib_f] = attribs->tang.gl_index;
		attribSize_f[attrib_f] = 4;
		attrib_f++;
	}

	gpuImmediateFormatReset();

	gpuImmediateElementSizes(3, 3, 0);

	gpuImmediateFloatAttribCount(attrib_f);
	gpuImmediateFloatAttribIndexMap(attribMap_f);
	gpuImmediateFloatAttribSizes(attribSize_f);

	gpuImmediateUbyteAttribCount(attrib_ub);
	gpuImmediateUbyteAttribIndexMap(attribMap_ub);
	gpuImmediateUbyteAttribSizes(attribMap_ub);

	gpuImmediateLock();
}

static void ccg_unformat_attrib_vertex(void)
{
	gpuImmediateUnlock();
}

static void ccgdm_draw_attrib_vertex(DMVertexAttribs *attribs, int a, int index, int vert)
{
	const float zero[4] = {0.0f, 0.0f, 0.0f, 0.0f};
	int b;

	/* orco texture coordinates */
	if (attribs->totorco) {
		/*const*/ float (*array)[3] = attribs->orco.array;
		const float *orco = (array) ? array[index] : zero;

		if (attribs->orco.gl_texco)
			gpuTexCoord3fv(orco);
		else
			gpuVertexAttrib3fv(attribs->orco.gl_index, orco);
	}

	/* uv texture coordinates */
	for (b = 0; b < attribs->tottface; b++) {
		const float *uv;

		if (attribs->tface[b].array) {
			MTFace *tf = &attribs->tface[b].array[a];
			uv = tf->uv[vert];
		}
		else {
			uv = zero;
		}

		if (attribs->tface[b].gl_texco)
			gpuTexCoord2fv(uv);
		else
			gpuVertexAttrib2fv(attribs->tface[b].gl_index, uv);
	}

	/* vertex colors */
	for (b = 0; b < attribs->totmcol; b++) {
		GLubyte col[4];

		if (attribs->mcol[b].array) {
			MCol *cp = &attribs->mcol[b].array[a * 4 + vert];
			col[0] = cp->b; col[1] = cp->g; col[2] = cp->r; col[3] = cp->a;
		}
		else {
			col[0] = 0; col[1] = 0; col[2] = 0; col[3] = 0;
		}

		gpuVertexAttrib4ubv(attribs->mcol[b].gl_index, col);
	}

	/* tangent for normal mapping */
	if (attribs->tottang) {
		/*const*/ float (*array)[4] = attribs->tang.array;
		const float *tang = (array) ? array[a * 4 + vert] : zero;

		gpuVertexAttrib4fv(attribs->tang.gl_index, tang);
	}
}

/* Only used by non-editmesh types */
static void ccgDM_drawMappedFacesGLSL(DerivedMesh *dm,
                                      DMSetMaterial setMaterial,
                                      DMSetDrawOptions setDrawOptions,
                                      void *userData)
{
	CCGDerivedMesh *ccgdm = (CCGDerivedMesh *) dm;
	CCGSubSurf *ss = ccgdm->ss;
	CCGKey key;
	GPUVertexAttribs gattribs;
	DMVertexAttribs attribs = {{{NULL}}};
	/* MTFace *tf = dm->getTessFaceDataArray(dm, CD_MTFACE); */ /* UNUSED */
	int gridSize = ccgSubSurf_getGridSize(ss);
	int gridFaces = gridSize - 1;
	int edgeSize = ccgSubSurf_getEdgeSize(ss);
	DMFlagMat *faceFlags = ccgdm->faceFlags;
	short (*lnors)[4][3] = dm->getTessFaceDataArray(dm, CD_TESSLOOPNORMAL);
	int a, i, do_draw, numVerts, matnr, new_matnr, totface;

	CCG_key_top_level(&key, ss);
	ccgdm_pbvh_update(ccgdm);

	do_draw = 0;
	matnr = -1;

#define PASSATTRIB(dx, dy, vert) {                                                  \
	if (attribs.totorco)                                                        \
		index = getFaceIndex(ss, f, S, x + dx, y + dy, edgeSize, gridSize); \
	else                                                                        \
		index = 0;                                                          \
	ccgdm_draw_attrib_vertex(&attribs, a, index, vert);                         \
} (void)0

	totface = ccgSubSurf_getNumFaces(ss);
	for (a = 0, i = 0; i < totface; i++) {
		CCGFace *f = ccgdm->faceMap[i].face;
		short (*ln)[4][3] = NULL;
		int S, x, y, drawSmooth;
		int index = GET_INT_FROM_POINTER(ccgSubSurf_getFaceFaceHandle(f));
		int origIndex = ccgDM_getFaceMapIndex(ss, f);

		numVerts = ccgSubSurf_getFaceNumVerts(f);

		if (faceFlags) {
			drawSmooth = (lnors || (faceFlags[index].flag & ME_SMOOTH));
			new_matnr = faceFlags[index].mat_nr + 1;
		}
		else {
			drawSmooth = 1;
			new_matnr = 1;
		}

		if (lnors) {
			ln = lnors;
			lnors += gridFaces * gridFaces * numVerts;
		}

		if (new_matnr != matnr) {
			do_draw = setMaterial(matnr = new_matnr, &gattribs);
			if (do_draw)
				DM_vertex_attributes_from_gpu(dm, &gattribs, &attribs);
		}

		ccg_format_attrib_vertex(&attribs);

		if (!do_draw || (setDrawOptions && (origIndex != ORIGINDEX_NONE) &&
		                (setDrawOptions(userData, origIndex) == DM_DRAW_OPTION_SKIP)))
		{
			a += gridFaces * gridFaces * numVerts;
			continue;
		}

		// SSS Enable/Disable Smooth
		if (drawSmooth)
			GPU_aspect_enable(GPU_ASPECT_BASIC, GPU_BASIC_SMOOTH);
		else
			GPU_aspect_disable(GPU_ASPECT_BASIC, GPU_BASIC_SMOOTH);

		for (S = 0; S < numVerts; S++) {
			CCGElem *faceGridData = (CCGElem*)ccgSubSurf_getFaceGridDataArray(ss, f, S);
			CCGElem *vda, *vdb;

			if (ln) {
				glBegin(GL_QUADS);
				for (y = 0; y < gridFaces; y++) {
					for (x = 0; x < gridFaces; x++) {
						float *aco = CCG_grid_elem_co(&key, faceGridData, x, y);
						float *bco = CCG_grid_elem_co(&key, faceGridData, x + 1, y);
						float *cco = CCG_grid_elem_co(&key, faceGridData, x + 1, y + 1);
						float *dco = CCG_grid_elem_co(&key, faceGridData, x, y + 1);

						PASSATTRIB(0, 1, 1);
						glNormal3sv(ln[0][1]);
						glVertex3fv(dco);
						PASSATTRIB(1, 1, 2);
						glNormal3sv(ln[0][2]);
						glVertex3fv(cco);
						PASSATTRIB(1, 0, 3);
						glNormal3sv(ln[0][3]);
						glVertex3fv(bco);
						PASSATTRIB(0, 0, 0);
						glNormal3sv(ln[0][0]);
						glVertex3fv(aco);

						ln++;
						a++;
					}
				}
				glEnd();
			}
			else if (drawSmooth) {
				for (y = 0; y < gridFaces; y++) {
					gpuBegin(GL_TRIANGLE_STRIP);
					for (x = 0; x < gridFaces; x++) {
						vda = CCG_grid_elem(&key, faceGridData, x, y + 0);
						vdb = CCG_grid_elem(&key, faceGridData, x, y + 1);
						
						PASSATTRIB(0, 0, 0);
						gpuNormal3fv(CCG_elem_no(&key, vda));
						gpuVertex3fv(CCG_elem_co(&key, vda));

						PASSATTRIB(0, 1, 1);
						gpuNormal3fv(CCG_elem_no(&key, vdb));
						gpuVertex3fv(CCG_elem_co(&key, vdb));

						if (x != gridFaces - 1)
							a++;
					}

					vda = CCG_grid_elem(&key, faceGridData, x, y + 0);
					vdb = CCG_grid_elem(&key, faceGridData, x, y + 1);

					PASSATTRIB(0, 0, 3);
					gpuNormal3fv(CCG_elem_no(&key, vda));
					gpuVertex3fv(CCG_elem_co(&key, vda));

					PASSATTRIB(0, 1, 2);
					gpuNormal3fv(CCG_elem_no(&key, vdb));
					gpuVertex3fv(CCG_elem_co(&key, vdb));

					gpuEnd();

					a++;
				}
			}
			else {
				gpuBegin(GL_QUADS);
				for (y = 0; y < gridFaces; y++) {
					for (x = 0; x < gridFaces; x++) {
						float *aco = CCG_grid_elem_co(&key, faceGridData, x, y);
						float *bco = CCG_grid_elem_co(&key, faceGridData, x + 1, y);
						float *cco = CCG_grid_elem_co(&key, faceGridData, x + 1, y + 1);
						float *dco = CCG_grid_elem_co(&key, faceGridData, x, y + 1);

						ccgDM_gpuNormalFast(aco, bco, cco, dco);

						PASSATTRIB(0, 1, 1);
						gpuVertex3fv(dco);
						PASSATTRIB(1, 1, 2);
						gpuVertex3fv(cco);
						PASSATTRIB(1, 0, 3);
						gpuVertex3fv(bco);
						PASSATTRIB(0, 0, 0);
						gpuVertex3fv(aco);
						
						a++;
					}
				}
				gpuEnd();
			}
		}

		if (drawSmooth)
			GPU_aspect_disable(GPU_ASPECT_BASIC, GPU_BASIC_SMOOTH);

		ccg_unformat_attrib_vertex();
	}

#undef PASSATTRIB
}

static void ccgDM_drawFacesGLSL(DerivedMesh *dm, DMSetMaterial setMaterial)
{
	dm->drawMappedFacesGLSL(dm, setMaterial, NULL, NULL);
}

/* Only used by non-editmesh types */
static void ccgDM_drawMappedFacesMat(DerivedMesh *dm,
                                     void (*setMaterial)(void *userData, int matnr, void *attribs),
                                     bool (*setFace)(void *userData, int index), void *userData)
{
	CCGDerivedMesh *ccgdm = (CCGDerivedMesh *) dm;
	CCGSubSurf *ss = ccgdm->ss;
	CCGKey key;
	GPUVertexAttribs gattribs;
	DMVertexAttribs attribs = {{{NULL}}};
	int gridSize = ccgSubSurf_getGridSize(ss);
	int gridFaces = gridSize - 1;
	int edgeSize = ccgSubSurf_getEdgeSize(ss);
	DMFlagMat *faceFlags = ccgdm->faceFlags;
	short (*lnors)[4][3] = dm->getTessFaceDataArray(dm, CD_TESSLOOPNORMAL);
	int a, i, numVerts, matnr, new_matnr, totface;

	CCG_key_top_level(&key, ss);
	ccgdm_pbvh_update(ccgdm);

	matnr = -1;

#define PASSATTRIB(dx, dy, vert) {                                                  \
	if (attribs.totorco)                                                        \
		index = getFaceIndex(ss, f, S, x + dx, y + dy, edgeSize, gridSize); \
	else                                                                        \
		index = 0;                                                          \
	ccgdm_draw_attrib_vertex(&attribs, a, index, vert);                         \
} (void)0

	totface = ccgSubSurf_getNumFaces(ss);
	for (a = 0, i = 0; i < totface; i++) {
		CCGFace *f = ccgdm->faceMap[i].face;
		short (*ln)[4][3] = NULL;
		int S, x, y, drawSmooth;
		int index = GET_INT_FROM_POINTER(ccgSubSurf_getFaceFaceHandle(f));
		int origIndex = ccgDM_getFaceMapIndex(ss, f);

		numVerts = ccgSubSurf_getFaceNumVerts(f);

		/* get flags */
		if (faceFlags) {
			drawSmooth = (lnors || (faceFlags[index].flag & ME_SMOOTH));
			new_matnr = faceFlags[index].mat_nr + 1;
		}
		else {
			drawSmooth = 1;
			new_matnr = 1;
		}

		if (lnors) {
			ln = lnors;
			lnors += gridFaces * gridFaces * numVerts;
		}

		/* material */
		if (new_matnr != matnr) {
			setMaterial(userData, matnr = new_matnr, &gattribs);
			DM_vertex_attributes_from_gpu(dm, &gattribs, &attribs);
		}

		/* face hiding */
		if ((setFace && (origIndex != ORIGINDEX_NONE) && !setFace(userData, origIndex))) {
			a += gridFaces * gridFaces * numVerts;
			continue;
		}

		/* draw face*/

		// SSS Enable/Disable Smooth
		if (drawSmooth)
			GPU_aspect_enable(GPU_ASPECT_BASIC, GPU_BASIC_SMOOTH);
		else
			GPU_aspect_disable(GPU_ASPECT_BASIC, GPU_BASIC_SMOOTH);

		for (S = 0; S < numVerts; S++) {
			CCGElem *faceGridData = (CCGElem*)ccgSubSurf_getFaceGridDataArray(ss, f, S);
			CCGElem *vda, *vdb;

			if (ln) {
				glBegin(GL_QUADS);
				for (y = 0; y < gridFaces; y++) {
					for (x = 0; x < gridFaces; x++) {
						float *aco = CCG_grid_elem_co(&key, faceGridData, x, y + 0);
						float *bco = CCG_grid_elem_co(&key, faceGridData, x + 1, y + 0);
						float *cco = CCG_grid_elem_co(&key, faceGridData, x + 1, y + 1);
						float *dco = CCG_grid_elem_co(&key, faceGridData, x, y + 1);

						PASSATTRIB(0, 1, 1);
						glNormal3sv(ln[0][1]);
						glVertex3fv(dco);
						PASSATTRIB(1, 1, 2);
						glNormal3sv(ln[0][2]);
						glVertex3fv(cco);
						PASSATTRIB(1, 0, 3);
						glNormal3sv(ln[0][3]);
						glVertex3fv(bco);
						PASSATTRIB(0, 0, 0);
						glNormal3sv(ln[0][0]);
						glVertex3fv(aco);

						ln++;
						a++;
					}
				}
				glEnd();
			}
			else if (drawSmooth) {
				for (y = 0; y < gridFaces; y++) {
					gpuBegin(GL_TRIANGLE_STRIP);
					for (x = 0; x < gridFaces; x++) {
						vda = CCG_grid_elem(&key, faceGridData, x, y);
						vdb = CCG_grid_elem(&key, faceGridData, x, y + 1);
						
						PASSATTRIB(0, 0, 0);
						gpuNormal3fv(CCG_elem_no(&key, vda));
						gpuVertex3fv(CCG_elem_co(&key, vda));

						PASSATTRIB(0, 1, 1);
						gpuNormal3fv(CCG_elem_no(&key, vdb));
						gpuVertex3fv(CCG_elem_co(&key, vdb));

						if (x != gridFaces - 1)
							a++;
					}

					vda = CCG_grid_elem(&key, faceGridData, x, y + 0);
					vdb = CCG_grid_elem(&key, faceGridData, x, y + 1);

					PASSATTRIB(0, 0, 3);
					gpuNormal3fv(CCG_elem_no(&key, vda));
					gpuVertex3fv(CCG_elem_co(&key, vda));

					PASSATTRIB(0, 1, 2);
					gpuNormal3fv(CCG_elem_no(&key, vdb));
					gpuVertex3fv(CCG_elem_co(&key, vdb));

					gpuEnd();

					a++;
				}
			}
			else {
				gpuBegin(GL_QUADS);
				for (y = 0; y < gridFaces; y++) {
					for (x = 0; x < gridFaces; x++) {
						float *aco = CCG_grid_elem_co(&key, faceGridData, x, y + 0);
						float *bco = CCG_grid_elem_co(&key, faceGridData, x + 1, y + 0);
						float *cco = CCG_grid_elem_co(&key, faceGridData, x + 1, y + 1);
						float *dco = CCG_grid_elem_co(&key, faceGridData, x, y + 1);

						ccgDM_gpuNormalFast(aco, bco, cco, dco);

						PASSATTRIB(0, 1, 1);
						gpuVertex3fv(dco);
						PASSATTRIB(1, 1, 2);
						gpuVertex3fv(cco);
						PASSATTRIB(1, 0, 3);
						gpuVertex3fv(bco);
						PASSATTRIB(0, 0, 0);
						gpuVertex3fv(aco);
						
						a++;
					}
				}
				gpuEnd();
			}
		}

		// SSS Disable Smooth
		if (drawSmooth)
			GPU_aspect_disable(GPU_ASPECT_BASIC, GPU_BASIC_SMOOTH);
	}

#undef PASSATTRIB
}

static void ccgDM_drawFacesTex_common(DerivedMesh *dm,
                                      DMSetDrawOptionsTex drawParams,
                                      DMSetDrawOptions drawParamsMapped,
                                      DMCompareDrawOptions compareDrawOptions,
                                      void *userData)
{
	CCGDerivedMesh *ccgdm = (CCGDerivedMesh *) dm;
	CCGSubSurf *ss = ccgdm->ss;
	CCGKey key;
<<<<<<< HEAD
	MCol *mcol = (MCol*)dm->getTessFaceDataArray(dm, CD_PREVIEW_MCOL);
	MTFace *tf = (MTFace*)DM_get_tessface_data_layer(dm, CD_MTFACE);
=======
	MCol *mcol = dm->getTessFaceDataArray(dm, CD_PREVIEW_MCOL);
	MTFace *tf = DM_get_tessface_data_layer(dm, CD_MTFACE);
	short (*lnors)[4][3] = dm->getTessFaceDataArray(dm, CD_TESSLOOPNORMAL);
>>>>>>> 146a1c77
	DMFlagMat *faceFlags = ccgdm->faceFlags;
	DMDrawOption draw_option;
	int i, totface, gridSize = ccgSubSurf_getGridSize(ss);
	int gridFaces = gridSize - 1;

	(void) compareDrawOptions;

	CCG_key_top_level(&key, ss);
	ccgdm_pbvh_update(ccgdm);

	if (!mcol)
		mcol = (MCol*)dm->getTessFaceDataArray(dm, CD_MCOL);

	if (!mcol)
		mcol = (MCol*)dm->getTessFaceDataArray(dm, CD_TEXTURE_MCOL);

	// SSS Enable Texturing
	GPU_aspect_enable(GPU_ASPECT_BASIC, GPU_BASIC_TEXTURE_2D);

	gpuImmediateFormat_T2_C4_N3_V3(); // DOODLE: heavy textured face drawing

	totface = ccgSubSurf_getNumFaces(ss);
	for (i = 0; i < totface; i++) {
		CCGFace *f = ccgdm->faceMap[i].face;
		int S, x, y, numVerts = ccgSubSurf_getFaceNumVerts(f);
		int drawSmooth, index = ccgDM_getFaceMapIndex(ss, f);
		int origIndex = GET_INT_FROM_POINTER(ccgSubSurf_getFaceFaceHandle(f));
		unsigned char *cp = NULL;
		short (*ln)[4][3] = NULL;
		int mat_nr;

		if (faceFlags) {
			drawSmooth = (lnors || (faceFlags[origIndex].flag & ME_SMOOTH));
			mat_nr = faceFlags[origIndex].mat_nr;
		}
		else {
			drawSmooth = 1;
			mat_nr = 0;
		}

		if (drawParams)
			draw_option = drawParams(tf, (mcol != NULL), mat_nr);
		else if (index != ORIGINDEX_NONE)
			draw_option = (drawParamsMapped) ? drawParamsMapped(userData, index) : DM_DRAW_OPTION_NORMALLY;
		else
			draw_option = GPU_enable_material(mat_nr, NULL) ? DM_DRAW_OPTION_NORMALLY : DM_DRAW_OPTION_SKIP;

		if (lnors) {
			ln = lnors;
			lnors += gridFaces * gridFaces * numVerts;
		}

		if (draw_option == DM_DRAW_OPTION_SKIP) {
			if (tf) tf += gridFaces * gridFaces * numVerts;
			if (mcol) mcol += gridFaces * gridFaces * numVerts * 4;
			continue;
		}

		/* flag 1 == use vertex colors */
		if (mcol) {
			if (draw_option != DM_DRAW_OPTION_NO_MCOL)
				cp = (unsigned char *)mcol;
			mcol += gridFaces * gridFaces * numVerts * 4;
		}

		for (S = 0; S < numVerts; S++) {
			CCGElem *faceGridData = (CCGElem*)ccgSubSurf_getFaceGridDataArray(ss, f, S);
			CCGElem *a, *b;

<<<<<<< HEAD
			if (drawSmooth) {
				// SSS Enable Smooth
				GPU_aspect_enable(GPU_ASPECT_BASIC, GPU_BASIC_SMOOTH);

=======
			if (ln) {
				glShadeModel(GL_SMOOTH);
				glBegin(GL_QUADS);
				for (y = 0; y < gridFaces; y++) {
					for (x = 0; x < gridFaces; x++) {
						float *a_co = CCG_grid_elem_co(&key, faceGridData, x, y + 0);
						float *b_co = CCG_grid_elem_co(&key, faceGridData, x + 1, y + 0);
						float *c_co = CCG_grid_elem_co(&key, faceGridData, x + 1, y + 1);
						float *d_co = CCG_grid_elem_co(&key, faceGridData, x, y + 1);

						if (tf) glTexCoord2fv(tf->uv[1]);
						if (cp) glColor3ub(cp[7], cp[6], cp[5]);
						glNormal3sv(ln[0][1]);
						glVertex3fv(d_co);

						if (tf) glTexCoord2fv(tf->uv[2]);
						if (cp) glColor3ub(cp[11], cp[10], cp[9]);
						glNormal3sv(ln[0][2]);
						glVertex3fv(c_co);

						if (tf) glTexCoord2fv(tf->uv[3]);
						if (cp) glColor3ub(cp[15], cp[14], cp[13]);
						glNormal3sv(ln[0][3]);
						glVertex3fv(b_co);

						if (tf) glTexCoord2fv(tf->uv[0]);
						if (cp) glColor3ub(cp[3], cp[2], cp[1]);
						glNormal3sv(ln[0][0]);
						glVertex3fv(a_co);

						if (tf) tf++;
						if (cp) cp += 16;
						ln++;
					}
				}
				glEnd();
			}
			else if (drawSmooth) {
				glShadeModel(GL_SMOOTH);
>>>>>>> 146a1c77
				for (y = 0; y < gridFaces; y++) {
					gpuBegin(GL_TRIANGLE_STRIP);
					for (x = 0; x < gridFaces; x++) {
						a = CCG_grid_elem(&key, faceGridData, x, y + 0);
						b = CCG_grid_elem(&key, faceGridData, x, y + 1);

						if (tf) gpuTexCoord2fv(tf->uv[0]);
						if (cp) gpuColor3ub(cp[3], cp[2], cp[1]);
						gpuNormal3fv(CCG_elem_no(&key, a));
						gpuVertex3fv(CCG_elem_co(&key, a));

						if (tf) gpuTexCoord2fv(tf->uv[1]);
						if (cp) gpuColor3ub(cp[7], cp[6], cp[5]);
						gpuNormal3fv(CCG_elem_no(&key, b));
						gpuVertex3fv(CCG_elem_co(&key, b));
						
						if (x != gridFaces - 1) {
							if (tf) tf++;
							if (cp) cp += 16;
						}
					}

					a = CCG_grid_elem(&key, faceGridData, x, y + 0);
					b = CCG_grid_elem(&key, faceGridData, x, y + 1);

					if (tf) gpuTexCoord2fv(tf->uv[3]);
					if (cp) gpuColor3ub(cp[15], cp[14], cp[13]);
					gpuNormal3fv(CCG_elem_no(&key, a));
					gpuVertex3fv(CCG_elem_co(&key, a));

					if (tf) gpuTexCoord2fv(tf->uv[2]);
					if (cp) gpuColor3ub(cp[11], cp[10], cp[9]);
					gpuNormal3fv(CCG_elem_no(&key, b));
					gpuVertex3fv(CCG_elem_co(&key, b));

					if (tf) tf++;
					if (cp) cp += 16;

					gpuEnd();
				}
			}
			else {
				// SSS Enable/Disable Smooth
				if (cp)
					GPU_aspect_enable(GPU_ASPECT_BASIC, GPU_BASIC_SMOOTH);
				else
					GPU_aspect_disable(GPU_ASPECT_BASIC, GPU_BASIC_SMOOTH);

				gpuBegin(GL_QUADS);
				for (y = 0; y < gridFaces; y++) {
					for (x = 0; x < gridFaces; x++) {
						float *a_co = CCG_grid_elem_co(&key, faceGridData, x, y + 0);
						float *b_co = CCG_grid_elem_co(&key, faceGridData, x + 1, y + 0);
						float *c_co = CCG_grid_elem_co(&key, faceGridData, x + 1, y + 1);
						float *d_co = CCG_grid_elem_co(&key, faceGridData, x, y + 1);

						ccgDM_gpuNormalFast(a_co, b_co, c_co, d_co);

						if (tf) gpuTexCoord2fv(tf->uv[1]);
						if (cp) gpuColor3ub(cp[7], cp[6], cp[5]);
						gpuVertex3fv(d_co);

						if (tf) gpuTexCoord2fv(tf->uv[2]);
						if (cp) gpuColor3ub(cp[11], cp[10], cp[9]);
						gpuVertex3fv(c_co);

						if (tf) gpuTexCoord2fv(tf->uv[3]);
						if (cp) gpuColor3ub(cp[15], cp[14], cp[13]);
						gpuVertex3fv(b_co);

						if (tf) gpuTexCoord2fv(tf->uv[0]);
						if (cp) gpuColor3ub(cp[3], cp[2], cp[1]);
						gpuVertex3fv(a_co);

						if (tf) tf++;
						if (cp) cp += 16;
					}
				}
				gpuEnd();
			}
		}
	}

	gpuImmediateUnformat();

	// SSS Disable Texturing (should also disable Smooth?)
	GPU_aspect_disable(GPU_ASPECT_BASIC, GPU_BASIC_TEXTURE_2D);
}

static void ccgDM_drawFacesTex(DerivedMesh *dm,
                               DMSetDrawOptionsTex setDrawOptions,
                               DMCompareDrawOptions compareDrawOptions,
                               void *userData)
{
	ccgDM_drawFacesTex_common(dm, setDrawOptions, NULL, compareDrawOptions, userData);
}

static void ccgDM_drawMappedFacesTex(DerivedMesh *dm,
                                     DMSetDrawOptions setDrawOptions,
                                     DMCompareDrawOptions compareDrawOptions,
                                     void *userData)
{
	ccgDM_drawFacesTex_common(dm, NULL, setDrawOptions, compareDrawOptions, userData);
}

static void ccgDM_drawUVEdges(DerivedMesh *dm)
{

	MFace *mf = dm->getTessFaceArray(dm);
	MTFace *tf = DM_get_tessface_data_layer(dm, CD_MTFACE);
	int i;
	
	if (tf) {
		gpuImmediateFormat_V2(); // DOODLE: heavy 2D uv edge drawing
		gpuBegin(GL_LINES);
		for (i = 0; i < dm->numTessFaceData; i++, mf++, tf++) {
			if (!(mf->flag & ME_HIDE)) {
				gpuVertex2fv(tf->uv[0]);
				gpuVertex2fv(tf->uv[1]);
	
				gpuVertex2fv(tf->uv[1]);
				gpuVertex2fv(tf->uv[2]);
	
				if (!mf->v4) {
					gpuVertex2fv(tf->uv[2]);
					gpuVertex2fv(tf->uv[0]);
				}
				else {
					gpuVertex2fv(tf->uv[2]);
					gpuVertex2fv(tf->uv[3]);
	
					gpuVertex2fv(tf->uv[3]);
					gpuVertex2fv(tf->uv[0]);
				}
			}
		}
		gpuEnd();
		gpuImmediateUnformat();
	}
}

static void ccgDM_drawMappedFaces(
	DerivedMesh *dm,
	DMSetDrawOptions setDrawOptions,
	DMSetMaterial setMaterial,
	DMCompareDrawOptions UNUSED(compareDrawOptions), /* currently unused -- each original face is handled separately */
	void *userData,
	DMDrawFlag flag)
{
	CCGDerivedMesh *ccgdm = (CCGDerivedMesh *) dm;
	CCGSubSurf *ss = ccgdm->ss;
	CCGKey key;
	MCol *mcol = NULL;
	short (*lnors)[4][3] = dm->getTessFaceDataArray(dm, CD_TESSLOOPNORMAL);
	int i, gridSize = ccgSubSurf_getGridSize(ss);
	DMFlagMat *faceFlags = ccgdm->faceFlags;

	int useColors  = flag & DM_DRAW_USE_COLORS;
	int useNormals = flag & DM_DRAW_USE_NORMALS;

	int gridFaces = gridSize - 1, totface;

	CCG_key_top_level(&key, ss);

	if (useColors) {
		mcol = dm->getTessFaceDataArray(dm, CD_PREVIEW_MCOL);
		if (!mcol)
			mcol = dm->getTessFaceDataArray(dm, CD_MCOL);
	}

	totface = ccgSubSurf_getNumFaces(ss);
	for (i = 0; i < totface; i++) {
		CCGFace *f = ccgdm->faceMap[i].face;
		int S, x, y, numVerts = ccgSubSurf_getFaceNumVerts(f);
		int drawSmooth, index = ccgDM_getFaceMapIndex(ss, f);
		int origIndex;
		unsigned char *cp = NULL;
		short (*ln)[4][3] = NULL;

		origIndex = GET_INT_FROM_POINTER(ccgSubSurf_getFaceFaceHandle(f));

		if (flag & DM_DRAW_ALWAYS_SMOOTH) drawSmooth = 1;
		else if (faceFlags) drawSmooth = (lnors || (faceFlags[origIndex].flag & ME_SMOOTH));
		else drawSmooth = 1;

		if (mcol) {
			cp = (unsigned char *)mcol;
			mcol += gridFaces * gridFaces * numVerts * 4;
		}

		if (lnors) {
			ln = lnors;
			lnors += gridFaces * gridFaces * numVerts;
		}

		{
			DMDrawOption draw_option = DM_DRAW_OPTION_NORMALLY;

			if (index == ORIGINDEX_NONE)
				draw_option = setMaterial(faceFlags ? faceFlags[origIndex].mat_nr + 1 : 1, NULL);  /* XXX, no faceFlags no material */
			else if (setDrawOptions)
				draw_option = setDrawOptions(userData, index);

			if (draw_option != DM_DRAW_OPTION_SKIP) {
				if (draw_option == DM_DRAW_OPTION_STIPPLE) {
					GPU_raster_begin();

					GPU_aspect_enable(GPU_ASPECT_RASTER, GPU_RASTER_POLYGON|GPU_RASTER_STIPPLE);

					gpuPolygonStipple(GPU_stipple_quarttone);
				}
				else {
					/*  normals are used to change shading, so choose smooth so smooth shading will work (XXX jwilkins: rewrote to say what I think was meant */

					// SSS Enable Smooth
					GPU_aspect_enable(GPU_ASPECT_BASIC, GPU_BASIC_SMOOTH);
				}

				for (S = 0; S < numVerts; S++) {
<<<<<<< HEAD
					CCGElem *faceGridData = (CCGElem*)ccgSubSurf_getFaceGridDataArray(ss, f, S);
					if (drawSmooth) {
=======
					CCGElem *faceGridData = ccgSubSurf_getFaceGridDataArray(ss, f, S);
					if (ln) {
						glBegin(GL_QUADS);
						for (y = 0; y < gridFaces; y++) {
							for (x = 0; x < gridFaces; x++) {
								float *a = CCG_grid_elem_co(&key, faceGridData, x, y + 0);
								float *b = CCG_grid_elem_co(&key, faceGridData, x + 1, y + 0);
								float *c = CCG_grid_elem_co(&key, faceGridData, x + 1, y + 1);
								float *d = CCG_grid_elem_co(&key, faceGridData, x, y + 1);

								if (cp) glColor3ub(cp[7], cp[6], cp[5]);
								glNormal3sv(ln[0][1]);
								glVertex3fv(d);
								if (cp) glColor3ub(cp[11], cp[10], cp[9]);
								glNormal3sv(ln[0][2]);
								glVertex3fv(c);
								if (cp) glColor3ub(cp[15], cp[14], cp[13]);
								glNormal3sv(ln[0][3]);
								glVertex3fv(b);
								if (cp) glColor3ub(cp[3], cp[2], cp[1]);
								glNormal3sv(ln[0][0]);
								glVertex3fv(a);

								if (cp) cp += 16;
								ln++;
							}
						}
						glEnd();
					}
					else if (drawSmooth) {
>>>>>>> 146a1c77
						for (y = 0; y < gridFaces; y++) {
							CCGElem *a, *b;
							gpuBegin(GL_TRIANGLE_STRIP);
							for (x = 0; x < gridFaces; x++) {
								a = CCG_grid_elem(&key, faceGridData, x, y + 0);
								b = CCG_grid_elem(&key, faceGridData, x, y + 1);
	
								if (cp) gpuColor3ub(cp[3], cp[2], cp[1]);
								if (useNormals) gpuNormal3fv(CCG_elem_no(&key, a));
								gpuVertex3fv(CCG_elem_co(&key, a));
								if (cp) gpuColor3ub(cp[7], cp[6], cp[5]);
								if (useNormals) gpuNormal3fv(CCG_elem_no(&key, b));
								gpuVertex3fv(CCG_elem_co(&key, b));

								if (x != gridFaces - 1) {
									if (cp) cp += 16;
								}
							}

							a = CCG_grid_elem(&key, faceGridData, x, y + 0);
							b = CCG_grid_elem(&key, faceGridData, x, y + 1);

							if (cp) gpuColor3ub(cp[15], cp[14], cp[13]);
							if (useNormals) gpuNormal3fv(CCG_elem_no(&key, a));
							gpuVertex3fv(CCG_elem_co(&key, a));
							if (cp) gpuColor3ub(cp[11], cp[10], cp[9]);
							if (useNormals) gpuNormal3fv(CCG_elem_no(&key, b));
							gpuVertex3fv(CCG_elem_co(&key, b));

							if (cp) cp += 16;

							gpuEnd();
						}
					}
					else {
						gpuBegin(GL_QUADS);
						for (y = 0; y < gridFaces; y++) {
							for (x = 0; x < gridFaces; x++) {
								float *a = CCG_grid_elem_co(&key, faceGridData, x, y + 0);
								float *b = CCG_grid_elem_co(&key, faceGridData, x + 1, y + 0);
								float *c = CCG_grid_elem_co(&key, faceGridData, x + 1, y + 1);
								float *d = CCG_grid_elem_co(&key, faceGridData, x, y + 1);

								if (useNormals) {
									ccgDM_gpuNormalFast(a, b, c, d);
								}

								if (cp) gpuColor3ub(cp[7], cp[6], cp[5]);
								gpuVertex3fv(d);
								if (cp) gpuColor3ub(cp[11], cp[10], cp[9]);
								gpuVertex3fv(c);
								if (cp) gpuColor3ub(cp[15], cp[14], cp[13]);
								gpuVertex3fv(b);
								if (cp) gpuColor3ub(cp[3], cp[2], cp[1]);
								gpuVertex3fv(a);

								if (cp) cp += 16;
							}
						}
						gpuEnd();
					}
				}

				if (draw_option == DM_DRAW_OPTION_STIPPLE) {
					GPU_aspect_disable(GPU_ASPECT_RASTER, GPU_RASTER_POLYGON|GPU_RASTER_STIPPLE);

					GPU_raster_end();
				}
				else {
					// SSS Disable Smooth
					GPU_aspect_disable(GPU_ASPECT_BASIC, GPU_BASIC_SMOOTH);
				}
			}
		}
	}
}

static void ccgDM_drawMappedEdges(DerivedMesh *dm,
                                  DMSetDrawOptions setDrawOptions,
                                  void *userData)
{
	CCGDerivedMesh *ccgdm = (CCGDerivedMesh *) dm;
	CCGSubSurf *ss = ccgdm->ss;
	CCGEdgeIterator *ei;
	CCGKey key;
	int i, useAging, edgeSize = ccgSubSurf_getEdgeSize(ss);

	CCG_key_top_level(&key, ss);
	ccgSubSurf_getUseAgeCounts(ss, &useAging, NULL, NULL, NULL);

	for (ei = ccgSubSurf_getEdgeIterator(ss); !ccgEdgeIterator_isStopped(ei); ccgEdgeIterator_next(ei)) {
		CCGEdge *e = ccgEdgeIterator_getCurrent(ei);
		CCGElem *edgeData = ccgSubSurf_getEdgeDataArray(ss, e);
		int index = ccgDM_getEdgeMapIndex(ss, e);

		gpuBegin(GL_LINE_STRIP);
		if (index != -1 && (!setDrawOptions || (setDrawOptions(userData, index) != DM_DRAW_OPTION_SKIP))) {
			if (useAging && !(G.f & G_BACKBUFSEL)) {
				int ageCol = 255 - ccgSubSurf_getEdgeAge(ss, e) * 4;
				gpuColor3ub(0, ageCol > 0 ? ageCol : 0, 0);
			}

			for (i = 0; i < edgeSize - 1; i++) {
				gpuVertex3fv(CCG_elem_offset_co(&key, edgeData, i));
				gpuVertex3fv(CCG_elem_offset_co(&key, edgeData, i + 1));
			}
		}
		gpuEnd();
	}

	ccgEdgeIterator_free(ei);
}

static void ccgDM_drawMappedEdgesInterp(DerivedMesh *dm,
                                        DMSetDrawOptions setDrawOptions,
                                        DMSetDrawInterpOptions setDrawInterpOptions,
                                        void *userData)
{
	CCGDerivedMesh *ccgdm = (CCGDerivedMesh *) dm;
	CCGSubSurf *ss = ccgdm->ss;
	CCGKey key;
	CCGEdgeIterator *ei;
	int i, useAging, edgeSize = ccgSubSurf_getEdgeSize(ss);

	CCG_key_top_level(&key, ss);
	ccgSubSurf_getUseAgeCounts(ss, &useAging, NULL, NULL, NULL);

	for (ei = ccgSubSurf_getEdgeIterator(ss); !ccgEdgeIterator_isStopped(ei); ccgEdgeIterator_next(ei)) {
		CCGEdge *e = ccgEdgeIterator_getCurrent(ei);
		CCGElem *edgeData = ccgSubSurf_getEdgeDataArray(ss, e);
		int index = ccgDM_getEdgeMapIndex(ss, e);

		gpuBegin(GL_LINE_STRIP);
		if (index != -1 && (!setDrawOptions || (setDrawOptions(userData, index) != DM_DRAW_OPTION_SKIP))) {
			for (i = 0; i < edgeSize; i++) {
				setDrawInterpOptions(userData, index, (float) i / (edgeSize - 1));

				if (useAging && !(G.f & G_BACKBUFSEL)) {
					int ageCol = 255 - ccgSubSurf_getEdgeAge(ss, e) * 4;
					gpuColor3ub(0, ageCol > 0 ? ageCol : 0, 0);
				}

				gpuVertex3fv(CCG_elem_offset_co(&key, edgeData, i));
			}
		}
		gpuEnd();
	}

	ccgEdgeIterator_free(ei);
}

static void ccgDM_foreachMappedFaceCenter(
        DerivedMesh *dm,
        void (*func)(void *userData, int index, const float co[3], const float no[3]),
        void *userData,
        DMForeachFlag flag)
{
	CCGDerivedMesh *ccgdm = (CCGDerivedMesh *) dm;
	CCGSubSurf *ss = ccgdm->ss;
	CCGKey key;
	CCGFaceIterator *fi;

	CCG_key_top_level(&key, ss);

	for (fi = ccgSubSurf_getFaceIterator(ss); !ccgFaceIterator_isStopped(fi); ccgFaceIterator_next(fi)) {
		CCGFace *f = ccgFaceIterator_getCurrent(fi);
		const int index = ccgDM_getFaceMapIndex(ss, f);

		if (index != -1) {
			/* Face center data normal isn't updated atm. */
			CCGElem *vd = ccgSubSurf_getFaceGridData(ss, f, 0, 0, 0);
			const float *no = (flag & DM_FOREACH_USE_NORMAL) ? CCG_elem_no(&key, vd) : NULL;
			func(userData, index, CCG_elem_co(&key, vd), no);
		}
	}

	ccgFaceIterator_free(fi);
}

static void ccgDM_release(DerivedMesh *dm)
{
	CCGDerivedMesh *ccgdm = (CCGDerivedMesh *) dm;

	if (DM_release(dm)) {
		/* Before freeing, need to update the displacement map */
		if (ccgdm->multires.modified_flags) {
			/* Check that mmd still exists */
			if (!ccgdm->multires.local_mmd &&
			    BLI_findindex(&ccgdm->multires.ob->modifiers, ccgdm->multires.mmd) < 0)
			{
				ccgdm->multires.mmd = NULL;
			}
			
			if (ccgdm->multires.mmd) {
				if (ccgdm->multires.modified_flags & MULTIRES_COORDS_MODIFIED)
					multires_modifier_update_mdisps(dm);
				if (ccgdm->multires.modified_flags & MULTIRES_HIDDEN_MODIFIED)
					multires_modifier_update_hidden(dm);
			}
		}

		if (ccgdm->ehash)
			BLI_edgehash_free(ccgdm->ehash, NULL);

		if (ccgdm->reverseFaceMap) MEM_freeN(ccgdm->reverseFaceMap);
		if (ccgdm->gridFaces) MEM_freeN(ccgdm->gridFaces);
		if (ccgdm->gridData) MEM_freeN(ccgdm->gridData);
		if (ccgdm->gridAdjacency) MEM_freeN(ccgdm->gridAdjacency);
		if (ccgdm->gridOffset) MEM_freeN(ccgdm->gridOffset);
		if (ccgdm->gridFlagMats) MEM_freeN(ccgdm->gridFlagMats);
		if (ccgdm->gridHidden) {
			int i, numGrids = dm->getNumGrids(dm);
			for (i = 0; i < numGrids; i++) {
				if (ccgdm->gridHidden[i])
					MEM_freeN(ccgdm->gridHidden[i]);
			}
			MEM_freeN(ccgdm->gridHidden);
		}
		if (ccgdm->freeSS) ccgSubSurf_free(ccgdm->ss);
		if (ccgdm->pmap) MEM_freeN(ccgdm->pmap);
		if (ccgdm->pmap_mem) MEM_freeN(ccgdm->pmap_mem);
		MEM_freeN(ccgdm->edgeFlags);
		MEM_freeN(ccgdm->faceFlags);
		MEM_freeN(ccgdm->vertMap);
		MEM_freeN(ccgdm->edgeMap);
		MEM_freeN(ccgdm->faceMap);
		MEM_freeN(ccgdm);
	}
}

static void ccg_loops_to_corners(CustomData *fdata, CustomData *ldata, 
                                 CustomData *pdata, int loopstart, int findex,  int polyindex,
                                 const int numTex, const int numCol, const int hasPCol, const int hasOrigSpace)
{
	MTFace *texface;
	MTexPoly *texpoly;
	MCol *mcol;
	MLoopCol *mloopcol;
	MLoopUV *mloopuv;
	int i, j;

	for (i = 0; i < numTex; i++) {
		texface = CustomData_get_n(fdata, CD_MTFACE, findex, i);
		texpoly = CustomData_get_n(pdata, CD_MTEXPOLY, polyindex, i);
		
		ME_MTEXFACE_CPY(texface, texpoly);

		mloopuv = CustomData_get_n(ldata, CD_MLOOPUV, loopstart, i);
		for (j = 0; j < 4; j++, mloopuv++) {
			copy_v2_v2(texface->uv[j], mloopuv->uv);
		}
	}

	for (i = 0; i < numCol; i++) {
		mloopcol = CustomData_get_n(ldata, CD_MLOOPCOL, loopstart, i);
		mcol = CustomData_get_n(fdata, CD_MCOL, findex, i);

		for (j = 0; j < 4; j++, mloopcol++) {
			MESH_MLOOPCOL_TO_MCOL(mloopcol, &mcol[j]);
		}
	}
	
	if (hasPCol) {
		mloopcol = CustomData_get(ldata, loopstart, CD_PREVIEW_MLOOPCOL);
		mcol = CustomData_get(fdata, findex, CD_PREVIEW_MCOL);

		for (j = 0; j < 4; j++, mloopcol++) {
			MESH_MLOOPCOL_TO_MCOL(mloopcol, &mcol[j]);
		}
	}

	if (hasOrigSpace) {
		OrigSpaceFace *of = CustomData_get(fdata, findex, CD_ORIGSPACE);
		OrigSpaceLoop *lof;

		lof = CustomData_get(ldata, loopstart, CD_ORIGSPACE_MLOOP);
		for (j = 0; j < 4; j++, lof++) {
			copy_v2_v2(of->uv[j], lof->uv);
		}
	}
}

static void *ccgDM_get_vert_data_layer(DerivedMesh *dm, int type)
{
	if (type == CD_ORIGINDEX) {
		/* create origindex on demand to save memory */
		CCGDerivedMesh *ccgdm = (CCGDerivedMesh *)dm;
		CCGSubSurf *ss = ccgdm->ss;
		int *origindex;
		int a, index, totnone, totorig;

		/* Avoid re-creation if the layer exists already */
		BLI_rw_mutex_lock(&origindex_cache_rwlock, THREAD_LOCK_READ);
		origindex = DM_get_vert_data_layer(dm, CD_ORIGINDEX);
		BLI_rw_mutex_unlock(&origindex_cache_rwlock);
		if (origindex) {
			return origindex;
		}

		BLI_rw_mutex_lock(&origindex_cache_rwlock, THREAD_LOCK_WRITE);
		DM_add_vert_layer(dm, CD_ORIGINDEX, CD_CALLOC, NULL);
		origindex = DM_get_vert_data_layer(dm, CD_ORIGINDEX);

		totorig = ccgSubSurf_getNumVerts(ss);
		totnone = dm->numVertData - totorig;

		/* original vertices are at the end */
		for (a = 0; a < totnone; a++)
			origindex[a] = ORIGINDEX_NONE;

		for (index = 0; index < totorig; index++, a++) {
			CCGVert *v = ccgdm->vertMap[index].vert;
			origindex[a] = ccgDM_getVertMapIndex(ccgdm->ss, v);
		}
		BLI_rw_mutex_unlock(&origindex_cache_rwlock);

		return origindex;
	}

	return DM_get_vert_data_layer(dm, type);
}

static void *ccgDM_get_edge_data_layer(DerivedMesh *dm, int type)
{
	if (type == CD_ORIGINDEX) {
		/* create origindex on demand to save memory */
		CCGDerivedMesh *ccgdm = (CCGDerivedMesh *)dm;
		CCGSubSurf *ss = ccgdm->ss;
		int *origindex;
		int a, i, index, totnone, totorig, totedge;
		int edgeSize = ccgSubSurf_getEdgeSize(ss);

		/* Avoid re-creation if the layer exists already */
		origindex = DM_get_edge_data_layer(dm, CD_ORIGINDEX);
		if (origindex) {
			return origindex;
		}

		DM_add_edge_layer(dm, CD_ORIGINDEX, CD_CALLOC, NULL);
		origindex = DM_get_edge_data_layer(dm, CD_ORIGINDEX);

		totedge = ccgSubSurf_getNumEdges(ss);
		totorig = totedge * (edgeSize - 1);
		totnone = dm->numEdgeData - totorig;

		/* original edges are at the end */
		for (a = 0; a < totnone; a++)
			origindex[a] = ORIGINDEX_NONE;

		for (index = 0; index < totedge; index++) {
			CCGEdge *e = ccgdm->edgeMap[index].edge;
			int mapIndex = ccgDM_getEdgeMapIndex(ss, e);

			for (i = 0; i < edgeSize - 1; i++, a++)
				origindex[a] = mapIndex;
		}

		return origindex;
	}

	return DM_get_edge_data_layer(dm, type);
}

static void *ccgDM_get_tessface_data_layer(DerivedMesh *dm, int type)
{
	if (type == CD_ORIGINDEX) {
		/* create origindex on demand to save memory */
		int *origindex;

		/* Avoid re-creation if the layer exists already */
		origindex = DM_get_tessface_data_layer(dm, CD_ORIGINDEX);
		if (origindex) {
			return origindex;
		}

		DM_add_tessface_layer(dm, CD_ORIGINDEX, CD_CALLOC, NULL);
		origindex = DM_get_tessface_data_layer(dm, CD_ORIGINDEX);

		/* silly loop counting up */
		range_vn_i(origindex, dm->getNumTessFaces(dm), 0);

		return origindex;
	}

	if (type == CD_TESSLOOPNORMAL) {
		/* Create tessloopnormal on demand to save memory. */
		/* Note that since tessellated face corners are the same a loops in CCGDM, and since all faces have four
		 * loops/corners, we can simplify the code here by converting tessloopnormals from 'short (*)[4][3]'
		 * to 'short (*)[3]'.
		 */
		short (*tlnors)[3];

		/* Avoid re-creation if the layer exists already */
		tlnors = DM_get_tessface_data_layer(dm, CD_TESSLOOPNORMAL);
		if (!tlnors) {
			float (*lnors)[3];
			short (*tlnors_it)[3];
			const int numLoops = ccgDM_getNumLoops(dm);
			int i;

			lnors = dm->getLoopDataArray(dm, CD_NORMAL);
			if (!lnors) {
				return NULL;
			}

			DM_add_tessface_layer(dm, CD_TESSLOOPNORMAL, CD_CALLOC, NULL);
			tlnors = tlnors_it = (short (*)[3])DM_get_tessface_data_layer(dm, CD_TESSLOOPNORMAL);

			/* With ccgdm, we have a simple one to one mapping between loops and tessellated face corners. */
			for (i = 0; i < numLoops; ++i, ++tlnors_it, ++lnors) {
				normal_float_to_short_v3(*tlnors_it, *lnors);
			}
		}

		return tlnors;
	}

	return DM_get_tessface_data_layer(dm, type);
}

static void *ccgDM_get_poly_data_layer(DerivedMesh *dm, int type)
{
	if (type == CD_ORIGINDEX) {
		/* create origindex on demand to save memory */
		CCGDerivedMesh *ccgdm = (CCGDerivedMesh *)dm;
		CCGSubSurf *ss = ccgdm->ss;
		int *origindex;
		int a, i, index, totface;
		int gridFaces = ccgSubSurf_getGridSize(ss) - 1;

		/* Avoid re-creation if the layer exists already */
		origindex = DM_get_poly_data_layer(dm, CD_ORIGINDEX);
		if (origindex) {
			return origindex;
		}

		DM_add_poly_layer(dm, CD_ORIGINDEX, CD_CALLOC, NULL);
		origindex = DM_get_poly_data_layer(dm, CD_ORIGINDEX);

		totface = ccgSubSurf_getNumFaces(ss);

		for (a = 0, index = 0; index < totface; index++) {
			CCGFace *f = ccgdm->faceMap[index].face;
			int numVerts = ccgSubSurf_getFaceNumVerts(f);
			int mapIndex = ccgDM_getFaceMapIndex(ss, f);

			for (i = 0; i < gridFaces * gridFaces * numVerts; i++, a++)
				origindex[a] = mapIndex;
		}

		return origindex;
	}

	return DM_get_poly_data_layer(dm, type);
}

static void *ccgDM_get_vert_data(DerivedMesh *dm, int index, int type)
{
	if (type == CD_ORIGINDEX) {
		/* ensure creation of CD_ORIGINDEX layer */
		ccgDM_get_vert_data_layer(dm, type);
	}

	return DM_get_vert_data(dm, index, type);
}

static void *ccgDM_get_edge_data(DerivedMesh *dm, int index, int type)
{
	if (type == CD_ORIGINDEX) {
		/* ensure creation of CD_ORIGINDEX layer */
		ccgDM_get_edge_data_layer(dm, type);
	}

	return DM_get_edge_data(dm, index, type);
}

static void *ccgDM_get_tessface_data(DerivedMesh *dm, int index, int type)
{
	if (ELEM(type, CD_ORIGINDEX, CD_TESSLOOPNORMAL)) {
		/* ensure creation of CD_ORIGINDEX/CD_TESSLOOPNORMAL layers */
		ccgDM_get_tessface_data_layer(dm, type);
	}

	return DM_get_tessface_data(dm, index, type);
}

static void *ccgDM_get_poly_data(DerivedMesh *dm, int index, int type)
{
	if (type == CD_ORIGINDEX) {
		/* ensure creation of CD_ORIGINDEX layer */
		ccgDM_get_tessface_data_layer(dm, type);
	}

	return DM_get_poly_data(dm, index, type);
}

static int ccgDM_getNumGrids(DerivedMesh *dm)
{
	CCGDerivedMesh *ccgdm = (CCGDerivedMesh *)dm;
	int index, numFaces, numGrids;

	numFaces = ccgSubSurf_getNumFaces(ccgdm->ss);
	numGrids = 0;

	for (index = 0; index < numFaces; index++) {
		CCGFace *f = ccgdm->faceMap[index].face;
		numGrids += ccgSubSurf_getFaceNumVerts(f);
	}

	return numGrids;
}

static int ccgDM_getGridSize(DerivedMesh *dm)
{
	CCGDerivedMesh *ccgdm = (CCGDerivedMesh *)dm;
	return ccgSubSurf_getGridSize(ccgdm->ss);
}

static int ccgdm_adjacent_grid(int *gridOffset, CCGFace *f, int S, int offset)
{
	CCGFace *adjf;
	CCGEdge *e;
	int i, j = 0, numFaces, fIndex, numEdges = 0;

	e = ccgSubSurf_getFaceEdge(f, S);
	numFaces = ccgSubSurf_getEdgeNumFaces(e);

	if (numFaces != 2)
		return -1;

	for (i = 0; i < numFaces; i++) {
		adjf = ccgSubSurf_getEdgeFace(e, i);

		if (adjf != f) {
			numEdges = ccgSubSurf_getFaceNumVerts(adjf);
			for (j = 0; j < numEdges; j++)
				if (ccgSubSurf_getFaceEdge(adjf, j) == e)
					break;

			if (j != numEdges)
				break;
		}
	}

	if (numEdges == 0)
		return -1;
	
	fIndex = GET_INT_FROM_POINTER(ccgSubSurf_getFaceFaceHandle(adjf));

	return gridOffset[fIndex] + (j + offset) % numEdges;
}

static void ccgdm_create_grids(DerivedMesh *dm)
{
	CCGDerivedMesh *ccgdm = (CCGDerivedMesh *)dm;
	CCGSubSurf *ss = ccgdm->ss;
	CCGElem **gridData;
	DMGridAdjacency *gridAdjacency, *adj;
	DMFlagMat *gridFlagMats;
	CCGFace **gridFaces;
	int *gridOffset;
	int index, numFaces, numGrids, S, gIndex /*, gridSize*/;

	if (ccgdm->gridData)
		return;
	
	numGrids = ccgDM_getNumGrids(dm);
	numFaces = ccgSubSurf_getNumFaces(ss);
	/*gridSize = ccgDM_getGridSize(dm);*/  /*UNUSED*/

	/* compute offset into grid array for each face */
	gridOffset = MEM_mallocN(sizeof(int) * numFaces, "ccgdm.gridOffset");

	for (gIndex = 0, index = 0; index < numFaces; index++) {
		CCGFace *f = ccgdm->faceMap[index].face;
		int numVerts = ccgSubSurf_getFaceNumVerts(f);

		gridOffset[index] = gIndex;
		gIndex += numVerts;
	}

	/* compute grid data */
	gridData = MEM_mallocN(sizeof(CCGElem *) * numGrids, "ccgdm.gridData");
	gridAdjacency = MEM_mallocN(sizeof(DMGridAdjacency) * numGrids, "ccgdm.gridAdjacency");
	gridFaces = MEM_mallocN(sizeof(CCGFace *) * numGrids, "ccgdm.gridFaces");
	gridFlagMats = MEM_mallocN(sizeof(DMFlagMat) * numGrids, "ccgdm.gridFlagMats");

	ccgdm->gridHidden = MEM_callocN(sizeof(*ccgdm->gridHidden) * numGrids, "ccgdm.gridHidden");

	for (gIndex = 0, index = 0; index < numFaces; index++) {
		CCGFace *f = ccgdm->faceMap[index].face;
		int numVerts = ccgSubSurf_getFaceNumVerts(f);

		for (S = 0; S < numVerts; S++, gIndex++) {
			int prevS = (S - 1 + numVerts) % numVerts;
			int nextS = (S + 1 + numVerts) % numVerts;

			gridData[gIndex] = ccgSubSurf_getFaceGridDataArray(ss, f, S);
			gridFaces[gIndex] = f;
			gridFlagMats[gIndex] = ccgdm->faceFlags[index];

			adj = &gridAdjacency[gIndex];

			adj->index[0] = gIndex - S + nextS;
			adj->rotation[0] = 3;
			adj->index[1] = ccgdm_adjacent_grid(gridOffset, f, prevS, 0);
			adj->rotation[1] = 1;
			adj->index[2] = ccgdm_adjacent_grid(gridOffset, f, S, 1);
			adj->rotation[2] = 3;
			adj->index[3] = gIndex - S + prevS;
			adj->rotation[3] = 1;
		}
	}

	ccgdm->gridData = gridData;
	ccgdm->gridFaces = gridFaces;
	ccgdm->gridAdjacency = gridAdjacency;
	ccgdm->gridOffset = gridOffset;
	ccgdm->gridFlagMats = gridFlagMats;
}

static CCGElem **ccgDM_getGridData(DerivedMesh *dm)
{
	CCGDerivedMesh *ccgdm = (CCGDerivedMesh *)dm;

	ccgdm_create_grids(dm);
	return ccgdm->gridData;
}

static DMGridAdjacency *ccgDM_getGridAdjacency(DerivedMesh *dm)
{
	CCGDerivedMesh *ccgdm = (CCGDerivedMesh *)dm;

	ccgdm_create_grids(dm);
	return ccgdm->gridAdjacency;
}

static int *ccgDM_getGridOffset(DerivedMesh *dm)
{
	CCGDerivedMesh *ccgdm = (CCGDerivedMesh *)dm;

	ccgdm_create_grids(dm);
	return ccgdm->gridOffset;
}

static void ccgDM_getGridKey(DerivedMesh *dm, CCGKey *key)
{
	CCGDerivedMesh *ccgdm = (CCGDerivedMesh *)dm;
	CCG_key_top_level(key, ccgdm->ss);
}

static DMFlagMat *ccgDM_getGridFlagMats(DerivedMesh *dm)
{
	CCGDerivedMesh *ccgdm = (CCGDerivedMesh *)dm;
	
	ccgdm_create_grids(dm);
	return ccgdm->gridFlagMats;
}

static BLI_bitmap **ccgDM_getGridHidden(DerivedMesh *dm)
{
	CCGDerivedMesh *ccgdm = (CCGDerivedMesh *)dm;
	
	ccgdm_create_grids(dm);
	return ccgdm->gridHidden;
}

static const MeshElemMap *ccgDM_getPolyMap(Object *ob, DerivedMesh *dm)
{
	CCGDerivedMesh *ccgdm = (CCGDerivedMesh *)dm;

	if (!ccgdm->multires.mmd && !ccgdm->pmap && ob->type == OB_MESH) {
		Mesh *me = ob->data;

		BKE_mesh_vert_poly_map_create(&ccgdm->pmap, &ccgdm->pmap_mem,
		                     me->mpoly, me->mloop,
		                     me->totvert, me->totpoly, me->totloop);
	}

	return ccgdm->pmap;
}

static int ccgDM_use_grid_pbvh(CCGDerivedMesh *ccgdm)
{
	MultiresModifierData *mmd = ccgdm->multires.mmd;

	/* both of multires and subsurf modifiers are CCG, but
	 * grids should only be used when sculpting on multires */
	if (!mmd)
		return 0;

	return 1;
}

static struct PBVH *ccgDM_getPBVH(Object *ob, DerivedMesh *dm)
{
	CCGDerivedMesh *ccgdm = (CCGDerivedMesh *)dm;
	CCGKey key;
	int numGrids, grid_pbvh;

	CCG_key_top_level(&key, ccgdm->ss);

	if (!ob) {
		ccgdm->pbvh = NULL;
		return NULL;
	}

	if (!ob->sculpt)
		return NULL;

	grid_pbvh = ccgDM_use_grid_pbvh(ccgdm);

	if (ob->sculpt->pbvh) {
		if (grid_pbvh) {
			/* pbvh's grids, gridadj and gridfaces points to data inside ccgdm
			 * but this can be freed on ccgdm release, this updates the pointers
			 * when the ccgdm gets remade, the assumption is that the topology
			 * does not change. */
			ccgdm_create_grids(dm);
			BKE_pbvh_grids_update(ob->sculpt->pbvh, ccgdm->gridData, ccgdm->gridAdjacency, (void **)ccgdm->gridFaces,
			                      ccgdm->gridFlagMats, ccgdm->gridHidden);
		}

		ccgdm->pbvh = ob->sculpt->pbvh;
	}

	if (ccgdm->pbvh)
		return ccgdm->pbvh;

	/* no pbvh exists yet, we need to create one. only in case of multires
	 * we build a pbvh over the modified mesh, in other cases the base mesh
	 * is being sculpted, so we build a pbvh from that. */
	if (grid_pbvh) {
		ccgdm_create_grids(dm);

		numGrids = ccgDM_getNumGrids(dm);

		ob->sculpt->pbvh = ccgdm->pbvh = BKE_pbvh_new();
		BKE_pbvh_build_grids(ccgdm->pbvh, ccgdm->gridData, ccgdm->gridAdjacency,
		                     numGrids, &key, (void **) ccgdm->gridFaces, ccgdm->gridFlagMats, ccgdm->gridHidden);
	}
	else if (ob->type == OB_MESH) {
		Mesh *me = ob->data;
		ob->sculpt->pbvh = ccgdm->pbvh = BKE_pbvh_new();
		BLI_assert(!(me->mface == NULL && me->mpoly != NULL)); /* BMESH ONLY complain if mpoly is valid but not mface */
		BKE_pbvh_build_mesh(ccgdm->pbvh, me->mface, me->mvert,
		                    me->totface, me->totvert, &me->vdata);
	}

	if (ccgdm->pbvh)
		pbvh_show_diffuse_color_set(ccgdm->pbvh, ob->sculpt->show_diffuse_color);

	return ccgdm->pbvh;
}

static void ccgDM_recalcTessellation(DerivedMesh *UNUSED(dm))
{
	/* Nothing to do: CCG handles creating its own tessfaces */
}

static void ccgDM_calcNormals(DerivedMesh *dm)
{
	/* Nothing to do: CCG calculates normals during drawing */
	dm->dirty &= ~DM_DIRTY_NORMALS;
}

static CCGDerivedMesh *getCCGDerivedMesh(CCGSubSurf *ss,
                                         int drawInteriorEdges,
                                         int useSubsurfUv,
                                         DerivedMesh *dm)
{
	CCGDerivedMesh *ccgdm = MEM_callocN(sizeof(*ccgdm), "ccgdm");
	CCGVertIterator *vi;
	CCGEdgeIterator *ei;
	CCGFaceIterator *fi;
	int index, totvert, totedge, totface;
	int i;
	int vertNum, edgeNum, faceNum;
	int *vertOrigIndex, *faceOrigIndex, *polyOrigIndex, *base_polyOrigIndex, *edgeOrigIndex;
	short *edgeFlags;
	DMFlagMat *faceFlags;
	int *polyidx = NULL;
#ifndef USE_DYNSIZE
	int *loopidx = NULL, *vertidx = NULL;
	BLI_array_declare(loopidx);
	BLI_array_declare(vertidx);
#endif
	int loopindex, loopindex2;
	int edgeSize;
	int gridSize;
	int gridFaces, gridCuts;
	/*int gridSideVerts;*/
	int gridSideEdges;
	int numTex, numCol;
	int hasPCol, hasOrigSpace;
	int gridInternalEdges;
	WeightTable wtable = {NULL};
	/* MCol *mcol; */ /* UNUSED */
	MEdge *medge = NULL;
	/* MFace *mface = NULL; */
	MPoly *mpoly = NULL;
	bool has_edge_cd;

	DM_from_template(&ccgdm->dm, dm, DM_TYPE_CCGDM,
	                 ccgSubSurf_getNumFinalVerts(ss),
	                 ccgSubSurf_getNumFinalEdges(ss),
	                 ccgSubSurf_getNumFinalFaces(ss),
	                 ccgSubSurf_getNumFinalFaces(ss) * 4,
	                 ccgSubSurf_getNumFinalFaces(ss));

	CustomData_free_layer_active(&ccgdm->dm.polyData, CD_NORMAL,
	                             ccgdm->dm.numPolyData);
	
	numTex = CustomData_number_of_layers(&ccgdm->dm.loopData, CD_MLOOPUV);
	numCol = CustomData_number_of_layers(&ccgdm->dm.loopData, CD_MLOOPCOL);
	hasPCol = CustomData_has_layer(&ccgdm->dm.loopData, CD_PREVIEW_MLOOPCOL);
	hasOrigSpace = CustomData_has_layer(&ccgdm->dm.loopData, CD_ORIGSPACE_MLOOP);
	
	if (
	    (numTex && CustomData_number_of_layers(&ccgdm->dm.faceData, CD_MTFACE) != numTex)  ||
	    (numCol && CustomData_number_of_layers(&ccgdm->dm.faceData, CD_MCOL) != numCol)    ||
	    (hasPCol && !CustomData_has_layer(&ccgdm->dm.faceData, CD_PREVIEW_MCOL))            ||
	    (hasOrigSpace && !CustomData_has_layer(&ccgdm->dm.faceData, CD_ORIGSPACE)) )
	{
		CustomData_from_bmeshpoly(&ccgdm->dm.faceData,
		                          &ccgdm->dm.polyData,
		                          &ccgdm->dm.loopData,
		                          ccgSubSurf_getNumFinalFaces(ss));
	}

	/* We absolutely need that layer, else it's no valid tessellated data! */
	polyidx = CustomData_add_layer(&ccgdm->dm.faceData, CD_ORIGINDEX, CD_CALLOC,
	                               NULL, ccgSubSurf_getNumFinalFaces(ss));

	ccgdm->dm.getMinMax = ccgDM_getMinMax;
	ccgdm->dm.getNumVerts = ccgDM_getNumVerts;
	ccgdm->dm.getNumEdges = ccgDM_getNumEdges;
	ccgdm->dm.getNumTessFaces = ccgDM_getNumTessFaces;
	ccgdm->dm.getNumLoops = ccgDM_getNumLoops;
	/* reuse of ccgDM_getNumTessFaces is intentional here: subsurf polys are just created from tessfaces */
	ccgdm->dm.getNumPolys = ccgDM_getNumTessFaces;

	ccgdm->dm.getVert = ccgDM_getFinalVert;
	ccgdm->dm.getEdge = ccgDM_getFinalEdge;
	ccgdm->dm.getTessFace = ccgDM_getFinalFace;

	ccgdm->dm.getVertCo = ccgDM_getFinalVertCo;
	ccgdm->dm.getVertNo = ccgDM_getFinalVertNo;

	ccgdm->dm.copyVertArray = ccgDM_copyFinalVertArray;
	ccgdm->dm.copyEdgeArray = ccgDM_copyFinalEdgeArray;
	ccgdm->dm.copyTessFaceArray = ccgDM_copyFinalFaceArray;
	ccgdm->dm.copyLoopArray = ccgDM_copyFinalLoopArray;
	ccgdm->dm.copyPolyArray = ccgDM_copyFinalPolyArray;

	ccgdm->dm.getVertData = ccgDM_get_vert_data;
	ccgdm->dm.getEdgeData = ccgDM_get_edge_data;
	ccgdm->dm.getTessFaceData = ccgDM_get_tessface_data;
	ccgdm->dm.getPolyData = ccgDM_get_poly_data;
	ccgdm->dm.getVertDataArray = ccgDM_get_vert_data_layer;
	ccgdm->dm.getEdgeDataArray = ccgDM_get_edge_data_layer;
	ccgdm->dm.getTessFaceDataArray = ccgDM_get_tessface_data_layer;
	ccgdm->dm.getPolyDataArray = ccgDM_get_poly_data_layer;
	ccgdm->dm.getNumGrids = ccgDM_getNumGrids;
	ccgdm->dm.getGridSize = ccgDM_getGridSize;
	ccgdm->dm.getGridData = ccgDM_getGridData;
	ccgdm->dm.getGridAdjacency = ccgDM_getGridAdjacency;
	ccgdm->dm.getGridOffset = ccgDM_getGridOffset;
	ccgdm->dm.getGridKey = ccgDM_getGridKey;
	ccgdm->dm.getGridFlagMats = ccgDM_getGridFlagMats;
	ccgdm->dm.getGridHidden = ccgDM_getGridHidden;
	ccgdm->dm.getPolyMap = ccgDM_getPolyMap;
	ccgdm->dm.getPBVH = ccgDM_getPBVH;

	ccgdm->dm.calcNormals = ccgDM_calcNormals;
	ccgdm->dm.calcLoopNormals = CDDM_calc_loop_normals;
	ccgdm->dm.recalcTessellation = ccgDM_recalcTessellation;

	ccgdm->dm.getVertCos = ccgdm_getVertCos;
	ccgdm->dm.foreachMappedVert = ccgDM_foreachMappedVert;
	ccgdm->dm.foreachMappedEdge = ccgDM_foreachMappedEdge;
	ccgdm->dm.foreachMappedLoop = ccgDM_foreachMappedLoop;
	ccgdm->dm.foreachMappedFaceCenter = ccgDM_foreachMappedFaceCenter;
	
	ccgdm->dm.drawVerts = ccgDM_drawVerts;
	ccgdm->dm.drawEdges = ccgDM_drawEdges;
	ccgdm->dm.drawLooseEdges = ccgDM_drawLooseEdges;
	ccgdm->dm.drawFacesSolid = ccgDM_drawFacesSolid;
	ccgdm->dm.drawFacesTex = ccgDM_drawFacesTex;
	ccgdm->dm.drawFacesGLSL = ccgDM_drawFacesGLSL;
	ccgdm->dm.drawMappedFaces = ccgDM_drawMappedFaces;
	ccgdm->dm.drawMappedFacesTex = ccgDM_drawMappedFacesTex;
	ccgdm->dm.drawMappedFacesGLSL = ccgDM_drawMappedFacesGLSL;
	ccgdm->dm.drawMappedFacesMat = ccgDM_drawMappedFacesMat;
	ccgdm->dm.drawUVEdges = ccgDM_drawUVEdges;

	ccgdm->dm.drawMappedEdgesInterp = ccgDM_drawMappedEdgesInterp;
	ccgdm->dm.drawMappedEdges = ccgDM_drawMappedEdges;
	
	ccgdm->dm.release = ccgDM_release;
	
	ccgdm->ss = ss;
	ccgdm->drawInteriorEdges = drawInteriorEdges;
	ccgdm->useSubsurfUv = useSubsurfUv;

	totvert = ccgSubSurf_getNumVerts(ss);
	ccgdm->vertMap = MEM_mallocN(totvert * sizeof(*ccgdm->vertMap), "vertMap");
	for (vi = ccgSubSurf_getVertIterator(ss); !ccgVertIterator_isStopped(vi); ccgVertIterator_next(vi)) {
		CCGVert *v = ccgVertIterator_getCurrent(vi);

		ccgdm->vertMap[GET_INT_FROM_POINTER(ccgSubSurf_getVertVertHandle(v))].vert = v;
	}
	ccgVertIterator_free(vi);

	totedge = ccgSubSurf_getNumEdges(ss);
	ccgdm->edgeMap = MEM_mallocN(totedge * sizeof(*ccgdm->edgeMap), "edgeMap");
	for (ei = ccgSubSurf_getEdgeIterator(ss); !ccgEdgeIterator_isStopped(ei); ccgEdgeIterator_next(ei)) {
		CCGEdge *e = ccgEdgeIterator_getCurrent(ei);

		ccgdm->edgeMap[GET_INT_FROM_POINTER(ccgSubSurf_getEdgeEdgeHandle(e))].edge = e;
	}

	totface = ccgSubSurf_getNumFaces(ss);
	ccgdm->faceMap = MEM_mallocN(totface * sizeof(*ccgdm->faceMap), "faceMap");
	for (fi = ccgSubSurf_getFaceIterator(ss); !ccgFaceIterator_isStopped(fi); ccgFaceIterator_next(fi)) {
		CCGFace *f = ccgFaceIterator_getCurrent(fi);

		ccgdm->faceMap[GET_INT_FROM_POINTER(ccgSubSurf_getFaceFaceHandle(f))].face = f;
	}
	ccgFaceIterator_free(fi);

	ccgdm->reverseFaceMap = MEM_callocN(sizeof(int) * ccgSubSurf_getNumFinalFaces(ss), "reverseFaceMap");

	edgeSize = ccgSubSurf_getEdgeSize(ss);
	gridSize = ccgSubSurf_getGridSize(ss);
	gridFaces = gridSize - 1;
	gridCuts = gridSize - 2;
	/*gridInternalVerts = gridSideVerts * gridSideVerts; - as yet, unused */
	gridSideEdges = gridSize - 1;
	gridInternalEdges = (gridSideEdges - 1) * gridSideEdges * 2; 

	vertNum = 0;
	edgeNum = 0;
	faceNum = 0;

	/* mvert = dm->getVertArray(dm); */ /* UNUSED */
	medge = dm->getEdgeArray(dm);
	/* mface = dm->getTessFaceArray(dm); */ /* UNUSED */

	mpoly = CustomData_get_layer(&dm->polyData, CD_MPOLY);
	base_polyOrigIndex = CustomData_get_layer(&dm->polyData, CD_ORIGINDEX);
	
	/*CDDM hack*/
	edgeFlags = ccgdm->edgeFlags = MEM_callocN(sizeof(short) * totedge, "edgeFlags");
	faceFlags = ccgdm->faceFlags = MEM_callocN(sizeof(DMFlagMat) * totface, "faceFlags");

	vertOrigIndex = DM_get_vert_data_layer(&ccgdm->dm, CD_ORIGINDEX);
	edgeOrigIndex = DM_get_edge_data_layer(&ccgdm->dm, CD_ORIGINDEX);

	faceOrigIndex = DM_get_tessface_data_layer(&ccgdm->dm, CD_ORIGINDEX);
	polyOrigIndex = DM_get_poly_data_layer(&ccgdm->dm, CD_ORIGINDEX);

	has_edge_cd = ((ccgdm->dm.edgeData.totlayer - (edgeOrigIndex ? 1 : 0)) != 0);

#if 0
	/* this is not in trunk, can gives problems because colors initialize
	 * as black, just don't do it!, it works fine - campbell */
	if (!CustomData_has_layer(&ccgdm->dm.faceData, CD_MCOL))
		DM_add_tessface_layer(&ccgdm->dm, CD_MCOL, CD_CALLOC, NULL);
	mcol = DM_get_tessface_data_layer(&ccgdm->dm, CD_MCOL);
#endif

	loopindex = loopindex2 = 0; /* current loop index */
	for (index = 0; index < totface; index++) {
		CCGFace *f = ccgdm->faceMap[index].face;
		int numVerts = ccgSubSurf_getFaceNumVerts(f);
		int numFinalEdges = numVerts * (gridSideEdges + gridInternalEdges);
		int origIndex = GET_INT_FROM_POINTER(ccgSubSurf_getFaceFaceHandle(f));
		int g2_wid = gridCuts + 2;
		float *w, *w2;
		int s, x, y;
#ifdef USE_DYNSIZE
		int loopidx[numVerts], vertidx[numVerts];
#endif

		w = get_ss_weights(&wtable, gridCuts, numVerts);

		ccgdm->faceMap[index].startVert = vertNum;
		ccgdm->faceMap[index].startEdge = edgeNum;
		ccgdm->faceMap[index].startFace = faceNum;
		
		faceFlags->flag = mpoly ?  mpoly[origIndex].flag : 0;
		faceFlags->mat_nr = mpoly ? mpoly[origIndex].mat_nr : 0;
		faceFlags++;

		/* set the face base vert */
		*((int *)ccgSubSurf_getFaceUserData(ss, f)) = vertNum;

#ifndef USE_DYNSIZE
		BLI_array_empty(loopidx);
		BLI_array_grow_items(loopidx, numVerts);
#endif
		for (s = 0; s < numVerts; s++) {
			loopidx[s] = loopindex++;
		}

#ifndef USE_DYNSIZE
		BLI_array_empty(vertidx);
		BLI_array_grow_items(vertidx, numVerts);
#endif
		for (s = 0; s < numVerts; s++) {
			CCGVert *v = ccgSubSurf_getFaceVert(f, s);
			vertidx[s] = GET_INT_FROM_POINTER(ccgSubSurf_getVertVertHandle(v));
		}
		

		/*I think this is for interpolating the center vert?*/
		w2 = w; // + numVerts*(g2_wid-1) * (g2_wid-1); //numVerts*((g2_wid-1) * g2_wid+g2_wid-1);
		DM_interp_vert_data(dm, &ccgdm->dm, vertidx, w2,
		                    numVerts, vertNum);
		if (vertOrigIndex) {
			*vertOrigIndex = ORIGINDEX_NONE;
			vertOrigIndex++;
		}

		vertNum++;

		/*interpolate per-vert data*/
		for (s = 0; s < numVerts; s++) {
			for (x = 1; x < gridFaces; x++) {
				w2 = w + s * numVerts * g2_wid * g2_wid + x * numVerts;
				DM_interp_vert_data(dm, &ccgdm->dm, vertidx, w2,
				                    numVerts, vertNum);

				if (vertOrigIndex) {
					*vertOrigIndex = ORIGINDEX_NONE;
					vertOrigIndex++;
				}

				vertNum++;
			}
		}

		/*interpolate per-vert data*/
		for (s = 0; s < numVerts; s++) {
			for (y = 1; y < gridFaces; y++) {
				for (x = 1; x < gridFaces; x++) {
					w2 = w + s * numVerts * g2_wid * g2_wid + (y * g2_wid + x) * numVerts;
					DM_interp_vert_data(dm, &ccgdm->dm, vertidx, w2,
					                    numVerts, vertNum);

					if (vertOrigIndex) {
						*vertOrigIndex = ORIGINDEX_NONE;
						vertOrigIndex++;
					}

					vertNum++;
				}
			}
		}

		if (edgeOrigIndex) {
			for (i = 0; i < numFinalEdges; ++i) {
				edgeOrigIndex[edgeNum + i] = ORIGINDEX_NONE;
			}
		}

		for (s = 0; s < numVerts; s++) {
			/*interpolate per-face data*/
			for (y = 0; y < gridFaces; y++) {
				for (x = 0; x < gridFaces; x++) {
					w2 = w + s * numVerts * g2_wid * g2_wid + (y * g2_wid + x) * numVerts;
					CustomData_interp(&dm->loopData, &ccgdm->dm.loopData,
					                  loopidx, w2, NULL, numVerts, loopindex2);
					loopindex2++;

					w2 = w + s * numVerts * g2_wid * g2_wid + ((y + 1) * g2_wid + (x)) * numVerts;
					CustomData_interp(&dm->loopData, &ccgdm->dm.loopData,
					                  loopidx, w2, NULL, numVerts, loopindex2);
					loopindex2++;

					w2 = w + s * numVerts * g2_wid * g2_wid + ((y + 1) * g2_wid + (x + 1)) * numVerts;
					CustomData_interp(&dm->loopData, &ccgdm->dm.loopData,
					                  loopidx, w2, NULL, numVerts, loopindex2);
					loopindex2++;
					
					w2 = w + s * numVerts * g2_wid * g2_wid + ((y) * g2_wid + (x + 1)) * numVerts;
					CustomData_interp(&dm->loopData, &ccgdm->dm.loopData,
					                  loopidx, w2, NULL, numVerts, loopindex2);
					loopindex2++;

					/*copy over poly data, e.g. mtexpoly*/
					CustomData_copy_data(&dm->polyData, &ccgdm->dm.polyData, origIndex, faceNum, 1);

					/*generate tessellated face data used for drawing*/
					ccg_loops_to_corners(&ccgdm->dm.faceData, &ccgdm->dm.loopData,
					                     &ccgdm->dm.polyData, loopindex2 - 4, faceNum, faceNum,
					                     numTex, numCol, hasPCol, hasOrigSpace);
					
					/*set original index data*/
					if (faceOrigIndex) {
						/* reference the index in 'polyOrigIndex' */
						*faceOrigIndex = faceNum;
						faceOrigIndex++;
					}
					if (polyOrigIndex) {
						*polyOrigIndex = base_polyOrigIndex ? base_polyOrigIndex[origIndex] : origIndex;
						polyOrigIndex++;
					}

					ccgdm->reverseFaceMap[faceNum] = index;

					/* This is a simple one to one mapping, here... */
					polyidx[faceNum] = faceNum;

					faceNum++;
				}
			}
		}

		edgeNum += numFinalEdges;
	}

	for (index = 0; index < totedge; ++index) {
		CCGEdge *e = ccgdm->edgeMap[index].edge;
		int numFinalEdges = edgeSize - 1;
		int mapIndex = ccgDM_getEdgeMapIndex(ss, e);
		int x;
		int vertIdx[2];
		int edgeIdx = GET_INT_FROM_POINTER(ccgSubSurf_getEdgeEdgeHandle(e));

		CCGVert *v;
		v = ccgSubSurf_getEdgeVert0(e);
		vertIdx[0] = GET_INT_FROM_POINTER(ccgSubSurf_getVertVertHandle(v));
		v = ccgSubSurf_getEdgeVert1(e);
		vertIdx[1] = GET_INT_FROM_POINTER(ccgSubSurf_getVertVertHandle(v));

		ccgdm->edgeMap[index].startVert = vertNum;
		ccgdm->edgeMap[index].startEdge = edgeNum;

		if (edgeIdx >= 0 && edgeFlags)
			edgeFlags[edgeIdx] = medge[edgeIdx].flag;

		/* set the edge base vert */
		*((int *)ccgSubSurf_getEdgeUserData(ss, e)) = vertNum;

		for (x = 1; x < edgeSize - 1; x++) {
			float w[2];
			w[1] = (float) x / (edgeSize - 1);
			w[0] = 1 - w[1];
			DM_interp_vert_data(dm, &ccgdm->dm, vertIdx, w, 2, vertNum);
			if (vertOrigIndex) {
				*vertOrigIndex = ORIGINDEX_NONE;
				vertOrigIndex++;
			}
			vertNum++;
		}

		if (has_edge_cd) {
			for (i = 0; i < numFinalEdges; ++i) {
				CustomData_copy_data(&dm->edgeData, &ccgdm->dm.edgeData, mapIndex, edgeNum + i, 1);
			}
		}

		if (edgeOrigIndex) {
			for (i = 0; i < numFinalEdges; ++i) {
				edgeOrigIndex[edgeNum + i] = mapIndex;
			}
		}

		edgeNum += numFinalEdges;
	}

	if (useSubsurfUv) {
		CustomData *ldata = &ccgdm->dm.loopData;
		CustomData *dmldata = &dm->loopData;
		int numlayer = CustomData_number_of_layers(ldata, CD_MLOOPUV);
		int dmnumlayer = CustomData_number_of_layers(dmldata, CD_MLOOPUV);

		for (i = 0; i < numlayer && i < dmnumlayer; i++)
			set_subsurf_uv(ss, dm, &ccgdm->dm, i);
	}

	for (index = 0; index < totvert; ++index) {
		CCGVert *v = ccgdm->vertMap[index].vert;
		int mapIndex = ccgDM_getVertMapIndex(ccgdm->ss, v);
		int vertIdx;

		vertIdx = GET_INT_FROM_POINTER(ccgSubSurf_getVertVertHandle(v));

		ccgdm->vertMap[index].startVert = vertNum;

		/* set the vert base vert */
		*((int *) ccgSubSurf_getVertUserData(ss, v)) = vertNum;

		DM_copy_vert_data(dm, &ccgdm->dm, vertIdx, vertNum, 1);

		if (vertOrigIndex) {
			*vertOrigIndex = mapIndex;
			vertOrigIndex++;
		}
		vertNum++;
	}

	ccgdm->dm.numVertData = vertNum;
	ccgdm->dm.numEdgeData = edgeNum;
	ccgdm->dm.numTessFaceData = faceNum;
	ccgdm->dm.numLoopData = loopindex2;
	ccgdm->dm.numPolyData = faceNum;

	/* All tessellated CD layers were updated! */
	ccgdm->dm.dirty &= ~DM_DIRTY_TESS_CDLAYERS;

#ifndef USE_DYNSIZE
	BLI_array_free(vertidx);
	BLI_array_free(loopidx);
#endif
	free_ss_weights(&wtable);

	return ccgdm;
}

/***/

struct DerivedMesh *subsurf_make_derived_from_derived(
        struct DerivedMesh *dm,
        struct SubsurfModifierData *smd,
        float (*vertCos)[3],
        SubsurfFlags flags)
{
	int useSimple = (smd->subdivType == ME_SIMPLE_SUBSURF) ? CCG_SIMPLE_SUBDIV : 0;
	CCGFlags useAging = smd->flags & eSubsurfModifierFlag_DebugIncr ? CCG_USE_AGING : 0;
	int useSubsurfUv = smd->flags & eSubsurfModifierFlag_SubsurfUv;
	int drawInteriorEdges = !(smd->flags & eSubsurfModifierFlag_ControlEdges);
	CCGDerivedMesh *result;

	/* note: editmode calculation can only run once per
	 * modifier stack evaluation (uses freed cache) [#36299] */
	if (flags & SUBSURF_FOR_EDIT_MODE) {
		int levels = (smd->modifier.scene) ? get_render_subsurf_level(&smd->modifier.scene->r, smd->levels) : smd->levels;

		smd->emCache = _getSubSurf(smd->emCache, levels, 3, useSimple | useAging | CCG_CALC_NORMALS);
		ss_sync_from_derivedmesh(smd->emCache, dm, vertCos, useSimple);

		result = getCCGDerivedMesh(smd->emCache,
		                           drawInteriorEdges,
		                           useSubsurfUv, dm);
	}
	else if (flags & SUBSURF_USE_RENDER_PARAMS) {
		/* Do not use cache in render mode. */
		CCGSubSurf *ss;
		int levels = (smd->modifier.scene) ? get_render_subsurf_level(&smd->modifier.scene->r, smd->renderLevels) : smd->renderLevels;

		if (levels == 0)
			return dm;
		
		ss = _getSubSurf(NULL, levels, 3, useSimple | CCG_USE_ARENA | CCG_CALC_NORMALS);

		ss_sync_from_derivedmesh(ss, dm, vertCos, useSimple);

		result = getCCGDerivedMesh(ss,
		                           drawInteriorEdges, useSubsurfUv, dm);

		result->freeSS = 1;
	}
	else {
		int useIncremental = (smd->flags & eSubsurfModifierFlag_Incremental);
		int levels = (smd->modifier.scene) ? get_render_subsurf_level(&smd->modifier.scene->r, smd->levels) : smd->levels;
		CCGSubSurf *ss;

		/* It is quite possible there is a much better place to do this. It
		 * depends a bit on how rigorously we expect this function to never
		 * be called in editmode. In semi-theory we could share a single
		 * cache, but the handles used inside and outside editmode are not
		 * the same so we would need some way of converting them. Its probably
		 * not worth the effort. But then why am I even writing this long
		 * comment that no one will read? Hmmm. - zr
		 *
		 * Addendum: we can't really ensure that this is never called in edit
		 * mode, so now we have a parameter to verify it. - brecht
		 */
		if (!(flags & SUBSURF_IN_EDIT_MODE) && smd->emCache) {
			ccgSubSurf_free(smd->emCache);
			smd->emCache = NULL;
		}

		if (useIncremental && (flags & SUBSURF_IS_FINAL_CALC)) {
			smd->mCache = ss = _getSubSurf(smd->mCache, levels, 3, useSimple | useAging | CCG_CALC_NORMALS);

			ss_sync_from_derivedmesh(ss, dm, vertCos, useSimple);

			result = getCCGDerivedMesh(smd->mCache,
			                           drawInteriorEdges,
			                           useSubsurfUv, dm);
		}
		else {
			CCGFlags ccg_flags = useSimple | CCG_USE_ARENA | CCG_CALC_NORMALS;
			
			if (smd->mCache && (flags & SUBSURF_IS_FINAL_CALC)) {
				ccgSubSurf_free(smd->mCache);
				smd->mCache = NULL;
			}

			if (flags & SUBSURF_ALLOC_PAINT_MASK)
				ccg_flags |= CCG_ALLOC_MASK;

			ss = _getSubSurf(NULL, levels, 3, ccg_flags);
			ss_sync_from_derivedmesh(ss, dm, vertCos, useSimple);

			result = getCCGDerivedMesh(ss, drawInteriorEdges, useSubsurfUv, dm);

			if (flags & SUBSURF_IS_FINAL_CALC)
				smd->mCache = ss;
			else
				result->freeSS = 1;

			if (flags & SUBSURF_ALLOC_PAINT_MASK)
				ccgSubSurf_setNumLayers(ss, 4);
		}
	}

	return (DerivedMesh *)result;
}

void subsurf_calculate_limit_positions(Mesh *me, float (*r_positions)[3])
{
	/* Finds the subsurf limit positions for the verts in a mesh 
	 * and puts them in an array of floats. Please note that the 
	 * calculated vert positions is incorrect for the verts 
	 * on the boundary of the mesh.
	 */
	CCGSubSurf *ss = _getSubSurf(NULL, 1, 3, CCG_USE_ARENA);
	float edge_sum[3], face_sum[3];
	CCGVertIterator *vi;
	DerivedMesh *dm = CDDM_from_mesh(me);

	ss_sync_from_derivedmesh(ss, dm, NULL, 0);

	for (vi = ccgSubSurf_getVertIterator(ss); !ccgVertIterator_isStopped(vi); ccgVertIterator_next(vi)) {
		CCGVert *v = ccgVertIterator_getCurrent(vi);
		int idx = GET_INT_FROM_POINTER(ccgSubSurf_getVertVertHandle(v));
		int N = ccgSubSurf_getVertNumEdges(v);
		int numFaces = ccgSubSurf_getVertNumFaces(v);
		float *co;
		int i;

		zero_v3(edge_sum);
		zero_v3(face_sum);

		for (i = 0; i < N; i++) {
			CCGEdge *e = ccgSubSurf_getVertEdge(v, i);
			add_v3_v3v3(edge_sum, edge_sum, ccgSubSurf_getEdgeData(ss, e, 1));
		}
		for (i = 0; i < numFaces; i++) {
			CCGFace *f = ccgSubSurf_getVertFace(v, i);
			add_v3_v3(face_sum, ccgSubSurf_getFaceCenterData(f));
		}

		/* ad-hoc correction for boundary vertices, to at least avoid them
		 * moving completely out of place (brecht) */
		if (numFaces && numFaces != N)
			mul_v3_fl(face_sum, (float)N / (float)numFaces);

		co = ccgSubSurf_getVertData(ss, v);
		r_positions[idx][0] = (co[0] * N * N + edge_sum[0] * 4 + face_sum[0]) / (N * (N + 5));
		r_positions[idx][1] = (co[1] * N * N + edge_sum[1] * 4 + face_sum[1]) / (N * (N + 5));
		r_positions[idx][2] = (co[2] * N * N + edge_sum[2] * 4 + face_sum[2]) / (N * (N + 5));
	}
	ccgVertIterator_free(vi);

	ccgSubSurf_free(ss);

	dm->release(dm);
}<|MERGE_RESOLUTION|>--- conflicted
+++ resolved
@@ -65,9 +65,6 @@
 #include "BLI_memarena.h"
 #include "BLI_threads.h"
 
-<<<<<<< HEAD
-#include "BKE_mesh_mapping.h"
-=======
 #include "BKE_pbvh.h"
 #include "BKE_ccg.h"
 #include "BKE_cdderivedmesh.h"
@@ -78,7 +75,6 @@
 #include "BKE_scene.h"
 #include "BKE_subsurf.h"
 
->>>>>>> 146a1c77
 #include "PIL_time.h"
 
 #ifndef USE_DYNSIZE
@@ -1814,13 +1810,9 @@
 
 	if (ccgdm->pbvh && ccgdm->multires.mmd && !fast) {
 		if (dm->numTessFaceData) {
-<<<<<<< HEAD
-			BKE_pbvh_draw(ccgdm->pbvh, partial_redraw_planes, NULL, setMaterial, false);
-=======
 			BKE_pbvh_draw(ccgdm->pbvh, partial_redraw_planes, NULL,
 			              setMaterial, false);
-			glShadeModel(GL_FLAT);
->>>>>>> 146a1c77
+			GPU_aspect_disable(GPU_ASPECT_BASIC, GPU_BASIC_SMOOTH);
 		}
 
 		return;
@@ -1844,8 +1836,12 @@
 			new_shademodel = GL_SMOOTH;
 			new_matnr = 0;
 		}
-<<<<<<< HEAD
-		
+
+		if (lnors) {
+			ln = lnors;
+			lnors += gridFaces * gridFaces * numVerts;
+		}
+
 		if (shademodel != new_shademodel) {
 			shademodel = new_shademodel;
 
@@ -1855,26 +1851,14 @@
 			else
 				GPU_aspect_disable(GPU_ASPECT_BASIC, GPU_BASIC_SMOOTH);
 		}
-=======
-
-		if (lnors) {
-			ln = lnors;
-			lnors += gridFaces * gridFaces * numVerts;
-		}
-
-		if (shademodel != new_shademodel || matnr != new_matnr) {
+
+		if (matnr != new_matnr) {
 			matnr = new_matnr;
-			shademodel = new_shademodel;
 
 			if (setMaterial)
 				drawcurrent = setMaterial(matnr + 1, NULL);
 			else
 				drawcurrent = 1;
->>>>>>> 146a1c77
-
-		if (matnr != new_matnr) {
-			matnr = new_matnr;
-			drawcurrent = setMaterial(matnr + 1, NULL);
 		}
 
 		if (!drawcurrent)
@@ -1883,27 +1867,9 @@
 		for (S = 0; S < numVerts; S++) {
 			CCGElem *faceGridData = (CCGElem*)ccgSubSurf_getFaceGridDataArray(ss, f, S);
 
-<<<<<<< HEAD
-			if (shademodel == GL_SMOOTH) {
-				for (y = 0; y < gridSize - 1; y += step) {
-					for (x = 0; x < gridSize - 1; x += step) {
-						CCGElem *a = CCG_grid_elem(&key, faceGridData, x, y);
-						CCGElem *b = CCG_grid_elem(&key, faceGridData, x + step, y);
-						CCGElem *c = CCG_grid_elem(&key, faceGridData, x + step, y + step);
-						CCGElem *d = CCG_grid_elem(&key, faceGridData, x, y + step);
-
-						gpuNormal3fv(CCG_elem_no(&key, d));
-						gpuVertex3fv(CCG_elem_co(&key, d));
-						gpuNormal3fv(CCG_elem_no(&key, c));
-						gpuVertex3fv(CCG_elem_co(&key, c));
-						gpuNormal3fv(CCG_elem_no(&key, b));
-						gpuVertex3fv(CCG_elem_co(&key, b));
-						gpuNormal3fv(CCG_elem_no(&key, a));
-						gpuVertex3fv(CCG_elem_co(&key, a));
-=======
 			if (ln) {
 				/* Can't use quad strips here... */
-				glBegin(GL_QUADS);
+				gpuBegin(GL_QUADS);
 				for (y = 0; y < gridFaces; y += step) {
 					for (x = 0; x < gridFaces; x += step) {
 						float *a = CCG_grid_elem_co(&key, faceGridData, x, y + 0);
@@ -1911,43 +1877,37 @@
 						float *c = CCG_grid_elem_co(&key, faceGridData, x + step, y + step);
 						float *d = CCG_grid_elem_co(&key, faceGridData, x, y + step);
 
-						glNormal3sv(ln[0][1]);
-						glVertex3fv(d);
-						glNormal3sv(ln[0][2]);
-						glVertex3fv(c);
-						glNormal3sv(ln[0][3]);
-						glVertex3fv(b);
-						glNormal3sv(ln[0][0]);
-						glVertex3fv(a);
+						gpuNormal3sv(ln[0][1]);
+						gpuVertex3fv(d);
+						gpuNormal3sv(ln[0][2]);
+						gpuVertex3fv(c);
+						gpuNormal3sv(ln[0][3]);
+						gpuVertex3fv(b);
+						gpuNormal3sv(ln[0][0]);
+						gpuVertex3fv(a);
 						ln += step;
 					}
 				}
-				glEnd();
+				gpuEnd();
 			}
 			else if (shademodel == GL_SMOOTH) {
 				for (y = 0; y < gridFaces; y += step) {
-					glBegin(GL_QUAD_STRIP);
+					gpuBegin(GL_QUAD_STRIP);
 					for (x = 0; x < gridSize; x += step) {
 						CCGElem *a = CCG_grid_elem(&key, faceGridData, x, y + 0);
 						CCGElem *b = CCG_grid_elem(&key, faceGridData, x, y + step);
 
-						glNormal3fv(CCG_elem_no(&key, a));
-						glVertex3fv(CCG_elem_co(&key, a));
-						glNormal3fv(CCG_elem_no(&key, b));
-						glVertex3fv(CCG_elem_co(&key, b));
->>>>>>> 146a1c77
+						gpuNormal3fv(CCG_elem_no(&key, a));
+						gpuVertex3fv(CCG_elem_co(&key, a));
+						gpuNormal3fv(CCG_elem_no(&key, b));
+						gpuVertex3fv(CCG_elem_co(&key, b));
 					}
+					gpuEnd();
 				}
 			}
 			else {
-<<<<<<< HEAD
 				for (y = 0; y < gridSize - 1; y += step) {
 					for (x = 0; x < gridSize - 1; x += step) {
-=======
-				glBegin(GL_QUADS);
-				for (y = 0; y < gridFaces; y += step) {
-					for (x = 0; x < gridFaces; x += step) {
->>>>>>> 146a1c77
 						float *a = CCG_grid_elem_co(&key, faceGridData, x, y + 0);
 						float *b = CCG_grid_elem_co(&key, faceGridData, x + step, y + 0);
 						float *c = CCG_grid_elem_co(&key, faceGridData, x + step, y + step);
@@ -2461,14 +2421,9 @@
 	CCGDerivedMesh *ccgdm = (CCGDerivedMesh *) dm;
 	CCGSubSurf *ss = ccgdm->ss;
 	CCGKey key;
-<<<<<<< HEAD
 	MCol *mcol = (MCol*)dm->getTessFaceDataArray(dm, CD_PREVIEW_MCOL);
-	MTFace *tf = (MTFace*)DM_get_tessface_data_layer(dm, CD_MTFACE);
-=======
-	MCol *mcol = dm->getTessFaceDataArray(dm, CD_PREVIEW_MCOL);
 	MTFace *tf = DM_get_tessface_data_layer(dm, CD_MTFACE);
 	short (*lnors)[4][3] = dm->getTessFaceDataArray(dm, CD_TESSLOOPNORMAL);
->>>>>>> 146a1c77
 	DMFlagMat *faceFlags = ccgdm->faceFlags;
 	DMDrawOption draw_option;
 	int i, totface, gridSize = ccgSubSurf_getGridSize(ss);
@@ -2538,15 +2493,11 @@
 			CCGElem *faceGridData = (CCGElem*)ccgSubSurf_getFaceGridDataArray(ss, f, S);
 			CCGElem *a, *b;
 
-<<<<<<< HEAD
-			if (drawSmooth) {
+			if (ln) {
 				// SSS Enable Smooth
 				GPU_aspect_enable(GPU_ASPECT_BASIC, GPU_BASIC_SMOOTH);
 
-=======
-			if (ln) {
-				glShadeModel(GL_SMOOTH);
-				glBegin(GL_QUADS);
+				gpuBegin(GL_QUADS);
 				for (y = 0; y < gridFaces; y++) {
 					for (x = 0; x < gridFaces; x++) {
 						float *a_co = CCG_grid_elem_co(&key, faceGridData, x, y + 0);
@@ -2554,25 +2505,25 @@
 						float *c_co = CCG_grid_elem_co(&key, faceGridData, x + 1, y + 1);
 						float *d_co = CCG_grid_elem_co(&key, faceGridData, x, y + 1);
 
-						if (tf) glTexCoord2fv(tf->uv[1]);
-						if (cp) glColor3ub(cp[7], cp[6], cp[5]);
-						glNormal3sv(ln[0][1]);
-						glVertex3fv(d_co);
-
-						if (tf) glTexCoord2fv(tf->uv[2]);
-						if (cp) glColor3ub(cp[11], cp[10], cp[9]);
-						glNormal3sv(ln[0][2]);
-						glVertex3fv(c_co);
-
-						if (tf) glTexCoord2fv(tf->uv[3]);
-						if (cp) glColor3ub(cp[15], cp[14], cp[13]);
-						glNormal3sv(ln[0][3]);
-						glVertex3fv(b_co);
-
-						if (tf) glTexCoord2fv(tf->uv[0]);
-						if (cp) glColor3ub(cp[3], cp[2], cp[1]);
-						glNormal3sv(ln[0][0]);
-						glVertex3fv(a_co);
+						if (tf) gpuTexCoord2fv(tf->uv[1]);
+						if (cp) gpuColor3ub(cp[7], cp[6], cp[5]);
+						gpuNormal3sv(ln[0][1]);
+						gpuVertex3fv(d_co);
+
+						if (tf) gpuTexCoord2fv(tf->uv[2]);
+						if (cp) gpuColor3ub(cp[11], cp[10], cp[9]);
+						gpuNormal3sv(ln[0][2]);
+						gpuVertex3fv(c_co);
+
+						if (tf) gpuTexCoord2fv(tf->uv[3]);
+						if (cp) gpuColor3ub(cp[15], cp[14], cp[13]);
+						gpuNormal3sv(ln[0][3]);
+						gpuVertex3fv(b_co);
+
+						if (tf) gpuTexCoord2fv(tf->uv[0]);
+						if (cp) gpuColor3ub(cp[3], cp[2], cp[1]);
+						gpuNormal3sv(ln[0][0]);
+						gpuVertex3fv(a_co);
 
 						if (tf) tf++;
 						if (cp) cp += 16;
@@ -2582,8 +2533,9 @@
 				glEnd();
 			}
 			else if (drawSmooth) {
-				glShadeModel(GL_SMOOTH);
->>>>>>> 146a1c77
+				// SSS Enable Smooth
+				GPU_aspect_enable(GPU_ASPECT_BASIC, GPU_BASIC_SMOOTH);
+
 				for (y = 0; y < gridFaces; y++) {
 					gpuBegin(GL_TRIANGLE_STRIP);
 					for (x = 0; x < gridFaces; x++) {
@@ -2803,11 +2755,8 @@
 				}
 
 				for (S = 0; S < numVerts; S++) {
-<<<<<<< HEAD
 					CCGElem *faceGridData = (CCGElem*)ccgSubSurf_getFaceGridDataArray(ss, f, S);
-					if (drawSmooth) {
-=======
-					CCGElem *faceGridData = ccgSubSurf_getFaceGridDataArray(ss, f, S);
+
 					if (ln) {
 						glBegin(GL_QUADS);
 						for (y = 0; y < gridFaces; y++) {
@@ -2837,7 +2786,6 @@
 						glEnd();
 					}
 					else if (drawSmooth) {
->>>>>>> 146a1c77
 						for (y = 0; y < gridFaces; y++) {
 							CCGElem *a, *b;
 							gpuBegin(GL_TRIANGLE_STRIP);
