--- conflicted
+++ resolved
@@ -53,7 +53,7 @@
 #include "RNA_access.h"
 
 /* **** XXX **** */
-static void error(const char *UNUSED(error), ...) {}
+static void error(const char *error, ...) {}
 
 #define INT	96
 #define FLO	128
@@ -77,15 +77,15 @@
 
 	if (!ibuf1 && !ibuf2 && !ibuf3) {
 		/* hmmm, global float option ? */
-		out = IMB_allocImBuf((short)x, (short)y, 32, IB_rect);
+		out = IMB_allocImBuf((short)x, (short)y, 32, IB_rect, 0);
 	} else if ((ibuf1 && ibuf1->rect_float) || 
 		   (ibuf2 && ibuf2->rect_float) || 
 		   (ibuf3 && ibuf3->rect_float)) {
 		/* if any inputs are rectfloat, output is float too */
 
-		out = IMB_allocImBuf((short)x, (short)y, 32, IB_rectfloat);
+		out = IMB_allocImBuf((short)x, (short)y, 32, IB_rectfloat, 0);
 	} else {
-		out = IMB_allocImBuf((short)x, (short)y, 32, IB_rect);
+		out = IMB_allocImBuf((short)x, (short)y, 32, IB_rect, 0);
 	}
 	
 	if (ibuf1 && !ibuf1->rect_float && out->rect_float) {
@@ -273,9 +273,9 @@
 }
 
 static struct ImBuf * do_plugin_effect(
-	Main *UNUSED(bmain), Scene *UNUSED(scene), Sequence *seq, float cfra,
+	Main *bmain, Scene *scene, Sequence *seq, float cfra,
 	float facf0, float facf1, int x, int y, 
-	int UNUSED(preview_render_size),
+	int preview_render_size,
 	struct ImBuf *ibuf1, struct ImBuf *ibuf2, 
 	struct ImBuf *ibuf3)
 {
@@ -370,8 +370,8 @@
 	return out;
 }
 
-static int do_plugin_early_out(struct Sequence *UNUSED(seq),
-				   float UNUSED(facf0), float UNUSED(facf1))
+static int do_plugin_early_out(struct Sequence *seq,
+				   float facf0, float facf1)
 {
 	return 0;
 }
@@ -524,9 +524,9 @@
 }
 
 static struct ImBuf * do_alphaover_effect(
-	Main *UNUSED(bmain), Scene *UNUSED(scene), Sequence *UNUSED(seq), float UNUSED(cfra),
+	Main *bmain, Scene *scene, Sequence *seq, float cfra,
 	float facf0, float facf1, int x, int y, 
-	int UNUSED(preview_render_size),
+	int preview_render_size,
 	struct ImBuf *ibuf1, struct ImBuf *ibuf2, 
 	struct ImBuf *ibuf3)
 {
@@ -696,9 +696,9 @@
 }
 
 static struct ImBuf* do_alphaunder_effect(
-	Main *UNUSED(bmain), Scene *UNUSED(scene), Sequence *UNUSED(seq), float UNUSED(cfra),
+	Main *bmain, Scene *scene, Sequence *seq, float cfra,
 	float facf0, float facf1, int x, int y, 
-	int UNUSED(preview_render_size),
+	int preview_render_size,
 	struct ImBuf *ibuf1, struct ImBuf *ibuf2, 
 	struct ImBuf *ibuf3)
 {
@@ -821,9 +821,9 @@
 /* carefull: also used by speed effect! */
 
 static struct ImBuf* do_cross_effect(
-	Main *UNUSED(bmain), Scene *UNUSED(scene), Sequence *UNUSED(seq), float UNUSED(cfra),
+	Main *bmain, Scene *scene, Sequence *seq, float cfra,
 	float facf0, float facf1, int x, int y, 
-	int UNUSED(preview_render_size),
+	int preview_render_size,
 	struct ImBuf *ibuf1, struct ImBuf *ibuf2, 
 	struct ImBuf *ibuf3)
 {
@@ -976,19 +976,19 @@
 	}
 }
 
-static void init_gammacross(Sequence * UNUSED(seq))
-{
-}
-
-static void load_gammacross(Sequence * UNUSED(seq))
-{
-}
-
-static void free_gammacross(Sequence * UNUSED(seq))
-{
-}
-
-static void do_gammacross_effect_byte(float facf0, float UNUSED(facf1), 
+static void init_gammacross(Sequence * seq)
+{
+}
+
+static void load_gammacross(Sequence * seq)
+{
+}
+
+static void free_gammacross(Sequence * seq)
+{
+}
+
+static void do_gammacross_effect_byte(float facf0, float facf1, 
 					  int x, int y, 
 					  unsigned char *rect1, 
 					  unsigned char *rect2, 
@@ -1044,7 +1044,7 @@
 
 }
 
-static void do_gammacross_effect_float(float facf0, float UNUSED(facf1), 
+static void do_gammacross_effect_float(float facf0, float facf1, 
 					   int x, int y, 
 					   float *rect1, float *rect2, 
 					   float *out)
@@ -1088,9 +1088,9 @@
 }
 
 static struct ImBuf * do_gammacross_effect(
-	Main *UNUSED(bmain), Scene *UNUSED(scene), Sequence *UNUSED(seq), float UNUSED(cfra),
+	Main *bmain, Scene *scene, Sequence *seq, float cfra,
 	float facf0, float facf1, int x, int y, 
-	int UNUSED(preview_render_size),
+	int preview_render_size,
 	struct ImBuf *ibuf1, struct ImBuf *ibuf2, 
 	struct ImBuf *ibuf3)
 {
@@ -1206,9 +1206,9 @@
 	}
 }
 
-static struct ImBuf * do_add_effect(Main *UNUSED(bmain), Scene *UNUSED(scene), Sequence *UNUSED(seq), float UNUSED(cfra),
+static struct ImBuf * do_add_effect(Main *bmain, Scene *scene, Sequence *seq, float cfra,
 				    float facf0, float facf1, int x, int y, 
-				    int UNUSED(preview_render_size),
+				    int preview_render_size,
 				    struct ImBuf *ibuf1, struct ImBuf *ibuf2, 
 				    struct ImBuf *ibuf3)
 {
@@ -1323,9 +1323,9 @@
 }
 
 static struct ImBuf * do_sub_effect(
-	Main *UNUSED(bmain), Scene *UNUSED(scene), Sequence *UNUSED(seq), float UNUSED(cfra),
+	Main *bmain, Scene *scene, Sequence *seq, float cfra,
 	float facf0, float facf1, int x, int y,
-	int UNUSED(preview_render_size),
+	int preview_render_size,
 	struct ImBuf *ibuf1, struct ImBuf *ibuf2, 
 	struct ImBuf *ibuf3)
 {
@@ -1537,9 +1537,9 @@
 }
 
 static struct ImBuf * do_mul_effect(
-	Main *UNUSED(bmain), Scene *UNUSED(scene), Sequence *UNUSED(seq), float UNUSED(cfra),
+	Main *bmain, Scene *scene, Sequence *seq, float cfra,
 	float facf0, float facf1, int x, int y, 
-	int UNUSED(preview_render_size),
+	int preview_render_size,
 	struct ImBuf *ibuf1, struct ImBuf *ibuf2, 
 	struct ImBuf *ibuf3)
 {
@@ -1876,7 +1876,7 @@
 	dst->effectdata = MEM_dupallocN(src->effectdata);
 }
 
-static void do_wipe_effect_byte(Sequence *seq, float facf0, float UNUSED(facf1), 
+static void do_wipe_effect_byte(Sequence *seq, float facf0, float facf1, 
 				int x, int y, 
 				unsigned char *rect1, 
 				unsigned char *rect2, unsigned char *out)
@@ -1934,7 +1934,7 @@
 	}
 }
 
-static void do_wipe_effect_float(Sequence *seq, float facf0, float UNUSED(facf1), 
+static void do_wipe_effect_float(Sequence *seq, float facf0, float facf1, 
 				 int x, int y, 
 				 float *rect1, 
 				 float *rect2, float *out)
@@ -1993,9 +1993,9 @@
 }
 
 static struct ImBuf * do_wipe_effect(
-	Main *UNUSED(bmain), Scene *UNUSED(scene), Sequence *seq, float UNUSED(cfra),
+	Main *bmain, Scene *scene, Sequence *seq, float cfra,
 	float facf0, float facf1, int x, int y, 
-	int UNUSED(preview_render_size),
+	int preview_render_size,
 	struct ImBuf *ibuf1, struct ImBuf *ibuf2, 
 	struct ImBuf *ibuf3)
 {
@@ -2111,7 +2111,7 @@
 	}
 }
 
-static void do_transform(Scene *scene, Sequence *seq, float UNUSED(facf0), int x, int y, 
+static void do_transform(Scene *scene, Sequence *seq, float facf0, int x, int y, 
 			  struct ImBuf *ibuf1,struct ImBuf *out)
 {
 	TransformVars *transform = (TransformVars *)seq->effectdata;
@@ -2144,9 +2144,9 @@
 
 
 static struct ImBuf * do_transform_effect(
-	Main *UNUSED(bmain), Scene *scene, Sequence *seq,float UNUSED(cfra),
-	float facf0, float UNUSED(facf1), int x, int y, 
-	int UNUSED(preview_render_size),
+	Main *bmain, Scene *scene, Sequence *seq,float cfra,
+	float facf0, float facf1, int x, int y, 
+	int preview_render_size,
 	struct ImBuf *ibuf1, struct ImBuf *ibuf2, 
 	struct ImBuf *ibuf3)
 {
@@ -2631,52 +2631,52 @@
 }
 
 //void do_glow_effect(Cast *cast, float facf0, float facf1, int xo, int yo, ImBuf *ibuf1, ImBuf *ibuf2, ImBuf *outbuf, ImBuf *use)
-static void do_glow_effect_byte(Sequence *seq, int render_size, float facf0, float UNUSED(facf1), 
+static void do_glow_effect_byte(Sequence *seq, float facf0, float facf1, 
 				int x, int y, char *rect1, 
-				char *UNUSED(rect2), char *out)
+				char *rect2, char *out)
 {
 	unsigned char *outbuf=(unsigned char *)out;
 	unsigned char *inbuf=(unsigned char *)rect1;
 	GlowVars *glow = (GlowVars *)seq->effectdata;
+	int size= 100; // renderdata XXX
 	
 	RVIsolateHighlights_byte(inbuf, outbuf , x, y, glow->fMini*765, glow->fBoost * facf0, glow->fClamp);
-	RVBlurBitmap2_byte (outbuf, x, y, glow->dDist * (render_size / 100.0f),glow->dQuality);
+	RVBlurBitmap2_byte (outbuf, x, y, glow->dDist * (size / 100.0f),glow->dQuality);
 	if (!glow->bNoComp)
 		RVAddBitmaps_byte (inbuf , outbuf, outbuf, x, y);
 }
 
-static void do_glow_effect_float(Sequence *seq, int render_size, float facf0, float UNUSED(facf1), 
+static void do_glow_effect_float(Sequence *seq, float facf0, float facf1, 
 				 int x, int y, 
-				 float *rect1, float *UNUSED(rect2), float *out)
+				 float *rect1, float *rect2, float *out)
 {
 	float *outbuf = out;
 	float *inbuf = rect1;
 	GlowVars *glow = (GlowVars *)seq->effectdata;
+	int size= 100; // renderdata XXX
 
 	RVIsolateHighlights_float(inbuf, outbuf , x, y, glow->fMini*3.0f, glow->fBoost * facf0, glow->fClamp);
-	RVBlurBitmap2_float (outbuf, x, y, glow->dDist * (render_size / 100.0f),glow->dQuality);
+	RVBlurBitmap2_float (outbuf, x, y, glow->dDist * (size / 100.0f),glow->dQuality);
 	if (!glow->bNoComp)
 		RVAddBitmaps_float (inbuf , outbuf, outbuf, x, y);
 }
 
 static struct ImBuf * do_glow_effect(
-	Main *UNUSED(bmain), Scene * scene, Sequence *seq, float UNUSED(cfra),
+	Main *bmain, Scene *scene, Sequence *seq, float cfra,
 	float facf0, float facf1, int x, int y, 
-	int UNUSED(preview_render_size),
+	int preview_render_size,
 	struct ImBuf *ibuf1, struct ImBuf *ibuf2, 
 	struct ImBuf *ibuf3)
 {
 	struct ImBuf * out = prepare_effect_imbufs(x, y, ibuf1, ibuf2, ibuf3);
 
-	int render_size = 100*x/scene->r.xsch;
-
 	if (out->rect_float) {
-		do_glow_effect_float(seq, render_size,
+		do_glow_effect_float(seq,
 					 facf0, facf1, x, y,
 					 ibuf1->rect_float, ibuf2->rect_float,
 					 out->rect_float);
 	} else {
-		do_glow_effect_byte(seq, render_size,
+		do_glow_effect_byte(seq,
 					facf0, facf1, x, y,
 					(char*) ibuf1->rect, (char*) ibuf2->rect,
 					(char*) out->rect);
@@ -2716,16 +2716,16 @@
 	dst->effectdata = MEM_dupallocN(src->effectdata);
 }
 
-static int early_out_color(struct Sequence *UNUSED(seq),
-			   float UNUSED(facf0), float UNUSED(facf1))
+static int early_out_color(struct Sequence *seq,
+			   float facf0, float facf1)
 {
 	return -1;
 }
 
 static struct ImBuf * do_solid_color(
-	Main *UNUSED(bmain), Scene *UNUSED(scene), Sequence *seq, float UNUSED(cfra),
+	Main *bmain, Scene *scene, Sequence *seq, float cfra,
 	float facf0, float facf1, int x, int y, 
-	int UNUSED(preview_render_size),
+	int preview_render_size,
 	struct ImBuf *ibuf1, struct ImBuf *ibuf2, 
 	struct ImBuf *ibuf3)
 {
@@ -2813,17 +2813,17 @@
 	return 0;
 }
 
-static int early_out_multicam(struct Sequence *UNUSED(seq), float UNUSED(facf0), float UNUSED(facf1))
+static int early_out_multicam(struct Sequence *seq, float facf0, float facf1)
 {
 	return -1;
 }
 
 static struct ImBuf * do_multicam(
 	Main *bmain, Scene *scene, Sequence *seq, float cfra,
-	float UNUSED(facf0), float UNUSED(facf1), int x, int y, 
+	float facf0, float facf1, int x, int y, 
 	int preview_render_size,
-	struct ImBuf *UNUSED(ibuf1), struct ImBuf *UNUSED(ibuf2), 
-	struct ImBuf *UNUSED(ibuf3))
+	struct ImBuf *ibuf1, struct ImBuf *ibuf2, 
+	struct ImBuf *ibuf3)
 {
 	struct ImBuf * i;
 	struct ImBuf * out;
@@ -2907,14 +2907,14 @@
 	v->length = 0;
 }
 
-static int early_out_speed(struct Sequence *UNUSED(seq),
-			  float UNUSED(facf0), float UNUSED(facf1))
+static int early_out_speed(struct Sequence *seq,
+			  float facf0, float facf1)
 {
 	return 1;
 }
 
 static void store_icu_yrange_speed(struct Sequence * seq,
-				   short UNUSED(adrcode), float * ymin, float * ymax)
+				   short adrcode, float * ymin, float * ymax)
 {
 	SpeedControlVars * v = (SpeedControlVars *)seq->effectdata;
 
@@ -2965,20 +2965,11 @@
 		v->frameMap = MEM_callocN(sizeof(float) * v->length, 
 					  "speedcontrol frameMap");
 	}
-	
-<<<<<<< HEAD
-	/* if there is no fcurve, try to make retiming easy by stretching the
-	   strip */
-	if (!fcu && seq->seq1->enddisp != seq->seq1->start && seq->seq1->len != 0) {
-		fallback_fac = (float) seq->seq1->len / 
-			(float) (seq->seq1->enddisp - seq->seq1->start);
-		}
-=======
+
 	/* if there is no fcurve, use value as simple multiplier */
 	if (!fcu)
 		fallback_fac = seq->speed_fader; /* same as speed_factor in rna*/
->>>>>>> f48f8d3b
-
+	
 	if (v->flags & SEQ_SPEED_INTEGRATE) {
 		float cursor = 0;
 		float facf;
@@ -3014,10 +3005,10 @@
 			} else {
 				facf = fallback_fac;
 			}
-
-			if (v->flags & SEQ_SPEED_COMPRESS_IPO_Y) {
+				
+				if (v->flags & SEQ_SPEED_COMPRESS_IPO_Y) {
 				facf *= seq->seq1->len;
-			}
+				}
 			facf *= v->globalSpeed;
 			
 			if (facf >= seq->seq1->len) {
@@ -3048,22 +3039,22 @@
    ********************************************************************** */
 
 
-static void init_noop(struct Sequence *UNUSED(seq))
-{
-
-}
-
-static void load_noop(struct Sequence *UNUSED(seq))
-{
-
-}
-
-static void init_plugin_noop(struct Sequence *UNUSED(seq), const char *UNUSED(fname))
-{
-
-}
-
-static void free_noop(struct Sequence *UNUSED(seq))
+static void init_noop(struct Sequence *seq)
+{
+
+}
+
+static void load_noop(struct Sequence *seq)
+{
+
+}
+
+static void init_plugin_noop(struct Sequence *seq, const char * fname)
+{
+
+}
+
+static void free_noop(struct Sequence *seq)
 {
 
 }
@@ -3073,13 +3064,13 @@
 	return 2;
 }
 
-static int early_out_noop(struct Sequence *UNUSED(seq),
-			  float UNUSED(facf0), float UNUSED(facf1))
+static int early_out_noop(struct Sequence *seq,
+			  float facf0, float facf1)
 {
 	return 0;
 }
 
-static int early_out_fade(struct Sequence *UNUSED(seq),
+static int early_out_fade(struct Sequence *seq,
 			  float facf0, float facf1)
 {
 	if (facf0 == 0.0 && facf1 == 0.0) {
@@ -3090,7 +3081,7 @@
 	return 0;
 }
 
-static int early_out_mul_input2(struct Sequence *UNUSED(seq),
+static int early_out_mul_input2(struct Sequence *seq,
 				float facf0, float facf1)
 {
 	if (facf0 == 0.0 && facf1 == 0.0) {
@@ -3099,13 +3090,13 @@
 	return 0;
 }
 
-static void store_icu_yrange_noop(struct Sequence * UNUSED(seq),
-				  short UNUSED(adrcode), float *UNUSED(ymin), float *UNUSED(ymax))
+static void store_icu_yrange_noop(struct Sequence * seq,
+				  short adrcode, float * ymin, float * ymax)
 {
 	/* defaults are fine */
 }
 
-static void get_default_fac_noop(struct Sequence *UNUSED(seq), float UNUSED(cfra),
+static void get_default_fac_noop(struct Sequence *seq, float cfra,
 				 float * facf0, float * facf1)
 {
 	*facf0 = *facf1 = 1.0;
@@ -3120,10 +3111,10 @@
 	*facf1 /= seq->len;
 }
 
-static struct ImBuf * do_overdrop_effect(Main *UNUSED(bmain), Scene *UNUSED(scene), Sequence *UNUSED(seq), float UNUSED(cfra),
+static struct ImBuf * do_overdrop_effect(Main *bmain, Scene *scene, Sequence *seq, float cfra,
 					 float facf0, float facf1, 
 					 int x, int y, 
-					 int UNUSED(preview_render_size),
+					 int preview_render_size,
 					 struct ImBuf * ibuf1, 
 					 struct ImBuf * ibuf2, 
 					 struct ImBuf * ibuf3)
@@ -3271,7 +3262,9 @@
 
 struct SeqEffectHandle get_sequence_effect(Sequence * seq)
 {
-	struct SeqEffectHandle rval= {0};
+	struct SeqEffectHandle rval;
+
+	memset(&rval, 0, sizeof(struct SeqEffectHandle));
 
 	if (seq->type & SEQ_EFFECT) {
 		rval = get_sequence_effect_impl(seq->type);
@@ -3286,7 +3279,9 @@
 
 struct SeqEffectHandle get_sequence_blend(Sequence * seq)
 {
-	struct SeqEffectHandle rval= {0};
+	struct SeqEffectHandle rval;
+
+	memset(&rval, 0, sizeof(struct SeqEffectHandle));
 
 	if (seq->blend_mode != 0) {
 		rval = get_sequence_effect_impl(seq->blend_mode);
