/*
 * Copyright 2011, Blender Foundation.
 *
 * This program is free software; you can redistribute it and/or
 * modify it under the terms of the GNU General Public License
 * as published by the Free Software Foundation; either version 2
 * of the License, or (at your option) any later version.
 *
 * This program is distributed in the hope that it will be useful,
 * but WITHOUT ANY WARRANTY; without even the implied warranty of
 * MERCHANTABILITY or FITNESS FOR A PARTICULAR PURPOSE.  See the
 * GNU General Public License for more details.
 *
 * You should have received a copy of the GNU General Public License
 * along with this program; if not, write to the Free Software Foundation,
 * Inc., 51 Franklin Street, Fifth Floor, Boston, MA 02110-1301, USA.
 *
 * Contributor: 
 *		Jeroen Bakker 
 *		Monique Dewanchand
 */

#include "COM_BlurBaseOperation.h"
#include "BLI_math.h"
#include "MEM_guardedalloc.h"

extern "C" {
#  include "RE_pipeline.h"
}

BlurBaseOperation::BlurBaseOperation(DataType data_type) : NodeOperation()
{
	/* data_type is almost always COM_DT_COLOR except for alpha-blur */
	this->addInputSocket(data_type);
	this->addInputSocket(COM_DT_VALUE);
	this->addOutputSocket(data_type);
	this->setComplex(true);
	this->m_inputProgram = NULL;
	memset(&m_data, 0, sizeof(NodeBlurData));
	this->m_size = 1.0f;
	this->m_sizeavailable = false;
}
void BlurBaseOperation::initExecution()
{
	this->m_inputProgram = this->getInputSocketReader(0);
	this->m_inputSize = this->getInputSocketReader(1);
	this->m_data.image_in_width = this->getWidth();
	this->m_data.image_in_height = this->getHeight();
	if (this->m_data.relative) {
		switch (this->m_data.aspect) {
			case CMP_NODE_BLUR_ASPECT_NONE:
				this->m_data.sizex = (int)(this->m_data.percentx * 0.01f * this->m_data.image_in_width);
				this->m_data.sizey = (int)(this->m_data.percenty * 0.01f * this->m_data.image_in_height);
				break;
			case CMP_NODE_BLUR_ASPECT_Y:
				this->m_data.sizex = (int)(this->m_data.percentx * 0.01f * this->m_data.image_in_width);
				this->m_data.sizey = (int)(this->m_data.percenty * 0.01f * this->m_data.image_in_width);
				break;
			case CMP_NODE_BLUR_ASPECT_X:
				this->m_data.sizex = (int)(this->m_data.percentx * 0.01f * this->m_data.image_in_height);
				this->m_data.sizey = (int)(this->m_data.percenty * 0.01f * this->m_data.image_in_height);
				break;
		}
	}

	QualityStepHelper::initExecution(COM_QH_MULTIPLY);

}

float *BlurBaseOperation::make_gausstab(float rad, int size)
{
	float *gausstab, sum, val;
	int i, n;

	n = 2 * size + 1;

	gausstab = (float *)MEM_mallocN(sizeof(float) * n, __func__);

	sum = 0.0f;
	float fac = (rad > 0.0f ? 1.0f / rad : 0.0f);
	for (i = -size; i <= size; i++) {
		val = RE_filter_value(this->m_data.filtertype, (float)i * fac);
		sum += val;
		gausstab[i + size] = val;
	}

	sum = 1.0f / sum;
	for (i = 0; i < n; i++)
		gausstab[i] *= sum;

	return gausstab;
}

#ifdef __SSE2__
__m128 *BlurBaseOperation::convert_gausstab_sse(const float *gausstab, int size)
{
	int n = 2 * size + 1;
	__m128 *gausstab_sse = (__m128 *) MEM_mallocN_aligned(sizeof(__m128) * n, 16, "gausstab sse");
	for (int i = 0; i < n; ++i) {
		gausstab_sse[i] = _mm_set1_ps(gausstab[i]);
	}
	return gausstab_sse;
}
#endif

/* normalized distance from the current (inverted so 1.0 is close and 0.0 is far)
 * 'ease' is applied after, looks nicer */
float *BlurBaseOperation::make_dist_fac_inverse(float rad, int size, int falloff)
{
	float *dist_fac_invert, val;
	int i, n;

	n = 2 * size + 1;

	dist_fac_invert = (float *)MEM_mallocN(sizeof(float) * n, __func__);

	float fac = (rad > 0.0f ? 1.0f / rad : 0.0f);
	for (i = -size; i <= size; i++) {
		val = 1.0f - fabsf((float)i * fac);

		/* keep in sync with proportional_falloff_curve_only_items */
		switch (falloff) {
			case PROP_SMOOTH:
				/* ease - gives less hard lines for dilate/erode feather */
				val = (3.0f * val * val - 2.0f * val * val * val);
				break;
			case PROP_SPHERE:
				val = sqrtf(2.0f * val - val * val);
				break;
			case PROP_ROOT:
				val = sqrtf(val);
				break;
			case PROP_SHARP:
				val = val * val;
				break;
			case PROP_INVSQUARE:
				val = val * (2.0f - val);
<<<<<<< HEAD
=======
				break;
>>>>>>> 5a8629c0
			case PROP_LIN:
				/* fall-through */
#ifndef NDEBUG
			case -1:
				/* uninitialized! */
				BLI_assert(0);
				break;
#endif
			default:
				/* nothing */
				break;
		}
		dist_fac_invert[i + size] = val;
	}

	return dist_fac_invert;
}

void BlurBaseOperation::deinitExecution()
{
	this->m_inputProgram = NULL;
	this->m_inputSize = NULL;
}

void BlurBaseOperation::setData(const NodeBlurData *data)
{
	memcpy(&m_data, data, sizeof(NodeBlurData));
}

void BlurBaseOperation::updateSize()
{
	if (!this->m_sizeavailable) {
		float result[4];
		this->getInputSocketReader(1)->readSampled(result, 0, 0, COM_PS_NEAREST);
		this->m_size = result[0];
		this->m_sizeavailable = true;
	}
}<|MERGE_RESOLUTION|>--- conflicted
+++ resolved
@@ -135,10 +135,7 @@
 				break;
 			case PROP_INVSQUARE:
 				val = val * (2.0f - val);
-<<<<<<< HEAD
-=======
 				break;
->>>>>>> 5a8629c0
 			case PROP_LIN:
 				/* fall-through */
 #ifndef NDEBUG
