--- conflicted
+++ resolved
@@ -79,15 +79,9 @@
 
 Node *ExecutionSystemHelper::addNode(vector<Node *>& nodes, bNode *b_node, bool inActiveGroup)
 {
-<<<<<<< HEAD
-	Node * node;
-	node = Converter::convert(bNode);
-=======
-	Converter converter;
 	Node *node;
-	node = converter.convert(b_node);
+	node = Converter::convert(b_node);
 	node->setIsInActiveGroup(inActiveGroup);
->>>>>>> d4cfdc69
 	if (node != NULL) {
 		addNode(nodes, node);
 		return node;
