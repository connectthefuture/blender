/*
 * Copyright 2011, Blender Foundation.
 *
 * This program is free software; you can redistribute it and/or
 * modify it under the terms of the GNU General Public License
 * as published by the Free Software Foundation; either version 2
 * of the License, or (at your option) any later version.
 *
 * This program is distributed in the hope that it will be useful,
 * but WITHOUT ANY WARRANTY; without even the implied warranty of
 * MERCHANTABILITY or FITNESS FOR A PARTICULAR PURPOSE.  See the
 * GNU General Public License for more details.
 *
 * You should have received a copy of the GNU General Public License
 * along with this program; if not, write to the Free Software Foundation,
 * Inc., 51 Franklin Street, Fifth Floor, Boston, MA 02110-1301, USA.
 *
 * Contributor: 
 *		Jeroen Bakker 
 *		Monique Dewanchand
 */

#include <list>
#include <stdio.h>

#include "BKE_global.h"

#include "COM_WorkScheduler.h"
#include "COM_CPUDevice.h"
#include "COM_OpenCLDevice.h"
#include "COM_OpenCLKernels.cl.h"
#include "OCL_opencl.h"
#include "COM_WriteBufferOperation.h"

#include "PIL_time.h"
#include "BLI_threads.h"

#if COM_CURRENT_THREADING_MODEL == COM_TM_NOTHREAD
#  ifndef DEBUG  /* test this so we dont get warnings in debug builds */
#    warning COM_CURRENT_THREADING_MODEL COM_TM_NOTHREAD is activated. Use only for debugging.
#  endif
#elif COM_CURRENT_THREADING_MODEL == COM_TM_QUEUE
   /* do nothing - default */
#else
#  error COM_CURRENT_THREADING_MODEL No threading model selected
#endif


/// @brief list of all CPUDevices. for every hardware thread an instance of CPUDevice is created
static vector<CPUDevice *> g_cpudevices;

#if COM_CURRENT_THREADING_MODEL == COM_TM_QUEUE
/// @brief list of all thread for every CPUDevice in cpudevices a thread exists
static ListBase g_cputhreads;
/// @brief all scheduled work for the cpu
static ThreadQueue *g_cpuqueue;
static ThreadQueue *g_gpuqueue;
#ifdef COM_OPENCL_ENABLED
static cl_context g_context;
static cl_program g_program;
/// @brief list of all OpenCLDevices. for every OpenCL GPU device an instance of OpenCLDevice is created
static vector<OpenCLDevice *> g_gpudevices;
/// @brief list of all thread for every GPUDevice in cpudevices a thread exists
static ListBase g_gputhreads;
/// @brief all scheduled work for the gpu
#ifdef COM_OPENCL_ENABLED
static bool g_openclActive = false;
#endif
#endif
#endif

<<<<<<< HEAD
=======
#define MAX_HIGHLIGHT 8
extern "C" {
int g_highlightIndex;
void ** g_highlightedNodes;
void ** g_highlightedNodesRead;

>>>>>>> 9b515033
#define HIGHLIGHT(wp) \
{ \
	ExecutionGroup* group = wp->getExecutionGroup(); \
	if (group->isComplex()) { \
		NodeOperation* operation = group->getOutputNodeOperation(); \
		if (operation->isWriteBufferOperation()) {\
			WriteBufferOperation *writeOperation = (WriteBufferOperation*)operation;\
			NodeOperation *complexOperation = writeOperation->getInput(); \
			bNode *node = complexOperation->getbNode(); \
			if (node) { \
				if (node->original) { \
<<<<<<< HEAD
					node->original->highlight = 1;\
				} else {\
					node->highlight = 1; \
				}\
			} \
		} \
	} \
}
=======
					node = node->original;\
				}\
				if (g_highlightIndex < MAX_HIGHLIGHT) {\
					g_highlightedNodes[g_highlightIndex++] = node;\
				}\
			} \
		} \
	} \
}

void COM_startReadHighlights()
{
	if (g_highlightedNodesRead) {
		delete [] g_highlightedNodesRead;
	}
	
	g_highlightedNodesRead = g_highlightedNodes;
	g_highlightedNodes = new void*[MAX_HIGHLIGHT];
	g_highlightIndex = 0;
	for (int i = 0 ; i < MAX_HIGHLIGHT; i++) {
		g_highlightedNodes[i] = 0;
	}
}

int COM_isHighlightedbNode(bNode* bnode)
{
	if (!g_highlightedNodesRead) return false;
	for (int i = 0 ; i < MAX_HIGHLIGHT; i++) {
		void* p = g_highlightedNodesRead[i];
		if (!p) return false;
		if (p == bnode) return true;
	}
	return false;
}
} // end extern "C"
>>>>>>> 9b515033

#if COM_CURRENT_THREADING_MODEL == COM_TM_QUEUE
void *WorkScheduler::thread_execute_cpu(void *data)
{
	Device *device = (Device *)data;
	WorkPackage *work;
	
	while ((work = (WorkPackage *)BLI_thread_queue_pop(g_cpuqueue))) {
		HIGHLIGHT(work);
		device->execute(work);
		delete work;
	}
	
	return NULL;
}

void *WorkScheduler::thread_execute_gpu(void *data)
{
	Device *device = (Device *)data;
	WorkPackage *work;
	
	while ((work = (WorkPackage *)BLI_thread_queue_pop(g_gpuqueue))) {
		HIGHLIGHT(work);
		device->execute(work);
		delete work;
	}
	
	return NULL;
}
#endif



void WorkScheduler::schedule(ExecutionGroup *group, int chunkNumber)
{
	WorkPackage *package = new WorkPackage(group, chunkNumber);
#if COM_CURRENT_THREADING_MODEL == COM_TM_NOTHREAD
	CPUDevice device;
	device.execute(package);
	delete package;
#elif COM_CURRENT_THREADING_MODEL == COM_TM_QUEUE
#ifdef COM_OPENCL_ENABLED
	if (group->isOpenCL() && g_openclActive) {
		BLI_thread_queue_push(g_gpuqueue, package);
	}
	else {
		BLI_thread_queue_push(g_cpuqueue, package);
	}
#else
	BLI_thread_queue_push(cpuqueue, package);
#endif
#endif
}

void WorkScheduler::start(CompositorContext &context)
{
#if COM_CURRENT_THREADING_MODEL == COM_TM_QUEUE
	unsigned int index;
	g_cpuqueue = BLI_thread_queue_init();
	BLI_init_threads(&g_cputhreads, thread_execute_cpu, g_cpudevices.size());
	for (index = 0; index < g_cpudevices.size(); index++) {
		Device *device = g_cpudevices[index];
		BLI_insert_thread(&g_cputhreads, device);
	}
#ifdef COM_OPENCL_ENABLED
	if (context.getHasActiveOpenCLDevices()) {
		g_gpuqueue = BLI_thread_queue_init();
		BLI_init_threads(&g_gputhreads, thread_execute_gpu, g_gpudevices.size());
		for (index = 0; index < g_gpudevices.size(); index++) {
			Device *device = g_gpudevices[index];
			BLI_insert_thread(&g_gputhreads, device);
		}
		g_openclActive = true;
	}
	else {
		g_openclActive = false;
	}
#endif
#endif
}
void WorkScheduler::finish()
{
#if COM_CURRENT_THREADING_MODEL == COM_TM_QUEUE
#ifdef COM_OPENCL_ENABLED
	if (g_openclActive) {
		BLI_thread_queue_wait_finish(g_gpuqueue);
		BLI_thread_queue_wait_finish(g_cpuqueue);
	}
	else {
		BLI_thread_queue_wait_finish(g_cpuqueue);
	}
#else
	BLI_thread_queue_wait_finish(cpuqueue);
#endif
#endif
}
void WorkScheduler::stop()
{
#if COM_CURRENT_THREADING_MODEL == COM_TM_QUEUE
	BLI_thread_queue_nowait(g_cpuqueue);
	BLI_end_threads(&g_cputhreads);
	BLI_thread_queue_free(g_cpuqueue);
	g_cpuqueue = NULL;
#ifdef COM_OPENCL_ENABLED
	if (g_openclActive) {
		BLI_thread_queue_nowait(g_gpuqueue);
		BLI_end_threads(&g_gputhreads);
		BLI_thread_queue_free(g_gpuqueue);
		g_gpuqueue = NULL;
	}
#endif
#endif
}

bool WorkScheduler::hasGPUDevices()
{
#if COM_CURRENT_THREADING_MODEL == COM_TM_QUEUE
#ifdef COM_OPENCL_ENABLED
	return g_gpudevices.size() > 0;
#else
	return 0;
#endif
#else
	return 0;
#endif
}

extern void clContextError(const char *errinfo, const void *private_info, size_t cb, void *user_data)
{
	printf("OPENCL error: %s\n", errinfo);
}

void WorkScheduler::initialize()
{
	g_highlightedNodesRead = 0;
	g_highlightedNodes = 0;
	COM_startReadHighlights();
#if COM_CURRENT_THREADING_MODEL == COM_TM_QUEUE
	int numberOfCPUThreads = BLI_system_thread_count();

	for (int index = 0; index < numberOfCPUThreads; index++) {
		CPUDevice *device = new CPUDevice();
		device->initialize();
		g_cpudevices.push_back(device);
	}
#ifdef COM_OPENCL_ENABLED
	g_context = NULL;
	g_program = NULL;
	if (clCreateContextFromType) {
		cl_uint numberOfPlatforms = 0;
		cl_int error;
		error = clGetPlatformIDs(0, 0, &numberOfPlatforms);
		if (error != CL_SUCCESS) { printf("CLERROR[%d]: %s\n", error, clewErrorString(error));  }
		if (G.f & G_DEBUG) printf("%d number of platforms\n", numberOfPlatforms);
		cl_platform_id *platforms = new cl_platform_id[numberOfPlatforms];
		error = clGetPlatformIDs(numberOfPlatforms, platforms, 0);
		unsigned int indexPlatform;
		for (indexPlatform = 0; indexPlatform < numberOfPlatforms; indexPlatform++) {
			cl_platform_id platform = platforms[indexPlatform];
			cl_uint numberOfDevices = 0;
			clGetDeviceIDs(platform, CL_DEVICE_TYPE_GPU, 0, 0, &numberOfDevices);
			if (numberOfDevices>0) {
				cl_device_id *cldevices = new cl_device_id[numberOfDevices];
				clGetDeviceIDs(platform, CL_DEVICE_TYPE_GPU, numberOfDevices, cldevices, 0);

				g_context = clCreateContext(NULL, numberOfDevices, cldevices, clContextError, NULL, &error);
				if (error != CL_SUCCESS) { printf("CLERROR[%d]: %s\n", error, clewErrorString(error));  }
				g_program = clCreateProgramWithSource(g_context, 1, &clkernelstoh_COM_OpenCLKernels_cl, 0, &error);
				error = clBuildProgram(g_program, numberOfDevices, cldevices, 0, 0, 0);
				if (error != CL_SUCCESS) { 
					cl_int error2;
					size_t ret_val_size = 0;
					printf("CLERROR[%d]: %s\n", error, clewErrorString(error));	
					error2 = clGetProgramBuildInfo(g_program, cldevices[0], CL_PROGRAM_BUILD_LOG, 0, NULL, &ret_val_size);
					if (error2 != CL_SUCCESS) { printf("CLERROR[%d]: %s\n", error, clewErrorString(error)); }
					char *build_log =  new char[ret_val_size + 1];
					error2 = clGetProgramBuildInfo(g_program, cldevices[0], CL_PROGRAM_BUILD_LOG, ret_val_size, build_log, NULL);
					if (error2 != CL_SUCCESS) { printf("CLERROR[%d]: %s\n", error, clewErrorString(error)); }
					build_log[ret_val_size] = '\0';
					printf("%s", build_log);
					delete build_log;
				}
				else {
					unsigned int indexDevices;
					for (indexDevices = 0; indexDevices < numberOfDevices; indexDevices++) {
						cl_device_id device = cldevices[indexDevices];
						cl_int vendorID = 0;
						cl_int error2 = clGetDeviceInfo(device, CL_DEVICE_VENDOR_ID, sizeof(cl_int), &vendorID, NULL);
						if (error2 != CL_SUCCESS) { printf("CLERROR[%d]: %s\n", error2, clewErrorString(error2)); }
						OpenCLDevice *clDevice = new OpenCLDevice(g_context, device, g_program, vendorID);
						clDevice->initialize();
						g_gpudevices.push_back(clDevice);
					}
				}
				delete[] cldevices;
			}
		}
		delete[] platforms;
	}
#endif
#endif
}

void WorkScheduler::deinitialize()
{
#if COM_CURRENT_THREADING_MODEL == COM_TM_QUEUE
	Device *device;
	while (g_cpudevices.size() > 0) {
		device = g_cpudevices.back();
		g_cpudevices.pop_back();
		device->deinitialize();
		delete device;
	}
#ifdef COM_OPENCL_ENABLED
	while (g_gpudevices.size() > 0) {
		device = g_gpudevices.back();
		g_gpudevices.pop_back();
		device->deinitialize();
		delete device;
	}
	if (g_program) {
		clReleaseProgram(g_program);
		g_program = NULL;
	}
	if (g_context) {
		clReleaseContext(g_context);
		g_context = NULL;
	}
#endif
#endif
}
<|MERGE_RESOLUTION|>--- conflicted
+++ resolved
@@ -69,15 +69,12 @@
 #endif
 #endif
 
-<<<<<<< HEAD
-=======
 #define MAX_HIGHLIGHT 8
 extern "C" {
 int g_highlightIndex;
 void ** g_highlightedNodes;
 void ** g_highlightedNodesRead;
 
->>>>>>> 9b515033
 #define HIGHLIGHT(wp) \
 { \
 	ExecutionGroup* group = wp->getExecutionGroup(); \
@@ -89,16 +86,6 @@
 			bNode *node = complexOperation->getbNode(); \
 			if (node) { \
 				if (node->original) { \
-<<<<<<< HEAD
-					node->original->highlight = 1;\
-				} else {\
-					node->highlight = 1; \
-				}\
-			} \
-		} \
-	} \
-}
-=======
 					node = node->original;\
 				}\
 				if (g_highlightIndex < MAX_HIGHLIGHT) {\
@@ -134,7 +121,6 @@
 	return false;
 }
 } // end extern "C"
->>>>>>> 9b515033
 
 #if COM_CURRENT_THREADING_MODEL == COM_TM_QUEUE
 void *WorkScheduler::thread_execute_cpu(void *data)
