/*
 * ***** BEGIN GPL LICENSE BLOCK *****
 *
 * This program is free software; you can redistribute it and/or
 * modify it under the terms of the GNU General Public License
 * as published by the Free Software Foundation; either version 2
 * of the License, or (at your option) any later version. 
 *
 * This program is distributed in the hope that it will be useful,
 * but WITHOUT ANY WARRANTY; without even the implied warranty of
 * MERCHANTABILITY or FITNESS FOR A PARTICULAR PURPOSE.  See the
 * GNU General Public License for more details.
 *
 * You should have received a copy of the GNU General Public License
 * along with this program; if not, write to the Free Software Foundation,
 * Inc., 51 Franklin Street, Fifth Floor, Boston, MA 02110-1301, USA.
 *
 * The Original Code is Copyright (C) 2006 Blender Foundation.
 * All rights reserved.
 *
 * The Original Code is: all of this file.
 *
 * Contributor(s): none yet.
 *
 * ***** END GPL LICENSE BLOCK *****
 */

/** \file RE_pipeline.h
 *  \ingroup render
 */

#ifndef __RE_PIPELINE_H__
#define __RE_PIPELINE_H__

#include "DNA_listBase.h"
#include "DNA_vec_types.h"

struct bMovieHandle;
struct bNodeTree;
struct Image;
struct ImageFormatData;
struct Main;
struct NodeBlurData;
struct Object;
struct RenderData;
struct RenderResult;
struct ReportList;
struct Scene;
struct SceneRenderLayer;
struct EnvMap;
struct RenderResult;
struct StampData;

/* ~~~~~~~~~~~~~~~~~~~~~~~~~~~~~~~~~~~~~~~~~~~~~~~~~~~~~~~~~~ */
/* this include is what is exposed of render to outside world */
/* ~~~~~~~~~~~~~~~~~~~~~~~~~~~~~~~~~~~~~~~~~~~~~~~~~~~~~~~~~~ */

/* length of the scene name + passname */
#define RE_MAXNAME	((MAX_ID_NAME - 2) + 10)

/* only used as handle */
typedef struct Render Render;

/* Render Result usage:
 *
 * - render engine allocates/frees and delivers raw floating point rects
 * - right now it's full rects, but might become tiles or file
 * - the display client has to allocate display rects, sort out what to display,
 *   and how it's converted
 */

typedef struct RenderView {
	struct RenderView *next, *prev;
	char name[64];		/* EXR_VIEW_MAXNAME */

	/* if this exists, result of composited layers */
	float *rectf;
	/* if this exists, result of composited layers */
	float *rectz;
	/* optional, 32 bits version of picture, used for sequencer, ogl render and image curves */
	int *rect32;

} RenderView;

typedef struct RenderPass {
	struct RenderPass *next, *prev;
	int passtype, channels;
	char name[64];		/* amount defined in openexr_multi.h */
	char chan_id[8];	/* amount defined in openexr_multi.h */
	float *rect;
	int rectx, recty;

	char internal_name[64]; /* EXR_PASS_MAXNAME */
	char view[64];		/* EXR_VIEW_MAXNAME */
	int view_id;	/* quick lookup */

	int debug_type;
} RenderPass;

enum {
	RENDER_PASS_DEBUG_BVH_TRAVERSAL_STEPS = 0,
};

/* a renderlayer is a full image, but with all passes and samples */
/* size of the rects is defined in RenderResult */
/* after render, the Combined pass is in combined, for renderlayers read from files it is a real pass */
typedef struct RenderLayer {
	struct RenderLayer *next, *prev;
	
	/* copy of RenderData */
	char name[RE_MAXNAME];
	unsigned int lay, lay_zmask, lay_exclude;
	int layflag, passflag, pass_xor;
	
	struct Material *mat_override;
	struct Group *light_override;

	/* MULTIVIEW_TODO: acolrect and scolrect are not supported by multiview at the moment.
	 * If they are really required they should be in RenderView instead */

	float *acolrect;	/* 4 float, optional transparent buffer, needs storage for display updates */
	float *scolrect;	/* 4 float, optional strand buffer, needs storage for display updates */
	int *display_buffer;	/* 4 char, optional color managed display buffer which is used when
	                         * Save Buffer is enabled to display combined pass of the screen. */
	int rectx, recty;

	/* optional saved endresult on disk */
	void *exrhandle;
	
	ListBase passes;
	
} RenderLayer;

typedef struct RenderResult {
	struct RenderResult *next, *prev;
	
	/* target image size */
	int rectx, recty;
	short crop, sample_nr;
	
	/* the following rect32, rectf and rectz buffers are for temporary storage only, for RenderResult structs
	 * created in #RE_AcquireResultImage - which do not have RenderView */

	/* optional, 32 bits version of picture, used for ogl render and image curves */
	int *rect32;
	/* if this exists, a copy of one of layers, or result of composited layers */
	float *rectf;
	/* if this exists, a copy of one of layers, or result of composited layers */
	float *rectz;
	
	/* coordinates within final image (after cropping) */
	rcti tilerect;
	/* offset to apply to get a border render in full image */
	int xof, yof;
	
	/* the main buffers */
	ListBase layers;
	
	/* multiView maps to a StringVector in OpenEXR */
	ListBase views;

	/* allowing live updates: */
	volatile rcti renrect;
	volatile RenderLayer *renlay;
	
	/* optional saved endresult on disk */
	int do_exr_tile;
	
	/* for render results in Image, verify validity for sequences */
	int framenr;

	/* for acquire image, to indicate if it there is a combined layer */
	int have_combined;

	/* render info text */
	char *text;
	char *error;

	struct StampData *stamp_data;
} RenderResult;


typedef struct RenderStats {
	int cfra;
	int totface, totvert, totstrand, tothalo, totlamp, totpart;
	short curfield, curblur, curpart, partsdone, convertdone, curfsa;
	bool localview;
	double starttime, lastframetime;
	const char *infostr, *statstr;
	char scene_name[MAX_ID_NAME - 2];
	float mem_used, mem_peak;
} RenderStats;

/* *********************** API ******************** */

/* the name is used as identifier, so elsewhere in blender the result can retrieved */
/* calling a new render with same name, frees automatic existing render */
struct Render *RE_NewRender(const char *name);
struct Render *RE_GetRender(const char *name);

/* assign default dummy callbacks */
void RE_InitRenderCB(struct Render *re);

/* use free render as signal to do everything over (previews) */
void RE_FreeRender(struct Render *re);
/* only called on exit */
void RE_FreeAllRender(void);
/* only call on file load */
void RE_FreeAllRenderResults(void);
/* for external render engines that can keep persistent data */
void RE_FreePersistentData(void);

/* get results and statistics */
void RE_FreeRenderResult(struct RenderResult *rr);
struct RenderResult *RE_AcquireResultRead(struct Render *re);
struct RenderResult *RE_AcquireResultWrite(struct Render *re);
void RE_ReleaseResult(struct Render *re);
void RE_AcquireResultImageViews(struct Render *re, struct RenderResult *rr);
void RE_ReleaseResultImageViews(struct Render *re, struct RenderResult *rr);
void RE_AcquireResultImage(struct Render *re, struct RenderResult *rr, const int view_id);
void RE_ReleaseResultImage(struct Render *re);
void RE_SwapResult(struct Render *re, struct RenderResult **rr);
struct RenderStats *RE_GetStats(struct Render *re);

void RE_ResultGet32(struct Render *re, unsigned int *rect);
void RE_AcquiredResultGet32(struct Render *re, struct RenderResult *result, unsigned int *rect, const int view_id);

struct RenderLayer *RE_GetRenderLayer(struct RenderResult *rr, const char *name);
float *RE_RenderLayerGetPass(volatile struct RenderLayer *rl, int passtype, const char *viewname);

/* obligatory initialize call, disprect is optional */
void RE_InitState(struct Render *re, struct Render *source, struct RenderData *rd,
                  struct SceneRenderLayer *srl,
                  int winx, int winy, rcti *disprect);
void RE_ChangeResolution(struct Render *re, int winx, int winy, rcti *disprect);
void RE_ChangeModeFlag(struct Render *re, int flag, bool clear);

/* set up the viewplane/perspective matrix, three choices */
struct Object *RE_GetCamera(struct Render *re); /* return camera override if set */
void RE_SetOverrideCamera(struct Render *re, struct Object *camera);
void RE_SetCamera(struct Render *re, struct Object *camera);
void RE_SetEnvmapCamera(struct Render *re, struct Object *cam_ob, float viewscale, float clipsta, float clipend);
void RE_SetWindow(struct Render *re, rctf *viewplane, float clipsta, float clipend);
void RE_SetOrtho(struct Render *re, rctf *viewplane, float clipsta, float clipend);
void RE_SetPixelSize(struct Render *re, float pixsize);

/* option to set viewmatrix before making dbase */
void RE_SetView(struct Render *re, float mat[4][4]);

/* get current view and window transform */
void RE_GetView(struct Render *re, float mat[4][4]);
void RE_GetViewPlane(struct Render *re, rctf *viewplane, rcti *disprect);

/* make or free the dbase */
void RE_Database_FromScene(struct Render *re, struct Main *bmain, struct Scene *scene, unsigned int lay, int use_camera_view);
void RE_Database_Preprocess(struct Render *re);
void RE_Database_Free(struct Render *re);

/* project dbase again, when viewplane/perspective changed */
void RE_DataBase_ApplyWindow(struct Render *re);
/* rotate scene again, for incremental render */
void RE_DataBase_IncrementalView(struct Render *re, float viewmat[4][4], int restore);

/* set the render threads based on the commandline and autothreads setting */
void RE_init_threadcount(Render *re);

/* the main processor, assumes all was set OK! */
void RE_TileProcessor(struct Render *re);

bool RE_WriteRenderViewsImage(struct ReportList *reports, struct RenderResult *rr, struct Scene *scene, const bool stamp, char *name);
bool RE_WriteRenderViewsMovie(struct ReportList *reports, struct RenderResult *rr, struct Scene *scene, struct RenderData *rd,
                              struct bMovieHandle *mh, const size_t width, const size_t height, void **movie_ctx_arr,
                              const size_t totvideos, bool preview);

/* only RE_NewRender() needed, main Blender render calls */
void RE_BlenderFrame(struct Render *re, struct Main *bmain, struct Scene *scene,
                     struct SceneRenderLayer *srl, struct Object *camera_override,
                     unsigned int lay_override, int frame, const bool write_still);
void RE_BlenderAnim(struct Render *re, struct Main *bmain, struct Scene *scene, struct Object *camera_override,
                    unsigned int lay_override, int sfra, int efra, int tfra);
#ifdef WITH_FREESTYLE
void RE_RenderFreestyleStrokes(struct Render *re, struct Main *bmain, struct Scene *scene, int render);
void RE_RenderFreestyleExternal(struct Render *re);
#endif

void RE_SetActiveRenderView(struct Render *re, const char *viewname);
const char *RE_GetActiveRenderView(struct Render *re);

/* error reporting */
void RE_SetReports(struct Render *re, struct ReportList *reports);

/* main preview render call */
void RE_PreviewRender(struct Render *re, struct Main *bmain, struct Scene *scene);

bool RE_ReadRenderResult(struct Scene *scene, struct Scene *scenode);
bool RE_WriteRenderResult(struct ReportList *reports, RenderResult *rr, const char *filename, struct ImageFormatData *imf, const bool multiview, const char *view);
struct RenderResult *RE_MultilayerConvert(void *exrhandle, const char *colorspace, bool predivide, int rectx, int recty);

extern const float default_envmap_layout[];
bool RE_WriteEnvmapResult(struct ReportList *reports, struct Scene *scene, struct EnvMap *env, const char *relpath, const char imtype, float layout[12]);

/* do a full sample buffer compo */
void RE_MergeFullSample(struct Render *re, struct Main *bmain, struct Scene *sce, struct bNodeTree *ntree);

/* display and event callbacks */
void RE_display_init_cb	(struct Render *re, void *handle, void (*f)(void *handle, RenderResult *rr));
void RE_display_clear_cb(struct Render *re, void *handle, void (*f)(void *handle, RenderResult *rr));
void RE_display_update_cb(struct Render *re, void *handle, void (*f)(void *handle, RenderResult *rr, volatile struct rcti *rect));
void RE_stats_draw_cb	(struct Render *re, void *handle, void (*f)(void *handle, RenderStats *rs));
void RE_progress_cb	(struct Render *re, void *handle, void (*f)(void *handle, float));
void RE_draw_lock_cb		(struct Render *re, void *handle, void (*f)(void *handle, int));
void RE_test_break_cb	(struct Render *re, void *handle, int (*f)(void *handle));
void RE_current_scene_update_cb(struct Render *re, void *handle, void (*f)(void *handle, struct Scene *scene));

/* should move to kernel once... still unsure on how/where */
float RE_filter_value(int type, float x);
/* vector blur zbuffer method */
void RE_zbuf_accumulate_vecblur(struct NodeBlurData *nbd, int xsize, int ysize, float *newrect, float *imgrect, float *vecbufrect, float *zbufrect);

int RE_seq_render_active(struct Scene *scene, struct RenderData *rd);

bool RE_layers_have_name(struct RenderResult *result);

struct RenderPass *RE_pass_find_by_type(struct RenderLayer *rl, int passtype, const char *viewname);

/* shaded view or baking options */
#define RE_BAKE_LIGHT				0	/* not listed in rna_scene.c -> can't be enabled! */
#define RE_BAKE_ALL					1
#define RE_BAKE_AO					2
#define RE_BAKE_NORMALS				3
#define RE_BAKE_TEXTURE				4
#define RE_BAKE_DISPLACEMENT		5
#define RE_BAKE_SHADOW				6
#define RE_BAKE_SPEC_COLOR			7
#define RE_BAKE_SPEC_INTENSITY		8
#define RE_BAKE_MIRROR_COLOR		9
#define RE_BAKE_MIRROR_INTENSITY	10
#define RE_BAKE_ALPHA				11
#define RE_BAKE_EMIT				12
#define RE_BAKE_DERIVATIVE			13
#define RE_BAKE_VERTEX_COLORS		14

void RE_Database_Baking(struct Render *re, struct Main *bmain, struct Scene *scene, unsigned int lay, const int type, struct Object *actob);

void RE_DataBase_GetView(struct Render *re, float mat[4][4]);
void RE_GetCameraWindow(struct Render *re, struct Object *camera, int frame, float mat[4][4]);
void RE_GetCameraModelMatrix(struct Render *re, struct Object *camera, float r_mat[4][4]);
struct Scene *RE_GetScene(struct Render *re);

bool RE_force_single_renderlayer(struct Scene *scene);
bool RE_is_rendering_allowed(struct Scene *scene, struct Object *camera_override, struct ReportList *reports);

bool RE_allow_render_generic_object(struct Object *ob);

/******* defined in render_result.c *********/

bool RE_HasFakeLayer(RenderResult *res);
bool RE_RenderResult_is_stereo(RenderResult *res);
<<<<<<< HEAD

float *RE_RenderViewGetRectf(struct RenderResult *rr, const int view_id);
float *RE_RenderViewGetRectz(struct RenderResult *rr, const int view_id);
int   *RE_RenderViewGetRect32(struct RenderResult *rr, const int view_id);
void   RE_RenderViewSetRectf(struct RenderResult *res, const int view_id, float *rect);
void   RE_RenderViewSetRectz(struct RenderResult *res, const int view_id, float *rect);
=======
struct RenderView *RE_RenderViewGetById(struct RenderResult *res, const int view_id);
struct RenderView *RE_RenderViewGetByName(struct RenderResult *res, const char *viewname);
>>>>>>> 5a8629c0

#endif /* __RE_PIPELINE_H__ */
<|MERGE_RESOLUTION|>--- conflicted
+++ resolved
@@ -356,16 +356,7 @@
 
 bool RE_HasFakeLayer(RenderResult *res);
 bool RE_RenderResult_is_stereo(RenderResult *res);
-<<<<<<< HEAD
-
-float *RE_RenderViewGetRectf(struct RenderResult *rr, const int view_id);
-float *RE_RenderViewGetRectz(struct RenderResult *rr, const int view_id);
-int   *RE_RenderViewGetRect32(struct RenderResult *rr, const int view_id);
-void   RE_RenderViewSetRectf(struct RenderResult *res, const int view_id, float *rect);
-void   RE_RenderViewSetRectz(struct RenderResult *res, const int view_id, float *rect);
-=======
 struct RenderView *RE_RenderViewGetById(struct RenderResult *res, const int view_id);
 struct RenderView *RE_RenderViewGetByName(struct RenderResult *res, const char *viewname);
->>>>>>> 5a8629c0
 
 #endif /* __RE_PIPELINE_H__ */
