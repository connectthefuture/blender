/*
 * ***** BEGIN GPL LICENSE BLOCK *****
 *
 * This program is free software; you can redistribute it and/or
 * modify it under the terms of the GNU General Public License
 * as published by the Free Software Foundation; either version 2
 * of the License, or (at your option) any later version. 
 *
 * This program is distributed in the hope that it will be useful,
 * but WITHOUT ANY WARRANTY; without even the implied warranty of
 * MERCHANTABILITY or FITNESS FOR A PARTICULAR PURPOSE.  See the
 * GNU General Public License for more details.
 *
 * You should have received a copy of the GNU General Public License
 * along with this program; if not, write to the Free Software Foundation,
 * Inc., 51 Franklin Street, Fifth Floor, Boston, MA 02110-1301, USA.
 *
 * The Original Code is Copyright (C) 2006 Blender Foundation.
 * All rights reserved.
 *
 * The Original Code is: all of this file.
 *
 * Contributor(s): Brecht Van Lommel.
 *
 * ***** END GPL LICENSE BLOCK *****
 */

/** \file blender/gpu/intern/gpu_material.c
 *  \ingroup gpu
 *
 * Manages materials, lights and textures.
 */


#include <math.h>
#include <string.h>

#include "MEM_guardedalloc.h"

#include "DNA_lamp_types.h"
#include "DNA_material_types.h"
#include "DNA_object_types.h"
#include "DNA_scene_types.h"
#include "DNA_world_types.h"

#include "BLI_math.h"
#include "BLI_blenlib.h"
#include "BLI_utildefines.h"

#include "BKE_anim.h"
#include "BKE_colortools.h"
#include "BKE_DerivedMesh.h"
#include "BKE_global.h"
#include "BKE_image.h"
#include "BKE_main.h"
#include "BKE_node.h"
#include "BKE_scene.h"
#include "BKE_texture.h"
#include "BKE_group.h"

#include "IMB_imbuf_types.h"

#include "GPU_extensions.h"
#include "GPU_material.h"

#include "gpu_codegen.h"

#include <string.h>

/* Structs */

typedef enum DynMatProperty {
	DYN_LAMP_CO = 1,
	DYN_LAMP_VEC = 2,
	DYN_LAMP_IMAT = 4,
	DYN_LAMP_PERSMAT = 8,
} DynMatProperty;

static struct GPUWorld {
	float mistenabled;
	float mistype;
	float miststart;
	float mistdistance;
	float mistintensity;
	float mistcol[4];
	float horicol[3];
	float ambcol[4];
} GPUWorld;

struct GPUMaterial {
	Scene *scene;
	Material *ma;

	/* material for mesh surface, worlds or something else.
	 * some code generation is done differently depending on the use case */
	int type;
	
	/* for creating the material */
	ListBase nodes;
	GPUNodeLink *outlink;

	/* for binding the material */
	GPUPass *pass;
	GPUVertexAttribs attribs;
	int builtins;
	int alpha, obcolalpha;
	int dynproperty;

	/* for passing uniforms */
	int viewmatloc, invviewmatloc;
	int obmatloc, invobmatloc;
	int obcolloc, obautobumpscaleloc;
	int cameratexcofacloc;

	ListBase lamps;
<<<<<<< HEAD

	bool is_opensubdiv;
=======
	bool bound;
>>>>>>> fa823dc8
};

struct GPULamp {
	Scene *scene;
	Object *ob;
	Object *par;
	Lamp *la;

	int type, mode, lay, hide;

	float dynenergy, dyncol[3];
	float energy, col[3];

	float co[3], vec[3];
	float dynco[3], dynvec[3];
	float obmat[4][4];
	float imat[4][4];
	float dynimat[4][4];

	float spotsi, spotbl, k;
	float dyndist, dynatt1, dynatt2;
	float dist, att1, att2;
	float shadow_color[3];

	float bias, d, clipend;
	int size;

	int falloff_type;
	struct CurveMapping *curfalloff;

	float winmat[4][4];
	float viewmat[4][4];
	float persmat[4][4];
	float dynpersmat[4][4];

	GPUFrameBuffer *fb;
	GPUFrameBuffer *blurfb;
	GPUTexture *tex;
	GPUTexture *depthtex;
	GPUTexture *blurtex;

	ListBase materials;
};

/* Forward declaration so shade_light_textures() can use this, while still keeping the code somewhat organized */
static void texture_rgb_blend(GPUMaterial *mat, GPUNodeLink *tex, GPUNodeLink *out, GPUNodeLink *fact, GPUNodeLink *facg, int blendtype, GPUNodeLink **in);

/* Functions */

static GPUMaterial *GPU_material_construct_begin(Material *ma)
{
	GPUMaterial *material = MEM_callocN(sizeof(GPUMaterial), "GPUMaterial");

	material->ma = ma;

	return material;
}

static void gpu_material_set_attrib_id(GPUMaterial *material)
{
	GPUVertexAttribs *attribs;
	GPUShader *shader;
	GPUPass *pass;
	char name[32];
	int a, b;

	attribs = &material->attribs;
	pass = material->pass;
	if (!pass) {
		attribs->totlayer = 0;
		return;
	}
	
	shader = GPU_pass_shader(pass);
	if (!shader) {
		attribs->totlayer = 0;
		return;
	}

	/* convert from attribute number to the actual id assigned by opengl,
	 * in case the attrib does not get a valid index back, it was probably
	 * removed by the glsl compiler by dead code elimination */

	for (a = 0, b = 0; a < attribs->totlayer; a++) {
		BLI_snprintf(name, sizeof(name), "att%d", attribs->layer[a].attribid);
		attribs->layer[a].glindex = GPU_shader_get_attribute(shader, name);

		if (attribs->layer[a].glindex >= 0) {
			attribs->layer[b] = attribs->layer[a];
			b++;
		}
	}

	attribs->totlayer = b;
}

static int GPU_material_construct_end(GPUMaterial *material, const char *passname)
{
	if (material->outlink) {
		GPUNodeLink *outlink;
		GPUShader *shader;

		outlink = material->outlink;
		material->pass = GPU_generate_pass(&material->nodes, outlink,
<<<<<<< HEAD
			&material->attribs, &material->builtins, material->ma->id.name,
			material->is_opensubdiv);
=======
			&material->attribs, &material->builtins, material->type, passname);
>>>>>>> fa823dc8

		if (!material->pass)
			return 0;

		gpu_material_set_attrib_id(material);
		
		shader = GPU_pass_shader(material->pass);

		if (material->builtins & GPU_VIEW_MATRIX)
			material->viewmatloc = GPU_shader_get_uniform(shader, GPU_builtin_name(GPU_VIEW_MATRIX));
		if (material->builtins & GPU_INVERSE_VIEW_MATRIX)
			material->invviewmatloc = GPU_shader_get_uniform(shader, GPU_builtin_name(GPU_INVERSE_VIEW_MATRIX));
		if (material->builtins & GPU_OBJECT_MATRIX)
			material->obmatloc = GPU_shader_get_uniform(shader, GPU_builtin_name(GPU_OBJECT_MATRIX));
		if (material->builtins & GPU_INVERSE_OBJECT_MATRIX)
			material->invobmatloc = GPU_shader_get_uniform(shader, GPU_builtin_name(GPU_INVERSE_OBJECT_MATRIX));
		if (material->builtins & GPU_OBCOLOR)
			material->obcolloc = GPU_shader_get_uniform(shader, GPU_builtin_name(GPU_OBCOLOR));
		if (material->builtins & GPU_AUTO_BUMPSCALE)
			material->obautobumpscaleloc = GPU_shader_get_uniform(shader, GPU_builtin_name(GPU_AUTO_BUMPSCALE));
		if (material->builtins & GPU_CAMERA_TEXCO_FACTORS)
			material->cameratexcofacloc = GPU_shader_get_uniform(shader, GPU_builtin_name(GPU_CAMERA_TEXCO_FACTORS));
		return 1;
	}

	return 0;
}

void GPU_material_free(ListBase *gpumaterial)
{
	LinkData *link;
	LinkData *nlink, *mlink, *next;

	for (link = gpumaterial->first; link; link = link->next) {
		GPUMaterial *material = link->data;

		if (material->pass)
			GPU_pass_free(material->pass);

		for (nlink = material->lamps.first; nlink; nlink = nlink->next) {
			GPULamp *lamp = nlink->data;

			if (material->ma) {
				Material *ma = material->ma;
				
				for (mlink = lamp->materials.first; mlink; mlink = next) {
					next = mlink->next;
					if (mlink->data == ma)
						BLI_freelinkN(&lamp->materials, mlink);
				}
			}
		}
		
		BLI_freelistN(&material->lamps);

		MEM_freeN(material);
	}

	BLI_freelistN(gpumaterial);
}

bool GPU_lamp_override_visible(GPULamp *lamp, SceneRenderLayer *srl, Material *ma)
{
	if (srl && srl->light_override)
		return BKE_group_object_exists(srl->light_override, lamp->ob);
	else if (ma && ma->group)
		return BKE_group_object_exists(ma->group, lamp->ob);
	else
		return true;
}

void GPU_material_bind(GPUMaterial *material, int oblay, int viewlay, double time, int mipmap, float viewmat[4][4], float viewinv[4][4], float camerafactors[4], bool scenelock)
{
	if (material->pass) {
		LinkData *nlink;
		GPULamp *lamp;
		GPUShader *shader = GPU_pass_shader(material->pass);
		SceneRenderLayer *srl = scenelock ? BLI_findlink(&material->scene->r.layers, material->scene->r.actlay) : NULL;

		if (srl)
			viewlay &= srl->lay;

		/* handle layer lamps */
		if (material->type == GPU_MATERIAL_TYPE_MESH) {
			for (nlink = material->lamps.first; nlink; nlink = nlink->next) {
				lamp = nlink->data;
				
				if (!lamp->hide && (lamp->lay & viewlay) && (!(lamp->mode & LA_LAYER) || (lamp->lay & oblay))
				        && GPU_lamp_override_visible(lamp, srl, material->ma)) {
					lamp->dynenergy = lamp->energy;
					copy_v3_v3(lamp->dyncol, lamp->col);
				}
				else {
					lamp->dynenergy = 0.0f;
					lamp->dyncol[0] = lamp->dyncol[1] = lamp->dyncol[2] = 0.0f;
				}
				
				if (material->dynproperty & DYN_LAMP_VEC) {
					copy_v3_v3(lamp->dynvec, lamp->vec);
					normalize_v3(lamp->dynvec);
					negate_v3(lamp->dynvec);
					mul_mat3_m4_v3(viewmat, lamp->dynvec);
				}
				
				if (material->dynproperty & DYN_LAMP_CO) {
					copy_v3_v3(lamp->dynco, lamp->co);
					mul_m4_v3(viewmat, lamp->dynco);
				}
				
				if (material->dynproperty & DYN_LAMP_IMAT) {
					mul_m4_m4m4(lamp->dynimat, lamp->imat, viewinv);
				}
				
				if (material->dynproperty & DYN_LAMP_PERSMAT) {
					if (!GPU_lamp_has_shadow_buffer(lamp)) /* The lamp matrices are already updated if we're using shadow buffers */
						GPU_lamp_update_buffer_mats(lamp);
					mul_m4_m4m4(lamp->dynpersmat, lamp->persmat, viewinv);
				}
			}
		}
		
		/* note material must be bound before setting uniforms */
		GPU_pass_bind(material->pass, time, mipmap);

		/* handle per material built-ins */
		if (material->builtins & GPU_VIEW_MATRIX) {
			GPU_shader_uniform_vector(shader, material->viewmatloc, 16, 1, (float*)viewmat);
		}
		if (material->builtins & GPU_INVERSE_VIEW_MATRIX) {
			GPU_shader_uniform_vector(shader, material->invviewmatloc, 16, 1, (float*)viewinv);
		}
		if (material->builtins & GPU_CAMERA_TEXCO_FACTORS) {
			if (camerafactors) {
				GPU_shader_uniform_vector(shader, material->cameratexcofacloc, 4, 1, (float*)camerafactors);
			}
			else {
				/* use default, no scaling no offset */
				float borders[4] = {1.0f, 1.0f, 0.0f, 0.0f};
				GPU_shader_uniform_vector(shader, material->cameratexcofacloc, 4, 1, (float*)borders);
			}
		}

		GPU_pass_update_uniforms(material->pass);

		material->bound = 1;
	}
}

void GPU_material_bind_uniforms(GPUMaterial *material, float obmat[4][4], float obcol[4], float autobumpscale)
{
	if (material->pass) {
		GPUShader *shader = GPU_pass_shader(material->pass);
		float invmat[4][4], col[4];

		/* handle per object builtins */
		if (material->builtins & GPU_OBJECT_MATRIX) {
			GPU_shader_uniform_vector(shader, material->obmatloc, 16, 1, (float*)obmat);
		}
		if (material->builtins & GPU_INVERSE_OBJECT_MATRIX) {
			invert_m4_m4(invmat, obmat);
			GPU_shader_uniform_vector(shader, material->invobmatloc, 16, 1, (float*)invmat);
		}
		if (material->builtins & GPU_OBCOLOR) {
			copy_v4_v4(col, obcol);
			CLAMP(col[3], 0.0f, 1.0f);
			GPU_shader_uniform_vector(shader, material->obcolloc, 4, 1, col);
		}
		if (material->builtins & GPU_AUTO_BUMPSCALE) {
			GPU_shader_uniform_vector(shader, material->obautobumpscaleloc, 1, 1, &autobumpscale);
		}
	}
}

void GPU_material_unbind(GPUMaterial *material)
{
	if (material->pass) {
		material->bound = 0;
		GPU_pass_unbind(material->pass);
	}
}

bool GPU_material_bound(GPUMaterial *material)
{
	return material->bound;
}

Scene *GPU_material_scene(GPUMaterial *material)
{
	return material->scene;
}

GPUMatType GPU_Material_get_type(GPUMaterial *material)
{
	return material->type;
}


void GPU_material_vertex_attributes(GPUMaterial *material, GPUVertexAttribs *attribs)
{
	*attribs = material->attribs;
}

void GPU_material_output_link(GPUMaterial *material, GPUNodeLink *link)
{
	if (!material->outlink)
		material->outlink = link;
}

void GPU_material_enable_alpha(GPUMaterial *material)
{
	material->alpha = 1;
}

GPUBlendMode GPU_material_alpha_blend(GPUMaterial *material, float obcol[4])
{
	if (material->alpha || (material->obcolalpha && obcol[3] < 1.0f))
		return GPU_BLEND_ALPHA;
	else
		return GPU_BLEND_SOLID;
}

void gpu_material_add_node(GPUMaterial *material, GPUNode *node)
{
	BLI_addtail(&material->nodes, node);
}

/* Code generation */

bool GPU_material_do_color_management(GPUMaterial *mat)
{
	if (!BKE_scene_check_color_management_enabled(mat->scene))
		return false;

	return true;
}

bool GPU_material_use_new_shading_nodes(GPUMaterial *mat)
{
	return BKE_scene_use_new_shading_nodes(mat->scene);
}

static GPUNodeLink *lamp_get_visibility(GPUMaterial *mat, GPULamp *lamp, GPUNodeLink **lv, GPUNodeLink **dist)
{
	GPUNodeLink *visifac, *inpr;

	/* from get_lamp_visibility */
	if (lamp->type == LA_SUN || lamp->type == LA_HEMI) {
		mat->dynproperty |= DYN_LAMP_VEC;
		GPU_link(mat, "lamp_visibility_sun_hemi", GPU_dynamic_uniform(lamp->dynvec, GPU_DYNAMIC_LAMP_DYNVEC, lamp->ob), lv, dist, &visifac);
		return visifac;
	}
	else {
		mat->dynproperty |= DYN_LAMP_CO;
		GPU_link(mat, "lamp_visibility_other", GPU_builtin(GPU_VIEW_POSITION), GPU_dynamic_uniform(lamp->dynco, GPU_DYNAMIC_LAMP_DYNCO, lamp->ob), lv, dist, &visifac);

		if (lamp->type == LA_AREA)
			return visifac;

		switch (lamp->falloff_type) {
			case LA_FALLOFF_CONSTANT:
				break;
			case LA_FALLOFF_INVLINEAR:
				GPU_link(mat, "lamp_falloff_invlinear", GPU_dynamic_uniform(&lamp->dist, GPU_DYNAMIC_LAMP_DISTANCE, lamp->ob), *dist, &visifac);
				break;
			case LA_FALLOFF_INVSQUARE:
				GPU_link(mat, "lamp_falloff_invsquare", GPU_dynamic_uniform(&lamp->dist, GPU_DYNAMIC_LAMP_DISTANCE, lamp->ob), *dist, &visifac);
				break;
			case LA_FALLOFF_SLIDERS:
				GPU_link(mat, "lamp_falloff_sliders", GPU_dynamic_uniform(&lamp->dist, GPU_DYNAMIC_LAMP_DISTANCE, lamp->ob), GPU_dynamic_uniform(&lamp->att1, GPU_DYNAMIC_LAMP_ATT1, lamp->ob), GPU_dynamic_uniform(&lamp->att2, GPU_DYNAMIC_LAMP_ATT2, lamp->ob), *dist, &visifac);
				break;
			case LA_FALLOFF_CURVE:
			{
				float *array;
				int size;

				curvemapping_initialize(lamp->curfalloff);
				curvemapping_table_RGBA(lamp->curfalloff, &array, &size);
				GPU_link(mat, "lamp_falloff_curve", GPU_dynamic_uniform(&lamp->dist, GPU_DYNAMIC_LAMP_DISTANCE, lamp->ob), GPU_texture(size, array), *dist, &visifac);

				break;
			}
		}

		if (lamp->mode & LA_SPHERE)
			GPU_link(mat, "lamp_visibility_sphere", GPU_dynamic_uniform(&lamp->dist, GPU_DYNAMIC_LAMP_DISTANCE, lamp->ob), *dist, visifac, &visifac);

		if (lamp->type == LA_SPOT) {
			if (lamp->mode & LA_SQUARE) {
				mat->dynproperty |= DYN_LAMP_VEC|DYN_LAMP_IMAT;
				GPU_link(mat, "lamp_visibility_spot_square", GPU_dynamic_uniform(lamp->dynvec, GPU_DYNAMIC_LAMP_DYNVEC, lamp->ob), GPU_dynamic_uniform((float*)lamp->dynimat, GPU_DYNAMIC_LAMP_DYNIMAT, lamp->ob), *lv, &inpr);
			}
			else {
				mat->dynproperty |= DYN_LAMP_VEC;
				GPU_link(mat, "lamp_visibility_spot_circle", GPU_dynamic_uniform(lamp->dynvec, GPU_DYNAMIC_LAMP_DYNVEC, lamp->ob), *lv, &inpr);
			}
			
			GPU_link(mat, "lamp_visibility_spot", GPU_dynamic_uniform(&lamp->spotsi, GPU_DYNAMIC_LAMP_SPOTSIZE, lamp->ob), GPU_dynamic_uniform(&lamp->spotbl, GPU_DYNAMIC_LAMP_SPOTSIZE, lamp->ob), inpr, visifac, &visifac);
		}

		GPU_link(mat, "lamp_visibility_clamp", visifac, &visifac);

		return visifac;
	}
}

#if 0
static void area_lamp_vectors(LampRen *lar)
{
	float xsize = 0.5f * lar->area_size, ysize = 0.5f * lar->area_sizey, multifac;

	/* make it smaller, so area light can be multisampled */
	multifac = 1.0f / sqrtf((float)lar->ray_totsamp);
	xsize *= multifac;
	ysize *= multifac;

	/* corner vectors */
	lar->area[0][0] = lar->co[0] - xsize * lar->mat[0][0] - ysize * lar->mat[1][0];
	lar->area[0][1] = lar->co[1] - xsize * lar->mat[0][1] - ysize * lar->mat[1][1];
	lar->area[0][2] = lar->co[2] - xsize * lar->mat[0][2] - ysize * lar->mat[1][2];

	/* corner vectors */
	lar->area[1][0] = lar->co[0] - xsize * lar->mat[0][0] + ysize * lar->mat[1][0];
	lar->area[1][1] = lar->co[1] - xsize * lar->mat[0][1] + ysize * lar->mat[1][1];
	lar->area[1][2] = lar->co[2] - xsize * lar->mat[0][2] + ysize * lar->mat[1][2];

	/* corner vectors */
	lar->area[2][0] = lar->co[0] + xsize * lar->mat[0][0] + ysize * lar->mat[1][0];
	lar->area[2][1] = lar->co[1] + xsize * lar->mat[0][1] + ysize * lar->mat[1][1];
	lar->area[2][2] = lar->co[2] + xsize * lar->mat[0][2] + ysize * lar->mat[1][2];

	/* corner vectors */
	lar->area[3][0] = lar->co[0] + xsize * lar->mat[0][0] - ysize * lar->mat[1][0];
	lar->area[3][1] = lar->co[1] + xsize * lar->mat[0][1] - ysize * lar->mat[1][1];
	lar->area[3][2] = lar->co[2] + xsize * lar->mat[0][2] - ysize * lar->mat[1][2];
	/* only for correction button size, matrix size works on energy */
	lar->areasize = lar->dist * lar->dist / (4.0f * xsize * ysize);
}
#endif

static void ramp_blend(GPUMaterial *mat, GPUNodeLink *fac, GPUNodeLink *col1, GPUNodeLink *col2, int type, GPUNodeLink **outcol)
{
	static const char *names[] = {"mix_blend", "mix_add", "mix_mult", "mix_sub",
		"mix_screen", "mix_div", "mix_diff", "mix_dark", "mix_light",
		"mix_overlay", "mix_dodge", "mix_burn", "mix_hue", "mix_sat",
		"mix_val", "mix_color", "mix_soft", "mix_linear"};

	GPU_link(mat, names[type], fac, col1, col2, outcol);
}

static void do_colorband_blend(GPUMaterial *mat, ColorBand *coba, GPUNodeLink *fac, float rampfac, int type, GPUNodeLink *incol, GPUNodeLink **outcol)
{
	GPUNodeLink *tmp, *alpha, *col;
	float *array;
	int size;

	/* do colorband */
	colorband_table_RGBA(coba, &array, &size);
	GPU_link(mat, "valtorgb", fac, GPU_texture(size, array), &col, &tmp);

	/* use alpha in fac */
	GPU_link(mat, "mtex_alpha_from_col", col, &alpha);
	GPU_link(mat, "math_multiply", alpha, GPU_uniform(&rampfac), &fac);

	/* blending method */
	ramp_blend(mat, fac, incol, col, type, outcol);
}

static void ramp_diffuse_result(GPUShadeInput *shi, GPUNodeLink **diff)
{
	Material *ma = shi->mat;
	GPUMaterial *mat = shi->gpumat;
	GPUNodeLink *fac;

	if (!(mat->scene->gm.flag & GAME_GLSL_NO_RAMPS)) {
		if (ma->ramp_col) {
			if (ma->rampin_col==MA_RAMP_IN_RESULT) {
				GPU_link(mat, "ramp_rgbtobw", *diff, &fac);
				
				/* colorband + blend */
				do_colorband_blend(mat, ma->ramp_col, fac, ma->rampfac_col, ma->rampblend_col, *diff, diff);
			}
		}
	}
}

static void add_to_diffuse(GPUMaterial *mat, Material *ma, GPUShadeInput *shi, GPUNodeLink *is, GPUNodeLink *rgb, GPUNodeLink **diff)
{
	GPUNodeLink *fac, *tmp, *addcol;
	
	if (!(mat->scene->gm.flag & GAME_GLSL_NO_RAMPS) &&
	    ma->ramp_col && (ma->mode & MA_RAMP_COL))
	{
		/* MA_RAMP_IN_RESULT is exceptional */
		if (ma->rampin_col==MA_RAMP_IN_RESULT) {
			addcol = shi->rgb;
		}
		else {
			/* input */
			switch (ma->rampin_col) {
				case MA_RAMP_IN_ENERGY:
					GPU_link(mat, "ramp_rgbtobw", rgb, &fac);
					break;
				case MA_RAMP_IN_SHADER:
					fac= is;
					break;
				case MA_RAMP_IN_NOR:
					GPU_link(mat, "vec_math_dot", shi->view, shi->vn, &tmp, &fac);
					break;
				default:
					GPU_link(mat, "set_value_zero", &fac);
					break;
			}

			/* colorband + blend */
			do_colorband_blend(mat, ma->ramp_col, fac, ma->rampfac_col, ma->rampblend_col, shi->rgb, &addcol);
		}
	}
	else
		addcol = shi->rgb;

	/* output to */
	GPU_link(mat, "shade_madd", *diff, rgb, addcol, diff);
}

static void ramp_spec_result(GPUShadeInput *shi, GPUNodeLink **spec)
{
	Material *ma = shi->mat;
	GPUMaterial *mat = shi->gpumat;
	GPUNodeLink *fac;

	if (!(mat->scene->gm.flag & GAME_GLSL_NO_RAMPS) &&
	    ma->ramp_spec && ma->rampin_spec == MA_RAMP_IN_RESULT)
	{
		GPU_link(mat, "ramp_rgbtobw", *spec, &fac);
		
		/* colorband + blend */
		do_colorband_blend(mat, ma->ramp_spec, fac, ma->rampfac_spec, ma->rampblend_spec, *spec, spec);
	}
}

static void do_specular_ramp(GPUShadeInput *shi, GPUNodeLink *is, GPUNodeLink *t, GPUNodeLink **spec)
{
	Material *ma = shi->mat;
	GPUMaterial *mat = shi->gpumat;
	GPUNodeLink *fac, *tmp;

	*spec = shi->specrgb;

	/* MA_RAMP_IN_RESULT is exception */
	if (ma->ramp_spec && (ma->rampin_spec != MA_RAMP_IN_RESULT)) {
		
		/* input */
		switch (ma->rampin_spec) {
			case MA_RAMP_IN_ENERGY:
				fac = t;
				break;
			case MA_RAMP_IN_SHADER:
				fac = is;
				break;
			case MA_RAMP_IN_NOR:
				GPU_link(mat, "vec_math_dot", shi->view, shi->vn, &tmp, &fac);
				break;
			default:
				GPU_link(mat, "set_value_zero", &fac);
				break;
		}
		
		/* colorband + blend */
		do_colorband_blend(mat, ma->ramp_spec, fac, ma->rampfac_spec, ma->rampblend_spec, *spec, spec);
	}
}

static void add_user_list(ListBase *list, void *data)
{
	LinkData *link = MEM_callocN(sizeof(LinkData), "GPULinkData");
	link->data = data;
	BLI_addtail(list, link);
}

static void shade_light_textures(GPUMaterial *mat, GPULamp *lamp, GPUNodeLink **rgb)
{
	GPUNodeLink *tex_rgb;
	MTex *mtex = NULL;
	int i;
	float one = 1.f;

	for (i = 0; i < MAX_MTEX; ++i) {
		mtex = lamp->la->mtex[i];

		if (mtex && mtex->tex->type & TEX_IMAGE && mtex->tex->ima) {
			mat->dynproperty |= DYN_LAMP_PERSMAT;

			GPU_link(mat, "shade_light_texture",
				GPU_builtin(GPU_VIEW_POSITION),
				GPU_image(mtex->tex->ima, &mtex->tex->iuser, false),
				GPU_dynamic_uniform((float*)lamp->dynpersmat, GPU_DYNAMIC_LAMP_DYNPERSMAT, lamp->ob),
				&tex_rgb);
			texture_rgb_blend(mat, tex_rgb, *rgb, GPU_uniform(&one), GPU_uniform(&mtex->colfac), mtex->blendtype, rgb);
		}
	}
}

static void shade_one_light(GPUShadeInput *shi, GPUShadeResult *shr, GPULamp *lamp)
{
	Material *ma = shi->mat;
	GPUMaterial *mat = shi->gpumat;
	GPUNodeLink *lv, *dist, *visifac, *is, *inp, *i, *vn, *view;
	GPUNodeLink *outcol, *specfac, *t, *shadfac = NULL, *lcol;
	float one = 1.0f;

	if ((lamp->mode & LA_ONLYSHADOW) && !(ma->mode & MA_SHADOW))
		return;
	
	vn = shi->vn;
	view = shi->view;

	visifac = lamp_get_visibility(mat, lamp, &lv, &dist);

#if 0
	if (ma->mode & MA_TANGENT_V)
		GPU_link(mat, "shade_tangent_v", lv, GPU_attribute(CD_TANGENT, ""), &vn);
#endif
	
	GPU_link(mat, "shade_inp", vn, lv, &inp);

	if (lamp->mode & LA_NO_DIFF) {
		GPU_link(mat, "shade_is_no_diffuse", &is);
	}
	else if (lamp->type == LA_HEMI) {
		GPU_link(mat, "shade_is_hemi", inp, &is);
	}
	else {
		if (lamp->type == LA_AREA) {
			float area[4][4] = {{0.0f}}, areasize = 0.0f;

			mat->dynproperty |= DYN_LAMP_VEC|DYN_LAMP_CO;
			GPU_link(mat, "shade_inp_area", GPU_builtin(GPU_VIEW_POSITION), GPU_dynamic_uniform(lamp->dynco, GPU_DYNAMIC_LAMP_DYNCO, lamp->ob), GPU_dynamic_uniform(lamp->dynvec, GPU_DYNAMIC_LAMP_DYNVEC, lamp->ob), vn, GPU_uniform((float*)area),
				GPU_uniform(&areasize), GPU_uniform(&lamp->k), &inp);
		}

		is = inp; /* Lambert */

		if (!(mat->scene->gm.flag & GAME_GLSL_NO_SHADERS)) {
			if (ma->diff_shader == MA_DIFF_ORENNAYAR)
				GPU_link(mat, "shade_diffuse_oren_nayer", inp, vn, lv, view, GPU_uniform(&ma->roughness), &is);
			else if (ma->diff_shader == MA_DIFF_TOON)
				GPU_link(mat, "shade_diffuse_toon", vn, lv, view, GPU_uniform(&ma->param[0]), GPU_uniform(&ma->param[1]), &is);
			else if (ma->diff_shader == MA_DIFF_MINNAERT)
				GPU_link(mat, "shade_diffuse_minnaert", inp, vn, view, GPU_uniform(&ma->darkness), &is);
			else if (ma->diff_shader == MA_DIFF_FRESNEL)
				GPU_link(mat, "shade_diffuse_fresnel", vn, lv, view, GPU_uniform(&ma->param[0]), GPU_uniform(&ma->param[1]), &is);
		}
	}

	if (!(mat->scene->gm.flag & GAME_GLSL_NO_SHADERS))
		if (ma->shade_flag & MA_CUBIC)
			GPU_link(mat, "shade_cubic", is, &is);
	
	i = is;
	GPU_link(mat, "shade_visifac", i, visifac, shi->refl, &i);
	
	GPU_link(mat, "set_rgb", GPU_dynamic_uniform(lamp->dyncol, GPU_DYNAMIC_LAMP_DYNCOL, lamp->ob), &lcol);
	shade_light_textures(mat, lamp, &lcol);
	GPU_link(mat, "shade_mul_value_v3", GPU_dynamic_uniform(&lamp->dynenergy, GPU_DYNAMIC_LAMP_DYNENERGY, lamp->ob), lcol, &lcol);	

#if 0
	if (ma->mode & MA_TANGENT_VN)
		GPU_link(mat, "shade_tangent_v_spec", GPU_attribute(CD_TANGENT, ""), &vn);
#endif

	/* this replaces if (i > 0.0) conditional until that is supported */
	/* done in shade_visifac now, GPU_link(mat, "mtex_value_clamp_positive", i, &i); */

	if ((ma->mode & MA_SHADOW) && GPU_lamp_has_shadow_buffer(lamp)) {
		if (!(mat->scene->gm.flag & GAME_GLSL_NO_SHADOWS)) {
			mat->dynproperty |= DYN_LAMP_PERSMAT;
			
			if (lamp->la->shadowmap_type == LA_SHADMAP_VARIANCE) {
				GPU_link(mat, "test_shadowbuf_vsm",
					GPU_builtin(GPU_VIEW_POSITION),
					GPU_dynamic_texture(lamp->tex, GPU_DYNAMIC_SAMPLER_2DSHADOW, lamp->ob),
					GPU_dynamic_uniform((float*)lamp->dynpersmat, GPU_DYNAMIC_LAMP_DYNPERSMAT, lamp->ob),
					GPU_uniform(&lamp->bias), GPU_uniform(&lamp->la->bleedbias), inp, &shadfac);
			}
			else {
				GPU_link(mat, "test_shadowbuf",
					GPU_builtin(GPU_VIEW_POSITION),
					GPU_dynamic_texture(lamp->tex, GPU_DYNAMIC_SAMPLER_2DSHADOW, lamp->ob),
					GPU_dynamic_uniform((float*)lamp->dynpersmat, GPU_DYNAMIC_LAMP_DYNPERSMAT, lamp->ob),
					GPU_uniform(&lamp->bias), inp, &shadfac);
			}
			
			if (lamp->mode & LA_ONLYSHADOW) {
				GPUNodeLink *shadrgb;
				GPU_link(mat, "shade_only_shadow", i, shadfac,
					GPU_dynamic_uniform(&lamp->dynenergy, GPU_DYNAMIC_LAMP_DYNENERGY, lamp->ob),
					GPU_uniform(lamp->shadow_color), &shadrgb);
				
				if (!(lamp->mode & LA_NO_DIFF)) {
					GPU_link(mat, "shade_only_shadow_diffuse", shadrgb, shi->rgb,
						shr->diff, &shr->diff);
				}

				if (!(lamp->mode & LA_NO_SPEC))
					GPU_link(mat, "shade_only_shadow_specular", shadrgb, shi->specrgb,
						shr->spec, &shr->spec);
				
				add_user_list(&mat->lamps, lamp);
				add_user_list(&lamp->materials, shi->gpumat->ma);
				return;
			}
		}
	}
	else if ((mat->scene->gm.flag & GAME_GLSL_NO_SHADOWS) && (lamp->mode & LA_ONLYSHADOW)) {
		add_user_list(&mat->lamps, lamp);
		add_user_list(&lamp->materials, shi->gpumat->ma);
		return;
	}
	else
		GPU_link(mat, "set_value", GPU_uniform(&one), &shadfac);

	if (GPU_link_changed(shi->refl) || ma->ref != 0.0f) {
		if (!(lamp->mode & LA_NO_DIFF)) {
			GPUNodeLink *rgb;
			GPU_link(mat, "shade_mul_value", i, lcol, &rgb);
			GPU_link(mat, "mtex_value_invert", shadfac, &shadfac);
			GPU_link(mat, "mix_mult",  shadfac, rgb, GPU_uniform(lamp->shadow_color), &rgb);
			GPU_link(mat, "mtex_value_invert", shadfac, &shadfac);
			add_to_diffuse(mat, ma, shi, is, rgb, &shr->diff);
		}
	}

	if (mat->scene->gm.flag & GAME_GLSL_NO_SHADERS) {
		/* pass */
	}
	else if (!(lamp->mode & LA_NO_SPEC) && !(lamp->mode & LA_ONLYSHADOW) &&
	         (GPU_link_changed(shi->spec) || ma->spec != 0.0f))
	{
		if (lamp->type == LA_HEMI) {
			GPU_link(mat, "shade_hemi_spec", vn, lv, view, GPU_uniform(&ma->spec), shi->har, visifac, &t);
			GPU_link(mat, "shade_add_spec", t, lcol, shi->specrgb, &outcol);
			GPU_link(mat, "shade_add_clamped", shr->spec, outcol, &shr->spec);
		}
		else {
			if (ma->spec_shader == MA_SPEC_PHONG)
				GPU_link(mat, "shade_phong_spec", vn, lv, view, shi->har, &specfac);
			else if (ma->spec_shader == MA_SPEC_COOKTORR)
				GPU_link(mat, "shade_cooktorr_spec", vn, lv, view, shi->har, &specfac);
			else if (ma->spec_shader == MA_SPEC_BLINN)
				GPU_link(mat, "shade_blinn_spec", vn, lv, view, GPU_uniform(&ma->refrac), shi->har, &specfac);
			else if (ma->spec_shader == MA_SPEC_WARDISO)
				GPU_link(mat, "shade_wardiso_spec", vn, lv, view, GPU_uniform(&ma->rms), &specfac);
			else
				GPU_link(mat, "shade_toon_spec", vn, lv, view, GPU_uniform(&ma->param[2]), GPU_uniform(&ma->param[3]), &specfac);

			if (lamp->type == LA_AREA)
				GPU_link(mat, "shade_spec_area_inp", specfac, inp, &specfac);

			GPU_link(mat, "shade_spec_t", shadfac, shi->spec, visifac, specfac, &t); 

			if (ma->mode & MA_RAMP_SPEC) {
				GPUNodeLink *spec;
				do_specular_ramp(shi, specfac, t, &spec);
				GPU_link(mat, "shade_add_spec", t, lcol, spec, &outcol);
				GPU_link(mat, "shade_add_clamped", shr->spec, outcol, &shr->spec);
			}
			else {
				GPU_link(mat, "shade_add_spec", t, lcol, shi->specrgb, &outcol);
				GPU_link(mat, "shade_add_clamped", shr->spec, outcol, &shr->spec);
			}
		}
	}

	add_user_list(&mat->lamps, lamp);
	add_user_list(&lamp->materials, shi->gpumat->ma);
}

static void material_lights(GPUShadeInput *shi, GPUShadeResult *shr)
{
	Base *base;
	Object *ob;
	Scene *sce_iter;
	GPULamp *lamp;
	
	for (SETLOOPER(shi->gpumat->scene, sce_iter, base)) {
		ob = base->object;

		if (ob->type == OB_LAMP) {
			lamp = GPU_lamp_from_blender(shi->gpumat->scene, ob, NULL);
			if (lamp)
				shade_one_light(shi, shr, lamp);
		}

		if (ob->transflag & OB_DUPLI) {
			DupliObject *dob;
			ListBase *lb = object_duplilist(G.main->eval_ctx, shi->gpumat->scene, ob);
			
			for (dob = lb->first; dob; dob = dob->next) {
				Object *ob_iter = dob->ob;

				if (ob_iter->type == OB_LAMP) {
					float omat[4][4];
					copy_m4_m4(omat, ob_iter->obmat);
					copy_m4_m4(ob_iter->obmat, dob->mat);

					lamp = GPU_lamp_from_blender(shi->gpumat->scene, ob_iter, ob);
					if (lamp)
						shade_one_light(shi, shr, lamp);

					copy_m4_m4(ob_iter->obmat, omat);
				}
			}
			
			free_object_duplilist(lb);
		}
	}

	/* prevent only shadow lamps from producing negative colors.*/
	GPU_link(shi->gpumat, "shade_clamp_positive", shr->spec, &shr->spec);
	GPU_link(shi->gpumat, "shade_clamp_positive", shr->diff, &shr->diff);
}

static void texture_rgb_blend(GPUMaterial *mat, GPUNodeLink *tex, GPUNodeLink *out, GPUNodeLink *fact, GPUNodeLink *facg, int blendtype, GPUNodeLink **in)
{
	switch (blendtype) {
	case MTEX_BLEND:
		GPU_link(mat, "mtex_rgb_blend", out, tex, fact, facg, in);
		break;
	case MTEX_MUL:
		GPU_link(mat, "mtex_rgb_mul", out, tex, fact, facg, in);
		break;
	case MTEX_SCREEN:
		GPU_link(mat, "mtex_rgb_screen", out, tex, fact, facg, in);
		break;
	case MTEX_OVERLAY:
		GPU_link(mat, "mtex_rgb_overlay", out, tex, fact, facg, in);
		break;
	case MTEX_SUB:
		GPU_link(mat, "mtex_rgb_sub", out, tex, fact, facg, in);
		break;
	case MTEX_ADD:
		GPU_link(mat, "mtex_rgb_add", out, tex, fact, facg, in);
		break;
	case MTEX_DIV:
		GPU_link(mat, "mtex_rgb_div", out, tex, fact, facg, in);
		break;
	case MTEX_DIFF:
		GPU_link(mat, "mtex_rgb_diff", out, tex, fact, facg, in);
		break;
	case MTEX_DARK:
		GPU_link(mat, "mtex_rgb_dark", out, tex, fact, facg, in);
		break;
	case MTEX_LIGHT:
		GPU_link(mat, "mtex_rgb_light", out, tex, fact, facg, in);
		break;
	case MTEX_BLEND_HUE:
		GPU_link(mat, "mtex_rgb_hue", out, tex, fact, facg, in);
		break;
	case MTEX_BLEND_SAT:
		GPU_link(mat, "mtex_rgb_sat", out, tex, fact, facg, in);
		break;
	case MTEX_BLEND_VAL:
		GPU_link(mat, "mtex_rgb_val", out, tex, fact, facg, in);
		break;
	case MTEX_BLEND_COLOR:
		GPU_link(mat, "mtex_rgb_color", out, tex, fact, facg, in);
		break;
	case MTEX_SOFT_LIGHT:
		GPU_link(mat, "mtex_rgb_soft", out, tex, fact, facg, in);
		break;
	case MTEX_LIN_LIGHT:
		GPU_link(mat, "mtex_rgb_linear", out, tex, fact, facg, in);
		break;
	default:
		GPU_link(mat, "set_rgb_zero", &in);
		break;
	}
}

static void texture_value_blend(GPUMaterial *mat, GPUNodeLink *tex, GPUNodeLink *out, GPUNodeLink *fact, GPUNodeLink *facg, int blendtype, GPUNodeLink **in)
{
	switch (blendtype) {
	case MTEX_BLEND:
		GPU_link(mat, "mtex_value_blend", out, tex, fact, facg, in);
		break;
	case MTEX_MUL:
		GPU_link(mat, "mtex_value_mul", out, tex, fact, facg, in);
		break;
	case MTEX_SCREEN:
		GPU_link(mat, "mtex_value_screen", out, tex, fact, facg, in);
		break;
	case MTEX_SUB:
		GPU_link(mat, "mtex_value_sub", out, tex, fact, facg, in);
		break;
	case MTEX_ADD:
		GPU_link(mat, "mtex_value_add", out, tex, fact, facg, in);
		break;
	case MTEX_DIV:
		GPU_link(mat, "mtex_value_div", out, tex, fact, facg, in);
		break;
	case MTEX_DIFF:
		GPU_link(mat, "mtex_value_diff", out, tex, fact, facg, in);
		break;
	case MTEX_DARK:
		GPU_link(mat, "mtex_value_dark", out, tex, fact, facg, in);
		break;
	case MTEX_LIGHT:
		GPU_link(mat, "mtex_value_light", out, tex, fact, facg, in);
		break;
	default:
		GPU_link(mat, "set_value_zero", &in);
		break;
	}
}

static void do_material_tex(GPUShadeInput *shi)
{
	Material *ma = shi->mat;
	GPUMaterial *mat = shi->gpumat;
	MTex *mtex;
	Tex *tex;
	GPUNodeLink *texco, *tin, *trgb, *tnor, *tcol, *stencil, *tnorfac;
	GPUNodeLink *texco_norm, *texco_orco, *texco_object;
	GPUNodeLink *texco_global, *texco_uv = NULL;
	GPUNodeLink *newnor, *orn;
	/*char *lastuvname = NULL;*/ /*UNUSED*/
	float one = 1.0f, norfac, ofs[3];
	int tex_nr, rgbnor, talpha;
	bool init_done = false;
	int iBumpSpacePrev = 0; /* Not necessary, quieting gcc warning. */
	GPUNodeLink *vNorg, *vNacc, *fPrevMagnitude;
	int iFirstTimeNMap = 1;
	int found_deriv_map = 0;

	GPU_link(mat, "set_value", GPU_uniform(&one), &stencil);

	GPU_link(mat, "texco_norm", GPU_builtin(GPU_VIEW_NORMAL), &texco_norm);
	GPU_link(mat, "texco_orco", GPU_attribute(CD_ORCO, ""), &texco_orco);
	GPU_link(mat, "texco_object", GPU_builtin(GPU_INVERSE_VIEW_MATRIX),
		GPU_builtin(GPU_INVERSE_OBJECT_MATRIX),
		GPU_builtin(GPU_VIEW_POSITION), &texco_object);
#if 0
	GPU_link(mat, "texco_tangent", GPU_attribute(CD_TANGENT, ""), &texco_tangent);
#endif
	GPU_link(mat, "texco_global", GPU_builtin(GPU_INVERSE_VIEW_MATRIX),
		GPU_builtin(GPU_VIEW_POSITION), &texco_global);

	orn= texco_norm;

	/* go over texture slots */
	for (tex_nr = 0; tex_nr < MAX_MTEX; tex_nr++) {
		/* separate tex switching */
		if (ma->septex & (1 << tex_nr)) continue;
		
		if (ma->mtex[tex_nr]) {
			mtex = ma->mtex[tex_nr];
			
			tex = mtex->tex;
			if (tex == NULL) continue;

			/* which coords */
			if (mtex->texco == TEXCO_ORCO)
				texco = texco_orco;
			else if (mtex->texco == TEXCO_OBJECT)
				texco = texco_object;
			else if (mtex->texco == TEXCO_NORM)
				texco = orn;
			else if (mtex->texco == TEXCO_TANGENT)
				texco = texco_object;
			else if (mtex->texco == TEXCO_GLOB)
				texco = texco_global;
			else if (mtex->texco == TEXCO_REFL) {
				GPU_link(mat, "texco_refl", shi->vn, shi->view, &shi->ref);
				texco = shi->ref;
			}
			else if (mtex->texco == TEXCO_UV) {
				if (1) { //!(texco_uv && strcmp(mtex->uvname, lastuvname) == 0)) {
					GPU_link(mat, "texco_uv", GPU_attribute(CD_MTFACE, mtex->uvname), &texco_uv);
					/*lastuvname = mtex->uvname;*/ /*UNUSED*/
				}
				texco = texco_uv;
			}
			else
				continue;

			/* in case of uv, this would just undo a multiplication in texco_uv */
			if (mtex->texco != TEXCO_UV)
				GPU_link(mat, "mtex_2d_mapping", texco, &texco);

			if (mtex->size[0] != 1.0f || mtex->size[1] != 1.0f || mtex->size[2] != 1.0f)
				GPU_link(mat, "mtex_mapping_size", texco, GPU_uniform(mtex->size), &texco);

			ofs[0] = mtex->ofs[0] + 0.5f - 0.5f * mtex->size[0];
			ofs[1] = mtex->ofs[1] + 0.5f - 0.5f * mtex->size[1];
			ofs[2] = 0.0f;
			if (ofs[0] != 0.0f || ofs[1] != 0.0f || ofs[2] != 0.0f)
				GPU_link(mat, "mtex_mapping_ofs", texco, GPU_uniform(ofs), &texco);

			talpha = 0;

			if (tex && tex->type == TEX_IMAGE && tex->ima) {
				GPU_link(mat, "mtex_image", texco, GPU_image(tex->ima, &tex->iuser, false), &tin, &trgb);
				rgbnor = TEX_RGB;

				talpha = ((tex->imaflag & TEX_USEALPHA) && tex->ima && (tex->ima->flag & IMA_IGNORE_ALPHA) == 0);
			}
			else {
				continue;
			}

			/* texture output */
			if ((rgbnor & TEX_RGB) && (mtex->texflag & MTEX_RGBTOINT)) {
				GPU_link(mat, "mtex_rgbtoint", trgb, &tin);
				rgbnor -= TEX_RGB;
			}

			if (mtex->texflag & MTEX_NEGATIVE) {
				if (rgbnor & TEX_RGB)
					GPU_link(mat, "mtex_rgb_invert", trgb, &trgb);
				else
					GPU_link(mat, "mtex_value_invert", tin, &tin);
			}

			if (mtex->texflag & MTEX_STENCIL) {
				if (rgbnor & TEX_RGB)
					GPU_link(mat, "mtex_rgb_stencil", stencil, trgb, &stencil, &trgb);
				else
					GPU_link(mat, "mtex_value_stencil", stencil, tin, &stencil, &tin);
			}

			/* mapping */
			if (mtex->mapto & (MAP_COL+MAP_COLSPEC)) {
				/* stencil maps on the texture control slider, not texture intensity value */
				if ((rgbnor & TEX_RGB)==0) {
					GPU_link(mat, "set_rgb", GPU_uniform(&mtex->r), &tcol);
				}
				else {
					GPU_link(mat, "set_rgba", trgb, &tcol);

					if (mtex->mapto & MAP_ALPHA)
						GPU_link(mat, "set_value", stencil, &tin);
					else if (talpha)
						GPU_link(mat, "mtex_alpha_from_col", trgb, &tin);
					else
						GPU_link(mat, "set_value_one", &tin);
				}

				if (tex->type == TEX_IMAGE)
					if (GPU_material_do_color_management(mat))
						GPU_link(mat, "srgb_to_linearrgb", tcol, &tcol);
				
				if (mtex->mapto & MAP_COL) {
					GPUNodeLink *colfac;

					if (mtex->colfac == 1.0f) colfac = stencil;
					else GPU_link(mat, "math_multiply", GPU_uniform(&mtex->colfac), stencil, &colfac);

					texture_rgb_blend(mat, tcol, shi->rgb, tin, colfac, mtex->blendtype, &shi->rgb);
				}
				
				if (!(mat->scene->gm.flag & GAME_GLSL_NO_EXTRA_TEX) && (mtex->mapto & MAP_COLSPEC)) {
					GPUNodeLink *colspecfac;

					if (mtex->colspecfac == 1.0f) colspecfac = stencil;
					else GPU_link(mat, "math_multiply", GPU_uniform(&mtex->colspecfac), stencil, &colspecfac);

					texture_rgb_blend(mat, tcol, shi->specrgb, tin, colspecfac, mtex->blendtype, &shi->specrgb);
				}
			}

			if (!(mat->scene->gm.flag & GAME_GLSL_NO_EXTRA_TEX) && (mtex->mapto & MAP_NORM)) {
				if (tex->type == TEX_IMAGE) {
					found_deriv_map = tex->imaflag & TEX_DERIVATIVEMAP;

					if (tex->imaflag & TEX_NORMALMAP) {
						/* normalmap image */
						GPU_link(mat, "mtex_normal", texco, GPU_image(tex->ima, &tex->iuser, true), &tnor);
						
						if (mtex->norfac < 0.0f)
							GPU_link(mat, "mtex_negate_texnormal", tnor, &tnor);

						if (mtex->normapspace == MTEX_NSPACE_TANGENT) {
							if (iFirstTimeNMap != 0) {
								// use unnormalized normal (this is how we bake it - closer to gamedev)
								GPUNodeLink *vNegNorm;
								GPU_link(mat, "vec_math_negate", GPU_builtin(GPU_VIEW_NORMAL), &vNegNorm);
								GPU_link(mat, "mtex_nspace_tangent", GPU_attribute(CD_TANGENT, ""), vNegNorm, tnor, &newnor);
								iFirstTimeNMap = 0;
							}
							else { /* otherwise use accumulated perturbations */
								GPU_link(mat, "mtex_nspace_tangent", GPU_attribute(CD_TANGENT, ""), shi->vn, tnor, &newnor);
							}
						}
						else if (mtex->normapspace == MTEX_NSPACE_OBJECT) {
							/* transform normal by object then view matrix */
							GPU_link(mat, "mtex_nspace_object", tnor, &newnor);
						}
						else if (mtex->normapspace == MTEX_NSPACE_WORLD) {
							/* transform normal by view matrix */
							GPU_link(mat, "mtex_nspace_world", GPU_builtin(GPU_VIEW_MATRIX), tnor, &newnor);
						}
						else {
							/* no transform, normal in camera space */
							newnor = tnor;
						}
						
						norfac = min_ff(fabsf(mtex->norfac), 1.0f);
						
						if (norfac == 1.0f && !GPU_link_changed(stencil)) {
							shi->vn = newnor;
						}
						else {
							tnorfac = GPU_uniform(&norfac);
	
							if (GPU_link_changed(stencil))
								GPU_link(mat, "math_multiply", tnorfac, stencil, &tnorfac);
	
							GPU_link(mat, "mtex_blend_normal", tnorfac, shi->vn, newnor, &shi->vn);
						}
						
					}
					else if ((mtex->texflag & (MTEX_3TAP_BUMP | MTEX_5TAP_BUMP | MTEX_BICUBIC_BUMP)) || found_deriv_map) {
						/* ntap bumpmap image */
						int iBumpSpace;
						float ima_x, ima_y;
						float hScale; 

						float imag_tspace_dimension_x = 1024.0f; /* only used for texture space variant */
						float aspect = 1.0f;
						
						GPUNodeLink *vR1, *vR2;
						GPUNodeLink *dBs, *dBt, *fDet;

						hScale = 0.1; /* compatibility adjustment factor for all bumpspace types */
						if (mtex->texflag & MTEX_BUMP_TEXTURESPACE)
							hScale = 13.0f; /* factor for scaling texspace bumps */
						else if (found_deriv_map!=0)
							hScale = 1.0f;

						/* resolve texture resolution */
						if ((mtex->texflag & MTEX_BUMP_TEXTURESPACE) || found_deriv_map) {
							ImBuf *ibuf = BKE_image_acquire_ibuf(tex->ima, &tex->iuser, NULL);
							ima_x = 512.0f; ima_y = 512.f; /* prevent calling textureSize, glsl 1.3 only */
							if (ibuf) {
								ima_x = ibuf->x;
								ima_y = ibuf->y;
								aspect = (float)ima_y / ima_x;
							}
							BKE_image_release_ibuf(tex->ima, ibuf, NULL);
						}

						/* The negate on norfac is done because the
						 * normal in the renderer points inward which corresponds
						 * to inverting the bump map. Should this ever change
						 * this negate must be removed. */
						norfac = -hScale * mtex->norfac;
						if (found_deriv_map) {
							float fVirtDim = sqrtf(fabsf(ima_x * mtex->size[0] * ima_y * mtex->size[1]));
							norfac /= MAX2(fVirtDim, FLT_EPSILON);
						}

						tnorfac = GPU_uniform(&norfac);

						if (found_deriv_map)
							GPU_link(mat, "math_multiply", tnorfac, GPU_builtin(GPU_AUTO_BUMPSCALE), &tnorfac);
						
						if (GPU_link_changed(stencil))
							GPU_link(mat, "math_multiply", tnorfac, stencil, &tnorfac);
						
						if (!init_done) {
							/* copy shi->vn to vNorg and vNacc, set magnitude to 1 */
							GPU_link(mat, "mtex_bump_normals_init", shi->vn, &vNorg, &vNacc, &fPrevMagnitude);
							iBumpSpacePrev = 0;
							init_done = true;
						}
						
						// find current bump space
						if (mtex->texflag & MTEX_BUMP_OBJECTSPACE)
							iBumpSpace = 1;
						else if (mtex->texflag & MTEX_BUMP_TEXTURESPACE)
							iBumpSpace = 2;
						else
							iBumpSpace = 4; /* ViewSpace */
						
						/* re-initialize if bump space changed */
						if (iBumpSpacePrev != iBumpSpace) {
							GPUNodeLink *surf_pos = GPU_builtin(GPU_VIEW_POSITION);

							if (mtex->texflag & MTEX_BUMP_OBJECTSPACE)
								GPU_link(mat, "mtex_bump_init_objspace",
								         surf_pos, vNorg,
								         GPU_builtin(GPU_VIEW_MATRIX), GPU_builtin(GPU_INVERSE_VIEW_MATRIX), GPU_builtin(GPU_OBJECT_MATRIX),  GPU_builtin(GPU_INVERSE_OBJECT_MATRIX),
								         fPrevMagnitude, vNacc,
								         &fPrevMagnitude, &vNacc,
								         &vR1, &vR2, &fDet);
								
							else if (mtex->texflag & MTEX_BUMP_TEXTURESPACE)
								GPU_link(mat, "mtex_bump_init_texturespace",
								         surf_pos, vNorg,
								         fPrevMagnitude, vNacc,
								         &fPrevMagnitude, &vNacc,
								         &vR1, &vR2, &fDet);
								
							else
								GPU_link(mat, "mtex_bump_init_viewspace",
								         surf_pos, vNorg,
								         fPrevMagnitude, vNacc,
								         &fPrevMagnitude, &vNacc,
								         &vR1, &vR2, &fDet);
							
							iBumpSpacePrev = iBumpSpace;
						}
						
						
						if (found_deriv_map) {
							GPU_link(mat, "mtex_bump_deriv",
							         texco, GPU_image(tex->ima, &tex->iuser, true), GPU_uniform(&ima_x), GPU_uniform(&ima_y), tnorfac,
							         &dBs, &dBt);
						}
						else if (mtex->texflag & MTEX_3TAP_BUMP)
							GPU_link(mat, "mtex_bump_tap3",
							         texco, GPU_image(tex->ima, &tex->iuser, true), tnorfac,
							         &dBs, &dBt);
						else if (mtex->texflag & MTEX_5TAP_BUMP)
							GPU_link(mat, "mtex_bump_tap5",
							         texco, GPU_image(tex->ima, &tex->iuser, true), tnorfac,
							         &dBs, &dBt);
						else if (mtex->texflag & MTEX_BICUBIC_BUMP) {
							if (GPU_bicubic_bump_support()) {
								GPU_link(mat, "mtex_bump_bicubic",
								         texco, GPU_image(tex->ima, &tex->iuser, true), tnorfac,
								         &dBs, &dBt);
							}
							else {
								GPU_link(mat, "mtex_bump_tap5",
								         texco, GPU_image(tex->ima, &tex->iuser, true), tnorfac,
								         &dBs, &dBt);
							}
						}
						
						
						if (mtex->texflag & MTEX_BUMP_TEXTURESPACE) {
							float imag_tspace_dimension_y = aspect * imag_tspace_dimension_x;
							GPU_link(mat, "mtex_bump_apply_texspace",
							         fDet, dBs, dBt, vR1, vR2,
							         GPU_image(tex->ima, &tex->iuser, true), texco,
							         GPU_uniform(&imag_tspace_dimension_x), GPU_uniform(&imag_tspace_dimension_y), vNacc,
							         &vNacc, &shi->vn);
						}
						else
							GPU_link(mat, "mtex_bump_apply",
							         fDet, dBs, dBt, vR1, vR2, vNacc,
							         &vNacc, &shi->vn);
						
					}
				}
				
				GPU_link(mat, "vec_math_negate", shi->vn, &orn);
			}

			if ((mtex->mapto & MAP_VARS)) {
				if (rgbnor & TEX_RGB) {
					if (talpha)
						GPU_link(mat, "mtex_alpha_from_col", trgb, &tin);
					else
						GPU_link(mat, "mtex_rgbtoint", trgb, &tin);
				}

				if (!(mat->scene->gm.flag & GAME_GLSL_NO_EXTRA_TEX) && mtex->mapto & MAP_REF) {
					GPUNodeLink *difffac;

					if (mtex->difffac == 1.0f) difffac = stencil;
					else GPU_link(mat, "math_multiply", GPU_uniform(&mtex->difffac), stencil, &difffac);

					texture_value_blend(mat, GPU_uniform(&mtex->def_var), shi->refl, tin, difffac, mtex->blendtype, &shi->refl);
					GPU_link(mat, "mtex_value_clamp_positive", shi->refl, &shi->refl);
				}
				if (!(mat->scene->gm.flag & GAME_GLSL_NO_EXTRA_TEX) && mtex->mapto & MAP_SPEC) {
					GPUNodeLink *specfac;

					if (mtex->specfac == 1.0f) specfac = stencil;
					else GPU_link(mat, "math_multiply", GPU_uniform(&mtex->specfac), stencil, &specfac);

					texture_value_blend(mat, GPU_uniform(&mtex->def_var), shi->spec, tin, specfac, mtex->blendtype, &shi->spec);
					GPU_link(mat, "mtex_value_clamp_positive", shi->spec, &shi->spec);
				}
				if (!(mat->scene->gm.flag & GAME_GLSL_NO_EXTRA_TEX) && mtex->mapto & MAP_EMIT) {
					GPUNodeLink *emitfac;

					if (mtex->emitfac == 1.0f) emitfac = stencil;
					else GPU_link(mat, "math_multiply", GPU_uniform(&mtex->emitfac), stencil, &emitfac);

					texture_value_blend(mat, GPU_uniform(&mtex->def_var), shi->emit, tin, emitfac, mtex->blendtype, &shi->emit);
					GPU_link(mat, "mtex_value_clamp_positive", shi->emit, &shi->emit);
				}
				if (!(mat->scene->gm.flag & GAME_GLSL_NO_EXTRA_TEX) && mtex->mapto & MAP_HAR) {
					GPUNodeLink *hardfac;

					if (mtex->hardfac == 1.0f) hardfac = stencil;
					else GPU_link(mat, "math_multiply", GPU_uniform(&mtex->hardfac), stencil, &hardfac);

					GPU_link(mat, "mtex_har_divide", shi->har, &shi->har);
					texture_value_blend(mat, GPU_uniform(&mtex->def_var), shi->har, tin, hardfac, mtex->blendtype, &shi->har);
					GPU_link(mat, "mtex_har_multiply_clamp", shi->har, &shi->har);
				}
				if (mtex->mapto & MAP_ALPHA) {
					GPUNodeLink *alphafac;

					if (mtex->alphafac == 1.0f) alphafac = stencil;
					else GPU_link(mat, "math_multiply", GPU_uniform(&mtex->alphafac), stencil, &alphafac);

					texture_value_blend(mat, GPU_uniform(&mtex->def_var), shi->alpha, tin, alphafac, mtex->blendtype, &shi->alpha);
					GPU_link(mat, "mtex_value_clamp", shi->alpha, &shi->alpha);
				}
				if (!(mat->scene->gm.flag & GAME_GLSL_NO_EXTRA_TEX) && mtex->mapto & MAP_AMB) {
					GPUNodeLink *ambfac;

					if (mtex->ambfac == 1.0f) ambfac = stencil;
					else GPU_link(mat, "math_multiply", GPU_uniform(&mtex->ambfac), stencil, &ambfac);

					texture_value_blend(mat, GPU_uniform(&mtex->def_var), shi->amb, tin, ambfac, mtex->blendtype, &shi->amb);
					GPU_link(mat, "mtex_value_clamp", shi->amb, &shi->amb);
				}
			}
		}
	}
}

void GPU_shadeinput_set(GPUMaterial *mat, Material *ma, GPUShadeInput *shi)
{
	float one = 1.0f;

	memset(shi, 0, sizeof(*shi));

	shi->gpumat = mat;
	shi->mat = ma;

	GPU_link(mat, "set_rgb", GPU_dynamic_uniform(&ma->r, GPU_DYNAMIC_MAT_DIFFRGB, NULL), &shi->rgb);
	GPU_link(mat, "set_rgb", GPU_dynamic_uniform(&ma->specr, GPU_DYNAMIC_MAT_SPECRGB, NULL), &shi->specrgb);
	GPU_link(mat, "shade_norm", GPU_builtin(GPU_VIEW_NORMAL), &shi->vn);

	if (mat->alpha)
		GPU_link(mat, "set_value", GPU_dynamic_uniform(&ma->alpha, GPU_DYNAMIC_MAT_ALPHA, NULL), &shi->alpha);
	else
		GPU_link(mat, "set_value", GPU_uniform(&one), &shi->alpha);

	GPU_link(mat, "set_value", GPU_dynamic_uniform(&ma->ref, GPU_DYNAMIC_MAT_REF, NULL), &shi->refl);
	GPU_link(mat, "set_value", GPU_dynamic_uniform(&ma->spec, GPU_DYNAMIC_MAT_SPEC, NULL), &shi->spec);
	GPU_link(mat, "set_value", GPU_dynamic_uniform(&ma->emit, GPU_DYNAMIC_MAT_EMIT, NULL), &shi->emit);
	GPU_link(mat, "set_value", GPU_dynamic_uniform((float*)&ma->har, GPU_DYNAMIC_MAT_HARD, NULL), &shi->har);
	GPU_link(mat, "set_value", GPU_dynamic_uniform(&ma->amb, GPU_DYNAMIC_MAT_AMB, NULL), &shi->amb);
	GPU_link(mat, "set_value", GPU_uniform(&ma->spectra), &shi->spectra);
	GPU_link(mat, "shade_view", GPU_builtin(GPU_VIEW_POSITION), &shi->view);
	GPU_link(mat, "vcol_attribute", GPU_attribute(CD_MCOL, ""), &shi->vcol);
	if (GPU_material_do_color_management(mat))
		GPU_link(mat, "srgb_to_linearrgb", shi->vcol, &shi->vcol);
	GPU_link(mat, "texco_refl", shi->vn, shi->view, &shi->ref);
}

void GPU_mist_update_enable(short enable)
{
	GPUWorld.mistenabled = (float)enable;
}

void GPU_mist_update_values(int type, float start, float dist, float inten, float color[3])
{
	GPUWorld.mistype = (float)type;
	GPUWorld.miststart = start;
	GPUWorld.mistdistance = dist;
	GPUWorld.mistintensity = inten;
	copy_v3_v3(GPUWorld.mistcol, color);
	GPUWorld.mistcol[3] = 1.0f;
}

void GPU_horizon_update_color(float color[3])
{
	copy_v3_v3(GPUWorld.horicol, color);
}

void GPU_ambient_update_color(float color[3])
{
	copy_v3_v3(GPUWorld.ambcol, color);
	GPUWorld.ambcol[3] = 1.0f;
}

void GPU_shaderesult_set(GPUShadeInput *shi, GPUShadeResult *shr)
{
	GPUMaterial *mat = shi->gpumat;
	GPUNodeLink *emit, *ulinfac, *ulogfac, *mistfac;
	Material *ma = shi->mat;
	World *world = mat->scene->world;
	float linfac, logfac;

	memset(shr, 0, sizeof(*shr));

	if (ma->mode & MA_VERTEXCOLP)
		shi->rgb = shi->vcol;

	do_material_tex(shi);

	if ((mat->scene->gm.flag & GAME_GLSL_NO_LIGHTS) || (ma->mode & MA_SHLESS)) {
		GPU_link(mat, "set_rgb", shi->rgb, &shr->diff);
		GPU_link(mat, "set_rgb_zero", &shr->spec);
		GPU_link(mat, "set_value", shi->alpha, &shr->alpha);
		shr->combined = shr->diff;
	}
	else {
		if (GPU_link_changed(shi->emit) || ma->emit != 0.0f) {
			if ((ma->mode & (MA_VERTEXCOL|MA_VERTEXCOLP)) == MA_VERTEXCOL) {
				GPU_link(mat, "shade_add", shi->emit, shi->vcol, &emit);
				GPU_link(mat, "shade_mul", emit, shi->rgb, &shr->diff);
			}
			else
				GPU_link(mat, "shade_mul_value", shi->emit, shi->rgb, &shr->diff);
		}
		else
			GPU_link(mat, "set_rgb_zero", &shr->diff);

		GPU_link(mat, "set_rgb_zero", &shr->spec);

		material_lights(shi, shr);

		shr->combined = shr->diff;

		GPU_link(mat, "set_value", shi->alpha, &shr->alpha);

		if (world) {
			/* exposure correction */
			if (world->exp != 0.0f || world->range != 1.0f) {
				linfac = 1.0f + powf((2.0f * world->exp + 0.5f), -10);
				logfac = logf((linfac - 1.0f) / linfac) / world->range;

				GPU_link(mat, "set_value", GPU_uniform(&linfac), &ulinfac);
				GPU_link(mat, "set_value", GPU_uniform(&logfac), &ulogfac);

				GPU_link(mat, "shade_exposure_correct", shr->combined,
					ulinfac, ulogfac, &shr->combined);
				GPU_link(mat, "shade_exposure_correct", shr->spec,
					ulinfac, ulogfac, &shr->spec);
			}

			/* ambient color */
			if (GPU_link_changed(shi->amb) || ma->amb != 0.0f) {
				GPU_link(mat, "shade_maddf", shr->combined, GPU_uniform(&ma->amb),
				         GPU_dynamic_uniform(GPUWorld.ambcol, GPU_DYNAMIC_AMBIENT_COLOR, NULL),
				         &shr->combined);
			}
		}

		if (ma->mode & MA_TRANSP && (ma->mode & (MA_ZTRANSP|MA_RAYTRANSP))) {
			if (GPU_link_changed(shi->spectra) || ma->spectra != 0.0f)
				GPU_link(mat, "alpha_spec_correction", shr->spec, shi->spectra,
					shi->alpha, &shr->alpha);
		}

		if (ma->mode & MA_RAMP_COL) ramp_diffuse_result(shi, &shr->combined);
		if (ma->mode & MA_RAMP_SPEC) ramp_spec_result(shi, &shr->spec);

		if (GPU_link_changed(shi->spec) || ma->spec != 0.0f)
			GPU_link(mat, "shade_add", shr->combined, shr->spec, &shr->combined);
	}

	GPU_link(mat, "mtex_alpha_to_col", shr->combined, shr->alpha, &shr->combined);

	if (ma->shade_flag & MA_OBCOLOR)
		GPU_link(mat, "shade_obcolor", shr->combined, GPU_builtin(GPU_OBCOLOR), &shr->combined);

	if (!(ma->mode & MA_NOMIST)) {
		GPU_link(mat, "shade_mist_factor", GPU_builtin(GPU_VIEW_POSITION),
		         GPU_dynamic_uniform(&GPUWorld.mistenabled, GPU_DYNAMIC_MIST_ENABLE, NULL),
		         GPU_dynamic_uniform(&GPUWorld.miststart, GPU_DYNAMIC_MIST_START, NULL),
		         GPU_dynamic_uniform(&GPUWorld.mistdistance, GPU_DYNAMIC_MIST_DISTANCE, NULL),
		         GPU_dynamic_uniform(&GPUWorld.mistype, GPU_DYNAMIC_MIST_TYPE, NULL),
		         GPU_dynamic_uniform(&GPUWorld.mistintensity, GPU_DYNAMIC_MIST_INTENSITY, NULL), &mistfac);

		GPU_link(mat, "mix_blend", mistfac, shr->combined,
		         GPU_dynamic_uniform(GPUWorld.mistcol, GPU_DYNAMIC_MIST_COLOR, NULL), &shr->combined);
	}

	if (!mat->alpha) {
		if (world && (GPU_link_changed(shr->alpha) || ma->alpha != 1.0f))
			GPU_link(mat, "shade_world_mix", GPU_dynamic_uniform(GPUWorld.horicol, GPU_DYNAMIC_HORIZON_COLOR, NULL),
			         shr->combined, &shr->combined);

		GPU_link(mat, "shade_alpha_opaque", shr->combined, &shr->combined);
	}

	if (ma->shade_flag & MA_OBCOLOR) {
		mat->obcolalpha = 1;
		GPU_link(mat, "shade_alpha_obcolor", shr->combined, GPU_builtin(GPU_OBCOLOR), &shr->combined);
	}
}

static GPUNodeLink *GPU_blender_material(GPUMaterial *mat, Material *ma)
{
	GPUShadeInput shi;
	GPUShadeResult shr;

	GPU_shadeinput_set(mat, ma, &shi);
	GPU_shaderesult_set(&shi, &shr);

	return shr.combined;
}

static GPUNodeLink *gpu_material_diffuse_bsdf(GPUMaterial *mat, Material *ma)
{
	static float roughness = 0.0f;
	GPUNodeLink *outlink;

	GPU_link(mat, "node_bsdf_diffuse", GPU_uniform(&ma->r), GPU_uniform(&roughness), GPU_builtin(GPU_VIEW_NORMAL), &outlink);

	return outlink;
}

static GPUNodeLink *gpu_material_preview_matcap(GPUMaterial *mat, Material *ma)
{
	GPUNodeLink *outlink;
	
	/* some explanations here:
	 * matcap normal holds the normal remapped to the 0.0 - 1.0 range. To take advantage of flat shading, we abuse
	 * the built in secondary color of opengl. Color is just the regular color, which should include mask value too.
	 * This also needs flat shading so we use the primary opengl color built-in */
	GPU_link(mat, "material_preview_matcap", GPU_uniform(&ma->r), GPU_image_preview(ma->preview), GPU_opengl_builtin(GPU_MATCAP_NORMAL), GPU_opengl_builtin(GPU_COLOR), &outlink);
	
	return outlink;
}

/* new solid draw mode with glsl matcaps */
GPUMaterial *GPU_material_matcap(Scene *scene, Material *ma, bool use_opensubdiv)
{
	GPUMaterial *mat;
	GPUNodeLink *outlink;
	LinkData *link;
	
<<<<<<< HEAD
	for (link=ma->gpumaterial.first; link; link=link->next) {
		GPUMaterial *current_material = (GPUMaterial*)link->data;
		if (current_material->scene == scene &&
		    current_material->is_opensubdiv == use_opensubdiv)
		{
			return current_material;
		}
	}
=======
	for (link = ma->gpumaterial.first; link; link = link->next)
		if (((GPUMaterial*)link->data)->scene == scene)
			return link->data;
>>>>>>> fa823dc8
	
	/* allocate material */
	mat = GPU_material_construct_begin(ma);
	mat->scene = scene;
<<<<<<< HEAD
	mat->is_opensubdiv = use_opensubdiv;

=======
	mat->type = GPU_MATERIAL_TYPE_MESH;
	
>>>>>>> fa823dc8
	if (ma->preview && ma->preview->rect[0]) {
		outlink = gpu_material_preview_matcap(mat, ma);
	}
	else {
		outlink = gpu_material_diffuse_bsdf(mat, ma);
	}
		
	GPU_material_output_link(mat, outlink);

	GPU_material_construct_end(mat, "matcap_pass");
	
	/* note that even if building the shader fails in some way, we still keep
	 * it to avoid trying to compile again and again, and simple do not use
	 * the actual shader on drawing */
	
	link = MEM_callocN(sizeof(LinkData), "GPUMaterialLink");
	link->data = mat;
	BLI_addtail(&ma->gpumaterial, link);
	
	return mat;
}

<<<<<<< HEAD
GPUMaterial *GPU_material_from_blender(Scene *scene, Material *ma, bool use_opensubdiv)
=======
GPUMaterial *GPU_material_world(struct Scene *scene, struct World *wo)
{
	LinkData *link;
	GPUMaterial *mat;

	for (link = wo->gpumaterial.first; link; link = link->next)
		if (((GPUMaterial*)link->data)->scene == scene)
			return link->data;

	/* allocate material */
	mat = GPU_material_construct_begin(NULL);
	mat->scene = scene;
	mat->type = GPU_MATERIAL_TYPE_WORLD;
	
	/* create nodes */
	if (BKE_scene_use_new_shading_nodes(scene) && wo->nodetree && wo->use_nodes)
		ntreeGPUMaterialNodes(wo->nodetree, mat, NODE_NEW_SHADING);
	else {
		/* old fixed function world */
	}

	if (GPU_material_do_color_management(mat))
		if (mat->outlink)
			GPU_link(mat, "linearrgb_to_srgb", mat->outlink, &mat->outlink);

	GPU_material_construct_end(mat, wo->id.name);
	
	/* note that even if building the shader fails in some way, we still keep
	 * it to avoid trying to compile again and again, and simple do not use
	 * the actual shader on drawing */

	link = MEM_callocN(sizeof(LinkData), "GPUMaterialLink");
	link->data = mat;
	BLI_addtail(&wo->gpumaterial, link);

	return mat;
}


GPUMaterial *GPU_material_from_blender(Scene *scene, Material *ma)
>>>>>>> fa823dc8
{
	GPUMaterial *mat;
	GPUNodeLink *outlink;
	LinkData *link;

<<<<<<< HEAD
	for (link=ma->gpumaterial.first; link; link=link->next) {
		GPUMaterial *current_material = (GPUMaterial*)link->data;
		if (current_material->scene == scene &&
		    current_material->is_opensubdiv == use_opensubdiv)
		{
			return current_material;
		}
	}
=======
	for (link = ma->gpumaterial.first; link; link = link->next)
		if (((GPUMaterial*)link->data)->scene == scene)
			return link->data;
>>>>>>> fa823dc8

	/* allocate material */
	mat = GPU_material_construct_begin(ma);
	mat->scene = scene;
<<<<<<< HEAD
	mat->is_opensubdiv = use_opensubdiv;
=======
	mat->type = GPU_MATERIAL_TYPE_MESH;
>>>>>>> fa823dc8

	/* render pipeline option */
	if (ma->mode & MA_TRANSP)
		GPU_material_enable_alpha(mat);

	if (!(scene->gm.flag & GAME_GLSL_NO_NODES) && ma->nodetree && ma->use_nodes) {
		/* create nodes */
		if (BKE_scene_use_new_shading_nodes(scene))
			ntreeGPUMaterialNodes(ma->nodetree, mat, NODE_NEW_SHADING);
		else
			ntreeGPUMaterialNodes(ma->nodetree, mat, NODE_OLD_SHADING);
	}
	else {
		if (BKE_scene_use_new_shading_nodes(scene)) {
			/* create simple diffuse material instead of nodes */
			outlink = gpu_material_diffuse_bsdf(mat, ma);
		}
		else {
			/* create blender material */
			outlink = GPU_blender_material(mat, ma);
		}

		GPU_material_output_link(mat, outlink);
	}

	if (GPU_material_do_color_management(mat))
		if (mat->outlink)
			GPU_link(mat, "linearrgb_to_srgb", mat->outlink, &mat->outlink);

	GPU_material_construct_end(mat, ma->id.name);

	/* note that even if building the shader fails in some way, we still keep
	 * it to avoid trying to compile again and again, and simple do not use
	 * the actual shader on drawing */

	link = MEM_callocN(sizeof(LinkData), "GPUMaterialLink");
	link->data = mat;
	BLI_addtail(&ma->gpumaterial, link);

	return mat;
}

void GPU_materials_free(void)
{
	Object *ob;
	Material *ma;
	World *wo;
	extern Material defmaterial;

	for (ma = G.main->mat.first; ma; ma = ma->id.next)
		GPU_material_free(&ma->gpumaterial);

	for (wo = G.main->world.first; wo; wo = wo->id.next)
		GPU_material_free(&wo->gpumaterial);
	
	GPU_material_free(&defmaterial.gpumaterial);

	for (ob = G.main->object.first; ob; ob = ob->id.next)
		GPU_lamp_free(ob);
}

/* Lamps and shadow buffers */

static void gpu_lamp_calc_winmat(GPULamp *lamp)
{
	float temp, angle, pixsize, wsize;

	if (lamp->type == LA_SUN) {
		wsize = lamp->la->shadow_frustum_size;
		orthographic_m4(lamp->winmat, -wsize, wsize, -wsize, wsize, lamp->d, lamp->clipend);
	}
	else {
		angle = saacos(lamp->spotsi);
		temp = 0.5f * lamp->size * cosf(angle) / sinf(angle);
		pixsize = lamp->d / temp;
		wsize = pixsize * 0.5f * lamp->size;
		perspective_m4(lamp->winmat, -wsize, wsize, -wsize, wsize, lamp->d, lamp->clipend);
	}
}

void GPU_lamp_update(GPULamp *lamp, int lay, int hide, float obmat[4][4])
{
	float mat[4][4];

	lamp->lay = lay;
	lamp->hide = hide;

	copy_m4_m4(mat, obmat);
	normalize_m4(mat);

	copy_v3_v3(lamp->vec, mat[2]);
	copy_v3_v3(lamp->co, mat[3]);
	copy_m4_m4(lamp->obmat, mat);
	invert_m4_m4(lamp->imat, mat);
}

void GPU_lamp_update_colors(GPULamp *lamp, float r, float g, float b, float energy)
{
	lamp->energy = energy;
	if (lamp->mode & LA_NEG) lamp->energy = -lamp->energy;

	lamp->col[0] = r;
	lamp->col[1] = g;
	lamp->col[2] = b;
}

void GPU_lamp_update_distance(GPULamp *lamp, float distance, float att1, float att2)
{
	lamp->dist = distance;
	lamp->att1 = att1;
	lamp->att2 = att2;
}

void GPU_lamp_update_spot(GPULamp *lamp, float spotsize, float spotblend)
{
	lamp->spotsi = cosf(spotsize * 0.5f);
	lamp->spotbl = (1.0f - lamp->spotsi) * spotblend;

	gpu_lamp_calc_winmat(lamp);
}

static void gpu_lamp_from_blender(Scene *scene, Object *ob, Object *par, Lamp *la, GPULamp *lamp)
{
	lamp->scene = scene;
	lamp->ob = ob;
	lamp->par = par;
	lamp->la = la;

	/* add_render_lamp */
	lamp->mode = la->mode;
	lamp->type = la->type;

	lamp->energy = la->energy;
	if (lamp->mode & LA_NEG) lamp->energy = -lamp->energy;

	lamp->col[0] = la->r;
	lamp->col[1] = la->g;
	lamp->col[2] = la->b;

	GPU_lamp_update(lamp, ob->lay, (ob->restrictflag & OB_RESTRICT_RENDER), ob->obmat);

	lamp->spotsi = la->spotsize;
	if (lamp->mode & LA_HALO)
		if (lamp->spotsi > DEG2RADF(170.0f))
			lamp->spotsi = DEG2RADF(170.0f);
	lamp->spotsi = cosf(lamp->spotsi * 0.5f);
	lamp->spotbl = (1.0f - lamp->spotsi) * la->spotblend;
	lamp->k = la->k;

	lamp->dist = la->dist;
	lamp->falloff_type = la->falloff_type;
	lamp->att1 = la->att1;
	lamp->att2 = la->att2;
	lamp->curfalloff = la->curfalloff;

	/* initshadowbuf */
	lamp->bias = 0.02f * la->bias;
	lamp->size = la->bufsize;
	lamp->d = la->clipsta;
	lamp->clipend = la->clipend;

	/* arbitrary correction for the fact we do no soft transition */
	lamp->bias *= 0.25f;

	/* makeshadowbuf */
	gpu_lamp_calc_winmat(lamp);
}

static void gpu_lamp_shadow_free(GPULamp *lamp)
{
	if (lamp->tex) {
		GPU_texture_free(lamp->tex);
		lamp->tex = NULL;
	}
	if (lamp->depthtex) {
		GPU_texture_free(lamp->depthtex);
		lamp->depthtex = NULL;
	}
	if (lamp->fb) {
		GPU_framebuffer_free(lamp->fb);
		lamp->fb = NULL;
	}
	if (lamp->blurtex) {
		GPU_texture_free(lamp->blurtex);
		lamp->blurtex = NULL;
	}
	if (lamp->blurfb) {
		GPU_framebuffer_free(lamp->blurfb);
		lamp->blurfb = NULL;
	}
}

GPULamp *GPU_lamp_from_blender(Scene *scene, Object *ob, Object *par)
{
	Lamp *la;
	GPULamp *lamp;
	LinkData *link;

	for (link = ob->gpulamp.first; link; link = link->next) {
		lamp = (GPULamp*)link->data;

		if (lamp->par == par && lamp->scene == scene)
			return link->data;
	}

	lamp = MEM_callocN(sizeof(GPULamp), "GPULamp");

	link = MEM_callocN(sizeof(LinkData), "GPULampLink");
	link->data = lamp;
	BLI_addtail(&ob->gpulamp, link);

	la = ob->data;
	gpu_lamp_from_blender(scene, ob, par, la, lamp);

	if ((la->type == LA_SPOT && (la->mode & (LA_SHAD_BUF | LA_SHAD_RAY))) || (la->type == LA_SUN && (la->mode & LA_SHAD_RAY))) {
		/* opengl */
		lamp->fb = GPU_framebuffer_create();
		if (!lamp->fb) {
			gpu_lamp_shadow_free(lamp);
			return lamp;
		}

		if (lamp->la->shadowmap_type == LA_SHADMAP_VARIANCE) {
			/* Shadow depth map */
			lamp->depthtex = GPU_texture_create_depth(lamp->size, lamp->size, NULL);
			if (!lamp->depthtex) {
				gpu_lamp_shadow_free(lamp);
				return lamp;
			}
		
			if (!GPU_framebuffer_texture_attach(lamp->fb, lamp->depthtex, 0, NULL)) {
				gpu_lamp_shadow_free(lamp);
				return lamp;
			}

			/* Shadow color map */
			lamp->tex = GPU_texture_create_vsm_shadow_map(lamp->size, NULL);
			if (!lamp->tex) {
				gpu_lamp_shadow_free(lamp);
				return lamp;
			}

			if (!GPU_framebuffer_texture_attach(lamp->fb, lamp->tex, 0, NULL)) {
				gpu_lamp_shadow_free(lamp);
				return lamp;
			}

			if (!GPU_framebuffer_check_valid(lamp->fb, NULL)) {
				gpu_lamp_shadow_free(lamp);
				return lamp;				
			}
			
			/* FBO and texture for blurring */
			lamp->blurfb = GPU_framebuffer_create();
			if (!lamp->blurfb) {
				gpu_lamp_shadow_free(lamp);
				return lamp;
			}

			lamp->blurtex = GPU_texture_create_vsm_shadow_map(lamp->size * 0.5, NULL);
			if (!lamp->blurtex) {
				gpu_lamp_shadow_free(lamp);
				return lamp;
			}
		
			if (!GPU_framebuffer_texture_attach(lamp->blurfb, lamp->blurtex, 0, NULL)) {
				gpu_lamp_shadow_free(lamp);
				return lamp;
			}
			
			/* we need to properly bind to test for completeness */
			GPU_texture_bind_as_framebuffer(lamp->blurtex);
			
			if (!GPU_framebuffer_check_valid(lamp->blurfb, NULL)) {
				gpu_lamp_shadow_free(lamp);
				return lamp;
			}
			
			GPU_framebuffer_texture_unbind(lamp->blurfb, lamp->blurtex);
		}
		else {
			lamp->tex = GPU_texture_create_depth(lamp->size, lamp->size, NULL);
			if (!lamp->tex) {
				gpu_lamp_shadow_free(lamp);
				return lamp;
			}

			if (!GPU_framebuffer_texture_attach(lamp->fb, lamp->tex, 0, NULL)) {
				gpu_lamp_shadow_free(lamp);
				return lamp;
			}
			
			if (!GPU_framebuffer_check_valid(lamp->fb, NULL)) {
				gpu_lamp_shadow_free(lamp);
				return lamp;				
			}						
		}

		GPU_framebuffer_restore();

		lamp->shadow_color[0] = la->shdwr;
		lamp->shadow_color[1] = la->shdwg;
		lamp->shadow_color[2] = la->shdwb;
	}
	else {
		lamp->shadow_color[0] = 1.0;
		lamp->shadow_color[1] = 1.0;
		lamp->shadow_color[2] = 1.0;
	}

	return lamp;
}

void GPU_lamp_free(Object *ob)
{
	GPULamp *lamp;
	LinkData *link;
	LinkData *nlink;
	Material *ma;

	for (link = ob->gpulamp.first; link; link = link->next) {
		lamp = link->data;

		while (lamp->materials.first) {
			nlink = lamp->materials.first;
			ma = nlink->data;
			BLI_freelinkN(&lamp->materials, nlink);

			if (ma->gpumaterial.first)
				GPU_material_free(&ma->gpumaterial);
		}

		gpu_lamp_shadow_free(lamp);

		MEM_freeN(lamp);
	}

	BLI_freelistN(&ob->gpulamp);
}

bool GPU_lamp_has_shadow_buffer(GPULamp *lamp)
{
	return (!(lamp->scene->gm.flag & GAME_GLSL_NO_SHADOWS) &&
	        !(lamp->scene->gm.flag & GAME_GLSL_NO_LIGHTS) &&
	        lamp->tex && lamp->fb);
}

void GPU_lamp_update_buffer_mats(GPULamp *lamp)
{
	float rangemat[4][4], persmat[4][4];

	/* initshadowbuf */
	invert_m4_m4(lamp->viewmat, lamp->obmat);
	normalize_v3(lamp->viewmat[0]);
	normalize_v3(lamp->viewmat[1]);
	normalize_v3(lamp->viewmat[2]);

	/* makeshadowbuf */
	mul_m4_m4m4(persmat, lamp->winmat, lamp->viewmat);

	/* opengl depth buffer is range 0.0..1.0 instead of -1.0..1.0 in blender */
	unit_m4(rangemat);
	rangemat[0][0] = 0.5f;
	rangemat[1][1] = 0.5f;
	rangemat[2][2] = 0.5f;
	rangemat[3][0] = 0.5f;
	rangemat[3][1] = 0.5f;
	rangemat[3][2] = 0.5f;

	mul_m4_m4m4(lamp->persmat, rangemat, persmat);
}

void GPU_lamp_shadow_buffer_bind(GPULamp *lamp, float viewmat[4][4], int *winsize, float winmat[4][4])
{
	GPU_lamp_update_buffer_mats(lamp);

	/* opengl */
	glDisable(GL_SCISSOR_TEST);
	GPU_texture_bind_as_framebuffer(lamp->tex);
	if (lamp->la->shadowmap_type == LA_SHADMAP_VARIANCE)
		GPU_shader_bind(GPU_shader_get_builtin_shader(GPU_SHADER_VSM_STORE));

	/* set matrices */
	copy_m4_m4(viewmat, lamp->viewmat);
	copy_m4_m4(winmat, lamp->winmat);
	*winsize = lamp->size;
}

void GPU_lamp_shadow_buffer_unbind(GPULamp *lamp)
{
	if (lamp->la->shadowmap_type == LA_SHADMAP_VARIANCE) {
		GPU_shader_unbind();
		GPU_framebuffer_blur(lamp->fb, lamp->tex, lamp->blurfb, lamp->blurtex);
	}

	GPU_framebuffer_texture_unbind(lamp->fb, lamp->tex);
	GPU_framebuffer_restore();
	glEnable(GL_SCISSOR_TEST);
}

int GPU_lamp_shadow_buffer_type(GPULamp *lamp)
{
	return lamp->la->shadowmap_type;
}

int GPU_lamp_shadow_layer(GPULamp *lamp)
{
	if (lamp->fb && lamp->tex && (lamp->mode & (LA_LAYER|LA_LAYER_SHADOW)))
		return lamp->lay;
	else
		return -1;
}

GPUNodeLink *GPU_lamp_get_data(GPUMaterial *mat, GPULamp *lamp, GPUNodeLink **col, GPUNodeLink **lv, GPUNodeLink **dist, GPUNodeLink **shadow, GPUNodeLink **energy)
{
	GPUNodeLink *visifac;

	*col = GPU_dynamic_uniform(lamp->dyncol, GPU_DYNAMIC_LAMP_DYNCOL, lamp->ob);
	*energy = GPU_dynamic_uniform(&lamp->dynenergy, GPU_DYNAMIC_LAMP_DYNENERGY, lamp->ob);
	visifac = lamp_get_visibility(mat, lamp, lv, dist);

	shade_light_textures(mat, lamp, col);

	if (GPU_lamp_has_shadow_buffer(lamp)) {
		GPUNodeLink *vn, *inp;

		GPU_link(mat, "shade_norm", GPU_builtin(GPU_VIEW_NORMAL), &vn);
		GPU_link(mat, "shade_inp", vn, *lv, &inp);
		mat->dynproperty |= DYN_LAMP_PERSMAT;

		if (lamp->la->shadowmap_type == LA_SHADMAP_VARIANCE) {
			GPU_link(mat, "shadows_only_vsm",
			         GPU_builtin(GPU_VIEW_POSITION),
			         GPU_dynamic_texture(lamp->tex, GPU_DYNAMIC_SAMPLER_2DSHADOW, lamp->ob),
			         GPU_dynamic_uniform((float*)lamp->dynpersmat, GPU_DYNAMIC_LAMP_DYNPERSMAT, lamp->ob),
			         GPU_uniform(&lamp->bias), GPU_uniform(&lamp->la->bleedbias),
			         GPU_uniform(lamp->shadow_color), inp, shadow);
		}
		else {
			GPU_link(mat, "shadows_only",
			         GPU_builtin(GPU_VIEW_POSITION),
			         GPU_dynamic_texture(lamp->tex, GPU_DYNAMIC_SAMPLER_2DSHADOW, lamp->ob),
			         GPU_dynamic_uniform((float*)lamp->dynpersmat, GPU_DYNAMIC_LAMP_DYNPERSMAT, lamp->ob),
			         GPU_uniform(&lamp->bias), GPU_uniform(lamp->shadow_color), inp, shadow);
		}
	}
	else {
		GPU_link(mat, "set_rgb_one", shadow);
	}

	/* ensure shadow buffer and lamp textures will be updated */
	add_user_list(&mat->lamps, lamp);
	add_user_list(&lamp->materials, mat->ma);

	return visifac;
}

/* export the GLSL shader */

GPUShaderExport *GPU_shader_export(struct Scene *scene, struct Material *ma)
{
	static struct {
		GPUBuiltin gputype;
		GPUDynamicType dynamictype;
		GPUDataType datatype;
	} builtins[] = {
		{ GPU_VIEW_MATRIX, GPU_DYNAMIC_OBJECT_VIEWMAT, GPU_DATA_16F },
		{ GPU_INVERSE_VIEW_MATRIX, GPU_DYNAMIC_OBJECT_VIEWIMAT, GPU_DATA_16F },
		{ GPU_OBJECT_MATRIX, GPU_DYNAMIC_OBJECT_MAT, GPU_DATA_16F },
		{ GPU_INVERSE_OBJECT_MATRIX, GPU_DYNAMIC_OBJECT_IMAT, GPU_DATA_16F },
		{ GPU_OBCOLOR, GPU_DYNAMIC_OBJECT_COLOR, GPU_DATA_4F },
		{ GPU_AUTO_BUMPSCALE, GPU_DYNAMIC_OBJECT_AUTOBUMPSCALE, GPU_DATA_1F },
		{ 0 }
	};

	GPUShaderExport *shader = NULL;
	GPUPass *pass;
	GPUInput *input;
	GPUMaterial *mat;
	GPUInputUniform *uniform;
	GPUInputAttribute *attribute;
	GLint lastbindcode;
	int i, liblen, fraglen;

	if (!GPU_glsl_support())
		return NULL;

	/* TODO(sergey): How to detemine whether we need OSD or not here? */
	mat = GPU_material_from_blender(scene, ma, false);
	pass = (mat)? mat->pass: NULL;

	if (pass && pass->fragmentcode && pass->vertexcode) {
		shader = MEM_callocN(sizeof(GPUShaderExport), "GPUShaderExport");

		for (input = pass->inputs.first; input; input = input->next) {
			uniform = MEM_callocN(sizeof(GPUInputUniform), "GPUInputUniform");

			if (input->ima) {
				/* image sampler uniform */
				uniform->type = GPU_DYNAMIC_SAMPLER_2DIMAGE;
				uniform->datatype = GPU_DATA_1I;
				uniform->image = input->ima;
				uniform->texnumber = input->texid;
				BLI_strncpy(uniform->varname, input->shadername, sizeof(uniform->varname));
			}
			else if (input->tex) {
				/* generated buffer */
				uniform->texnumber = input->texid;
				uniform->datatype = GPU_DATA_1I;
				BLI_strncpy(uniform->varname, input->shadername, sizeof(uniform->varname));

				switch (input->textype) {
				case GPU_SHADOW2D:
					uniform->type = GPU_DYNAMIC_SAMPLER_2DSHADOW;
					uniform->lamp = input->dynamicdata;
					break;
				case GPU_TEX2D:
					if (GPU_texture_opengl_bindcode(input->tex)) {
						uniform->type = GPU_DYNAMIC_SAMPLER_2DBUFFER;
						glGetIntegerv(GL_TEXTURE_BINDING_2D, &lastbindcode);
						glBindTexture(GL_TEXTURE_2D, GPU_texture_opengl_bindcode(input->tex));
						uniform->texsize = GPU_texture_opengl_width(input->tex) * GPU_texture_opengl_height(input->tex);
						uniform->texpixels = MEM_mallocN(uniform->texsize*4, "RGBApixels");
						glGetTexImage(GL_TEXTURE_2D, 0, GL_RGBA, GL_UNSIGNED_BYTE, uniform->texpixels); 
						glBindTexture(GL_TEXTURE_2D, lastbindcode);
					}
					break;

				case GPU_NONE:
				case GPU_FLOAT:
				case GPU_VEC2:
				case GPU_VEC3:
				case GPU_VEC4:
				case GPU_MAT3:
				case GPU_MAT4:
				case GPU_ATTRIB:
					break;
				}
			}
			else {
				uniform->type = input->dynamictype;
				BLI_strncpy(uniform->varname, input->shadername, sizeof(uniform->varname));
				switch (input->type) {
				case GPU_FLOAT:
					uniform->datatype = GPU_DATA_1F;
					break;
				case GPU_VEC2:
					uniform->datatype = GPU_DATA_2F;
					break;
				case GPU_VEC3:
					uniform->datatype = GPU_DATA_3F;
					break;
				case GPU_VEC4:
					uniform->datatype = GPU_DATA_4F;
					break;
				case GPU_MAT3:
					uniform->datatype = GPU_DATA_9F;
					break;
				case GPU_MAT4:
					uniform->datatype = GPU_DATA_16F;
					break;

				case GPU_NONE:
				case GPU_TEX2D:
				case GPU_SHADOW2D:
				case GPU_ATTRIB:
					break;
				}

				if (GPU_DYNAMIC_GROUP_FROM_TYPE(uniform->type) == GPU_DYNAMIC_GROUP_LAMP)
					uniform->lamp = input->dynamicdata;
			}

			if (uniform->type != GPU_DYNAMIC_NONE)
				BLI_addtail(&shader->uniforms, uniform);
			else
				MEM_freeN(uniform);
		}

		/* process builtin uniform */
		for (i = 0; builtins[i].gputype; i++) {
			if (mat->builtins & builtins[i].gputype) {
				uniform = MEM_callocN(sizeof(GPUInputUniform), "GPUInputUniform");
				uniform->type = builtins[i].dynamictype;
				uniform->datatype = builtins[i].datatype;
				BLI_strncpy(uniform->varname, GPU_builtin_name(builtins[i].gputype), sizeof(uniform->varname));
				BLI_addtail(&shader->uniforms, uniform);
			}
		}

		/* now link fragment shader with library shader */
		/* TBD: remove the function that are not used in the main function */
		liblen = (pass->libcode) ? strlen(pass->libcode) : 0;
		fraglen = strlen(pass->fragmentcode);
		shader->fragment = (char *)MEM_mallocN(liblen + fraglen + 1, "GPUFragShader");
		if (pass->libcode)
			memcpy(shader->fragment, pass->libcode, liblen);
		memcpy(&shader->fragment[liblen], pass->fragmentcode, fraglen);
		shader->fragment[liblen + fraglen] = 0;

		// export the attribute
		for (i = 0; i < mat->attribs.totlayer; i++) {
			attribute = MEM_callocN(sizeof(GPUInputAttribute), "GPUInputAttribute");
			attribute->type = mat->attribs.layer[i].type;
			attribute->number = mat->attribs.layer[i].glindex;
			BLI_snprintf(attribute->varname, sizeof(attribute->varname), "att%d", mat->attribs.layer[i].attribid);

			switch (attribute->type) {
			case CD_TANGENT:
				attribute->datatype = GPU_DATA_4F;
				break;
			case CD_MTFACE:
				attribute->datatype = GPU_DATA_2F;
				attribute->name = mat->attribs.layer[i].name;
				break;
			case CD_MCOL:
				attribute->datatype = GPU_DATA_4UB;
				attribute->name = mat->attribs.layer[i].name;
				break;
			case CD_ORCO:
				attribute->datatype = GPU_DATA_3F;
				break;
			}

			if (attribute->datatype != GPU_DATA_NONE)
				BLI_addtail(&shader->attributes, attribute);
			else
				MEM_freeN(attribute);
		}

		/* export the vertex shader */
		shader->vertex = BLI_strdup(pass->vertexcode);
	}

	return shader;
}

void GPU_free_shader_export(GPUShaderExport *shader)
{
	GPUInputUniform *uniform;

	if (shader == NULL)
		return;

	for (uniform = shader->uniforms.first; uniform; uniform = uniform->next)
		if (uniform->texpixels)
			MEM_freeN(uniform->texpixels);

	BLI_freelistN(&shader->uniforms);
	BLI_freelistN(&shader->attributes);

	if (shader->vertex)
		MEM_freeN(shader->vertex);
	if (shader->fragment)
		MEM_freeN(shader->fragment);

	MEM_freeN(shader);
}

#ifdef WITH_OPENSUBDIV
void GPU_material_update_fvar_offset(GPUMaterial *gpu_material,
                                     DerivedMesh *dm)
{
	GPUPass *pass = gpu_material->pass;
	GPUShader *shader = pass->shader;
	ListBase *inputs = &pass->inputs;
	GPUInput *input;

	if (shader == NULL) {
		return;
	}

	GPU_shader_bind(shader);

	for (input = inputs->first;
	     input != NULL;
	     input = input->next)
	{
		if (input->source == GPU_SOURCE_ATTRIB &&
		    input->attribtype == CD_MTFACE)
		{
			char name[64];
			/* TODO(sergey): This will work for until names are
			 * consistent, we'll need to solve this somehow in the future.
			 */
			int layer_index;
			int location;

			if (input->attribname[0] != '\0') {
				layer_index = CustomData_get_named_layer(&dm->loopData,
				                                         CD_MLOOPUV,
				                                         input->attribname);
			}
			else {
				layer_index = CustomData_get_active_layer(&dm->loopData,
				                                          CD_MLOOPUV);
			}

			BLI_snprintf(name, sizeof(name),
			             "fvar%d_offset",
			             input->attribid);
			location = GPU_shader_get_uniform(shader, name);
			/* Multiply by 2 because we're offseting U and V variables. */
			GPU_shader_uniform_int(shader, location, layer_index * 2);
		}
	}

	GPU_shader_unbind();
}
#endif<|MERGE_RESOLUTION|>--- conflicted
+++ resolved
@@ -113,12 +113,9 @@
 	int cameratexcofacloc;
 
 	ListBase lamps;
-<<<<<<< HEAD
+	bool bound;
 
 	bool is_opensubdiv;
-=======
-	bool bound;
->>>>>>> fa823dc8
 };
 
 struct GPULamp {
@@ -223,12 +220,8 @@
 
 		outlink = material->outlink;
 		material->pass = GPU_generate_pass(&material->nodes, outlink,
-<<<<<<< HEAD
-			&material->attribs, &material->builtins, material->ma->id.name,
-			material->is_opensubdiv);
-=======
-			&material->attribs, &material->builtins, material->type, passname);
->>>>>>> fa823dc8
+			&material->attribs, &material->builtins, material->type,
+			passname, material->is_opensubdiv);
 
 		if (!material->pass)
 			return 0;
@@ -1663,8 +1656,7 @@
 	GPUNodeLink *outlink;
 	LinkData *link;
 	
-<<<<<<< HEAD
-	for (link=ma->gpumaterial.first; link; link=link->next) {
+	for (link = ma->gpumaterial.first; link; link = link->next) {
 		GPUMaterial *current_material = (GPUMaterial*)link->data;
 		if (current_material->scene == scene &&
 		    current_material->is_opensubdiv == use_opensubdiv)
@@ -1672,22 +1664,13 @@
 			return current_material;
 		}
 	}
-=======
-	for (link = ma->gpumaterial.first; link; link = link->next)
-		if (((GPUMaterial*)link->data)->scene == scene)
-			return link->data;
->>>>>>> fa823dc8
 	
 	/* allocate material */
 	mat = GPU_material_construct_begin(ma);
 	mat->scene = scene;
-<<<<<<< HEAD
+	mat->type = GPU_MATERIAL_TYPE_MESH;
 	mat->is_opensubdiv = use_opensubdiv;
 
-=======
-	mat->type = GPU_MATERIAL_TYPE_MESH;
-	
->>>>>>> fa823dc8
 	if (ma->preview && ma->preview->rect[0]) {
 		outlink = gpu_material_preview_matcap(mat, ma);
 	}
@@ -1710,9 +1693,6 @@
 	return mat;
 }
 
-<<<<<<< HEAD
-GPUMaterial *GPU_material_from_blender(Scene *scene, Material *ma, bool use_opensubdiv)
-=======
 GPUMaterial *GPU_material_world(struct Scene *scene, struct World *wo)
 {
 	LinkData *link;
@@ -1752,15 +1732,13 @@
 }
 
 
-GPUMaterial *GPU_material_from_blender(Scene *scene, Material *ma)
->>>>>>> fa823dc8
+GPUMaterial *GPU_material_from_blender(Scene *scene, Material *ma, bool use_opensubdiv)
 {
 	GPUMaterial *mat;
 	GPUNodeLink *outlink;
 	LinkData *link;
 
-<<<<<<< HEAD
-	for (link=ma->gpumaterial.first; link; link=link->next) {
+	for (link = ma->gpumaterial.first; link; link = link->next) {
 		GPUMaterial *current_material = (GPUMaterial*)link->data;
 		if (current_material->scene == scene &&
 		    current_material->is_opensubdiv == use_opensubdiv)
@@ -1768,20 +1746,12 @@
 			return current_material;
 		}
 	}
-=======
-	for (link = ma->gpumaterial.first; link; link = link->next)
-		if (((GPUMaterial*)link->data)->scene == scene)
-			return link->data;
->>>>>>> fa823dc8
 
 	/* allocate material */
 	mat = GPU_material_construct_begin(ma);
 	mat->scene = scene;
-<<<<<<< HEAD
+	mat->type = GPU_MATERIAL_TYPE_MESH;
 	mat->is_opensubdiv = use_opensubdiv;
-=======
-	mat->type = GPU_MATERIAL_TYPE_MESH;
->>>>>>> fa823dc8
 
 	/* render pipeline option */
 	if (ma->mode & MA_TRANSP)
