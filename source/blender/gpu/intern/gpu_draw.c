/*
 * ***** BEGIN GPL LICENSE BLOCK *****
 *
 * This program is free software; you can redistribute it and/or
 * modify it under the terms of the GNU General Public License
 * as published by the Free Software Foundation; either version 2
 * of the License, or (at your option) any later version.
 *
 * This program is distributed in the hope that it will be useful,
 * but WITHOUT ANY WARRANTY; without even the implied warranty of
 * MERCHANTABILITY or FITNESS FOR A PARTICULAR PURPOSE.  See the
 * GNU General Public License for more details.
 *
 * You should have received a copy of the GNU General Public License
 * along with this program; if not, write to the Free Software Foundation,
 * Inc., 51 Franklin Street, Fifth Floor, Boston, MA 02110-1301, USA.
 *
 * The Original Code is Copyright (C) 2005 Blender Foundation.
 * All rights reserved.
 *
 * The Original Code is: all of this file.
 *
 * Contributor(s): Brecht Van Lommel.
 *
 * ***** END GPL LICENSE BLOCK *****
 */

/** \file blender/gpu/intern/gpu_draw.c
 *  \ingroup gpu
 */


#include <string.h>

#include "GL/glew.h"

#include "BLI_math.h"
#include "BLI_utildefines.h"

#include "DNA_lamp_types.h"
#include "DNA_material_types.h"
#include "DNA_meshdata_types.h"
#include "DNA_modifier_types.h"
#include "DNA_node_types.h"
#include "DNA_object_types.h"
#include "DNA_scene_types.h"
#include "DNA_smoke_types.h"
#include "DNA_view3d_types.h"

#include "MEM_guardedalloc.h"

#include "IMB_imbuf.h"
#include "IMB_imbuf_types.h"

#include "BKE_bmfont.h"
#include "BKE_global.h"
#include "BKE_image.h"
#include "BKE_main.h"
#include "BKE_material.h"
#include "BKE_node.h"
#include "BKE_object.h"
#include "BKE_scene.h"
#include "BKE_DerivedMesh.h"

#include "BLI_threads.h"
#include "BLI_blenlib.h"

#include "GPU_buffers.h"
#include "GPU_draw.h"
#include "GPU_extensions.h"
#include "GPU_material.h"

#include "smoke_API.h"

extern Material defmaterial; /* from material.c */

/* These are some obscure rendering functions shared between the
 * game engine and the blender, in this module to avoid duplicaten
 * and abstract them away from the rest a bit */

/* Text Rendering */

static void gpu_mcol(unsigned int ucol)
{
	/* mcol order is swapped */
	char *cp= (char *)&ucol;
	glColor3ub(cp[3], cp[2], cp[1]);
}

void GPU_render_text(MTFace *tface, int mode,
	const char *textstr, int textlen, unsigned int *col,
	float *v1, float *v2, float *v3, float *v4, int glattrib)
{
	if ((mode & GEMAT_TEXT) && (textlen>0) && tface->tpage) {
		Image* ima = (Image*)tface->tpage;
		int index, character;
		float centerx, centery, sizex, sizey, transx, transy, movex, movey, advance;
		float advance_tab;
		
		/* multiline */
		float line_start= 0.0f, line_height;
		
		if (v4)
			line_height= MAX4(v1[1], v2[1], v3[1], v4[2]) - MIN4(v1[1], v2[1], v3[1], v4[2]);
		else
			line_height= MAX3(v1[1], v2[1], v3[1]) - MIN3(v1[1], v2[1], v3[1]);
		line_height *= 1.2f; /* could be an option? */
		/* end multiline */

		
		/* color has been set */
		if (tface->mode & TF_OBCOL)
			col= NULL;
		else if (!col)
			glColor3f(1.0f, 1.0f, 1.0f);

		glPushMatrix();
		
		/* get the tab width */
		matrixGlyph((ImBuf *)ima->ibufs.first, ' ', & centerx, &centery,
			&sizex, &sizey, &transx, &transy, &movex, &movey, &advance);
		
		advance_tab= advance * 4; /* tab width could also be an option */
		
		
		for (index = 0; index < textlen; index++) {
			float uv[4][2];

			// lets calculate offset stuff
			character = textstr[index];
			
			if (character=='\n') {
				glTranslatef(line_start, -line_height, 0.0);
				line_start = 0.0f;
				continue;
			}
			else if (character=='\t') {
				glTranslatef(advance_tab, 0.0, 0.0);
				line_start -= advance_tab; /* so we can go back to the start of the line */
				continue;
				
			}
			
			// space starts at offset 1
			// character = character - ' ' + 1;
			matrixGlyph((ImBuf *)ima->ibufs.first, character, & centerx, &centery,
				&sizex, &sizey, &transx, &transy, &movex, &movey, &advance);

			uv[0][0] = (tface->uv[0][0] - centerx) * sizex + transx;
			uv[0][1] = (tface->uv[0][1] - centery) * sizey + transy;
			uv[1][0] = (tface->uv[1][0] - centerx) * sizex + transx;
			uv[1][1] = (tface->uv[1][1] - centery) * sizey + transy;
			uv[2][0] = (tface->uv[2][0] - centerx) * sizex + transx;
			uv[2][1] = (tface->uv[2][1] - centery) * sizey + transy;
			
			glBegin(GL_POLYGON);
			if (glattrib >= 0) glVertexAttrib2fvARB(glattrib, uv[0]);
			else glTexCoord2fv(uv[0]);
			if (col) gpu_mcol(col[0]);
			glVertex3f(sizex * v1[0] + movex, sizey * v1[1] + movey, v1[2]);
			
			if (glattrib >= 0) glVertexAttrib2fvARB(glattrib, uv[1]);
			else glTexCoord2fv(uv[1]);
			if (col) gpu_mcol(col[1]);
			glVertex3f(sizex * v2[0] + movex, sizey * v2[1] + movey, v2[2]);

			if (glattrib >= 0) glVertexAttrib2fvARB(glattrib, uv[2]);
			else glTexCoord2fv(uv[2]);
			if (col) gpu_mcol(col[2]);
			glVertex3f(sizex * v3[0] + movex, sizey * v3[1] + movey, v3[2]);

			if (v4) {
				uv[3][0] = (tface->uv[3][0] - centerx) * sizex + transx;
				uv[3][1] = (tface->uv[3][1] - centery) * sizey + transy;

				if (glattrib >= 0) glVertexAttrib2fvARB(glattrib, uv[3]);
				else glTexCoord2fv(uv[3]);
				if (col) gpu_mcol(col[3]);
				glVertex3f(sizex * v4[0] + movex, sizey * v4[1] + movey, v4[2]);
			}
			glEnd();

			glTranslatef(advance, 0.0, 0.0);
			line_start -= advance; /* so we can go back to the start of the line */
		}
		glPopMatrix();
	}
}

/* Checking powers of two for images since opengl 1.x requires it */

static int is_pow2_limit(int num)
{
	/* take texture clamping into account */

	/* XXX: texturepaint not global! */
#if 0
	if (G.f & G_TEXTUREPAINT)
		return 1;*/
#endif

	if (U.glreslimit != 0 && num > U.glreslimit)
		return 0;

	return is_power_of_2_i(num);
}

static int smaller_pow2_limit(int num)
{
	/* XXX: texturepaint not global! */
#if 0
	if (G.f & G_TEXTUREPAINT)
		return 1;*/
#endif

	/* take texture clamping into account */
	if (U.glreslimit != 0 && num > U.glreslimit)
		return U.glreslimit;

	return power_of_2_min_i(num);
}

/* Current OpenGL state caching for GPU_set_tpage */

static struct GPUTextureState {
	int curtile, tile;
	int curtilemode, tilemode;
	int curtileXRep, tileXRep;
	int curtileYRep, tileYRep;
	Image *ima, *curima;

	int domipmap, linearmipmap;

	int alphablend;
	float anisotropic;
	MTFace *lasttface;
} GTS = {0, 0, 0, 0, 0, 0, 0, 0, NULL, NULL, 1, 0, -1, 1.f, NULL};

/* Mipmap settings */

void GPU_set_mipmap(int mipmap)
{
	if (GTS.domipmap != (mipmap != 0)) {
		GPU_free_images();
		GTS.domipmap = mipmap != 0;
	}
}

void GPU_set_linear_mipmap(int linear)
{
	if (GTS.linearmipmap != (linear != 0)) {
		GPU_free_images();
		GTS.linearmipmap = linear != 0;
	}
}

static int gpu_get_mipmap(void)
{
	return GTS.domipmap;
}

static GLenum gpu_get_mipmap_filter(int mag)
{
	/* linearmipmap is off by default *when mipmapping is off,
	 * use unfiltered display */
	if (mag) {
		if (GTS.linearmipmap || GTS.domipmap)
			return GL_LINEAR;
		else
			return GL_NEAREST;
	}
	else {
		if (GTS.linearmipmap)
			return GL_LINEAR_MIPMAP_LINEAR;
		else if (GTS.domipmap)
			return GL_LINEAR_MIPMAP_NEAREST;
		else
			return GL_NEAREST;
	}
}

/* Anisotropic filtering settings */
void GPU_set_anisotropic(float value)
{
	if (GTS.anisotropic != value) {
		GPU_free_images();

		/* Clamp value to the maximum value the graphics card supports */
		if (value > GL_MAX_TEXTURE_MAX_ANISOTROPY_EXT)
			value = GL_MAX_TEXTURE_MAX_ANISOTROPY_EXT;

		GTS.anisotropic = value;
	}
}

float GPU_get_anisotropic(void)
{
	return GTS.anisotropic;
}

/* Set OpenGL state for an MTFace */

static void gpu_make_repbind(Image *ima)
{
	ImBuf *ibuf;
	
	ibuf = BKE_image_get_ibuf(ima, NULL);
	if (ibuf==NULL)
		return;

	if (ima->repbind) {
		glDeleteTextures(ima->totbind, (GLuint *)ima->repbind);
		MEM_freeN(ima->repbind);
		ima->repbind= NULL;
		ima->tpageflag &= ~IMA_MIPMAP_COMPLETE;
	}

	ima->totbind= ima->xrep*ima->yrep;

	if (ima->totbind>1)
		ima->repbind= MEM_callocN(sizeof(int)*ima->totbind, "repbind");
}

static void gpu_clear_tpage(void)
{
	if (GTS.lasttface==NULL)
		return;
	
	GTS.lasttface= NULL;
	GTS.curtile= 0;
	GTS.curima= NULL;
	if (GTS.curtilemode!=0) {
		glMatrixMode(GL_TEXTURE);
		glLoadIdentity();
		glMatrixMode(GL_MODELVIEW);
	}
	GTS.curtilemode= 0;
	GTS.curtileXRep=0;
	GTS.curtileYRep=0;
	GTS.alphablend= -1;
	
	glDisable(GL_BLEND);
	glDisable(GL_TEXTURE_2D);
	glDisable(GL_TEXTURE_GEN_S);
	glDisable(GL_TEXTURE_GEN_T);
	glDisable(GL_ALPHA_TEST);
}

static void gpu_set_alpha_blend(GPUBlendMode alphablend)
{
	if (alphablend == GPU_BLEND_SOLID) {
		glDisable(GL_BLEND);
		glDisable(GL_ALPHA_TEST);
		glBlendFunc(GL_SRC_ALPHA, GL_ONE_MINUS_SRC_ALPHA);
	}
	else if (alphablend==GPU_BLEND_ADD) {
		glEnable(GL_BLEND);
		glBlendFunc(GL_ONE, GL_ONE);
		glDisable(GL_ALPHA_TEST);
	}
	else if (ELEM(alphablend, GPU_BLEND_ALPHA, GPU_BLEND_ALPHA_SORT)) {
		glEnable(GL_BLEND);
		glBlendFunc(GL_SRC_ALPHA, GL_ONE_MINUS_SRC_ALPHA);
		
		/* if U.glalphaclip == 1.0, some cards go bonkers...
		 * turn off alpha test in this case */

		/* added after 2.45 to clip alpha */
		if (U.glalphaclip == 1.0f) {
			glDisable(GL_ALPHA_TEST);
		}
		else {
			glEnable(GL_ALPHA_TEST);
			glAlphaFunc(GL_GREATER, U.glalphaclip);
		}
	}
	else if (alphablend==GPU_BLEND_CLIP) {
		glDisable(GL_BLEND); 
		glEnable(GL_ALPHA_TEST);
		glAlphaFunc(GL_GREATER, 0.5f);
	}
}

static void gpu_verify_alpha_blend(int alphablend)
{
	/* verify alpha blending modes */
	if (GTS.alphablend == alphablend)
		return;

	gpu_set_alpha_blend(alphablend);
	GTS.alphablend= alphablend;
}

static void gpu_verify_reflection(Image *ima)
{
	if (ima && (ima->flag & IMA_REFLECT)) {
		/* enable reflection mapping */
		glTexGeni(GL_S, GL_TEXTURE_GEN_MODE, GL_SPHERE_MAP);
		glTexGeni(GL_T, GL_TEXTURE_GEN_MODE, GL_SPHERE_MAP);

		glEnable(GL_TEXTURE_GEN_S);
		glEnable(GL_TEXTURE_GEN_T);
	}
	else {
		/* disable reflection mapping */
		glDisable(GL_TEXTURE_GEN_S);
		glDisable(GL_TEXTURE_GEN_T);
	}
}

int GPU_verify_image(Image *ima, ImageUser *iuser, int tftile, int compare, int mipmap)
{
	ImBuf *ibuf = NULL;
	unsigned int *bind = NULL;
	int rectw, recth, tpx=0, tpy=0, y;
<<<<<<< HEAD
	unsigned int *rectrow, *tilerectrow;
	unsigned int *tilerect= NULL, *rect= NULL;
=======
	unsigned int *tilerect= NULL, *scalerect= NULL, *rect= NULL;
	float *ftilerect= NULL, *fscalerect = NULL, *frect = NULL;
	float *srgb_frect = NULL;
>>>>>>> a667492d
	short texwindx, texwindy, texwinsx, texwinsy;
	/* flag to determine whether high resolution format is used */
	int use_high_bit_depth = FALSE, do_color_management = FALSE;

	/* initialize tile mode and number of repeats */
	GTS.ima = ima;
	GTS.tilemode= (ima && (ima->tpageflag & (IMA_TILES|IMA_TWINANIM)));
	GTS.tileXRep = 0;
	GTS.tileYRep = 0;

	/* setting current tile according to frame */
	if (ima && (ima->tpageflag & IMA_TWINANIM))
		GTS.tile= ima->lastframe;
	else
		GTS.tile= tftile;

	GTS.tile = MAX2(0, GTS.tile);

	if (ima) {
		GTS.tileXRep = ima->xrep;
		GTS.tileYRep = ima->yrep;
	}

	/* if same image & tile, we're done */
	if (compare && ima == GTS.curima && GTS.curtile == GTS.tile &&
	   GTS.tilemode == GTS.curtilemode && GTS.curtileXRep == GTS.tileXRep &&
	   GTS.curtileYRep == GTS.tileYRep)
		return (ima != NULL);

	/* if tiling mode or repeat changed, change texture matrix to fit */
	if (GTS.tilemode!=GTS.curtilemode || GTS.curtileXRep!=GTS.tileXRep ||
	   GTS.curtileYRep != GTS.tileYRep) {

		glMatrixMode(GL_TEXTURE);
		glLoadIdentity();

		if (ima && (ima->tpageflag & IMA_TILES))
			glScalef(ima->xrep, ima->yrep, 1.0);

		glMatrixMode(GL_MODELVIEW);
	}

	/* check if we have a valid image */
	if (ima==NULL || ima->ok==0)
		return 0;

	/* check if we have a valid image buffer */
	ibuf= BKE_image_get_ibuf(ima, iuser);

	if (ibuf==NULL)
		return 0;

	if (ibuf->rect_float) {
		if (U.use_16bit_textures) {
			/* use high precision textures. This is relatively harmless because OpenGL gives us
			 * a high precision format only if it is available */
			use_high_bit_depth = TRUE;
		}

		/* TODO unneeded when float images are correctly treated as linear always */
		if (ibuf->profile == IB_PROFILE_LINEAR_RGB)
			do_color_management = TRUE;

		if (ibuf->rect==NULL)
			IMB_rect_from_float(ibuf);
	}

	/* currently, tpage refresh is used by ima sequences */
	if (ima->tpageflag & IMA_TPAGE_REFRESH) {
		GPU_free_image(ima);
		ima->tpageflag &= ~IMA_TPAGE_REFRESH;
	}
	
	if (GTS.tilemode) {
		/* tiled mode */
		if (ima->repbind==NULL) gpu_make_repbind(ima);
		if (GTS.tile>=ima->totbind) GTS.tile= 0;
		
		/* this happens when you change repeat buttons */
		if (ima->repbind) bind= &ima->repbind[GTS.tile];
		else bind= &ima->bindcode;
		
		if (*bind==0) {
			
			texwindx= ibuf->x/ima->xrep;
			texwindy= ibuf->y/ima->yrep;
			
			if (GTS.tile>=ima->xrep*ima->yrep)
				GTS.tile= ima->xrep*ima->yrep-1;
	
			texwinsy= GTS.tile / ima->xrep;
			texwinsx= GTS.tile - texwinsy*ima->xrep;
	
			texwinsx*= texwindx;
			texwinsy*= texwindy;
	
			tpx= texwindx;
			tpy= texwindy;

			if (use_high_bit_depth) {
				if (do_color_management) {
					srgb_frect = MEM_mallocN(ibuf->x*ibuf->y*sizeof(float)*4, "floar_buf_col_cor");
					IMB_buffer_float_from_float(srgb_frect, ibuf->rect_float,
						ibuf->channels, IB_PROFILE_SRGB, ibuf->profile, 0,
						ibuf->x, ibuf->y, ibuf->x, ibuf->x);
					/* clamp buffer colours to 1.0 to avoid artifacts due to glu for hdr images */
					IMB_buffer_float_clamp(srgb_frect, ibuf->x, ibuf->y);
					frect= srgb_frect + texwinsy*ibuf->x + texwinsx;
				}
				else
					frect= ibuf->rect_float + texwinsy*ibuf->x + texwinsx;
			}
			else
				rect= ibuf->rect + texwinsy*ibuf->x + texwinsx;
		}
	}
	else {
		/* regular image mode */
		bind= &ima->bindcode;

		if (*bind==0) {
			tpx= ibuf->x;
			tpy= ibuf->y;
			rect= ibuf->rect;
			if (use_high_bit_depth) {
				if (do_color_management) {
					frect = srgb_frect = MEM_mallocN(ibuf->x*ibuf->y*sizeof(*srgb_frect)*4, "floar_buf_col_cor");
					IMB_buffer_float_from_float(srgb_frect, ibuf->rect_float,
							ibuf->channels, IB_PROFILE_SRGB, ibuf->profile, 0,
							ibuf->x, ibuf->y, ibuf->x, ibuf->x);
					/* clamp buffer colours to 1.0 to avoid artifacts due to glu for hdr images */
					IMB_buffer_float_clamp(srgb_frect, ibuf->x, ibuf->y);
				}
				else
					frect= ibuf->rect_float;
			}
		}
	}

	if (*bind != 0) {
		/* enable opengl drawing with textures */
		glBindTexture(GL_TEXTURE_2D, *bind);
		return *bind;
	}

	rectw = tpx;
	recth = tpy;

	/* for tiles, copy only part of image into buffer */
	if (GTS.tilemode) {
		if (use_high_bit_depth) {
			float *frectrow, *ftilerectrow;

			ftilerect= MEM_mallocN(rectw*recth*sizeof(*ftilerect), "tilerect");

			for (y=0; y<recth; y++) {
				frectrow= &frect[y*ibuf->x];
				ftilerectrow= &ftilerect[y*rectw];

				memcpy(ftilerectrow, frectrow, tpx*sizeof(*frectrow));
			}

			frect= ftilerect;
		}
		else {
			unsigned int *rectrow, *tilerectrow;

			tilerect= MEM_mallocN(rectw*recth*sizeof(*tilerect), "tilerect");

			for (y=0; y<recth; y++) {
				rectrow= &rect[y*ibuf->x];
				tilerectrow= &tilerect[y*rectw];

				memcpy(tilerectrow, rectrow, tpx*sizeof(*rectrow));
			}
			
			rect= tilerect;
		}
	}
#ifdef WITH_DDS
	if (ibuf->ftype & DDS)
		GPU_create_gl_tex_compressed(bind, rect, rectw, recth, mipmap, ima, ibuf);
	else
#endif
		GPU_create_gl_tex(bind, rect, rectw, recth, mipmap, ima);

	/* clean up */
	if (tilerect)
		MEM_freeN(tilerect);

	return *bind;
}

void GPU_create_gl_tex(unsigned int *bind, unsigned int *pix, int rectw, int recth, int mipmap, Image *ima)
{
	unsigned int *scalerect = NULL;

	/* scale if not a power of two. this is not strictly necessary for newer 
	 * GPUs (OpenGL version >= 2.0) since they support non-power-of-two-textures */
	if (!is_pow2_limit(rectw) || !is_pow2_limit(recth)) {
		int oldw= rectw;
		int oldh= recth;
		rectw= smaller_pow2_limit(rectw);
		recth= smaller_pow2_limit(recth);
		
<<<<<<< HEAD
		scalerect= MEM_mallocN(rectw*recth*sizeof(*scalerect), "scalerect");
		gluScaleImage(GL_RGBA, oldw, oldh, GL_UNSIGNED_BYTE, pix, rectw, recth, GL_UNSIGNED_BYTE, scalerect);
		pix= scalerect;
=======
		if (use_high_bit_depth) {
			fscalerect= MEM_mallocN(rectw*recth*sizeof(*fscalerect)*4, "fscalerect");
			gluScaleImage(GL_RGBA, tpx, tpy, GL_FLOAT, frect, rectw, recth, GL_FLOAT, fscalerect);

			frect = fscalerect;
		}
		else {
			scalerect= MEM_mallocN(rectw*recth*sizeof(*scalerect), "scalerect");
			gluScaleImage(GL_RGBA, tpx, tpy, GL_UNSIGNED_BYTE, rect, rectw, recth, GL_UNSIGNED_BYTE, scalerect);

			rect= scalerect;
		}
>>>>>>> a667492d
	}

	/* create image */
	glGenTextures(1, (GLuint *)bind);
	glBindTexture( GL_TEXTURE_2D, *bind);

	if (!(gpu_get_mipmap() && mipmap)) {
<<<<<<< HEAD
		glTexImage2D(GL_TEXTURE_2D, 0,  GL_RGBA,  rectw, recth, 0, GL_RGBA, GL_UNSIGNED_BYTE, pix);
=======
		if (use_high_bit_depth)
			glTexImage2D(GL_TEXTURE_2D, 0,  GL_RGBA16,  rectw, recth, 0, GL_RGBA, GL_FLOAT, frect);
		else
			glTexImage2D(GL_TEXTURE_2D, 0,  GL_RGBA,  rectw, recth, 0, GL_RGBA, GL_UNSIGNED_BYTE, rect);
>>>>>>> a667492d
		glTexParameteri(GL_TEXTURE_2D, GL_TEXTURE_MIN_FILTER, GL_LINEAR);
		glTexParameteri(GL_TEXTURE_2D, GL_TEXTURE_MAG_FILTER, gpu_get_mipmap_filter(1));
	}
	else {
<<<<<<< HEAD
		gluBuild2DMipmaps(GL_TEXTURE_2D, GL_RGBA, rectw, recth, GL_RGBA, GL_UNSIGNED_BYTE, pix);
=======
		if (use_high_bit_depth)
			gluBuild2DMipmaps(GL_TEXTURE_2D, GL_RGBA16, rectw, recth, GL_RGBA, GL_FLOAT, frect);
		else
			gluBuild2DMipmaps(GL_TEXTURE_2D, GL_RGBA, rectw, recth, GL_RGBA, GL_UNSIGNED_BYTE, rect);
>>>>>>> a667492d
		glTexParameteri(GL_TEXTURE_2D, GL_TEXTURE_MIN_FILTER, gpu_get_mipmap_filter(0));
		glTexParameteri(GL_TEXTURE_2D, GL_TEXTURE_MAG_FILTER, gpu_get_mipmap_filter(1));

		ima->tpageflag |= IMA_MIPMAP_COMPLETE;
	}

	if (GLEW_EXT_texture_filter_anisotropic)
		glTexParameterf(GL_TEXTURE_2D, GL_TEXTURE_MAX_ANISOTROPY_EXT, GPU_get_anisotropic());
	/* set to modulate with vertex color */
	glTexEnvi(GL_TEXTURE_ENV, GL_TEXTURE_ENV_MODE, GL_MODULATE);
<<<<<<< HEAD

	if (scalerect)
		MEM_freeN(scalerect);
=======
		
	/* clean up */
	if (tilerect)
		MEM_freeN(tilerect);
	if (ftilerect)
		MEM_freeN(ftilerect);
	if (scalerect)
		MEM_freeN(scalerect);
	if (fscalerect)
		MEM_freeN(fscalerect);
	if (srgb_frect)
		MEM_freeN(srgb_frect);
	return *bind;
>>>>>>> a667492d
}

void GPU_create_gl_tex_compressed(unsigned int *bind, unsigned int *pix, int x, int y, int mipmap, Image *ima, ImBuf *ibuf)
{
#ifndef WITH_DDS
	// Fall back to uncompressed if DDS isn't enabled
	GPU_create_gl_tex(bind, pix, x, y, mipmap, ima);
#else
	GLint format=0;
	int offset =0, i=0;
	int blocksize, width, height;
	int size;
	GLint err;

	if (ibuf->dds_data.fourcc == FOURCC_DXT1)
		format = GL_COMPRESSED_RGBA_S3TC_DXT1_EXT;
	else if (ibuf->dds_data.fourcc == FOURCC_DXT3)
		format = GL_COMPRESSED_RGBA_S3TC_DXT3_EXT;
	else if (ibuf->dds_data.fourcc == FOURCC_DXT5)
		format = GL_COMPRESSED_RGBA_S3TC_DXT5_EXT;
	else
	{
		printf("Unable to find a suitable DXT compression, falling back to uncompressed\n");
		GPU_create_gl_tex(bind, pix, x, y, mipmap, ima);
		return;
	}

	glGenTextures(1, (GLuint *)bind);
	glBindTexture(GL_TEXTURE_2D, *bind);

	glTexParameteri(GL_TEXTURE_2D, GL_TEXTURE_MIN_FILTER, GL_LINEAR);
	glTexParameteri(GL_TEXTURE_2D, GL_TEXTURE_MAG_FILTER, gpu_get_mipmap_filter(1));

	height = ibuf->x;
	width = ibuf->y;
	blocksize = (format == GL_COMPRESSED_RGBA_S3TC_DXT1_EXT) ? 8 : 16;
	for (i=0; i<ibuf->dds_data.nummipmaps && (width||height); ++i)
	{
		if (width == 0)
			width = 1;
		if (height == 0)
			height = 1;

		size = ((width+3)/4)*((height+3)/4)*blocksize;

		glCompressedTexImage2D(GL_TEXTURE_2D, i, format, width, height,
			0, size, ibuf->dds_data.data + offset);

		err = glGetError();

		if (err != GL_NO_ERROR)
			printf("OpenGL error: %s\nFormat: %x\n", gluErrorString(err), format);

		offset += size;
		width >>= 1;
		height >>= 1;
	}

	glTexEnvi(GL_TEXTURE_ENV, GL_TEXTURE_ENV_MODE, GL_MODULATE);
#endif
}
static void gpu_verify_repeat(Image *ima)
{
	/* set either clamp or repeat in X/Y */
	if (ima->tpageflag & IMA_CLAMP_U)
		glTexParameteri(GL_TEXTURE_2D, GL_TEXTURE_WRAP_S, GL_CLAMP_TO_EDGE);
	else
		glTexParameteri(GL_TEXTURE_2D, GL_TEXTURE_WRAP_S, GL_REPEAT);

	if (ima->tpageflag & IMA_CLAMP_V)
		glTexParameteri(GL_TEXTURE_2D, GL_TEXTURE_WRAP_T, GL_CLAMP_TO_EDGE);
	else
		glTexParameteri(GL_TEXTURE_2D, GL_TEXTURE_WRAP_T, GL_REPEAT);
}

int GPU_set_tpage(MTFace *tface, int mipmap, int alphablend)
{
	Image *ima;
	
	/* check if we need to clear the state */
	if (tface==NULL) {
		gpu_clear_tpage();
		return 0;
	}

	ima= tface->tpage;
	GTS.lasttface= tface;

	gpu_verify_alpha_blend(alphablend);
	gpu_verify_reflection(ima);

	if (GPU_verify_image(ima, NULL, tface->tile, 1, mipmap)) {
		GTS.curtile= GTS.tile;
		GTS.curima= GTS.ima;
		GTS.curtilemode= GTS.tilemode;
		GTS.curtileXRep = GTS.tileXRep;
		GTS.curtileYRep = GTS.tileYRep;

		glEnable(GL_TEXTURE_2D);
	}
	else {
		glDisable(GL_TEXTURE_2D);
		
		GTS.curtile= 0;
		GTS.curima= NULL;
		GTS.curtilemode= 0;
		GTS.curtileXRep = 0;
		GTS.curtileYRep = 0;

		return 0;
	}
	
	gpu_verify_repeat(ima);
	
	/* Did this get lost in the image recode? */
	/* tag_image_time(ima);*/

	return 1;
}

/* these two functions are called on entering and exiting texture paint mode,
 * temporary disabling/enabling mipmapping on all images for quick texture
 * updates with glTexSubImage2D. images that didn't change don't have to be
 * re-uploaded to OpenGL */
void GPU_paint_set_mipmap(int mipmap)
{
	Image* ima;
	
	if (!GTS.domipmap)
		return;

	if (mipmap) {
		for (ima=G.main->image.first; ima; ima=ima->id.next) {
			if (ima->bindcode) {
				if (ima->tpageflag & IMA_MIPMAP_COMPLETE) {
					glBindTexture(GL_TEXTURE_2D, ima->bindcode);
					glTexParameteri(GL_TEXTURE_2D, GL_TEXTURE_MIN_FILTER, gpu_get_mipmap_filter(0));
					glTexParameteri(GL_TEXTURE_2D, GL_TEXTURE_MAG_FILTER, gpu_get_mipmap_filter(1));
				}
				else
					GPU_free_image(ima);
			}
			else
				ima->tpageflag &= ~IMA_MIPMAP_COMPLETE;
		}

	}
	else {
		for (ima=G.main->image.first; ima; ima=ima->id.next) {
			if (ima->bindcode) {
				glBindTexture(GL_TEXTURE_2D, ima->bindcode);
				glTexParameteri(GL_TEXTURE_2D, GL_TEXTURE_MIN_FILTER, GL_LINEAR);
				glTexParameteri(GL_TEXTURE_2D, GL_TEXTURE_MAG_FILTER, gpu_get_mipmap_filter(1));
			}
			else
				ima->tpageflag &= ~IMA_MIPMAP_COMPLETE;
		}
	}
}

void GPU_paint_update_image(Image *ima, int x, int y, int w, int h, int mipmap)
{
	ImBuf *ibuf;
	
	ibuf = BKE_image_get_ibuf(ima, NULL);
	
	if (ima->repbind || (gpu_get_mipmap() && mipmap) || !ima->bindcode || !ibuf ||
		(!is_power_of_2_i(ibuf->x) || !is_power_of_2_i(ibuf->y)) ||
		(w == 0) || (h == 0)) {
		/* these cases require full reload still */
		GPU_free_image(ima);
	}
	else {
		/* for the special case, we can do a partial update
		 * which is much quicker for painting */
		GLint row_length, skip_pixels, skip_rows;

		glGetIntegerv(GL_UNPACK_ROW_LENGTH, &row_length);
		glGetIntegerv(GL_UNPACK_SKIP_PIXELS, &skip_pixels);
		glGetIntegerv(GL_UNPACK_SKIP_ROWS, &skip_rows);

		/* if color correction is needed, we must update the part that needs updating. */
		if (ibuf->rect_float && (!U.use_16bit_textures || (ibuf->profile == IB_PROFILE_LINEAR_RGB))) {
			float *buffer = MEM_mallocN(w*h*sizeof(float)*4, "temp_texpaint_float_buf");
			IMB_partial_rect_from_float(ibuf, buffer, x, y, w, h);

			glBindTexture(GL_TEXTURE_2D, ima->bindcode);
			glTexSubImage2D(GL_TEXTURE_2D, 0, x, y, w, h, GL_RGBA,
					GL_FLOAT, buffer);

			MEM_freeN(buffer);

			if (ima->tpageflag & IMA_MIPMAP_COMPLETE)
				ima->tpageflag &= ~IMA_MIPMAP_COMPLETE;

			return;
		}
		
		glBindTexture(GL_TEXTURE_2D, ima->bindcode);

		glPixelStorei(GL_UNPACK_ROW_LENGTH, ibuf->x);
		glPixelStorei(GL_UNPACK_SKIP_PIXELS, x);
		glPixelStorei(GL_UNPACK_SKIP_ROWS, y);

		if (ibuf->rect_float)
			glTexSubImage2D(GL_TEXTURE_2D, 0, x, y, w, h, GL_RGBA,
				GL_FLOAT, ibuf->rect_float);
		else
			glTexSubImage2D(GL_TEXTURE_2D, 0, x, y, w, h, GL_RGBA,
				GL_UNSIGNED_BYTE, ibuf->rect);

		glPixelStorei(GL_UNPACK_ROW_LENGTH, row_length);
		glPixelStorei(GL_UNPACK_SKIP_PIXELS, skip_pixels);
		glPixelStorei(GL_UNPACK_SKIP_ROWS, skip_rows);

		if (ima->tpageflag & IMA_MIPMAP_COMPLETE)
			ima->tpageflag &= ~IMA_MIPMAP_COMPLETE;
	}
}

void GPU_update_images_framechange(void)
{
	Image *ima;
	
	for (ima=G.main->image.first; ima; ima=ima->id.next) {
		if (ima->tpageflag & IMA_TWINANIM) {
			if (ima->twend >= ima->xrep*ima->yrep)
				ima->twend= ima->xrep*ima->yrep-1;
		
			/* check: is bindcode not in the array? free. (to do) */
			
			ima->lastframe++;
			if (ima->lastframe > ima->twend)
				ima->lastframe= ima->twsta;
		}
	}
}

int GPU_update_image_time(Image *ima, double time)
{
	int	inc = 0;
	float	diff;
	int	newframe;

	if (!ima)
		return 0;

	if (ima->lastupdate<0)
		ima->lastupdate = 0;

	if (ima->lastupdate > (float)time)
		ima->lastupdate=(float)time;

	if (ima->tpageflag & IMA_TWINANIM) {
		if (ima->twend >= ima->xrep*ima->yrep) ima->twend= ima->xrep*ima->yrep-1;
		
		/* check: is the bindcode not in the array? Then free. (still to do) */
		
		diff = (float)((float)time - ima->lastupdate);
		inc = (int)(diff*(float)ima->animspeed);

		ima->lastupdate+=((float)inc/(float)ima->animspeed);

		newframe = ima->lastframe+inc;

		if (newframe > (int)ima->twend) {
			if (ima->twend-ima->twsta != 0)
				newframe = (int)ima->twsta-1 + (newframe-ima->twend)%(ima->twend-ima->twsta);
			else
				newframe = ima->twsta;
		}

		ima->lastframe = newframe;
	}

	return inc;
}


void GPU_free_smoke(SmokeModifierData *smd)
{
	if (smd->type & MOD_SMOKE_TYPE_DOMAIN && smd->domain) {
		if (smd->domain->tex)
			GPU_texture_free(smd->domain->tex);
		smd->domain->tex = NULL;

		if (smd->domain->tex_shadow)
			GPU_texture_free(smd->domain->tex_shadow);
		smd->domain->tex_shadow = NULL;
	}
}

void GPU_create_smoke(SmokeModifierData *smd, int highres)
{
#ifdef WITH_SMOKE
	if (smd->type & MOD_SMOKE_TYPE_DOMAIN && !smd->domain->tex && !highres)
		smd->domain->tex = GPU_texture_create_3D(smd->domain->res[0], smd->domain->res[1], smd->domain->res[2], smoke_get_density(smd->domain->fluid));
	else if (smd->type & MOD_SMOKE_TYPE_DOMAIN && !smd->domain->tex && highres)
		smd->domain->tex = GPU_texture_create_3D(smd->domain->res_wt[0], smd->domain->res_wt[1], smd->domain->res_wt[2], smoke_turbulence_get_density(smd->domain->wt));

	smd->domain->tex_shadow = GPU_texture_create_3D(smd->domain->res[0], smd->domain->res[1], smd->domain->res[2], smd->domain->shadow);
#else // WITH_SMOKE
	(void)highres;
	smd->domain->tex= NULL;
	smd->domain->tex_shadow= NULL;
#endif // WITH_SMOKE
}

static ListBase image_free_queue = {NULL, NULL};

static void gpu_queue_image_for_free(Image *ima)
{
	Image *cpy = MEM_dupallocN(ima);

	BLI_lock_thread(LOCK_OPENGL);
	BLI_addtail(&image_free_queue, cpy);
	BLI_unlock_thread(LOCK_OPENGL);
}

void GPU_free_unused_buffers(void)
{
	Image *ima;

	if (!BLI_thread_is_main())
		return;

	BLI_lock_thread(LOCK_OPENGL);

	/* images */
	for (ima=image_free_queue.first; ima; ima=ima->id.next)
		GPU_free_image(ima);

	BLI_freelistN(&image_free_queue);

	/* vbo buffers */
	/* it's probably not necessary to free all buffers every frame */
	/* GPU_buffer_pool_free_unused(0); */

	BLI_unlock_thread(LOCK_OPENGL);
}

void GPU_free_image(Image *ima)
{
	if (!BLI_thread_is_main()) {
		gpu_queue_image_for_free(ima);
		return;
	}

	/* free regular image binding */
	if (ima->bindcode) {
		glDeleteTextures(1, (GLuint *)&ima->bindcode);
		ima->bindcode= 0;
	}

	/* free glsl image binding */
	if (ima->gputexture) {
		GPU_texture_free(ima->gputexture);
		ima->gputexture= NULL;
	}

	/* free repeated image binding */
	if (ima->repbind) {
		glDeleteTextures(ima->totbind, (GLuint *)ima->repbind);
	
		MEM_freeN(ima->repbind);
		ima->repbind= NULL;
	}

	ima->tpageflag &= ~IMA_MIPMAP_COMPLETE;
}

void GPU_free_images(void)
{
	Image* ima;

	if (G.main)
		for (ima=G.main->image.first; ima; ima=ima->id.next)
			GPU_free_image(ima);
}

/* same as above but only free animated images */
void GPU_free_images_anim(void)
{
	Image* ima;

	if (G.main)
		for (ima=G.main->image.first; ima; ima=ima->id.next)
			if (ELEM(ima->source, IMA_SRC_SEQUENCE, IMA_SRC_MOVIE))
				GPU_free_image(ima);
}

/* OpenGL Materials */

#define FIXEDMAT	8

/* OpenGL state caching for materials */

typedef struct GPUMaterialFixed {
	float diff[4];
	float spec[4];
	int hard;
} GPUMaterialFixed; 

static struct GPUMaterialState {
	GPUMaterialFixed (*matbuf);
	GPUMaterialFixed matbuf_fixed[FIXEDMAT];
	int totmat;

	Material **gmatbuf;
	Material *gmatbuf_fixed[FIXEDMAT];
	Material *gboundmat;
	Object *gob;
	Scene *gscene;
	int glay;
	float (*gviewmat)[4];
	float (*gviewinv)[4];

	GPUBlendMode *alphablend;
	GPUBlendMode alphablend_fixed[FIXEDMAT];
	int use_alpha_pass, is_alpha_pass;

	int lastmatnr, lastretval;
	GPUBlendMode lastalphablend;
} GMS = {NULL};

/* fixed function material, alpha handed by caller */
static void gpu_material_to_fixed(GPUMaterialFixed *smat, const Material *bmat, const int gamma, const Object *ob, const int new_shading_nodes)
{
	if (new_shading_nodes || bmat->mode & MA_SHLESS) {
		copy_v3_v3(smat->diff, &bmat->r);
		smat->diff[3]= 1.0;

		if (gamma)
			linearrgb_to_srgb_v3_v3(smat->diff, smat->diff);

		zero_v4(smat->spec);
		smat->hard= 0;
	}
	else {
		mul_v3_v3fl(smat->diff, &bmat->r, bmat->ref + bmat->emit);
		smat->diff[3]= 1.0; /* caller may set this to bmat->alpha */

		if (bmat->shade_flag & MA_OBCOLOR)
			mul_v3_v3(smat->diff, ob->col);
		
		mul_v3_v3fl(smat->spec, &bmat->specr, bmat->spec);
		smat->spec[3]= 1.0; /* always 1 */
		smat->hard= CLAMPIS(bmat->har, 0, 128);

		if (gamma) {
			linearrgb_to_srgb_v3_v3(smat->diff, smat->diff);
			linearrgb_to_srgb_v3_v3(smat->spec, smat->spec);
		}	
	}
}

static Material *gpu_active_node_material(Material *ma)
{
	if (ma && ma->use_nodes && ma->nodetree) {
		bNode *node= nodeGetActiveID(ma->nodetree, ID_MA);

		if (node)
			return (Material *)node->id;
		else
			return NULL;
	}

	return ma;
}

void GPU_begin_object_materials(View3D *v3d, RegionView3D *rv3d, Scene *scene, Object *ob, int glsl, int *do_alpha_after)
{
	Material *ma;
	GPUMaterial *gpumat;
	GPUBlendMode alphablend;
	int a;
	int gamma = scene->r.color_mgt_flag & R_COLOR_MANAGEMENT;
	int new_shading_nodes = scene_use_new_shading_nodes(scene);
	
	/* initialize state */
	memset(&GMS, 0, sizeof(GMS));
	GMS.lastmatnr = -1;
	GMS.lastretval = -1;
	GMS.lastalphablend = GPU_BLEND_SOLID;

	GMS.gob = ob;
	GMS.gscene = scene;
	GMS.totmat= ob->totcol+1; /* materials start from 1, default material is 0 */
	GMS.glay= v3d->lay;
	GMS.gviewmat= rv3d->viewmat;
	GMS.gviewinv= rv3d->viewinv;

	/* alpha pass setup. there's various cases to handle here:
	 * - object transparency on: only solid materials draw in the first pass,
	 * and only transparent in the second 'alpha' pass.
	 * - object transparency off: for glsl we draw both in a single pass, and
	 * for solid we don't use transparency at all. */
	GMS.use_alpha_pass = (do_alpha_after != NULL);
	GMS.is_alpha_pass = (v3d && v3d->transp);
	if (GMS.use_alpha_pass)
		*do_alpha_after = 0;
	
	if (GMS.totmat > FIXEDMAT) {
		GMS.matbuf= MEM_callocN(sizeof(GPUMaterialFixed)*GMS.totmat, "GMS.matbuf");
		GMS.gmatbuf= MEM_callocN(sizeof(*GMS.gmatbuf)*GMS.totmat, "GMS.matbuf");
		GMS.alphablend= MEM_callocN(sizeof(*GMS.alphablend)*GMS.totmat, "GMS.matbuf");
	}
	else {
		GMS.matbuf= GMS.matbuf_fixed;
		GMS.gmatbuf= GMS.gmatbuf_fixed;
		GMS.alphablend= GMS.alphablend_fixed;
	}

	/* no materials assigned? */
	if (ob->totcol==0) {
		gpu_material_to_fixed(&GMS.matbuf[0], &defmaterial, 0, ob, new_shading_nodes);

		/* do material 1 too, for displists! */
		memcpy(&GMS.matbuf[1], &GMS.matbuf[0], sizeof(GPUMaterialFixed));

		if (glsl) {
			GMS.gmatbuf[0]= &defmaterial;
			GPU_material_from_blender(GMS.gscene, &defmaterial);
		}

		GMS.alphablend[0]= GPU_BLEND_SOLID;
	}
	
	/* setup materials */
	for (a=1; a<=ob->totcol; a++) {
		/* find a suitable material */
		ma= give_current_material(ob, a);
		if (!glsl && !new_shading_nodes) ma= gpu_active_node_material(ma);
		if (ma==NULL) ma= &defmaterial;

		/* create glsl material if requested */
		gpumat = (glsl)? GPU_material_from_blender(GMS.gscene, ma): NULL;

		if (gpumat) {
			/* do glsl only if creating it succeed, else fallback */
			GMS.gmatbuf[a]= ma;
			alphablend = GPU_material_alpha_blend(gpumat, ob->col);
		}
		else {
			/* fixed function opengl materials */
			gpu_material_to_fixed(&GMS.matbuf[a], ma, gamma, ob, new_shading_nodes);

			if (GMS.use_alpha_pass) {
				GMS.matbuf[a].diff[3]= ma->alpha;
				alphablend = (ma->alpha == 1.0f)? GPU_BLEND_SOLID: GPU_BLEND_ALPHA;
			}
			else {
				GMS.matbuf[a].diff[3]= 1.0f;
				alphablend = GPU_BLEND_SOLID;
			}
		}

		/* setting do_alpha_after = 1 indicates this object needs to be
		 * drawn in a second alpha pass for improved blending */
		if (do_alpha_after && !GMS.is_alpha_pass)
			if (ELEM3(alphablend, GPU_BLEND_ALPHA, GPU_BLEND_ADD, GPU_BLEND_ALPHA_SORT))
				*do_alpha_after= 1;

		GMS.alphablend[a]= alphablend;
	}

	/* let's start with a clean state */
	GPU_disable_material();
}

int GPU_enable_material(int nr, void *attribs)
{
	GPUVertexAttribs *gattribs = attribs;
	GPUMaterial *gpumat;
	GPUBlendMode alphablend;

	/* no GPU_begin_object_materials, use default material */
	if (!GMS.matbuf) {
		float diff[4], spec[4];

		memset(&GMS, 0, sizeof(GMS));

		mul_v3_v3fl(diff, &defmaterial.r, defmaterial.ref + defmaterial.emit);
		diff[3]= 1.0;

		mul_v3_v3fl(spec, &defmaterial.specr, defmaterial.spec);
		spec[3]= 1.0;

		glMaterialfv(GL_FRONT_AND_BACK, GL_DIFFUSE, diff);
		glMaterialfv(GL_FRONT_AND_BACK, GL_SPECULAR, spec);
		glMateriali(GL_FRONT_AND_BACK, GL_SHININESS, 35); /* blender default */

		return 0;
	}

	/* prevent index to use un-initialized array items */
	if (nr>=GMS.totmat)
		nr= 0;

	if (gattribs)
		memset(gattribs, 0, sizeof(*gattribs));

	/* keep current material */
	if (nr==GMS.lastmatnr)
		return GMS.lastretval;

	/* unbind glsl material */
	if (GMS.gboundmat) {
		if (GMS.is_alpha_pass) glDepthMask(0);
		GPU_material_unbind(GPU_material_from_blender(GMS.gscene, GMS.gboundmat));
		GMS.gboundmat= NULL;
	}

	/* draw materials with alpha in alpha pass */
	GMS.lastmatnr = nr;
	GMS.lastretval = 1;

	if (GMS.use_alpha_pass) {
		GMS.lastretval = ELEM(GMS.alphablend[nr], GPU_BLEND_SOLID, GPU_BLEND_CLIP);
		if (GMS.is_alpha_pass)
			GMS.lastretval = !GMS.lastretval;
	}
	else
		GMS.lastretval = !GMS.is_alpha_pass;

	if (GMS.lastretval) {
		/* for alpha pass, use alpha blend */
		alphablend = GMS.alphablend[nr];

		if (gattribs && GMS.gmatbuf[nr]) {
			/* bind glsl material and get attributes */
			Material *mat = GMS.gmatbuf[nr];
			float auto_bump_scale;

			gpumat = GPU_material_from_blender(GMS.gscene, mat);
			GPU_material_vertex_attributes(gpumat, gattribs);
			GPU_material_bind(gpumat, GMS.gob->lay, GMS.glay, 1.0, !(GMS.gob->mode & OB_MODE_TEXTURE_PAINT));

			auto_bump_scale = GMS.gob->derivedFinal != NULL ? GMS.gob->derivedFinal->auto_bump_scale : 1.0f;
			GPU_material_bind_uniforms(gpumat, GMS.gob->obmat, GMS.gviewmat, GMS.gviewinv, GMS.gob->col, auto_bump_scale);
			GMS.gboundmat= mat;

			/* for glsl use alpha blend mode, unless it's set to solid and
			 * we are already drawing in an alpha pass */
			if (mat->game.alpha_blend != GPU_BLEND_SOLID)
				alphablend= mat->game.alpha_blend;

			if (GMS.is_alpha_pass) glDepthMask(1);
		}
		else {
			/* or do fixed function opengl material */
			glMaterialfv(GL_FRONT_AND_BACK, GL_DIFFUSE, GMS.matbuf[nr].diff);
			glMaterialfv(GL_FRONT_AND_BACK, GL_SPECULAR, GMS.matbuf[nr].spec);
			glMateriali(GL_FRONT_AND_BACK, GL_SHININESS, GMS.matbuf[nr].hard);
		}

		/* set (alpha) blending mode */
		GPU_set_material_alpha_blend(alphablend);
	}

	return GMS.lastretval;
}

void GPU_set_material_alpha_blend(int alphablend)
{
	if (GMS.lastalphablend == alphablend)
		return;
	
	gpu_set_alpha_blend(alphablend);
	GMS.lastalphablend = alphablend;
}

int GPU_get_material_alpha_blend(void)
{
	return GMS.lastalphablend;
}

void GPU_disable_material(void)
{
	GMS.lastmatnr= -1;
	GMS.lastretval= 1;

	if (GMS.gboundmat) {
		if (GMS.is_alpha_pass) glDepthMask(0);
		GPU_material_unbind(GPU_material_from_blender(GMS.gscene, GMS.gboundmat));
		GMS.gboundmat= NULL;
	}

	GPU_set_material_alpha_blend(GPU_BLEND_SOLID);
}

void GPU_end_object_materials(void)
{
	GPU_disable_material();

	if (GMS.matbuf && GMS.matbuf != GMS.matbuf_fixed) {
		MEM_freeN(GMS.matbuf);
		MEM_freeN(GMS.gmatbuf);
		MEM_freeN(GMS.alphablend);
	}

	GMS.matbuf= NULL;
	GMS.gmatbuf= NULL;
	GMS.alphablend= NULL;

	/* resetting the texture matrix after the glScale needed for tiled textures */
	if (GTS.tilemode) {
		glMatrixMode(GL_TEXTURE);
		glLoadIdentity();
		glMatrixMode(GL_MODELVIEW);
	}
}

/* Lights */

int GPU_default_lights(void)
{
	float zero[4] = {0.0f, 0.0f, 0.0f, 0.0f}, position[4];
	int a, count = 0;
	
	/* initialize */
	if (U.light[0].flag==0 && U.light[1].flag==0 && U.light[2].flag==0) {
		U.light[0].flag= 1;
		U.light[0].vec[0]= -0.3; U.light[0].vec[1]= 0.3; U.light[0].vec[2]= 0.9;
		U.light[0].col[0]= 0.8; U.light[0].col[1]= 0.8; U.light[0].col[2]= 0.8;
		U.light[0].spec[0]= 0.5; U.light[0].spec[1]= 0.5; U.light[0].spec[2]= 0.5;
		U.light[0].spec[3]= 1.0;
		
		U.light[1].flag= 0;
		U.light[1].vec[0]= 0.5; U.light[1].vec[1]= 0.5; U.light[1].vec[2]= 0.1;
		U.light[1].col[0]= 0.4; U.light[1].col[1]= 0.4; U.light[1].col[2]= 0.8;
		U.light[1].spec[0]= 0.3; U.light[1].spec[1]= 0.3; U.light[1].spec[2]= 0.5;
		U.light[1].spec[3]= 1.0;
	
		U.light[2].flag= 0;
		U.light[2].vec[0]= 0.3; U.light[2].vec[1]= -0.3; U.light[2].vec[2]= -0.2;
		U.light[2].col[0]= 0.8; U.light[2].col[1]= 0.5; U.light[2].col[2]= 0.4;
		U.light[2].spec[0]= 0.5; U.light[2].spec[1]= 0.4; U.light[2].spec[2]= 0.3;
		U.light[2].spec[3]= 1.0;
	}

	glLightModeli(GL_LIGHT_MODEL_LOCAL_VIEWER, GL_FALSE);

	for (a=0; a<8; a++) {
		if (a<3) {
			if (U.light[a].flag) {
				glEnable(GL_LIGHT0+a);

				normalize_v3_v3(position, U.light[a].vec);
				position[3]= 0.0f;
				
				glLightfv(GL_LIGHT0+a, GL_POSITION, position); 
				glLightfv(GL_LIGHT0+a, GL_DIFFUSE, U.light[a].col); 
				glLightfv(GL_LIGHT0+a, GL_SPECULAR, U.light[a].spec); 

				count++;
			}
			else {
				glDisable(GL_LIGHT0+a);

				glLightfv(GL_LIGHT0+a, GL_POSITION, zero); 
				glLightfv(GL_LIGHT0+a, GL_DIFFUSE, zero); 
				glLightfv(GL_LIGHT0+a, GL_SPECULAR, zero);
			}

			// clear stuff from other opengl lamp usage
			glLightf(GL_LIGHT0+a, GL_SPOT_CUTOFF, 180.0);
			glLightf(GL_LIGHT0+a, GL_CONSTANT_ATTENUATION, 1.0);
			glLightf(GL_LIGHT0+a, GL_LINEAR_ATTENUATION, 0.0);
		}
		else
			glDisable(GL_LIGHT0+a);
	}
	
	glDisable(GL_LIGHTING);

	glDisable(GL_COLOR_MATERIAL);

	return count;
}

int GPU_scene_object_lights(Scene *scene, Object *ob, int lay, float viewmat[][4], int ortho)
{
	Base *base;
	Lamp *la;
	int count;
	float position[4], direction[4], energy[4];
	
	/* disable all lights */
	for (count=0; count<8; count++)
		glDisable(GL_LIGHT0+count);
	
	/* view direction for specular is not compute correct by default in
	 * opengl, so we set the settings ourselfs */
	glLightModeli(GL_LIGHT_MODEL_LOCAL_VIEWER, (ortho)? GL_FALSE: GL_TRUE);

	count= 0;
	
	for (base=scene->base.first; base; base=base->next) {
		if (base->object->type!=OB_LAMP)
			continue;

		if (!(base->lay & lay) || !(base->lay & ob->lay))
			continue;

		la= base->object->data;
		
		/* setup lamp transform */
		glPushMatrix();
		glLoadMatrixf((float *)viewmat);
		
		where_is_object_simul(scene, base->object);
		
		if (la->type==LA_SUN) {
			/* sun lamp */
			copy_v3_v3(direction, base->object->obmat[2]);
			direction[3]= 0.0;

			glLightfv(GL_LIGHT0+count, GL_POSITION, direction); 
		}
		else {
			/* other lamps with attenuation */
			copy_v3_v3(position, base->object->obmat[3]);
			position[3]= 1.0f;

			glLightfv(GL_LIGHT0+count, GL_POSITION, position); 
			glLightf(GL_LIGHT0+count, GL_CONSTANT_ATTENUATION, 1.0);
			glLightf(GL_LIGHT0+count, GL_LINEAR_ATTENUATION, la->att1/la->dist);
			glLightf(GL_LIGHT0+count, GL_QUADRATIC_ATTENUATION, la->att2/(la->dist*la->dist));
			
			if (la->type==LA_SPOT) {
				/* spot lamp */
				negate_v3_v3(direction, base->object->obmat[2]);
				glLightfv(GL_LIGHT0+count, GL_SPOT_DIRECTION, direction);
				glLightf(GL_LIGHT0+count, GL_SPOT_CUTOFF, la->spotsize/2.0f);
				glLightf(GL_LIGHT0+count, GL_SPOT_EXPONENT, 128.0f*la->spotblend);
			}
			else
				glLightf(GL_LIGHT0+count, GL_SPOT_CUTOFF, 180.0);
		}
		
		/* setup energy */
		mul_v3_v3fl(energy, &la->r, la->energy);
		energy[3]= 1.0;

		glLightfv(GL_LIGHT0+count, GL_DIFFUSE, energy); 
		glLightfv(GL_LIGHT0+count, GL_SPECULAR, energy);
		glEnable(GL_LIGHT0+count);
		
		glPopMatrix();					
		
		count++;
		if (count==8)
			break;
	}

	return count;
}

/* Default OpenGL State */

void GPU_state_init(void)
{
	/* also called when doing opengl rendering and in the game engine */
	float mat_ambient[] = { 0.0, 0.0, 0.0, 0.0 };
	float mat_specular[] = { 0.5, 0.5, 0.5, 1.0 };
	int a, x, y;
	GLubyte pat[32*32];
	const GLubyte *patc= pat;
	
	glMaterialfv(GL_FRONT_AND_BACK, GL_AMBIENT, mat_ambient);
	glMaterialfv(GL_FRONT_AND_BACK, GL_DIFFUSE, mat_specular);
	glMaterialfv(GL_FRONT_AND_BACK, GL_SPECULAR, mat_specular);
	glMateriali(GL_FRONT_AND_BACK, GL_SHININESS, 35);

	GPU_default_lights();
	
	glDepthFunc(GL_LEQUAL);
	/* scaling matrices */
	glEnable(GL_NORMALIZE);

	glShadeModel(GL_FLAT);

	glDisable(GL_ALPHA_TEST);
	glDisable(GL_BLEND);
	glDisable(GL_DEPTH_TEST);
	glDisable(GL_FOG);
	glDisable(GL_LIGHTING);
	glDisable(GL_LOGIC_OP);
	glDisable(GL_STENCIL_TEST);
	glDisable(GL_TEXTURE_1D);
	glDisable(GL_TEXTURE_2D);

	/* default disabled, enable should be local per function */
	glDisableClientState(GL_VERTEX_ARRAY);
	glDisableClientState(GL_NORMAL_ARRAY);
	glDisableClientState(GL_COLOR_ARRAY);
	glDisableClientState(GL_TEXTURE_COORD_ARRAY);
	
	glPixelTransferi(GL_MAP_COLOR, GL_FALSE);
	glPixelTransferi(GL_RED_SCALE, 1);
	glPixelTransferi(GL_RED_BIAS, 0);
	glPixelTransferi(GL_GREEN_SCALE, 1);
	glPixelTransferi(GL_GREEN_BIAS, 0);
	glPixelTransferi(GL_BLUE_SCALE, 1);
	glPixelTransferi(GL_BLUE_BIAS, 0);
	glPixelTransferi(GL_ALPHA_SCALE, 1);
	glPixelTransferi(GL_ALPHA_BIAS, 0);
	
	glPixelTransferi(GL_DEPTH_BIAS, 0);
	glPixelTransferi(GL_DEPTH_SCALE, 1);
	glDepthRange(0.0, 1.0);
	
	a= 0;
	for (x=0; x<32; x++) {
		for (y=0; y<4; y++) {
			if ( (x) & 1) pat[a++]= 0x88;
			else pat[a++]= 0x22;
		}
	}
	
	glPolygonStipple(patc);

	glMatrixMode(GL_TEXTURE);
	glLoadIdentity();
	glMatrixMode(GL_MODELVIEW);

	glFrontFace(GL_CCW);
	glCullFace(GL_BACK);
	glDisable(GL_CULL_FACE);

	/* calling this makes drawing very slow when AA is not set up in ghost
	 * on Linux/NVIDIA. */
	// glDisable(GL_MULTISAMPLE);
}

/* debugging aid */
static void gpu_get_print(const char *name, GLenum type)
{
	float value[16];
	int a;
	
	memset(value, 0, sizeof(value));
	glGetFloatv(type, value);

	printf("%s: ", name);
	for (a=0; a<16; a++)
		printf("%.2f ", value[a]);
	printf("\n");
}

void GPU_state_print(void)
{
	gpu_get_print("GL_ACCUM_ALPHA_BITS", GL_ACCUM_ALPHA_BITS);
	gpu_get_print("GL_ACCUM_BLUE_BITS", GL_ACCUM_BLUE_BITS);
	gpu_get_print("GL_ACCUM_CLEAR_VALUE", GL_ACCUM_CLEAR_VALUE);
	gpu_get_print("GL_ACCUM_GREEN_BITS", GL_ACCUM_GREEN_BITS);
	gpu_get_print("GL_ACCUM_RED_BITS", GL_ACCUM_RED_BITS);
	gpu_get_print("GL_ACTIVE_TEXTURE", GL_ACTIVE_TEXTURE);
	gpu_get_print("GL_ALIASED_POINT_SIZE_RANGE", GL_ALIASED_POINT_SIZE_RANGE);
	gpu_get_print("GL_ALIASED_LINE_WIDTH_RANGE", GL_ALIASED_LINE_WIDTH_RANGE);
	gpu_get_print("GL_ALPHA_BIAS", GL_ALPHA_BIAS);
	gpu_get_print("GL_ALPHA_BITS", GL_ALPHA_BITS);
	gpu_get_print("GL_ALPHA_SCALE", GL_ALPHA_SCALE);
	gpu_get_print("GL_ALPHA_TEST", GL_ALPHA_TEST);
	gpu_get_print("GL_ALPHA_TEST_FUNC", GL_ALPHA_TEST_FUNC);
	gpu_get_print("GL_ALPHA_TEST_REF", GL_ALPHA_TEST_REF);
	gpu_get_print("GL_ARRAY_BUFFER_BINDING", GL_ARRAY_BUFFER_BINDING);
	gpu_get_print("GL_ATTRIB_STACK_DEPTH", GL_ATTRIB_STACK_DEPTH);
	gpu_get_print("GL_AUTO_NORMAL", GL_AUTO_NORMAL);
	gpu_get_print("GL_AUX_BUFFERS", GL_AUX_BUFFERS);
	gpu_get_print("GL_BLEND", GL_BLEND);
	gpu_get_print("GL_BLEND_COLOR", GL_BLEND_COLOR);
	gpu_get_print("GL_BLEND_DST_ALPHA", GL_BLEND_DST_ALPHA);
	gpu_get_print("GL_BLEND_DST_RGB", GL_BLEND_DST_RGB);
	gpu_get_print("GL_BLEND_EQUATION_RGB", GL_BLEND_EQUATION_RGB);
	gpu_get_print("GL_BLEND_EQUATION_ALPHA", GL_BLEND_EQUATION_ALPHA);
	gpu_get_print("GL_BLEND_SRC_ALPHA", GL_BLEND_SRC_ALPHA);
	gpu_get_print("GL_BLEND_SRC_RGB", GL_BLEND_SRC_RGB);
	gpu_get_print("GL_BLUE_BIAS", GL_BLUE_BIAS);
	gpu_get_print("GL_BLUE_BITS", GL_BLUE_BITS);
	gpu_get_print("GL_BLUE_SCALE", GL_BLUE_SCALE);
	gpu_get_print("GL_CLIENT_ACTIVE_TEXTURE", GL_CLIENT_ACTIVE_TEXTURE);
	gpu_get_print("GL_CLIENT_ATTRIB_STACK_DEPTH", GL_CLIENT_ATTRIB_STACK_DEPTH);
	gpu_get_print("GL_CLIP_PLANE0", GL_CLIP_PLANE0);
	gpu_get_print("GL_COLOR_ARRAY", GL_COLOR_ARRAY);
	gpu_get_print("GL_COLOR_ARRAY_BUFFER_BINDING", GL_COLOR_ARRAY_BUFFER_BINDING);
	gpu_get_print("GL_COLOR_ARRAY_SIZE", GL_COLOR_ARRAY_SIZE);
	gpu_get_print("GL_COLOR_ARRAY_STRIDE", GL_COLOR_ARRAY_STRIDE);
	gpu_get_print("GL_COLOR_ARRAY_TYPE", GL_COLOR_ARRAY_TYPE);
	gpu_get_print("GL_COLOR_CLEAR_VALUE", GL_COLOR_CLEAR_VALUE);
	gpu_get_print("GL_COLOR_LOGIC_OP", GL_COLOR_LOGIC_OP);
	gpu_get_print("GL_COLOR_MATERIAL", GL_COLOR_MATERIAL);
	gpu_get_print("GL_COLOR_MATERIAL_FACE", GL_COLOR_MATERIAL_FACE);
	gpu_get_print("GL_COLOR_MATERIAL_PARAMETER", GL_COLOR_MATERIAL_PARAMETER);
	gpu_get_print("GL_COLOR_MATRIX", GL_COLOR_MATRIX);
	gpu_get_print("GL_COLOR_MATRIX_STACK_DEPTH", GL_COLOR_MATRIX_STACK_DEPTH);
	gpu_get_print("GL_COLOR_SUM", GL_COLOR_SUM);
	gpu_get_print("GL_COLOR_TABLE", GL_COLOR_TABLE);
	gpu_get_print("GL_COLOR_WRITEMASK", GL_COLOR_WRITEMASK);
	gpu_get_print("GL_COMPRESSED_TEXTURE_FORMATS", GL_COMPRESSED_TEXTURE_FORMATS);
	gpu_get_print("GL_CONVOLUTION_1D", GL_CONVOLUTION_1D);
	gpu_get_print("GL_CONVOLUTION_2D", GL_CONVOLUTION_2D);
	gpu_get_print("GL_CULL_FACE", GL_CULL_FACE);
	gpu_get_print("GL_CULL_FACE_MODE", GL_CULL_FACE_MODE);
	gpu_get_print("GL_CURRENT_COLOR", GL_CURRENT_COLOR);
	gpu_get_print("GL_CURRENT_FOG_COORD", GL_CURRENT_FOG_COORD);
	gpu_get_print("GL_CURRENT_INDEX", GL_CURRENT_INDEX);
	gpu_get_print("GL_CURRENT_NORMAL", GL_CURRENT_NORMAL);
	gpu_get_print("GL_CURRENT_PROGRAM", GL_CURRENT_PROGRAM);
	gpu_get_print("GL_CURRENT_RASTER_COLOR", GL_CURRENT_RASTER_COLOR);
	gpu_get_print("GL_CURRENT_RASTER_DISTANCE", GL_CURRENT_RASTER_DISTANCE);
	gpu_get_print("GL_CURRENT_RASTER_INDEX", GL_CURRENT_RASTER_INDEX);
	gpu_get_print("GL_CURRENT_RASTER_POSITION", GL_CURRENT_RASTER_POSITION);
	gpu_get_print("GL_CURRENT_RASTER_POSITION_VALID", GL_CURRENT_RASTER_POSITION_VALID);
	gpu_get_print("GL_CURRENT_RASTER_SECONDARY_COLOR", GL_CURRENT_RASTER_SECONDARY_COLOR);
	gpu_get_print("GL_CURRENT_RASTER_TEXTURE_COORDS", GL_CURRENT_RASTER_TEXTURE_COORDS);
	gpu_get_print("GL_CURRENT_SECONDARY_COLOR", GL_CURRENT_SECONDARY_COLOR);
	gpu_get_print("GL_CURRENT_TEXTURE_COORDS", GL_CURRENT_TEXTURE_COORDS);
	gpu_get_print("GL_DEPTH_BIAS", GL_DEPTH_BIAS);
	gpu_get_print("GL_DEPTH_BITS", GL_DEPTH_BITS);
	gpu_get_print("GL_DEPTH_CLEAR_VALUE", GL_DEPTH_CLEAR_VALUE);
	gpu_get_print("GL_DEPTH_FUNC", GL_DEPTH_FUNC);
	gpu_get_print("GL_DEPTH_RANGE", GL_DEPTH_RANGE);
	gpu_get_print("GL_DEPTH_SCALE", GL_DEPTH_SCALE);
	gpu_get_print("GL_DEPTH_TEST", GL_DEPTH_TEST);
	gpu_get_print("GL_DEPTH_WRITEMASK", GL_DEPTH_WRITEMASK);
	gpu_get_print("GL_DITHER", GL_DITHER);
	gpu_get_print("GL_DOUBLEBUFFER", GL_DOUBLEBUFFER);
	gpu_get_print("GL_DRAW_BUFFER", GL_DRAW_BUFFER);
	gpu_get_print("GL_DRAW_BUFFER0", GL_DRAW_BUFFER0);
	gpu_get_print("GL_EDGE_FLAG", GL_EDGE_FLAG);
	gpu_get_print("GL_EDGE_FLAG_ARRAY", GL_EDGE_FLAG_ARRAY);
	gpu_get_print("GL_EDGE_FLAG_ARRAY_BUFFER_BINDING", GL_EDGE_FLAG_ARRAY_BUFFER_BINDING);
	gpu_get_print("GL_EDGE_FLAG_ARRAY_STRIDE", GL_EDGE_FLAG_ARRAY_STRIDE);
	gpu_get_print("GL_ELEMENT_ARRAY_BUFFER_BINDING", GL_ELEMENT_ARRAY_BUFFER_BINDING);
	gpu_get_print("GL_FEEDBACK_BUFFER_SIZE", GL_FEEDBACK_BUFFER_SIZE);
	gpu_get_print("GL_FEEDBACK_BUFFER_TYPE", GL_FEEDBACK_BUFFER_TYPE);
	gpu_get_print("GL_FOG", GL_FOG);
	gpu_get_print("GL_FOG_COORD_ARRAY", GL_FOG_COORD_ARRAY);
	gpu_get_print("GL_FOG_COORD_ARRAY_BUFFER_BINDING", GL_FOG_COORD_ARRAY_BUFFER_BINDING);
	gpu_get_print("GL_FOG_COORD_ARRAY_STRIDE", GL_FOG_COORD_ARRAY_STRIDE);
	gpu_get_print("GL_FOG_COORD_ARRAY_TYPE", GL_FOG_COORD_ARRAY_TYPE);
	gpu_get_print("GL_FOG_COORD_SRC", GL_FOG_COORD_SRC);
	gpu_get_print("GL_FOG_COLOR", GL_FOG_COLOR);
	gpu_get_print("GL_FOG_DENSITY", GL_FOG_DENSITY);
	gpu_get_print("GL_FOG_END", GL_FOG_END);
	gpu_get_print("GL_FOG_HINT", GL_FOG_HINT);
	gpu_get_print("GL_FOG_INDEX", GL_FOG_INDEX);
	gpu_get_print("GL_FOG_MODE", GL_FOG_MODE);
	gpu_get_print("GL_FOG_START", GL_FOG_START);
	gpu_get_print("GL_FRAGMENT_SHADER_DERIVATIVE_HINT", GL_FRAGMENT_SHADER_DERIVATIVE_HINT);
	gpu_get_print("GL_FRONT_FACE", GL_FRONT_FACE);
	gpu_get_print("GL_GENERATE_MIPMAP_HINT", GL_GENERATE_MIPMAP_HINT);
	gpu_get_print("GL_GREEN_BIAS", GL_GREEN_BIAS);
	gpu_get_print("GL_GREEN_BITS", GL_GREEN_BITS);
	gpu_get_print("GL_GREEN_SCALE", GL_GREEN_SCALE);
	gpu_get_print("GL_HISTOGRAM", GL_HISTOGRAM);
	gpu_get_print("GL_INDEX_ARRAY", GL_INDEX_ARRAY);
	gpu_get_print("GL_INDEX_ARRAY_BUFFER_BINDING", GL_INDEX_ARRAY_BUFFER_BINDING);
	gpu_get_print("GL_INDEX_ARRAY_STRIDE", GL_INDEX_ARRAY_STRIDE);
	gpu_get_print("GL_INDEX_ARRAY_TYPE", GL_INDEX_ARRAY_TYPE);
	gpu_get_print("GL_INDEX_BITS", GL_INDEX_BITS);
	gpu_get_print("GL_INDEX_CLEAR_VALUE", GL_INDEX_CLEAR_VALUE);
	gpu_get_print("GL_INDEX_LOGIC_OP", GL_INDEX_LOGIC_OP);
	gpu_get_print("GL_INDEX_MODE", GL_INDEX_MODE);
	gpu_get_print("GL_INDEX_OFFSET", GL_INDEX_OFFSET);
	gpu_get_print("GL_INDEX_SHIFT", GL_INDEX_SHIFT);
	gpu_get_print("GL_INDEX_WRITEMASK", GL_INDEX_WRITEMASK);
	gpu_get_print("GL_LIGHT0", GL_LIGHT0);
	gpu_get_print("GL_LIGHTING", GL_LIGHTING);
	gpu_get_print("GL_LIGHT_MODEL_AMBIENT", GL_LIGHT_MODEL_AMBIENT);
	gpu_get_print("GL_LIGHT_MODEL_COLOR_CONTROL", GL_LIGHT_MODEL_COLOR_CONTROL);
	gpu_get_print("GL_LIGHT_MODEL_LOCAL_VIEWER", GL_LIGHT_MODEL_LOCAL_VIEWER);
	gpu_get_print("GL_LIGHT_MODEL_TWO_SIDE", GL_LIGHT_MODEL_TWO_SIDE);
	gpu_get_print("GL_LINE_SMOOTH", GL_LINE_SMOOTH);
	gpu_get_print("GL_LINE_SMOOTH_HINT", GL_LINE_SMOOTH_HINT);
	gpu_get_print("GL_LINE_STIPPLE", GL_LINE_STIPPLE);
	gpu_get_print("GL_LINE_STIPPLE_PATTERN", GL_LINE_STIPPLE_PATTERN);
	gpu_get_print("GL_LINE_STIPPLE_REPEAT", GL_LINE_STIPPLE_REPEAT);
	gpu_get_print("GL_LINE_WIDTH", GL_LINE_WIDTH);
	gpu_get_print("GL_LINE_WIDTH_GRANULARITY", GL_LINE_WIDTH_GRANULARITY);
	gpu_get_print("GL_LINE_WIDTH_RANGE", GL_LINE_WIDTH_RANGE);
	gpu_get_print("GL_LIST_BASE", GL_LIST_BASE);
	gpu_get_print("GL_LIST_INDEX", GL_LIST_INDEX);
	gpu_get_print("GL_LIST_MODE", GL_LIST_MODE);
	gpu_get_print("GL_LOGIC_OP_MODE", GL_LOGIC_OP_MODE);
	gpu_get_print("GL_MAP1_COLOR_4", GL_MAP1_COLOR_4);
	gpu_get_print("GL_MAP1_GRID_DOMAIN", GL_MAP1_GRID_DOMAIN);
	gpu_get_print("GL_MAP1_GRID_SEGMENTS", GL_MAP1_GRID_SEGMENTS);
	gpu_get_print("GL_MAP1_INDEX", GL_MAP1_INDEX);
	gpu_get_print("GL_MAP1_NORMAL", GL_MAP1_NORMAL);
	gpu_get_print("GL_MAP1_TEXTURE_COORD_1", GL_MAP1_TEXTURE_COORD_1);
	gpu_get_print("GL_MAP1_TEXTURE_COORD_2", GL_MAP1_TEXTURE_COORD_2);
	gpu_get_print("GL_MAP1_TEXTURE_COORD_3", GL_MAP1_TEXTURE_COORD_3);
	gpu_get_print("GL_MAP1_TEXTURE_COORD_4", GL_MAP1_TEXTURE_COORD_4);
	gpu_get_print("GL_MAP1_VERTEX_3", GL_MAP1_VERTEX_3);
	gpu_get_print("GL_MAP1_VERTEX_4", GL_MAP1_VERTEX_4);
	gpu_get_print("GL_MAP2_COLOR_4", GL_MAP2_COLOR_4);
	gpu_get_print("GL_MAP2_GRID_DOMAIN", GL_MAP2_GRID_DOMAIN);
	gpu_get_print("GL_MAP2_GRID_SEGMENTS", GL_MAP2_GRID_SEGMENTS);
	gpu_get_print("GL_MAP2_INDEX", GL_MAP2_INDEX);
	gpu_get_print("GL_MAP2_NORMAL", GL_MAP2_NORMAL);
	gpu_get_print("GL_MAP2_TEXTURE_COORD_1", GL_MAP2_TEXTURE_COORD_1);
	gpu_get_print("GL_MAP2_TEXTURE_COORD_2", GL_MAP2_TEXTURE_COORD_2);
	gpu_get_print("GL_MAP2_TEXTURE_COORD_3", GL_MAP2_TEXTURE_COORD_3);
	gpu_get_print("GL_MAP2_TEXTURE_COORD_4", GL_MAP2_TEXTURE_COORD_4);
	gpu_get_print("GL_MAP2_VERTEX_3", GL_MAP2_VERTEX_3);
	gpu_get_print("GL_MAP2_VERTEX_4", GL_MAP2_VERTEX_4);
	gpu_get_print("GL_MAP_COLOR", GL_MAP_COLOR);
	gpu_get_print("GL_MAP_STENCIL", GL_MAP_STENCIL);
	gpu_get_print("GL_MATRIX_MODE", GL_MATRIX_MODE);
	gpu_get_print("GL_MAX_3D_TEXTURE_SIZE", GL_MAX_3D_TEXTURE_SIZE);
	gpu_get_print("GL_MAX_CLIENT_ATTRIB_STACK_DEPTH", GL_MAX_CLIENT_ATTRIB_STACK_DEPTH);
	gpu_get_print("GL_MAX_ATTRIB_STACK_DEPTH", GL_MAX_ATTRIB_STACK_DEPTH);
	gpu_get_print("GL_MAX_CLIP_PLANES", GL_MAX_CLIP_PLANES);
	gpu_get_print("GL_MAX_COLOR_MATRIX_STACK_DEPTH", GL_MAX_COLOR_MATRIX_STACK_DEPTH);
	gpu_get_print("GL_MAX_COMBINED_TEXTURE_IMAGE_UNITS", GL_MAX_COMBINED_TEXTURE_IMAGE_UNITS);
	gpu_get_print("GL_MAX_CUBE_MAP_TEXTURE_SIZE", GL_MAX_CUBE_MAP_TEXTURE_SIZE);
	gpu_get_print("GL_MAX_DRAW_BUFFERS", GL_MAX_DRAW_BUFFERS);
	gpu_get_print("GL_MAX_ELEMENTS_INDICES", GL_MAX_ELEMENTS_INDICES);
	gpu_get_print("GL_MAX_ELEMENTS_VERTICES", GL_MAX_ELEMENTS_VERTICES);
	gpu_get_print("GL_MAX_EVAL_ORDER", GL_MAX_EVAL_ORDER);
	gpu_get_print("GL_MAX_FRAGMENT_UNIFORM_COMPONENTS", GL_MAX_FRAGMENT_UNIFORM_COMPONENTS);
	gpu_get_print("GL_MAX_LIGHTS", GL_MAX_LIGHTS);
	gpu_get_print("GL_MAX_LIST_NESTING", GL_MAX_LIST_NESTING);
	gpu_get_print("GL_MAX_MODELVIEW_STACK_DEPTH", GL_MAX_MODELVIEW_STACK_DEPTH);
	gpu_get_print("GL_MAX_NAME_STACK_DEPTH", GL_MAX_NAME_STACK_DEPTH);
	gpu_get_print("GL_MAX_PIXEL_MAP_TABLE", GL_MAX_PIXEL_MAP_TABLE);
	gpu_get_print("GL_MAX_PROJECTION_STACK_DEPTH", GL_MAX_PROJECTION_STACK_DEPTH);
	gpu_get_print("GL_MAX_TEXTURE_COORDS", GL_MAX_TEXTURE_COORDS);
	gpu_get_print("GL_MAX_TEXTURE_IMAGE_UNITS", GL_MAX_TEXTURE_IMAGE_UNITS);
	gpu_get_print("GL_MAX_TEXTURE_LOD_BIAS", GL_MAX_TEXTURE_LOD_BIAS);
	gpu_get_print("GL_MAX_TEXTURE_SIZE", GL_MAX_TEXTURE_SIZE);
	gpu_get_print("GL_MAX_TEXTURE_STACK_DEPTH", GL_MAX_TEXTURE_STACK_DEPTH);
	gpu_get_print("GL_MAX_TEXTURE_UNITS", GL_MAX_TEXTURE_UNITS);
	gpu_get_print("GL_MAX_VARYING_FLOATS", GL_MAX_VARYING_FLOATS);
	gpu_get_print("GL_MAX_VERTEX_ATTRIBS", GL_MAX_VERTEX_ATTRIBS);
	gpu_get_print("GL_MAX_VERTEX_TEXTURE_IMAGE_UNITS", GL_MAX_VERTEX_TEXTURE_IMAGE_UNITS);
	gpu_get_print("GL_MAX_VERTEX_UNIFORM_COMPONENTS", GL_MAX_VERTEX_UNIFORM_COMPONENTS);
	gpu_get_print("GL_MAX_VIEWPORT_DIMS", GL_MAX_VIEWPORT_DIMS);
	gpu_get_print("GL_MINMAX", GL_MINMAX);
	gpu_get_print("GL_MODELVIEW_MATRIX", GL_MODELVIEW_MATRIX);
	gpu_get_print("GL_MODELVIEW_STACK_DEPTH", GL_MODELVIEW_STACK_DEPTH);
	gpu_get_print("GL_NAME_STACK_DEPTH", GL_NAME_STACK_DEPTH);
	gpu_get_print("GL_NORMAL_ARRAY", GL_NORMAL_ARRAY);
	gpu_get_print("GL_NORMAL_ARRAY_BUFFER_BINDING", GL_NORMAL_ARRAY_BUFFER_BINDING);
	gpu_get_print("GL_NORMAL_ARRAY_STRIDE", GL_NORMAL_ARRAY_STRIDE);
	gpu_get_print("GL_NORMAL_ARRAY_TYPE", GL_NORMAL_ARRAY_TYPE);
	gpu_get_print("GL_NORMALIZE", GL_NORMALIZE);
	gpu_get_print("GL_NUM_COMPRESSED_TEXTURE_FORMATS", GL_NUM_COMPRESSED_TEXTURE_FORMATS);
	gpu_get_print("GL_PACK_ALIGNMENT", GL_PACK_ALIGNMENT);
	gpu_get_print("GL_PACK_IMAGE_HEIGHT", GL_PACK_IMAGE_HEIGHT);
	gpu_get_print("GL_PACK_LSB_FIRST", GL_PACK_LSB_FIRST);
	gpu_get_print("GL_PACK_ROW_LENGTH", GL_PACK_ROW_LENGTH);
	gpu_get_print("GL_PACK_SKIP_IMAGES", GL_PACK_SKIP_IMAGES);
	gpu_get_print("GL_PACK_SKIP_PIXELS", GL_PACK_SKIP_PIXELS);
	gpu_get_print("GL_PACK_SKIP_ROWS", GL_PACK_SKIP_ROWS);
	gpu_get_print("GL_PACK_SWAP_BYTES", GL_PACK_SWAP_BYTES);
	gpu_get_print("GL_PERSPECTIVE_CORRECTION_HINT", GL_PERSPECTIVE_CORRECTION_HINT);
	gpu_get_print("GL_PIXEL_MAP_A_TO_A_SIZE", GL_PIXEL_MAP_A_TO_A_SIZE);
	gpu_get_print("GL_PIXEL_MAP_B_TO_B_SIZE", GL_PIXEL_MAP_B_TO_B_SIZE);
	gpu_get_print("GL_PIXEL_MAP_G_TO_G_SIZE", GL_PIXEL_MAP_G_TO_G_SIZE);
	gpu_get_print("GL_PIXEL_MAP_I_TO_A_SIZE", GL_PIXEL_MAP_I_TO_A_SIZE);
	gpu_get_print("GL_PIXEL_MAP_I_TO_B_SIZE", GL_PIXEL_MAP_I_TO_B_SIZE);
	gpu_get_print("GL_PIXEL_MAP_I_TO_G_SIZE", GL_PIXEL_MAP_I_TO_G_SIZE);
	gpu_get_print("GL_PIXEL_MAP_I_TO_I_SIZE", GL_PIXEL_MAP_I_TO_I_SIZE);
	gpu_get_print("GL_PIXEL_MAP_I_TO_R_SIZE", GL_PIXEL_MAP_I_TO_R_SIZE);
	gpu_get_print("GL_PIXEL_MAP_R_TO_R_SIZE", GL_PIXEL_MAP_R_TO_R_SIZE);
	gpu_get_print("GL_PIXEL_MAP_S_TO_S_SIZE", GL_PIXEL_MAP_S_TO_S_SIZE);
	gpu_get_print("GL_PIXEL_PACK_BUFFER_BINDING", GL_PIXEL_PACK_BUFFER_BINDING);
	gpu_get_print("GL_PIXEL_UNPACK_BUFFER_BINDING", GL_PIXEL_UNPACK_BUFFER_BINDING);
	gpu_get_print("GL_POINT_DISTANCE_ATTENUATION", GL_POINT_DISTANCE_ATTENUATION);
	gpu_get_print("GL_POINT_FADE_THRESHOLD_SIZE", GL_POINT_FADE_THRESHOLD_SIZE);
	gpu_get_print("GL_POINT_SIZE", GL_POINT_SIZE);
	gpu_get_print("GL_POINT_SIZE_GRANULARITY", GL_POINT_SIZE_GRANULARITY);
	gpu_get_print("GL_POINT_SIZE_MAX", GL_POINT_SIZE_MAX);
	gpu_get_print("GL_POINT_SIZE_MIN", GL_POINT_SIZE_MIN);
	gpu_get_print("GL_POINT_SIZE_RANGE", GL_POINT_SIZE_RANGE);
	gpu_get_print("GL_POINT_SMOOTH", GL_POINT_SMOOTH);
	gpu_get_print("GL_POINT_SMOOTH_HINT", GL_POINT_SMOOTH_HINT);
	gpu_get_print("GL_POINT_SPRITE", GL_POINT_SPRITE);
	gpu_get_print("GL_POLYGON_MODE", GL_POLYGON_MODE);
	gpu_get_print("GL_POLYGON_OFFSET_FACTOR", GL_POLYGON_OFFSET_FACTOR);
	gpu_get_print("GL_POLYGON_OFFSET_UNITS", GL_POLYGON_OFFSET_UNITS);
	gpu_get_print("GL_POLYGON_OFFSET_FILL", GL_POLYGON_OFFSET_FILL);
	gpu_get_print("GL_POLYGON_OFFSET_LINE", GL_POLYGON_OFFSET_LINE);
	gpu_get_print("GL_POLYGON_OFFSET_POINT", GL_POLYGON_OFFSET_POINT);
	gpu_get_print("GL_POLYGON_SMOOTH", GL_POLYGON_SMOOTH);
	gpu_get_print("GL_POLYGON_SMOOTH_HINT", GL_POLYGON_SMOOTH_HINT);
	gpu_get_print("GL_POLYGON_STIPPLE", GL_POLYGON_STIPPLE);
	gpu_get_print("GL_POST_COLOR_MATRIX_COLOR_TABLE", GL_POST_COLOR_MATRIX_COLOR_TABLE);
	gpu_get_print("GL_POST_COLOR_MATRIX_RED_BIAS", GL_POST_COLOR_MATRIX_RED_BIAS);
	gpu_get_print("GL_POST_COLOR_MATRIX_GREEN_BIAS", GL_POST_COLOR_MATRIX_GREEN_BIAS);
	gpu_get_print("GL_POST_COLOR_MATRIX_BLUE_BIAS", GL_POST_COLOR_MATRIX_BLUE_BIAS);
	gpu_get_print("GL_POST_COLOR_MATRIX_ALPHA_BIAS", GL_POST_COLOR_MATRIX_ALPHA_BIAS);
	gpu_get_print("GL_POST_COLOR_MATRIX_RED_SCALE", GL_POST_COLOR_MATRIX_RED_SCALE);
	gpu_get_print("GL_POST_COLOR_MATRIX_GREEN_SCALE", GL_POST_COLOR_MATRIX_GREEN_SCALE);
	gpu_get_print("GL_POST_COLOR_MATRIX_BLUE_SCALE", GL_POST_COLOR_MATRIX_BLUE_SCALE);
	gpu_get_print("GL_POST_COLOR_MATRIX_ALPHA_SCALE", GL_POST_COLOR_MATRIX_ALPHA_SCALE);
	gpu_get_print("GL_POST_CONVOLUTION_COLOR_TABLE", GL_POST_CONVOLUTION_COLOR_TABLE);
	gpu_get_print("GL_POST_CONVOLUTION_RED_BIAS", GL_POST_CONVOLUTION_RED_BIAS);
	gpu_get_print("GL_POST_CONVOLUTION_GREEN_BIAS", GL_POST_CONVOLUTION_GREEN_BIAS);
	gpu_get_print("GL_POST_CONVOLUTION_BLUE_BIAS", GL_POST_CONVOLUTION_BLUE_BIAS);
	gpu_get_print("GL_POST_CONVOLUTION_ALPHA_BIAS", GL_POST_CONVOLUTION_ALPHA_BIAS);
	gpu_get_print("GL_POST_CONVOLUTION_RED_SCALE", GL_POST_CONVOLUTION_RED_SCALE);
	gpu_get_print("GL_POST_CONVOLUTION_GREEN_SCALE", GL_POST_CONVOLUTION_GREEN_SCALE);
	gpu_get_print("GL_POST_CONVOLUTION_BLUE_SCALE", GL_POST_CONVOLUTION_BLUE_SCALE);
	gpu_get_print("GL_POST_CONVOLUTION_ALPHA_SCALE", GL_POST_CONVOLUTION_ALPHA_SCALE);
	gpu_get_print("GL_PROJECTION_MATRIX", GL_PROJECTION_MATRIX);
	gpu_get_print("GL_PROJECTION_STACK_DEPTH", GL_PROJECTION_STACK_DEPTH);
	gpu_get_print("GL_READ_BUFFER", GL_READ_BUFFER);
	gpu_get_print("GL_RED_BIAS", GL_RED_BIAS);
	gpu_get_print("GL_RED_BITS", GL_RED_BITS);
	gpu_get_print("GL_RED_SCALE", GL_RED_SCALE);
	gpu_get_print("GL_RENDER_MODE", GL_RENDER_MODE);
	gpu_get_print("GL_RESCALE_NORMAL", GL_RESCALE_NORMAL);
	gpu_get_print("GL_RGBA_MODE", GL_RGBA_MODE);
	gpu_get_print("GL_SAMPLE_BUFFERS", GL_SAMPLE_BUFFERS);
	gpu_get_print("GL_SAMPLE_COVERAGE_VALUE", GL_SAMPLE_COVERAGE_VALUE);
	gpu_get_print("GL_SAMPLE_COVERAGE_INVERT", GL_SAMPLE_COVERAGE_INVERT);
	gpu_get_print("GL_SAMPLES", GL_SAMPLES);
	gpu_get_print("GL_SCISSOR_BOX", GL_SCISSOR_BOX);
	gpu_get_print("GL_SCISSOR_TEST", GL_SCISSOR_TEST);
	gpu_get_print("GL_SECONDARY_COLOR_ARRAY", GL_SECONDARY_COLOR_ARRAY);
	gpu_get_print("GL_SECONDARY_COLOR_ARRAY_BUFFER_BINDING", GL_SECONDARY_COLOR_ARRAY_BUFFER_BINDING);
	gpu_get_print("GL_SECONDARY_COLOR_ARRAY_SIZE", GL_SECONDARY_COLOR_ARRAY_SIZE);
	gpu_get_print("GL_SECONDARY_COLOR_ARRAY_STRIDE", GL_SECONDARY_COLOR_ARRAY_STRIDE);
	gpu_get_print("GL_SECONDARY_COLOR_ARRAY_TYPE", GL_SECONDARY_COLOR_ARRAY_TYPE);
	gpu_get_print("GL_SELECTION_BUFFER_SIZE", GL_SELECTION_BUFFER_SIZE);
	gpu_get_print("GL_SEPARABLE_2D", GL_SEPARABLE_2D);
	gpu_get_print("GL_SHADE_MODEL", GL_SHADE_MODEL);
	gpu_get_print("GL_SMOOTH_LINE_WIDTH_RANGE", GL_SMOOTH_LINE_WIDTH_RANGE);
	gpu_get_print("GL_SMOOTH_LINE_WIDTH_GRANULARITY", GL_SMOOTH_LINE_WIDTH_GRANULARITY);
	gpu_get_print("GL_SMOOTH_POINT_SIZE_RANGE", GL_SMOOTH_POINT_SIZE_RANGE);
	gpu_get_print("GL_SMOOTH_POINT_SIZE_GRANULARITY", GL_SMOOTH_POINT_SIZE_GRANULARITY);
	gpu_get_print("GL_STENCIL_BACK_FAIL", GL_STENCIL_BACK_FAIL);
	gpu_get_print("GL_STENCIL_BACK_FUNC", GL_STENCIL_BACK_FUNC);
	gpu_get_print("GL_STENCIL_BACK_PASS_DEPTH_FAIL", GL_STENCIL_BACK_PASS_DEPTH_FAIL);
	gpu_get_print("GL_STENCIL_BACK_PASS_DEPTH_PASS", GL_STENCIL_BACK_PASS_DEPTH_PASS);
	gpu_get_print("GL_STENCIL_BACK_REF", GL_STENCIL_BACK_REF);
	gpu_get_print("GL_STENCIL_BACK_VALUE_MASK", GL_STENCIL_BACK_VALUE_MASK);
	gpu_get_print("GL_STENCIL_BACK_WRITEMASK", GL_STENCIL_BACK_WRITEMASK);
	gpu_get_print("GL_STENCIL_BITS", GL_STENCIL_BITS);
	gpu_get_print("GL_STENCIL_CLEAR_VALUE", GL_STENCIL_CLEAR_VALUE);
	gpu_get_print("GL_STENCIL_FAIL", GL_STENCIL_FAIL);
	gpu_get_print("GL_STENCIL_FUNC", GL_STENCIL_FUNC);
	gpu_get_print("GL_STENCIL_PASS_DEPTH_FAIL", GL_STENCIL_PASS_DEPTH_FAIL);
	gpu_get_print("GL_STENCIL_PASS_DEPTH_PASS", GL_STENCIL_PASS_DEPTH_PASS);
	gpu_get_print("GL_STENCIL_REF", GL_STENCIL_REF);
	gpu_get_print("GL_STENCIL_TEST", GL_STENCIL_TEST);
	gpu_get_print("GL_STENCIL_VALUE_MASK", GL_STENCIL_VALUE_MASK);
	gpu_get_print("GL_STENCIL_WRITEMASK", GL_STENCIL_WRITEMASK);
	gpu_get_print("GL_STEREO", GL_STEREO);
	gpu_get_print("GL_SUBPIXEL_BITS", GL_SUBPIXEL_BITS);
	gpu_get_print("GL_TEXTURE_1D", GL_TEXTURE_1D);
	gpu_get_print("GL_TEXTURE_BINDING_1D", GL_TEXTURE_BINDING_1D);
	gpu_get_print("GL_TEXTURE_2D", GL_TEXTURE_2D);
	gpu_get_print("GL_TEXTURE_BINDING_2D", GL_TEXTURE_BINDING_2D);
	gpu_get_print("GL_TEXTURE_3D", GL_TEXTURE_3D);
	gpu_get_print("GL_TEXTURE_BINDING_3D", GL_TEXTURE_BINDING_3D);
	gpu_get_print("GL_TEXTURE_BINDING_CUBE_MAP", GL_TEXTURE_BINDING_CUBE_MAP);
	gpu_get_print("GL_TEXTURE_COMPRESSION_HINT", GL_TEXTURE_COMPRESSION_HINT);
	gpu_get_print("GL_TEXTURE_COORD_ARRAY", GL_TEXTURE_COORD_ARRAY);
	gpu_get_print("GL_TEXTURE_COORD_ARRAY_BUFFER_BINDING", GL_TEXTURE_COORD_ARRAY_BUFFER_BINDING);
	gpu_get_print("GL_TEXTURE_COORD_ARRAY_SIZE", GL_TEXTURE_COORD_ARRAY_SIZE);
	gpu_get_print("GL_TEXTURE_COORD_ARRAY_STRIDE", GL_TEXTURE_COORD_ARRAY_STRIDE);
	gpu_get_print("GL_TEXTURE_COORD_ARRAY_TYPE", GL_TEXTURE_COORD_ARRAY_TYPE);
	gpu_get_print("GL_TEXTURE_CUBE_MAP", GL_TEXTURE_CUBE_MAP);
	gpu_get_print("GL_TEXTURE_GEN_Q", GL_TEXTURE_GEN_Q);
	gpu_get_print("GL_TEXTURE_GEN_R", GL_TEXTURE_GEN_R);
	gpu_get_print("GL_TEXTURE_GEN_S", GL_TEXTURE_GEN_S);
	gpu_get_print("GL_TEXTURE_GEN_T", GL_TEXTURE_GEN_T);
	gpu_get_print("GL_TEXTURE_MATRIX", GL_TEXTURE_MATRIX);
	gpu_get_print("GL_TEXTURE_STACK_DEPTH", GL_TEXTURE_STACK_DEPTH);
	gpu_get_print("GL_TRANSPOSE_COLOR_MATRIX", GL_TRANSPOSE_COLOR_MATRIX);
	gpu_get_print("GL_TRANSPOSE_MODELVIEW_MATRIX", GL_TRANSPOSE_MODELVIEW_MATRIX);
	gpu_get_print("GL_TRANSPOSE_PROJECTION_MATRIX", GL_TRANSPOSE_PROJECTION_MATRIX);
	gpu_get_print("GL_TRANSPOSE_TEXTURE_MATRIX", GL_TRANSPOSE_TEXTURE_MATRIX);
	gpu_get_print("GL_UNPACK_ALIGNMENT", GL_UNPACK_ALIGNMENT);
	gpu_get_print("GL_UNPACK_IMAGE_HEIGHT", GL_UNPACK_IMAGE_HEIGHT);
	gpu_get_print("GL_UNPACK_LSB_FIRST", GL_UNPACK_LSB_FIRST);
	gpu_get_print("GL_UNPACK_ROW_LENGTH", GL_UNPACK_ROW_LENGTH);
	gpu_get_print("GL_UNPACK_SKIP_IMAGES", GL_UNPACK_SKIP_IMAGES);
	gpu_get_print("GL_UNPACK_SKIP_PIXELS", GL_UNPACK_SKIP_PIXELS);
	gpu_get_print("GL_UNPACK_SKIP_ROWS", GL_UNPACK_SKIP_ROWS);
	gpu_get_print("GL_UNPACK_SWAP_BYTES", GL_UNPACK_SWAP_BYTES);
	gpu_get_print("GL_VERTEX_ARRAY", GL_VERTEX_ARRAY);
	gpu_get_print("GL_VERTEX_ARRAY_BUFFER_BINDING", GL_VERTEX_ARRAY_BUFFER_BINDING);
	gpu_get_print("GL_VERTEX_ARRAY_SIZE", GL_VERTEX_ARRAY_SIZE);
	gpu_get_print("GL_VERTEX_ARRAY_STRIDE", GL_VERTEX_ARRAY_STRIDE);
	gpu_get_print("GL_VERTEX_ARRAY_TYPE", GL_VERTEX_ARRAY_TYPE);
	gpu_get_print("GL_VERTEX_PROGRAM_POINT_SIZE", GL_VERTEX_PROGRAM_POINT_SIZE);
	gpu_get_print("GL_VERTEX_PROGRAM_TWO_SIDE", GL_VERTEX_PROGRAM_TWO_SIDE);
	gpu_get_print("GL_VIEWPORT", GL_VIEWPORT);
	gpu_get_print("GL_ZOOM_X", GL_ZOOM_X);
	gpu_get_print("GL_ZOOM_Y", GL_ZOOM_Y);
}<|MERGE_RESOLUTION|>--- conflicted
+++ resolved
@@ -413,14 +413,9 @@
 	ImBuf *ibuf = NULL;
 	unsigned int *bind = NULL;
 	int rectw, recth, tpx=0, tpy=0, y;
-<<<<<<< HEAD
-	unsigned int *rectrow, *tilerectrow;
 	unsigned int *tilerect= NULL, *rect= NULL;
-=======
-	unsigned int *tilerect= NULL, *scalerect= NULL, *rect= NULL;
-	float *ftilerect= NULL, *fscalerect = NULL, *frect = NULL;
+	float *ftilerect= NULL, *frect = NULL;
 	float *srgb_frect = NULL;
->>>>>>> a667492d
 	short texwindx, texwindy, texwinsx, texwinsy;
 	/* flag to determine whether high resolution format is used */
 	int use_high_bit_depth = FALSE, do_color_management = FALSE;
@@ -605,19 +600,27 @@
 		GPU_create_gl_tex_compressed(bind, rect, rectw, recth, mipmap, ima, ibuf);
 	else
 #endif
-		GPU_create_gl_tex(bind, rect, rectw, recth, mipmap, ima);
+		GPU_create_gl_tex(bind, rect, frect, rectw, recth, mipmap, use_high_bit_depth, ima);
 
 	/* clean up */
 	if (tilerect)
 		MEM_freeN(tilerect);
+	if (ftilerect)
+		MEM_freeN(ftilerect);
+	if (srgb_frect)
+		MEM_freeN(srgb_frect);
 
 	return *bind;
 }
 
-void GPU_create_gl_tex(unsigned int *bind, unsigned int *pix, int rectw, int recth, int mipmap, Image *ima)
+void GPU_create_gl_tex(unsigned int *bind, unsigned int *pix, float * frect, int rectw, int recth, int mipmap, int use_high_bit_depth, Image *ima)
 {
 	unsigned int *scalerect = NULL;
-
+    float *fscalerect = NULL;
+    
+    int tpx = rectw;
+    int tpy = recth;
+    
 	/* scale if not a power of two. this is not strictly necessary for newer 
 	 * GPUs (OpenGL version >= 2.0) since they support non-power-of-two-textures */
 	if (!is_pow2_limit(rectw) || !is_pow2_limit(recth)) {
@@ -626,11 +629,6 @@
 		rectw= smaller_pow2_limit(rectw);
 		recth= smaller_pow2_limit(recth);
 		
-<<<<<<< HEAD
-		scalerect= MEM_mallocN(rectw*recth*sizeof(*scalerect), "scalerect");
-		gluScaleImage(GL_RGBA, oldw, oldh, GL_UNSIGNED_BYTE, pix, rectw, recth, GL_UNSIGNED_BYTE, scalerect);
-		pix= scalerect;
-=======
 		if (use_high_bit_depth) {
 			fscalerect= MEM_mallocN(rectw*recth*sizeof(*fscalerect)*4, "fscalerect");
 			gluScaleImage(GL_RGBA, tpx, tpy, GL_FLOAT, frect, rectw, recth, GL_FLOAT, fscalerect);
@@ -639,11 +637,10 @@
 		}
 		else {
 			scalerect= MEM_mallocN(rectw*recth*sizeof(*scalerect), "scalerect");
-			gluScaleImage(GL_RGBA, tpx, tpy, GL_UNSIGNED_BYTE, rect, rectw, recth, GL_UNSIGNED_BYTE, scalerect);
-
-			rect= scalerect;
-		}
->>>>>>> a667492d
+			gluScaleImage(GL_RGBA, tpx, tpy, GL_UNSIGNED_BYTE, pix, rectw, recth, GL_UNSIGNED_BYTE, scalerect);
+
+			pix= scalerect;
+		}
 	}
 
 	/* create image */
@@ -651,26 +648,18 @@
 	glBindTexture( GL_TEXTURE_2D, *bind);
 
 	if (!(gpu_get_mipmap() && mipmap)) {
-<<<<<<< HEAD
-		glTexImage2D(GL_TEXTURE_2D, 0,  GL_RGBA,  rectw, recth, 0, GL_RGBA, GL_UNSIGNED_BYTE, pix);
-=======
 		if (use_high_bit_depth)
 			glTexImage2D(GL_TEXTURE_2D, 0,  GL_RGBA16,  rectw, recth, 0, GL_RGBA, GL_FLOAT, frect);
 		else
-			glTexImage2D(GL_TEXTURE_2D, 0,  GL_RGBA,  rectw, recth, 0, GL_RGBA, GL_UNSIGNED_BYTE, rect);
->>>>>>> a667492d
+			glTexImage2D(GL_TEXTURE_2D, 0,  GL_RGBA,  rectw, recth, 0, GL_RGBA, GL_UNSIGNED_BYTE, pix);
 		glTexParameteri(GL_TEXTURE_2D, GL_TEXTURE_MIN_FILTER, GL_LINEAR);
 		glTexParameteri(GL_TEXTURE_2D, GL_TEXTURE_MAG_FILTER, gpu_get_mipmap_filter(1));
 	}
 	else {
-<<<<<<< HEAD
-		gluBuild2DMipmaps(GL_TEXTURE_2D, GL_RGBA, rectw, recth, GL_RGBA, GL_UNSIGNED_BYTE, pix);
-=======
 		if (use_high_bit_depth)
 			gluBuild2DMipmaps(GL_TEXTURE_2D, GL_RGBA16, rectw, recth, GL_RGBA, GL_FLOAT, frect);
 		else
-			gluBuild2DMipmaps(GL_TEXTURE_2D, GL_RGBA, rectw, recth, GL_RGBA, GL_UNSIGNED_BYTE, rect);
->>>>>>> a667492d
+			gluBuild2DMipmaps(GL_TEXTURE_2D, GL_RGBA, rectw, recth, GL_RGBA, GL_UNSIGNED_BYTE, pix);
 		glTexParameteri(GL_TEXTURE_2D, GL_TEXTURE_MIN_FILTER, gpu_get_mipmap_filter(0));
 		glTexParameteri(GL_TEXTURE_2D, GL_TEXTURE_MAG_FILTER, gpu_get_mipmap_filter(1));
 
@@ -681,32 +670,18 @@
 		glTexParameterf(GL_TEXTURE_2D, GL_TEXTURE_MAX_ANISOTROPY_EXT, GPU_get_anisotropic());
 	/* set to modulate with vertex color */
 	glTexEnvi(GL_TEXTURE_ENV, GL_TEXTURE_ENV_MODE, GL_MODULATE);
-<<<<<<< HEAD
-
-	if (scalerect)
-		MEM_freeN(scalerect);
-=======
-		
-	/* clean up */
-	if (tilerect)
-		MEM_freeN(tilerect);
-	if (ftilerect)
-		MEM_freeN(ftilerect);
+
 	if (scalerect)
 		MEM_freeN(scalerect);
 	if (fscalerect)
 		MEM_freeN(fscalerect);
-	if (srgb_frect)
-		MEM_freeN(srgb_frect);
-	return *bind;
->>>>>>> a667492d
 }
 
 void GPU_create_gl_tex_compressed(unsigned int *bind, unsigned int *pix, int x, int y, int mipmap, Image *ima, ImBuf *ibuf)
 {
 #ifndef WITH_DDS
 	// Fall back to uncompressed if DDS isn't enabled
-	GPU_create_gl_tex(bind, pix, x, y, mipmap, ima);
+	GPU_create_gl_tex(bind, pix, NULL, x, y, mipmap, 0, ima);
 #else
 	GLint format=0;
 	int offset =0, i=0;
@@ -723,7 +698,7 @@
 	else
 	{
 		printf("Unable to find a suitable DXT compression, falling back to uncompressed\n");
-		GPU_create_gl_tex(bind, pix, x, y, mipmap, ima);
+		GPU_create_gl_tex(bind, pix, NULL, x, y, mipmap, 0, ima);
 		return;
 	}
 
