/*
 * ***** BEGIN GPL LICENSE BLOCK *****
 *
 * This program is free software; you can redistribute it and/or
 * modify it under the terms of the GNU General Public License
 * as published by the Free Software Foundation; either version 2
 * of the License, or (at your option) any later version.
 *
 * This program is distributed in the hope that it will be useful,
 * but WITHOUT ANY WARRANTY; without even the implied warranty of
 * MERCHANTABILITY or FITNESS FOR A PARTICULAR PURPOSE.  See the
 * GNU General Public License for more details.
 *
 * You should have received a copy of the GNU General Public License
 * along with this program; if not, write to the Free Software Foundation,
 * Inc., 51 Franklin Street, Fifth Floor, Boston, MA 02110-1301, USA.
 *
 * The Original Code is Copyright (C) 2005 Blender Foundation.
 * All rights reserved.
 *
 * The Original Code is: all of this file.
 *
 * Contributor(s): Brecht Van Lommel.
 *
 * ***** END GPL LICENSE BLOCK *****
 */

/** \file blender/gpu/intern/gpu_codegen.h
 *  \ingroup gpu
 */


#ifndef __GPU_CODEGEN_H__
#define __GPU_CODEGEN_H__

#include "DNA_customdata_types.h"
#include "DNA_listBase.h"
#include "GPU_material.h"
#include "GPU_glew.h"

struct ListBase;
struct GPUShader;
struct GPUOutput;
struct GPUNode;
struct GPUVertexAttribs;
struct PreviewImage;

/* Pass Generation
 *  - Takes a list of nodes and a desired output, and makes a pass. This
 *    will take ownership of the nodes and free them early if unused or
 *    at the end if used.
 */

typedef enum GPUDataSource {
	GPU_SOURCE_VEC_UNIFORM,
	GPU_SOURCE_BUILTIN,
	GPU_SOURCE_OPENGL_BUILTIN,
	GPU_SOURCE_TEX_PIXEL,
	GPU_SOURCE_TEX,
	GPU_SOURCE_ATTRIB
} GPUDataSource;

typedef enum {
	GPU_NODE_LINK_IMAGE_NONE = 0,
	GPU_NODE_LINK_IMAGE_BLENDER = 1,
	GPU_NODE_LINK_IMAGE_PREVIEW = 2
} GPUNodeLinkImage;

struct GPUNode {
	struct GPUNode *next, *prev;

	const char *name;

	/* Internal flag to mark nodes during pruning */
	bool tag;

	ListBase inputs;
	ListBase outputs;
};

struct GPUNodeLink {
	GPUNodeStack *socket;

	CustomDataType attribtype;
	const char *attribname;

	GPUNodeLinkImage image;
	bool image_isdata;

	bool texture;
	int texturesize;

	void *ptr1, *ptr2;

	bool dynamic;
	GPUDynamicType dynamictype;

	GPUType type;

	/* Refcount */
	int users;

	struct GPUTexture *dynamictex;

	GPUBuiltin builtin;
	GPUOpenGLBuiltin oglbuiltin;

	struct GPUOutput *output;
};

typedef struct GPUOutput {
	struct GPUOutput *next, *prev;

	GPUNode *node;
	GPUType type;      /* data type = length of vector/matrix */
	GPUNodeLink *link; /* output link */
	int id;            /* unique id as created by code generator */
} GPUOutput;

typedef struct GPUInput {
	struct GPUInput *next, *prev;

	GPUNode *node;

	GPUType type;                /* datatype */
	GPUDataSource source;        /* data source */

	int id;                      /* unique id as created by code generator */
	int texid;                   /* number for multitexture, starting from zero */
	int attribid;                /* id for vertex attributes */
	bool bindtex;                /* input is responsible for binding the texture? */
	bool definetex;              /* input is responsible for defining the pixel? */
	int textarget;               /* GL texture target, e.g. GL_TEXTURE_2D */
	GPUType textype;             /* datatype */

	struct Image *ima;           /* image */
	struct ImageUser *iuser;     /* image user */
	struct PreviewImage *prv;    /* preview images & icons */
	bool image_isdata;           /* image does not contain color data */
	float *dynamicvec;           /* vector data in case it is dynamic */
	GPUDynamicType dynamictype;  /* origin of the dynamic uniform */
	void *dynamicdata;           /* data source of the dynamic uniform */
	struct GPUTexture *tex;      /* input texture, only set at runtime */
	int shaderloc;               /* id from opengl */
	char shadername[32];         /* name in shader */

	float vec[16];               /* vector data */
	GPUNodeLink *link;
	bool dynamictex;             /* dynamic? */
	CustomDataType attribtype;   /* attribute type */
	char attribname[MAX_CUSTOMDATA_LAYER_NAME]; /* attribute name */
	int attribfirst;             /* this is the first one that is bound */
	GPUBuiltin builtin;          /* builtin uniform */
	GPUOpenGLBuiltin oglbuiltin; /* opengl built in varying */
} GPUInput;

struct GPUPass {
	struct GPUPass *next, *prev;

	ListBase inputs;
	struct GPUOutput *output;
	struct GPUShader *shader;
	char *fragmentcode;
	char *geometrycode;
	char *vertexcode;
	const char *libcode;
};


typedef struct GPUPass GPUPass;

GPUPass *GPU_generate_pass(ListBase *nodes, struct GPUNodeLink *outlink,
<<<<<<< HEAD
	struct GPUVertexAttribs *attribs, int *builtin, const char *name,
	const bool use_opensubdiv);
=======
                           struct GPUVertexAttribs *attribs, int *builtin,
                           const GPUMatType type, const char *name);
>>>>>>> fa823dc8

struct GPUShader *GPU_pass_shader(GPUPass *pass);

void GPU_pass_bind(GPUPass *pass, double time, int mipmap);
void GPU_pass_update_uniforms(GPUPass *pass);
void GPU_pass_unbind(GPUPass *pass);

void GPU_pass_free(GPUPass *pass);

void gpu_codegen_init(void);
void gpu_codegen_exit(void);

/* Material calls */

const char *GPU_builtin_name(GPUBuiltin builtin);
void gpu_material_add_node(struct GPUMaterial *material, struct GPUNode *node);
int GPU_link_changed(struct GPUNodeLink *link);

#endif
<|MERGE_RESOLUTION|>--- conflicted
+++ resolved
@@ -170,13 +170,8 @@
 typedef struct GPUPass GPUPass;
 
 GPUPass *GPU_generate_pass(ListBase *nodes, struct GPUNodeLink *outlink,
-<<<<<<< HEAD
-	struct GPUVertexAttribs *attribs, int *builtin, const char *name,
-	const bool use_opensubdiv);
-=======
                            struct GPUVertexAttribs *attribs, int *builtin,
-                           const GPUMatType type, const char *name);
->>>>>>> fa823dc8
+                           const GPUMatType type, const char *name, const bool use_opensubdiv);
 
 struct GPUShader *GPU_pass_shader(GPUPass *pass);
 
