--- conflicted
+++ resolved
@@ -3405,7 +3405,43 @@
 	axis_angle_to_quat(q, axis, angle);
 }
 
-<<<<<<< HEAD
+/** \} */
+
+/* if this is a tablet event, return tablet pressure and set *pen_flip
+ * to 1 if the eraser tool is being used, 0 otherwise */
+float WM_event_tablet_data(const wmEvent *event, int *pen_flip, float tilt[2])
+{
+	int erasor = 0;
+	float pressure = 1;
+
+	if (tilt)
+		zero_v2(tilt);
+
+	if (event->tablet_data) {
+		wmTabletData *wmtab = event->tablet_data;
+
+		erasor = (wmtab->Active == EVT_TABLET_ERASER);
+		if (wmtab->Active != EVT_TABLET_NONE) {
+			pressure = wmtab->Pressure;
+			if (tilt) {
+				tilt[0] = wmtab->Xtilt;
+				tilt[1] = wmtab->Ytilt;
+			}
+		}
+	}
+
+	if (pen_flip)
+		(*pen_flip) = erasor;
+
+	return pressure;
+}
+
+bool WM_event_is_tablet(const struct wmEvent *event)
+{
+	return (event->tablet_data) ? true : false;
+}
+
+
 PointerRNA *WM_operator_pie_macro(const char *idname, const char *name, const char *description,
                                          int flag, const char *opname, const char *piename)
 {
@@ -3466,41 +3502,4 @@
 		return otmacro->ptr;
 	}
 	return NULL;
-=======
-/* if this is a tablet event, return tablet pressure and set *pen_flip
- * to 1 if the eraser tool is being used, 0 otherwise */
-float WM_event_tablet_data(const wmEvent *event, int *pen_flip, float tilt[2])
-{
-	int erasor = 0;
-	float pressure = 1;
-
-	if (tilt)
-		zero_v2(tilt);
-
-	if (event->tablet_data) {
-		wmTabletData *wmtab = event->tablet_data;
-
-		erasor = (wmtab->Active == EVT_TABLET_ERASER);
-		if (wmtab->Active != EVT_TABLET_NONE) {
-			pressure = wmtab->Pressure;
-			if (tilt) {
-				tilt[0] = wmtab->Xtilt;
-				tilt[1] = wmtab->Ytilt;
-			}
-		}
-	}
-
-	if (pen_flip)
-		(*pen_flip) = erasor;
-
-	return pressure;
-}
-
-bool WM_event_is_tablet(const struct wmEvent *event)
-{
-	return (event->tablet_data) ? true : false;
->>>>>>> 7c7b7302
-}
-
-
-/** \} */+}
