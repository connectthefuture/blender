--- conflicted
+++ resolved
@@ -69,19 +69,11 @@
 void *	IMB_exr_get_handle			(void) {return NULL;}
 void	IMB_exr_add_channel			(void *handle, const char *layname, const char *channame, int xstride, int ystride, float *rect) {}
 
-<<<<<<< HEAD
-int		IMB_exr_begin_read			(void *handle, char *filename, int *width, int *height) {return 0;}
-void	IMB_exr_begin_write			(void *handle, char *filename, int width, int height, int compress) {}
-void	IMB_exrtile_begin_write		(void *handle, char *filename, int mipmap, int width, int height, int tilex, int tiley) {}
-
-void	IMB_exr_set_channel			(void *handle, char *layname, char *channame, int xstride, int ystride, float *rect) {}
-=======
 int		IMB_exr_begin_read			(void *handle, const char *filename, int *width, int *height) { (void)handle; (void)filename; (void)width; (void)height; return 0;}
 void	IMB_exr_begin_write			(void *handle, const char *filename, int width, int height, int compress) { (void)handle; (void)filename; (void)width; (void)height; (void)compress; }
 void	IMB_exrtile_begin_write		(void *handle, const char *filename, int mipmap, int width, int height, int tilex, int tiley) { (void)handle; (void)filename; (void)mipmap; (void)width; (void)height; (void)tilex; (void)tiley; }
 
 void	IMB_exr_set_channel			(void *handle, char *layname, const char *channame, int xstride, int ystride, float *rect) { (void)handle; (void)layname; (void)channame; (void)xstride; (void)ystride; (void)rect; }
->>>>>>> 6d201907
 
 void	IMB_exr_read_channels		(void *handle) {}
 void	IMB_exr_write_channels		(void *handle) {}
