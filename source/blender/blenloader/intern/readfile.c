/*
 * ***** BEGIN GPL LICENSE BLOCK *****
 *
 * This program is free software; you can redistribute it and/or
 * modify it under the terms of the GNU General Public License
 * as published by the Free Software Foundation; either version 2
 * of the License, or (at your option) any later version.
 *
 * This program is distributed in the hope that it will be useful,
 * but WITHOUT ANY WARRANTY; without even the implied warranty of
 * MERCHANTABILITY or FITNESS FOR A PARTICULAR PURPOSE.  See the
 * GNU General Public License for more details.
 *
 * You should have received a copy of the GNU General Public License
 * along with this program; if not, write to the Free Software Foundation,
 * Inc., 51 Franklin Street, Fifth Floor, Boston, MA 02110-1301, USA.
 *
 * The Original Code is Copyright (C) 2001-2002 by NaN Holding BV.
 * All rights reserved.
 *
 *
 * Contributor(s): Blender Foundation
 *
 * ***** END GPL LICENSE BLOCK *****
 *
 */

/** \file blender/blenloader/intern/readfile.c
 *  \ingroup blenloader
 */


#include "zlib.h"

#include <limits.h>
#include <stdio.h> // for printf fopen fwrite fclose sprintf FILE
#include <stdlib.h> // for getenv atoi
#include <stddef.h> // for offsetof
#include <fcntl.h> // for open
#include <string.h> // for strrchr strncmp strstr
#include <math.h> // for fabs
#include <stdarg.h> /* for va_start/end */

#ifndef WIN32
#  include <unistd.h> // for read close
#else
#  include <io.h> // for open close read
#  include "winsock2.h"
#  include "BLI_winstuff.h"
#endif

/* allow readfile to use deprecated functionality */
#define DNA_DEPRECATED_ALLOW

#include "DNA_anim_types.h"
#include "DNA_armature_types.h"
#include "DNA_actuator_types.h"
#include "DNA_brush_types.h"
#include "DNA_camera_types.h"
#include "DNA_cloth_types.h"
#include "DNA_controller_types.h"
#include "DNA_constraint_types.h"
#include "DNA_dynamicpaint_types.h"
#include "DNA_effect_types.h"
#include "DNA_fileglobal_types.h"
#include "DNA_genfile.h"
#include "DNA_group_types.h"
#include "DNA_gpencil_types.h"
#include "DNA_ipo_types.h"
#include "DNA_key_types.h"
#include "DNA_lattice_types.h"
#include "DNA_lamp_types.h"
#include "DNA_meta_types.h"
#include "DNA_material_types.h"
#include "DNA_mesh_types.h"
#include "DNA_meshdata_types.h"
#include "DNA_nla_types.h"
#include "DNA_node_types.h"
#include "DNA_object_fluidsim.h" // NT
#include "DNA_packedFile_types.h"
#include "DNA_particle_types.h"
#include "DNA_property_types.h"
#include "DNA_text_types.h"
#include "DNA_view3d_types.h"
#include "DNA_screen_types.h"
#include "DNA_sensor_types.h"
#include "DNA_sdna_types.h"
#include "DNA_scene_types.h"
#include "DNA_sequence_types.h"
#include "DNA_smoke_types.h"
#include "DNA_speaker_types.h"
#include "DNA_sound_types.h"
#include "DNA_space_types.h"
#include "DNA_vfont_types.h"
#include "DNA_world_types.h"
#include "DNA_movieclip_types.h"

#include "MEM_guardedalloc.h"

#include "BLI_utildefines.h"
#include "BLI_blenlib.h"
#include "BLI_math.h"
#include "BLI_edgehash.h"

#include "BKE_anim.h"
#include "BKE_action.h"
#include "BKE_armature.h"
#include "BKE_brush.h"
#include "BKE_colortools.h"
#include "BKE_constraint.h"
#include "BKE_context.h"
#include "BKE_curve.h"
#include "BKE_deform.h"
#include "BKE_effect.h"
#include "BKE_fcurve.h"
#include "BKE_global.h" // for G
#include "BKE_group.h"
#include "BKE_image.h"
#include "BKE_lattice.h"
#include "BKE_library.h" // for which_libbase
#include "BKE_idcode.h"
#include "BKE_material.h"
#include "BKE_main.h" // for Main
#include "BKE_mesh.h" // for ME_ defines (patching)
#include "BKE_modifier.h"
#include "BKE_multires.h"
#include "BKE_node.h" // for tree type defines
#include "BKE_ocean.h"
#include "BKE_object.h"
#include "BKE_paint.h"
#include "BKE_particle.h"
#include "BKE_pointcache.h"
#include "BKE_property.h" // for get_ob_property
#include "BKE_report.h"
#include "BKE_sca.h" // for init_actuator
#include "BKE_scene.h"
#include "BKE_screen.h"
#include "BKE_sequencer.h"
#include "BKE_text.h" // for txt_extended_ascii_as_utf8
#include "BKE_texture.h" // for open_plugin_tex
#include "BKE_tracking.h"
#include "BKE_utildefines.h" // SWITCH_INT DATA ENDB DNA1 O_BINARY GLOB USER TEST REND
#include "BKE_sound.h"

#include "IMB_imbuf.h"  // for proxy / timecode versioning stuff

#include "NOD_socket.h"

//XXX #include "BIF_butspace.h" // badlevel, for do_versions, patching event codes
//XXX #include "BIF_filelist.h" // badlevel too, where to move this? - elubie
//XXX #include "BIF_previewrender.h" // bedlelvel, for struct RenderInfo
#include "BLO_readfile.h"
#include "BLO_undofile.h"

#include "RE_engine.h"

#include "readfile.h"

#include "PIL_time.h"

#include <errno.h>

/*
 Remark: still a weak point is the newaddress() function, that doesnt solve reading from
 multiple files at the same time

 (added remark: oh, i thought that was solved? will look at that... (ton)

READ
- Existing Library (Main) push or free
- allocate new Main
- load file
- read SDNA
- for each LibBlock
	- read LibBlock
	- if a Library
		- make a new Main
		- attach ID's to it
	- else
		- read associated 'direct data'
		- link direct data (internal and to LibBlock)
- read FileGlobal
- read USER data, only when indicated (file is ~/X.XX/startup.blend)
- free file
- per Library (per Main)
	- read file
	- read SDNA
	- find LibBlocks and attach IDs to Main
		- if external LibBlock
			- search all Main's
				- or it's already read,
				- or not read yet
				- or make new Main
	- per LibBlock
		- read recursive
		- read associated direct data
		- link direct data (internal and to LibBlock)
	- free file
- per Library with unread LibBlocks
	- read file
	- read SDNA
	- per LibBlock
			   - read recursive
			   - read associated direct data
			   - link direct data (internal and to LibBlock)
		- free file
- join all Mains
- link all LibBlocks and indirect pointers to libblocks
- initialize FileGlobal and copy pointers to Global
*/

/* also occurs in library.c */
/* GS reads the memory pointed at in a specific ordering. There are,
 * however two definitions for it. I have jotted them down here, both,
 * but I think the first one is actually used. The thing is that
 * big-endian systems might read this the wrong way round. OTOH, we
 * constructed the IDs that are read out with this macro explicitly as
 * well. I expect we'll sort it out soon... */

/* from blendef: */
#define GS(a)	(*((short *)(a)))

/* from misc_util: flip the bytes from x  */
/*  #define GS(x) (((unsigned char *)(x))[0] << 8 | ((unsigned char *)(x))[1]) */

// only used here in readfile.c
#define SWITCH_LONGINT(a) { \
	char s_i, *p_i; \
	p_i= (char *)&(a);  \
	s_i=p_i[0]; p_i[0]=p_i[7]; p_i[7]=s_i; \
	s_i=p_i[1]; p_i[1]=p_i[6]; p_i[6]=s_i; \
	s_i=p_i[2]; p_i[2]=p_i[5]; p_i[5]=s_i; \
	s_i=p_i[3]; p_i[3]=p_i[4]; p_i[4]=s_i; }

/***/

typedef struct OldNew {
	void *old, *newp;
	int nr;
} OldNew;

typedef struct OldNewMap {
	OldNew *entries;
	int nentries, entriessize;
	int sorted;
	int lasthit;
} OldNewMap;


/* local prototypes */
static void *read_struct(FileData *fd, BHead *bh, const char *blockname);
static void direct_link_modifiers(FileData *fd, ListBase *lb);
static void convert_tface_mt(FileData *fd, Main *main);

/* this function ensures that reports are printed,
 * in the case of libraray linking errors this is important!
 *
 * bit kludge but better then doubling up on prints,
 * we could alternatively have a versions of a report function which foces printing - campbell
 */
static void BKE_reportf_wrap(ReportList *reports, ReportType type, const char *format, ...)
{
	char fixed_buf[1024]; /* should be long enough */

	va_list args;

	va_start(args, format);
	vsnprintf(fixed_buf, sizeof(fixed_buf), format, args);
	va_end(args);

	fixed_buf[sizeof(fixed_buf) - 1] = '\0';

	BKE_report(reports, type, fixed_buf);

	if (G.background==0) {
		printf("%s\n", fixed_buf);
	}
}

static OldNewMap *oldnewmap_new(void) 
{
	OldNewMap *onm= MEM_callocN(sizeof(*onm), "OldNewMap");
	
	onm->entriessize= 1024;
	onm->entries= MEM_mallocN(sizeof(*onm->entries)*onm->entriessize, "OldNewMap.entries");
	
	return onm;
}

static int verg_oldnewmap(const void *v1, const void *v2)
{
	const struct OldNew *x1=v1, *x2=v2;
	
	if ( x1->old > x2->old) return 1;
	else if ( x1->old < x2->old) return -1;
	return 0;
}


static void oldnewmap_sort(FileData *fd) 
{
	qsort(fd->libmap->entries, fd->libmap->nentries, sizeof(OldNew), verg_oldnewmap);
	fd->libmap->sorted= 1;
}

/* nr is zero for data, and ID code for libdata */
static void oldnewmap_insert(OldNewMap *onm, void *oldaddr, void *newaddr, int nr) 
{
	OldNew *entry;

	if (oldaddr==NULL || newaddr==NULL) return;
	
	if (onm->nentries==onm->entriessize) {
		int osize= onm->entriessize;
		OldNew *oentries= onm->entries;

		onm->entriessize*= 2;
		onm->entries= MEM_mallocN(sizeof(*onm->entries)*onm->entriessize, "OldNewMap.entries");

		memcpy(onm->entries, oentries, sizeof(*oentries)*osize);
		MEM_freeN(oentries);
	}

	entry= &onm->entries[onm->nentries++];
	entry->old= oldaddr;
	entry->newp= newaddr;
	entry->nr= nr;
}

static void *oldnewmap_lookup_and_inc(OldNewMap *onm, void *addr) 
{
	int i;

	if (addr==NULL) return NULL;

	if (onm->lasthit<onm->nentries-1) {
		OldNew *entry= &onm->entries[++onm->lasthit];

		if (entry->old==addr) {
			entry->nr++;
			return entry->newp;
		}
	}

	for (i=0; i<onm->nentries; i++) {
		OldNew *entry= &onm->entries[i];

		if (entry->old==addr) {
			onm->lasthit= i;

			entry->nr++;
			return entry->newp;
		}
	}

	return NULL;
}

/* for libdata, nr has ID code, no increment */
static void *oldnewmap_liblookup(OldNewMap *onm, void *addr, void *lib) 
{
	int i;
	
	if (addr==NULL) return NULL;
	
	/* lasthit works fine for non-libdata, linking there is done in same sequence as writing */
	if (onm->sorted) {
		OldNew entry_s, *entry;
		
		entry_s.old= addr;
		
		entry= bsearch(&entry_s, onm->entries, onm->nentries, sizeof(OldNew), verg_oldnewmap);
		if (entry) {
			ID *id= entry->newp;
			
			if (id && (!lib || id->lib)) {
				return entry->newp;
			}
		}
	}
	
	for (i=0; i<onm->nentries; i++) {
		OldNew *entry= &onm->entries[i];

		if (entry->old==addr) {
			ID *id= entry->newp;

			if (id && (!lib || id->lib)) {
				return entry->newp;
			}
		}
	}

	return NULL;
}

static void oldnewmap_free_unused(OldNewMap *onm) 
{
	int i;

	for (i=0; i<onm->nentries; i++) {
		OldNew *entry= &onm->entries[i];
		if (entry->nr==0) {
			MEM_freeN(entry->newp);
			entry->newp= NULL;
		}
	}
}

static void oldnewmap_clear(OldNewMap *onm) 
{
	onm->nentries= 0;
	onm->lasthit= 0;
}

static void oldnewmap_free(OldNewMap *onm) 
{
	MEM_freeN(onm->entries);
	MEM_freeN(onm);
}

/***/

static void read_libraries(FileData *basefd, ListBase *mainlist);

/* ************ help functions ***************** */

static void add_main_to_main(Main *mainvar, Main *from)
{
	ListBase *lbarray[MAX_LIBARRAY], *fromarray[MAX_LIBARRAY];
	int a;

	set_listbasepointers(mainvar, lbarray);
	a= set_listbasepointers(from, fromarray);
	while (a--) {
		BLI_movelisttolist(lbarray[a], fromarray[a]);
	}
}

void blo_join_main(ListBase *mainlist)
{
	Main *tojoin, *mainl;
	
	
	mainl= mainlist->first;
	while ((tojoin= mainl->next)) {
		add_main_to_main(mainl, tojoin);
		BLI_remlink(mainlist, tojoin);
		MEM_freeN(tojoin);
	}
}

static void split_libdata(ListBase *lb, Main *first)
{
	ListBase *lbn;
	ID *id, *idnext;
	Main *mainvar;

	id= lb->first;
	while (id) {
		idnext= id->next;
		if (id->lib) {
			mainvar= first;
			while (mainvar) {
				if (mainvar->curlib==id->lib) {
					lbn= which_libbase(mainvar, GS(id->name));
					BLI_remlink(lb, id);
					BLI_addtail(lbn, id);
					break;
				}
				mainvar= mainvar->next;
			}
			if (mainvar==NULL) printf("error split_libdata\n");
		}
		id= idnext;
	}
}

void blo_split_main(ListBase *mainlist, Main *main)
{
	ListBase *lbarray[MAX_LIBARRAY];
	Library *lib;
	int i;

	mainlist->first= mainlist->last= main;
	main->next= NULL;

	if (main->library.first==NULL)
		return;
	
	for (lib= main->library.first; lib; lib= lib->id.next) {
		Main *libmain= MEM_callocN(sizeof(Main), "libmain");
		libmain->curlib= lib;
		BLI_addtail(mainlist, libmain);
	}

	i= set_listbasepointers(main, lbarray);
	while (i--)
		split_libdata(lbarray[i], main->next);
}

/* removes things like /blah/blah/../../blah/ etc, then writes in *name the full path */
static void cleanup_path(const char *relabase, char *name)
{
	char filename[FILE_MAXFILE];
	
	BLI_splitdirstring(name, filename);
	BLI_cleanup_dir(relabase, name);
	strcat(name, filename);
}

static void read_file_version(FileData *fd, Main *main)
{
	BHead *bhead;
	
	for (bhead= blo_firstbhead(fd); bhead; bhead= blo_nextbhead(fd, bhead)) {
		if (bhead->code==GLOB) {
			FileGlobal *fg= read_struct(fd, bhead, "Global");
			if (fg) {
				main->subversionfile= fg->subversion;
				main->minversionfile= fg->minversion;
				main->minsubversionfile= fg->minsubversion;
				MEM_freeN(fg);
			}
			else if (bhead->code==ENDB)
				break;
		}
	}
}


static Main *blo_find_main(FileData *fd, ListBase *mainlist, const char *filepath, const char *relabase)
{
	Main *m;
	Library *lib;
	char name1[FILE_MAX];
	
	BLI_strncpy(name1, filepath, sizeof(name1));
	cleanup_path(relabase, name1);
//	printf("blo_find_main: original in  %s\n", name);
//	printf("blo_find_main: converted to %s\n", name1);

	for (m= mainlist->first; m; m= m->next) {
		char *libname= (m->curlib)?m->curlib->filepath:m->name;
		
		if (BLI_path_cmp(name1, libname) == 0) {
			if (G.debug & G_DEBUG) printf("blo_find_main: found library %s\n", libname);
			return m;
		}
	}

	m= MEM_callocN(sizeof(Main), "find_main");
	BLI_addtail(mainlist, m);

	lib= alloc_libblock(&m->library, ID_LI, "lib");
	BLI_strncpy(lib->name, filepath, sizeof(lib->name));
	BLI_strncpy(lib->filepath, name1, sizeof(lib->filepath));
	
	m->curlib= lib;
	
	read_file_version(fd, m);
	
	if (G.debug & G_DEBUG) printf("blo_find_main: added new lib %s\n", filepath);
	return m;
}


/* ************ FILE PARSING ****************** */

static void switch_endian_bh4(BHead4 *bhead)
{
	/* the ID_.. codes */
	if ((bhead->code & 0xFFFF)==0) bhead->code >>=16;

	if (bhead->code != ENDB) {
		SWITCH_INT(bhead->len);
		SWITCH_INT(bhead->SDNAnr);
		SWITCH_INT(bhead->nr);
	}
}

static void switch_endian_bh8(BHead8 *bhead)
{
	/* the ID_.. codes */
	if ((bhead->code & 0xFFFF)==0) bhead->code >>=16;

	if (bhead->code != ENDB) {
		SWITCH_INT(bhead->len);
		SWITCH_INT(bhead->SDNAnr);
		SWITCH_INT(bhead->nr);
	}
}

static void bh4_from_bh8(BHead *bhead, BHead8 *bhead8, int do_endian_swap)
{
	BHead4 *bhead4 = (BHead4 *) bhead;
#if defined(WIN32) && !defined(FREE_WINDOWS)
	__int64 old;
#else
	long long old;
#endif

	bhead4->code= bhead8->code;
	bhead4->len= bhead8->len;

	if (bhead4->code != ENDB) {

		//perform a endian swap on 64bit pointers, otherwise the pointer might map to zero
		//0x0000000000000000000012345678 would become 0x12345678000000000000000000000000
		if (do_endian_swap) {
			SWITCH_LONGINT(bhead8->old);
		}

		/* this patch is to avoid a long long being read from not-eight aligned positions
		 * is necessary on any modern 64bit architecture) */
		memcpy(&old, &bhead8->old, 8);
		bhead4->old = (int) (old >> 3);

		bhead4->SDNAnr= bhead8->SDNAnr;
		bhead4->nr= bhead8->nr;
	}
}

static void bh8_from_bh4(BHead *bhead, BHead4 *bhead4)
{
	BHead8 *bhead8 = (BHead8 *) bhead;

	bhead8->code= bhead4->code;
	bhead8->len= bhead4->len;

	if (bhead8->code != ENDB) {
		bhead8->old= bhead4->old;
		bhead8->SDNAnr= bhead4->SDNAnr;
		bhead8->nr= bhead4->nr;
	}
}

static BHeadN *get_bhead(FileData *fd)
{
	BHeadN *new_bhead = NULL;
	int readsize;
	
	if (fd) {
		if ( ! fd->eof) {
			/* initializing to zero isn't strictly needed but shuts valgrind up
			 * since uninitialized memory gets compared */
			BHead8 bhead8= {0};
			BHead4 bhead4= {0};
			BHead  bhead= {0};
			
			// First read the bhead structure.
			// Depending on the platform the file was written on this can
			// be a big or little endian BHead4 or BHead8 structure.

			// As usual 'ENDB' (the last *partial* bhead of the file)
			// needs some special handling. We don't want to EOF just yet.

			if (fd->flags & FD_FLAGS_FILE_POINTSIZE_IS_4) {
				bhead4.code = DATA;
				readsize = fd->read(fd, &bhead4, sizeof(bhead4));

				if (readsize == sizeof(bhead4) || bhead4.code == ENDB) {
					if (fd->flags & FD_FLAGS_SWITCH_ENDIAN) {
						switch_endian_bh4(&bhead4);
					}

					if (fd->flags & FD_FLAGS_POINTSIZE_DIFFERS) {
						bh8_from_bh4(&bhead, &bhead4);
					}
					else {
						memcpy(&bhead, &bhead4, sizeof(bhead));
					}
				}
				else {
					fd->eof = 1;
					bhead.len= 0;
				}
			}
			else {
				bhead8.code = DATA;
				readsize = fd->read(fd, &bhead8, sizeof(bhead8));

				if (readsize == sizeof(bhead8) || bhead8.code == ENDB) {
					if (fd->flags & FD_FLAGS_SWITCH_ENDIAN) {
						switch_endian_bh8(&bhead8);
					}

					if (fd->flags & FD_FLAGS_POINTSIZE_DIFFERS) {
						bh4_from_bh8(&bhead, &bhead8, (fd->flags & FD_FLAGS_SWITCH_ENDIAN));
					}
					else {
						memcpy(&bhead, &bhead8, sizeof(bhead));
					}
				}
				else {
					fd->eof = 1;
					bhead.len= 0;
				}
			}

			/* make sure people are not trying to pass bad blend files */
			if (bhead.len < 0) fd->eof = 1;

			// bhead now contains the (converted) bhead structure. Now read
			// the associated data and put everything in a BHeadN (creative naming !)

			if ( ! fd->eof) {
				new_bhead = MEM_mallocN(sizeof(BHeadN) + bhead.len, "new_bhead");
				if (new_bhead) {
					new_bhead->next = new_bhead->prev = NULL;
					new_bhead->bhead = bhead;

					readsize = fd->read(fd, new_bhead + 1, bhead.len);

					if (readsize != bhead.len) {
						fd->eof = 1;
						MEM_freeN(new_bhead);
						new_bhead = NULL;
					}
				}
				else {
					fd->eof = 1;
				}
			}
		}
	}

	// We've read a new block. Now add it to the list
	// of blocks.

	if (new_bhead) {
		BLI_addtail(&fd->listbase, new_bhead);
	}

	return(new_bhead);
}

BHead *blo_firstbhead(FileData *fd)
{
	BHeadN *new_bhead;
	BHead *bhead = NULL;

	// Rewind the file
	// Read in a new block if necessary

	new_bhead = fd->listbase.first;
	if (new_bhead == NULL) {
		new_bhead = get_bhead(fd);
	}

	if (new_bhead) {
		bhead = &new_bhead->bhead;
	}

	return(bhead);
}

BHead *blo_prevbhead(FileData *UNUSED(fd), BHead *thisblock)
{
	BHeadN *bheadn= (BHeadN *) (((char *) thisblock) - GET_INT_FROM_POINTER( &((BHeadN*)0)->bhead) );
	BHeadN *prev= bheadn->prev;

	return prev?&prev->bhead:NULL;
}

BHead *blo_nextbhead(FileData *fd, BHead *thisblock)
{
	BHeadN *new_bhead = NULL;
	BHead *bhead = NULL;

	if (thisblock) {
		// bhead is actually a sub part of BHeadN
		// We calculate the BHeadN pointer from the BHead pointer below
		new_bhead = (BHeadN *) (((char *) thisblock) - GET_INT_FROM_POINTER( &((BHeadN*)0)->bhead) );

		// get the next BHeadN. If it doesn't exist we read in the next one
		new_bhead = new_bhead->next;
		if (new_bhead == NULL) {
			new_bhead = get_bhead(fd);
		}
	}

	if (new_bhead) {
		// here we do the reverse:
		// go from the BHeadN pointer to the BHead pointer
		bhead = &new_bhead->bhead;
	}

	return(bhead);
}

static void decode_blender_header(FileData *fd)
{
	char header[SIZEOFBLENDERHEADER], num[4];
	int readsize;

	// read in the header data
	readsize = fd->read(fd, header, sizeof(header));

	if (readsize == sizeof(header)) {
		if (strncmp(header, "BLENDER", 7) == 0) {
			int remove_this_endian_test= 1;

			fd->flags |= FD_FLAGS_FILE_OK;

			// what size are pointers in the file ?
			if (header[7]=='_') {
				fd->flags |= FD_FLAGS_FILE_POINTSIZE_IS_4;
				if (sizeof(void *) != 4) {
					fd->flags |= FD_FLAGS_POINTSIZE_DIFFERS;
				}
			}
			else {
				if (sizeof(void *) != 8) {
					fd->flags |= FD_FLAGS_POINTSIZE_DIFFERS;
				}
			}

			// is the file saved in a different endian
			// than we need ?
			if (((((char*)&remove_this_endian_test)[0]==1)?L_ENDIAN:B_ENDIAN) != ((header[8]=='v')?L_ENDIAN:B_ENDIAN)) {
				fd->flags |= FD_FLAGS_SWITCH_ENDIAN;
			}

			// get the version number

			memcpy(num, header+9, 3);
			num[3] = 0;
			fd->fileversion = atoi(num);
		}
	}
}

static int read_file_dna(FileData *fd)
{
	BHead *bhead;

	for (bhead= blo_firstbhead(fd); bhead; bhead= blo_nextbhead(fd, bhead)) {
		if (bhead->code==DNA1) {
			int do_endian_swap= (fd->flags&FD_FLAGS_SWITCH_ENDIAN)?1:0;

			fd->filesdna= DNA_sdna_from_data(&bhead[1], bhead->len, do_endian_swap);
			if (fd->filesdna) {
				
				fd->compflags= DNA_struct_get_compareflags(fd->filesdna, fd->memsdna);
				/* used to retrieve ID names from (bhead+1) */
				fd->id_name_offs= DNA_elem_offset(fd->filesdna, "ID", "char", "name[]");
			}

			return 1;
		}
		else if (bhead->code==ENDB)
			break;
	}

	return 0;
}

static int fd_read_from_file(FileData *filedata, void *buffer, unsigned int size)
{
	int readsize = read(filedata->filedes, buffer, size);

	if (readsize < 0) {
		readsize = EOF;
	}
	else {
		filedata->seek += readsize;
	}

	return (readsize);
}

static int fd_read_gzip_from_file(FileData *filedata, void *buffer, unsigned int size)
{
	int readsize = gzread(filedata->gzfiledes, buffer, size);

	if (readsize < 0) {
		readsize = EOF;
	}
	else {
		filedata->seek += readsize;
	}

	return (readsize);
}

static int fd_read_from_memory(FileData *filedata, void *buffer, unsigned int size)
{
	// don't read more bytes then there are available in the buffer
	int readsize = (int)MIN2(size, (unsigned int)(filedata->buffersize - filedata->seek));

	memcpy(buffer, filedata->buffer + filedata->seek, readsize);
	filedata->seek += readsize;

	return (readsize);
}

static int fd_read_from_memfile(FileData *filedata, void *buffer, unsigned int size)
{
	static unsigned int seek= 1<<30;	/* the current position */
	static unsigned int offset= 0;		/* size of previous chunks */
	static MemFileChunk *chunk=NULL;
	unsigned int chunkoffset, readsize, totread;
	
	if (size==0) return 0;
	
	if (seek != (unsigned int)filedata->seek) {
		chunk= filedata->memfile->chunks.first;
		seek= 0;
		
		while (chunk) {
			if (seek + chunk->size > (unsigned) filedata->seek) break;
			seek+= chunk->size;
			chunk= chunk->next;
		}
		offset= seek;
		seek= filedata->seek;
	}
	
	if (chunk) {
		totread= 0;

		do {
			/* first check if it's on the end if current chunk */
			if (seek-offset == chunk->size) {
				offset+= chunk->size;
				chunk= chunk->next;
			}

			/* debug, should never happen */
			if (chunk==NULL) {
				printf("illegal read, chunk zero\n");
				return 0;
			}

			chunkoffset= seek-offset;
			readsize= size-totread;

			/* data can be spread over multiple chunks, so clamp size
			 * to within this chunk, and then it will read further in
			 * the next chunk */
			if (chunkoffset+readsize > chunk->size)
				readsize= chunk->size-chunkoffset;

			memcpy((char*)buffer+totread, chunk->buf+chunkoffset, readsize);
			totread += readsize;
			filedata->seek += readsize;
			seek += readsize;
		} while (totread < size);
		
		return totread;
	}

	return 0;
}

static FileData *filedata_new(void)
{
	FileData *fd = MEM_callocN(sizeof(FileData), "FileData");

	fd->filedes = -1;
	fd->gzfiledes = NULL;

		/* XXX, this doesn't need to be done all the time,
		 * but it keeps us re-entrant,  remove once we have
		 * a lib that provides a nice lock. - zr
		 */
	fd->memsdna = DNA_sdna_from_data(DNAstr,  DNAlen,  0);

	fd->datamap = oldnewmap_new();
	fd->globmap = oldnewmap_new();
	fd->libmap = oldnewmap_new();

	return fd;
}

static FileData *blo_decode_and_check(FileData *fd, ReportList *reports)
{
	decode_blender_header(fd);

	if (fd->flags & FD_FLAGS_FILE_OK) {
		if (!read_file_dna(fd)) {
			BKE_reportf(reports, RPT_ERROR, "Failed to read blend file: \"%s\", incomplete", fd->relabase);
			blo_freefiledata(fd);
			fd= NULL;
		}
	} 
	else {
		BKE_reportf(reports, RPT_ERROR, "Failed to read blend file: \"%s\", not a blend file", fd->relabase);
		blo_freefiledata(fd);
		fd= NULL;
	}

	return fd;
}

/* cannot be called with relative paths anymore! */
/* on each new library added, it now checks for the current FileData and expands relativeness */
FileData *blo_openblenderfile(const char *filepath, ReportList *reports)
{
	gzFile gzfile;
	errno= 0;
	gzfile= BLI_gzopen(filepath, "rb");

	if (gzfile == (gzFile)Z_NULL) {
		BKE_reportf(reports, RPT_ERROR, "Unable to open \"%s\": %s.", filepath, errno ? strerror(errno) : "Unknown error reading file");
		return NULL;
	}
	else {
		FileData *fd = filedata_new();
		fd->gzfiledes = gzfile;
		fd->read = fd_read_gzip_from_file;

		/* needed for library_append and read_libraries */
		BLI_strncpy(fd->relabase, filepath, sizeof(fd->relabase));

		return blo_decode_and_check(fd, reports);
	}
}

FileData *blo_openblendermemory(void *mem, int memsize, ReportList *reports)
{
	if (!mem || memsize<SIZEOFBLENDERHEADER) {
		BKE_report(reports, RPT_ERROR, (mem)? "Unable to read": "Unable to open");
		return NULL;
	}
	else {
		FileData *fd= filedata_new();
		fd->buffer= mem;
		fd->buffersize= memsize;
		fd->read= fd_read_from_memory;
		fd->flags|= FD_FLAGS_NOT_MY_BUFFER;

		return blo_decode_and_check(fd, reports);
	}
}

FileData *blo_openblendermemfile(MemFile *memfile, ReportList *reports)
{
	if (!memfile) {
		BKE_report(reports, RPT_ERROR, "Unable to open blend <memory>");
		return NULL;
	}
	else {
		FileData *fd= filedata_new();
		fd->memfile= memfile;

		fd->read= fd_read_from_memfile;
		fd->flags|= FD_FLAGS_NOT_MY_BUFFER;

		return blo_decode_and_check(fd, reports);
	}
}


void blo_freefiledata(FileData *fd)
{
	if (fd) {
		
		if (fd->filedes != -1) {
			close(fd->filedes);
		}

		if (fd->gzfiledes != NULL)
		{
			gzclose(fd->gzfiledes);
		}

		if (fd->buffer && !(fd->flags & FD_FLAGS_NOT_MY_BUFFER)) {
			MEM_freeN(fd->buffer);
			fd->buffer = NULL;
		}

		// Free all BHeadN data blocks
		BLI_freelistN(&fd->listbase);

		if (fd->memsdna)
			DNA_sdna_free(fd->memsdna);
		if (fd->filesdna)
			DNA_sdna_free(fd->filesdna);
		if (fd->compflags)
			MEM_freeN(fd->compflags);

		if (fd->datamap)
			oldnewmap_free(fd->datamap);
		if (fd->globmap)
			oldnewmap_free(fd->globmap);
		if (fd->imamap)
			oldnewmap_free(fd->imamap);
		if (fd->movieclipmap)
			oldnewmap_free(fd->movieclipmap);
		if (fd->libmap && !(fd->flags & FD_FLAGS_NOT_MY_LIBMAP))
			oldnewmap_free(fd->libmap);
		if (fd->bheadmap)
			MEM_freeN(fd->bheadmap);
		
		MEM_freeN(fd);
	}
}

/* ************ DIV ****************** */

int BLO_has_bfile_extension(const char *str)
{
	return (BLI_testextensie(str, ".ble") || BLI_testextensie(str, ".blend") || BLI_testextensie(str, ".blend.gz"));
}

int BLO_is_a_library(const char *path, char *dir, char *group)
{
	/* return ok when a blenderfile, in dir is the filename,
	 * in group the type of libdata
	 */
	int len;
	char *fd;
	
	strcpy(dir, path);
	len= strlen(dir);
	if (len<7) return 0;
	if ( dir[len-1] != '/' && dir[len-1] != '\\') return 0;
	
	group[0]= 0;
	dir[len-1]= 0;

	/* Find the last slash */
	fd= BLI_last_slash(dir);

	if (fd==NULL) return 0;
	*fd= 0;
	if (BLO_has_bfile_extension(fd+1)) {
		/* the last part of the dir is a .blend file, no group follows */
		*fd= '/'; /* put back the removed slash separating the dir and the .blend file name */
	}
	else {		
		char *gp = fd+1; // in case we have a .blend file, gp points to the group

		/* Find the last slash */
		fd= BLI_last_slash(dir);
		if (!fd || !BLO_has_bfile_extension(fd+1)) return 0;

		/* now we know that we are in a blend file and it is safe to 
		 * assume that gp actually points to a group */
		if (strcmp("Screen", gp)!=0)
			BLI_strncpy(group, gp, GROUP_MAX);
	}
	return 1;
}

/* ************** OLD POINTERS ******************* */

static void *newdataadr(FileData *fd, void *adr)		/* only direct databocks */
{
	return oldnewmap_lookup_and_inc(fd->datamap, adr);
}

static void *newglobadr(FileData *fd, void *adr)		/* direct datablocks with global linking */
{
	return oldnewmap_lookup_and_inc(fd->globmap, adr);
}

static void *newimaadr(FileData *fd, void *adr)		/* used to restore image data after undo */
{
	if (fd->imamap && adr)
		return oldnewmap_lookup_and_inc(fd->imamap, adr);
	return NULL;
}

static void *newmclipadr(FileData *fd, void *adr)              /* used to restore movie clip data after undo */
{
	if (fd->movieclipmap && adr)
		return oldnewmap_lookup_and_inc(fd->movieclipmap, adr);
	return NULL;
}


static void *newlibadr(FileData *fd, void *lib, void *adr)		/* only lib data */
{
	return oldnewmap_liblookup(fd->libmap, adr, lib);
}

static void *newlibadr_us(FileData *fd, void *lib, void *adr)	/* increases user number */
{
	ID *id= newlibadr(fd, lib, adr);

	if (id)
		id->us++;

	return id;
}

static void change_idid_adr_fd(FileData *fd, void *old, void *new)
{
	int i;
	
	for (i=0; i<fd->libmap->nentries; i++) {
		OldNew *entry= &fd->libmap->entries[i];
		
		if (old==entry->newp && entry->nr==ID_ID) {
			entry->newp= new;
			if (new) entry->nr= GS( ((ID *)new)->name );
			break;
		}
	}
}

static void change_idid_adr(ListBase *mainlist, FileData *basefd, void *old, void *new)
{
	Main *mainptr;
	
	for (mainptr= mainlist->first; mainptr; mainptr= mainptr->next) {
		FileData *fd;
		
		if (mainptr->curlib) fd= mainptr->curlib->filedata;
		else fd= basefd;
		
		if (fd) {
			change_idid_adr_fd(fd, old, new);
		}
	}
}

/* lib linked proxy objects point to our local data, we need
 * to clear that pointer before reading the undo memfile since
 * the object might be removed, it is set again in reading
 * if the local object still exists */
void blo_clear_proxy_pointers_from_lib(Main *oldmain)
{
	Object *ob= oldmain->object.first;
	
	for (;ob; ob= ob->id.next)
		if (ob->id.lib)
			ob->proxy_from= NULL;
}

void blo_make_image_pointer_map(FileData *fd, Main *oldmain)
{
	Image *ima= oldmain->image.first;
	Scene *sce= oldmain->scene.first;
	int a;
	
	fd->imamap= oldnewmap_new();
	
	for (;ima; ima= ima->id.next) {
		Link *ibuf= ima->ibufs.first;
		for (; ibuf; ibuf= ibuf->next)
			oldnewmap_insert(fd->imamap, ibuf, ibuf, 0);
		if (ima->gputexture)
			oldnewmap_insert(fd->imamap, ima->gputexture, ima->gputexture, 0);
		for (a=0; a<IMA_MAX_RENDER_SLOT; a++)
			if (ima->renders[a])
				oldnewmap_insert(fd->imamap, ima->renders[a], ima->renders[a], 0);
	}
	for (; sce; sce= sce->id.next) {
		if (sce->nodetree) {
			bNode *node;
			for (node= sce->nodetree->nodes.first; node; node= node->next)
				oldnewmap_insert(fd->imamap, node->preview, node->preview, 0);
		}
	}
}

/* set old main image ibufs to zero if it has been restored */
/* this works because freeing old main only happens after this call */
void blo_end_image_pointer_map(FileData *fd, Main *oldmain)
{
	OldNew *entry= fd->imamap->entries;
	Image *ima= oldmain->image.first;
	Scene *sce= oldmain->scene.first;
	int i;
	
	/* used entries were restored, so we put them to zero */
	for (i=0; i<fd->imamap->nentries; i++, entry++) {
		if (entry->nr>0)
			entry->newp= NULL;
	}
	
	for (;ima; ima= ima->id.next) {
		Link *ibuf, *next;
		
		/* this mirrors direct_link_image */
		for (ibuf= ima->ibufs.first; ibuf; ibuf= next) {
			next= ibuf->next;
			if (NULL==newimaadr(fd, ibuf)) {	/* so was restored */
				BLI_remlink(&ima->ibufs, ibuf);
				ima->bindcode= 0;
				ima->gputexture= NULL;
			}
		}
		for (i=0; i<IMA_MAX_RENDER_SLOT; i++)
			ima->renders[i]= newimaadr(fd, ima->renders[i]);

		ima->gputexture= newimaadr(fd, ima->gputexture);
	}
	for (; sce; sce= sce->id.next) {
		if (sce->nodetree) {
			bNode *node;
			for (node= sce->nodetree->nodes.first; node; node= node->next)
				node->preview= newimaadr(fd, node->preview);
		}
	}
}

void blo_make_movieclip_pointer_map(FileData *fd, Main *oldmain)
{
	MovieClip *clip= oldmain->movieclip.first;
	Scene *sce= oldmain->scene.first;

	fd->movieclipmap= oldnewmap_new();

	for (;clip; clip= clip->id.next) {
		if (clip->cache)
			oldnewmap_insert(fd->movieclipmap, clip->cache, clip->cache, 0);

		if (clip->tracking.camera.intrinsics)
			oldnewmap_insert(fd->movieclipmap, clip->tracking.camera.intrinsics, clip->tracking.camera.intrinsics, 0);
	}

	for (; sce; sce= sce->id.next) {
		if (sce->nodetree) {
			bNode *node;
			for (node= sce->nodetree->nodes.first; node; node= node->next)
				if (node->type==CMP_NODE_MOVIEDISTORTION)
					oldnewmap_insert(fd->movieclipmap, node->storage, node->storage, 0);
		}
	}
}

/* set old main movie clips caches to zero if it has been restored */
/* this works because freeing old main only happens after this call */
void blo_end_movieclip_pointer_map(FileData *fd, Main *oldmain)
{
	OldNew *entry= fd->movieclipmap->entries;
	MovieClip *clip= oldmain->movieclip.first;
	Scene *sce= oldmain->scene.first;
	int i;

	/* used entries were restored, so we put them to zero */
	for (i=0; i<fd->movieclipmap->nentries; i++, entry++) {
		if (entry->nr>0)
				entry->newp= NULL;
	}

	for (;clip; clip= clip->id.next) {
		clip->cache= newmclipadr(fd, clip->cache);
		clip->tracking.camera.intrinsics= newmclipadr(fd, clip->tracking.camera.intrinsics);
	}

	for (; sce; sce= sce->id.next) {
		if (sce->nodetree) {
			bNode *node;
			for (node= sce->nodetree->nodes.first; node; node= node->next)
				if (node->type==CMP_NODE_MOVIEDISTORTION)
					node->storage= newmclipadr(fd, node->storage);
		}
	}
}


/* undo file support: add all library pointers in lookup */
void blo_add_library_pointer_map(ListBase *mainlist, FileData *fd)
{
	Main *ptr= mainlist->first;
	ListBase *lbarray[MAX_LIBARRAY];
	
	for (ptr= ptr->next; ptr; ptr= ptr->next) {
		int i= set_listbasepointers(ptr, lbarray);
		while (i--) {
			ID *id;
			for (id= lbarray[i]->first; id; id= id->next)
				oldnewmap_insert(fd->libmap, id, id, GS(id->name));
		}
	}
}
		

/* ********** END OLD POINTERS ****************** */
/* ********** READ FILE ****************** */

static void switch_endian_structs(struct SDNA *filesdna, BHead *bhead)
{
	int blocksize, nblocks;
	char *data;

	data= (char *)(bhead+1);
	blocksize= filesdna->typelens[ filesdna->structs[bhead->SDNAnr][0] ];

	nblocks= bhead->nr;
	while (nblocks--) {
		DNA_struct_switch_endian(filesdna, bhead->SDNAnr, data);

		data+= blocksize;
	}
}

static void *read_struct(FileData *fd, BHead *bh, const char *blockname)
{
	void *temp= NULL;

	if (bh->len) {
		/* switch is based on file dna */
		if (bh->SDNAnr && (fd->flags & FD_FLAGS_SWITCH_ENDIAN))
			switch_endian_structs(fd->filesdna, bh);

		if (fd->compflags[bh->SDNAnr]) {	/* flag==0: doesn't exist anymore */
			if (fd->compflags[bh->SDNAnr]==2) {
				temp= DNA_struct_reconstruct(fd->memsdna, fd->filesdna, fd->compflags, bh->SDNAnr, bh->nr, (bh+1));
			}
			else {
				temp= MEM_mallocN(bh->len, blockname);
				memcpy(temp, (bh+1), bh->len);
			}
		}
	}

	return temp;
}

static void link_list(FileData *fd, ListBase *lb)		/* only direct data */
{
	Link *ln, *prev;

	if (lb->first==NULL) return;

	lb->first= newdataadr(fd, lb->first);
	ln= lb->first;
	prev= NULL;
	while (ln) {
		ln->next= newdataadr(fd, ln->next);
		ln->prev= prev;
		prev= ln;
		ln= ln->next;
	}
	lb->last= prev;
}

static void link_glob_list(FileData *fd, ListBase *lb)		/* for glob data */
{
	Link *ln, *prev;
	void *poin;

	if (lb->first==NULL) return;
	poin= newdataadr(fd, lb->first);
	if (lb->first) {
		oldnewmap_insert(fd->globmap, lb->first, poin, 0);
	}
	lb->first= poin;

	ln= lb->first;
	prev= NULL;
	while (ln) {
		poin= newdataadr(fd, ln->next);
		if (ln->next) {
			oldnewmap_insert(fd->globmap, ln->next, poin, 0);
		}
		ln->next= poin;
		ln->prev= prev;
		prev= ln;
		ln= ln->next;
	}
	lb->last= prev;
}

static void test_pointer_array(FileData *fd, void **mat)
{
#if defined(WIN32) && !defined(FREE_WINDOWS)
	__int64 *lpoin, *lmat;
#else
	long long *lpoin, *lmat;
#endif
	int *ipoin, *imat;
	size_t len;

		/* manually convert the pointer array in
		 * the old dna format to a pointer array in
		 * the new dna format.
		 */
	if (*mat) {
		len= MEM_allocN_len(*mat)/fd->filesdna->pointerlen;

		if (fd->filesdna->pointerlen==8 && fd->memsdna->pointerlen==4) {
			ipoin=imat= MEM_mallocN( len*4, "newmatar");
			lpoin= *mat;

			while (len-- > 0) {
				if ((fd->flags & FD_FLAGS_SWITCH_ENDIAN))
					SWITCH_LONGINT(*lpoin);
				*ipoin= (int) ((*lpoin) >> 3);
				ipoin++;
				lpoin++;
			}
			MEM_freeN(*mat);
			*mat= imat;
		}

		if (fd->filesdna->pointerlen==4 && fd->memsdna->pointerlen==8) {
			lpoin=lmat= MEM_mallocN( len*8, "newmatar");
			ipoin= *mat;

			while (len-- > 0) {
				*lpoin= *ipoin;
				ipoin++;
				lpoin++;
			}
			MEM_freeN(*mat);
			*mat= lmat;
		}
	}
}

/* ************ READ ID Properties *************** */

static void IDP_DirectLinkProperty(IDProperty *prop, int switch_endian, FileData *fd);
static void IDP_LibLinkProperty(IDProperty *prop, int switch_endian, FileData *fd);

static void IDP_DirectLinkIDPArray(IDProperty *prop, int switch_endian, FileData *fd)
{
	IDProperty *array;
	int i;

	/*since we didn't save the extra buffer, set totallen to len.*/
	prop->totallen = prop->len;
	prop->data.pointer = newdataadr(fd, prop->data.pointer);

	array= (IDProperty*) prop->data.pointer;
	
	/* note!, idp-arrays didn't exist in 2.4x, so the pointer will be cleared
	 * theres not really anything we can do to correct this, at least don't crash */
	if (array==NULL) {
		prop->len= 0;
		prop->totallen= 0;
	}
	

	for (i=0; i<prop->len; i++)
		IDP_DirectLinkProperty(&array[i], switch_endian, fd);
}

static void IDP_DirectLinkArray(IDProperty *prop, int switch_endian, FileData *fd)
{
	IDProperty **array;
	int i;

	/*since we didn't save the extra buffer, set totallen to len.*/
	prop->totallen = prop->len;
	prop->data.pointer = newdataadr(fd, prop->data.pointer);

	if (prop->subtype == IDP_GROUP) {
		test_pointer_array(fd, prop->data.pointer);
		array= prop->data.pointer;

		for (i=0; i<prop->len; i++)
			IDP_DirectLinkProperty(array[i], switch_endian, fd);
	}
	else if (prop->subtype == IDP_DOUBLE) {
		if (switch_endian) {
			for (i=0; i<prop->len; i++) {
				SWITCH_LONGINT(((double*)prop->data.pointer)[i]);
			}
		}
	}
	else {
		if (switch_endian) {
			for (i=0; i<prop->len; i++) {
				SWITCH_INT(((int*)prop->data.pointer)[i]);
			}
		}
	}
}

static void IDP_DirectLinkString(IDProperty *prop, FileData *fd)
{
	/*since we didn't save the extra string buffer, set totallen to len.*/
	prop->totallen = prop->len;
	prop->data.pointer = newdataadr(fd, prop->data.pointer);
}

static void IDP_DirectLinkGroup(IDProperty *prop, int switch_endian, FileData *fd)
{
	ListBase *lb = &prop->data.group;
	IDProperty *loop;

	link_list(fd, lb);

	/*Link child id properties now*/
	for (loop=prop->data.group.first; loop; loop=loop->next) {
		IDP_DirectLinkProperty(loop, switch_endian, fd);
	}
}

static void IDP_DirectLinkProperty(IDProperty *prop, int switch_endian, FileData *fd)
{
	switch (prop->type) {
		case IDP_GROUP:
			IDP_DirectLinkGroup(prop, switch_endian, fd);
			break;
		case IDP_STRING:
			IDP_DirectLinkString(prop, fd);
			break;
		case IDP_ARRAY:
			IDP_DirectLinkArray(prop, switch_endian, fd);
			break;
		case IDP_IDPARRAY:
			IDP_DirectLinkIDPArray(prop, switch_endian, fd);
			break;
		case IDP_DOUBLE:
			/* erg, stupid doubles.  since I'm storing them
			 * in the same field as int val; val2 in the
			 * IDPropertyData struct, they have to deal with
			 * endianness specifically
			 *
			 * in theory, val and val2 would've already been swapped
			 * if switch_endian is true, so we have to first unswap
			 * them then reswap them as a single 64-bit entity.
			 */
			
			if (switch_endian) {
				SWITCH_INT(prop->data.val);
				SWITCH_INT(prop->data.val2);
				SWITCH_LONGINT(prop->data.val);
			}
			
			break;
	}
}

/*stub function*/
static void IDP_LibLinkProperty(IDProperty *UNUSED(prop), int UNUSED(switch_endian), FileData *UNUSED(fd))
{
}

/* ************ READ CurveMapping *************** */

/* cuma itself has been read! */
static void direct_link_curvemapping(FileData *fd, CurveMapping *cumap)
{
	int a;
	
	/* flag seems to be able to hang? Maybe old files... not bad to clear anyway */
	cumap->flag &= ~CUMA_PREMULLED;
	
	for (a=0; a<CM_TOT; a++) {
		cumap->cm[a].curve= newdataadr(fd, cumap->cm[a].curve);
		cumap->cm[a].table= NULL;
		cumap->cm[a].premultable= NULL;
	}
}

/* ************ READ Brush *************** */
/* library brush linking after fileread */
static void lib_link_brush(FileData *fd, Main *main)
{
	Brush *brush;
	
	/* only link ID pointers */
	for (brush= main->brush.first; brush; brush= brush->id.next) {
		if (brush->id.flag & LIB_NEEDLINK) {
			brush->id.flag -= LIB_NEEDLINK;

			brush->mtex.tex= newlibadr_us(fd, brush->id.lib, brush->mtex.tex);
			brush->clone.image= newlibadr_us(fd, brush->id.lib, brush->clone.image);
		}
	}
}

static void direct_link_brush(FileData *fd, Brush *brush)
{
	/* brush itself has been read */

	/* fallof curve */
	brush->curve= newdataadr(fd, brush->curve);
	if (brush->curve)
		direct_link_curvemapping(fd, brush->curve);
	else
		brush_curve_preset(brush, CURVE_PRESET_SHARP);

	brush->preview= NULL;
	brush->icon_imbuf= NULL;
}

static void direct_link_script(FileData *UNUSED(fd), Script *script)
{
	script->id.us = 1;
	SCRIPT_SET_NULL(script);
}


/* ************ READ PACKEDFILE *************** */

static PackedFile *direct_link_packedfile(FileData *fd, PackedFile *oldpf)
{
	PackedFile *pf= newdataadr(fd, oldpf);

	if (pf) {
		pf->data= newdataadr(fd, pf->data);
	}

	return pf;
}

/* ************ READ IMAGE PREVIEW *************** */

static PreviewImage *direct_link_preview_image(FileData *fd, PreviewImage *old_prv)
{
	PreviewImage *prv= newdataadr(fd, old_prv);

	if (prv) {
		int i;
		for (i=0; i < NUM_ICON_SIZES; ++i) {
			if (prv->rect[i]) {
				prv->rect[i] = newdataadr(fd, prv->rect[i]);
			}
		}
	}

	return prv;
}

/* ************ READ ANIMATION STUFF ***************** */

/* Legacy Data Support (for Version Patching) ----------------------------- */

// XXX depreceated - old animation system
static void lib_link_ipo(FileData *fd, Main *main)
{
	Ipo *ipo;

	ipo= main->ipo.first;
	while (ipo) {
		if (ipo->id.flag & LIB_NEEDLINK) {
			IpoCurve *icu;
			for (icu= ipo->curve.first; icu; icu= icu->next) {
				if (icu->driver)
					icu->driver->ob= newlibadr(fd, ipo->id.lib, icu->driver->ob);
			}
			ipo->id.flag -= LIB_NEEDLINK;
		}
		ipo= ipo->id.next;
	}
}

// XXX depreceated - old animation system
static void direct_link_ipo(FileData *fd, Ipo *ipo)
{
	IpoCurve *icu;

	link_list(fd, &(ipo->curve));
	icu= ipo->curve.first;
	while (icu) {
		icu->bezt= newdataadr(fd, icu->bezt);
		icu->bp= newdataadr(fd, icu->bp);
		icu->driver= newdataadr(fd, icu->driver);
		icu= icu->next;
	}
}

// XXX depreceated - old animation system
static void lib_link_nlastrips(FileData *fd, ID *id, ListBase *striplist)
{
	bActionStrip *strip;
	bActionModifier *amod;
	
	for (strip=striplist->first; strip; strip=strip->next) {
		strip->object = newlibadr(fd, id->lib, strip->object);
		strip->act = newlibadr_us(fd, id->lib, strip->act);
		strip->ipo = newlibadr(fd, id->lib, strip->ipo);
		for (amod= strip->modifiers.first; amod; amod= amod->next)
			amod->ob= newlibadr(fd, id->lib, amod->ob);
	}
}

// XXX depreceated - old animation system
static void direct_link_nlastrips(FileData *fd, ListBase *strips)
{
	bActionStrip *strip;
	
	link_list(fd, strips);
	
	for (strip= strips->first; strip; strip= strip->next)
		link_list(fd, &strip->modifiers);
}

// XXX depreceated - old animation system
static void lib_link_constraint_channels(FileData *fd, ID *id, ListBase *chanbase)
{
	bConstraintChannel *chan;

	for (chan=chanbase->first; chan; chan=chan->next) {
		chan->ipo = newlibadr_us(fd, id->lib, chan->ipo);
	}
}

/* Data Linking ----------------------------- */

static void lib_link_fmodifiers(FileData *fd, ID *id, ListBase *list)
{
	FModifier *fcm;
	
	for (fcm= list->first; fcm; fcm= fcm->next) {
		/* data for specific modifiers */
		switch (fcm->type) {
			case FMODIFIER_TYPE_PYTHON:
			{
				FMod_Python *data= (FMod_Python *)fcm->data;
				data->script = newlibadr(fd, id->lib, data->script);
			}
				break;
		}
	}
}

static void lib_link_fcurves(FileData *fd, ID *id, ListBase *list) 
{
	FCurve *fcu;
	
	if (list == NULL)
		return;
	
	/* relink ID-block references... */
	for (fcu= list->first; fcu; fcu= fcu->next) {
		/* driver data */
		if (fcu->driver) {
			ChannelDriver *driver= fcu->driver;
			DriverVar *dvar;
			
			for (dvar= driver->variables.first; dvar; dvar= dvar->next) {
				DRIVER_TARGETS_LOOPER(dvar)
				{	
					/* only relink if still used */
					if (tarIndex < dvar->num_targets)
						dtar->id= newlibadr(fd, id->lib, dtar->id); 
					else
						dtar->id= NULL;
				}
				DRIVER_TARGETS_LOOPER_END
			}
		}
		
		/* modifiers */
		lib_link_fmodifiers(fd, id, &fcu->modifiers);
	}
}


/* NOTE: this assumes that link_list has already been called on the list */
static void direct_link_fmodifiers(FileData *fd, ListBase *list)
{
	FModifier *fcm;
	
	for (fcm= list->first; fcm; fcm= fcm->next) {
		/* relink general data */
		fcm->data = newdataadr(fd, fcm->data);
		fcm->edata= NULL;
		
		/* do relinking of data for specific types */
		switch (fcm->type) {
			case FMODIFIER_TYPE_GENERATOR:
			{
				FMod_Generator *data= (FMod_Generator *)fcm->data;
				
				data->coefficients= newdataadr(fd, data->coefficients);

				if (fd->flags & FD_FLAGS_SWITCH_ENDIAN) {
					unsigned int a;
					for (a = 0; a < data->arraysize; a++)
						SWITCH_INT(data->coefficients[a]);
				}
			}
				break;
			case FMODIFIER_TYPE_ENVELOPE:
			{
				FMod_Envelope *data= (FMod_Envelope *)fcm->data;
				
				data->data= newdataadr(fd, data->data);
			}
				break;
			case FMODIFIER_TYPE_PYTHON:
			{
				FMod_Python *data= (FMod_Python *)fcm->data;
				
				data->prop = newdataadr(fd, data->prop);
				IDP_DirectLinkProperty(data->prop, (fd->flags & FD_FLAGS_SWITCH_ENDIAN), fd);
			}
				break;
		}
	}
}

/* NOTE: this assumes that link_list has already been called on the list */
static void direct_link_fcurves(FileData *fd, ListBase *list)
{
	FCurve *fcu;
	
	/* link F-Curve data to F-Curve again (non ID-libs) */
	for (fcu= list->first; fcu; fcu= fcu->next) {
		/* curve data */
		fcu->bezt= newdataadr(fd, fcu->bezt);
		fcu->fpt= newdataadr(fd, fcu->fpt);
		
		/* rna path */
		fcu->rna_path= newdataadr(fd, fcu->rna_path);
		
		/* group */
		fcu->grp= newdataadr(fd, fcu->grp);
		
		/* driver */
		fcu->driver= newdataadr(fd, fcu->driver);
		if (fcu->driver) {
			ChannelDriver *driver= fcu->driver;
			DriverVar *dvar;

			driver->expr_comp= NULL;
			
			/* relink variables, targets and their paths */
			link_list(fd, &driver->variables);
			for (dvar= driver->variables.first; dvar; dvar= dvar->next) {
				DRIVER_TARGETS_LOOPER(dvar)
				{
					/* only relink the targets being used */
					if (tarIndex < dvar->num_targets)
						dtar->rna_path= newdataadr(fd, dtar->rna_path);
					else
						dtar->rna_path= NULL;
				}
				DRIVER_TARGETS_LOOPER_END
			}
		}
		
		/* modifiers */
		link_list(fd, &fcu->modifiers);
		direct_link_fmodifiers(fd, &fcu->modifiers);
	}
}


static void lib_link_action(FileData *fd, Main *main)
{
	bAction *act;
	bActionChannel *chan;

	for (act= main->action.first; act; act= act->id.next) {
		if (act->id.flag & LIB_NEEDLINK) {
			act->id.flag -= LIB_NEEDLINK;
			
// XXX depreceated - old animation system <<<
			for (chan=act->chanbase.first; chan; chan=chan->next) {
				chan->ipo= newlibadr_us(fd, act->id.lib, chan->ipo);
				lib_link_constraint_channels(fd, &act->id, &chan->constraintChannels);
			}
// >>> XXX depreceated - old animation system
			
			lib_link_fcurves(fd, &act->id, &act->curves);
		}
	}
}

static void direct_link_action(FileData *fd, bAction *act)
{
	bActionChannel *achan; // XXX depreceated - old animation system
	bActionGroup *agrp;

	link_list(fd, &act->curves);
	link_list(fd, &act->chanbase); // XXX depreceated - old animation system
	link_list(fd, &act->groups);
	link_list(fd, &act->markers);

// XXX depreceated - old animation system <<<
	for (achan = act->chanbase.first; achan; achan=achan->next) {
		achan->grp= newdataadr(fd, achan->grp);
		
		link_list(fd, &achan->constraintChannels);
	}
// >>> XXX depreceated - old animation system

	direct_link_fcurves(fd, &act->curves);
	
	for (agrp = act->groups.first; agrp; agrp= agrp->next) {
		agrp->channels.first= newdataadr(fd, agrp->channels.first);
		agrp->channels.last= newdataadr(fd, agrp->channels.last);
	}
}

static void lib_link_nladata_strips(FileData *fd, ID *id, ListBase *list)
{
	NlaStrip *strip;
	
	for (strip= list->first; strip; strip= strip->next) {
		/* check strip's children */
		lib_link_nladata_strips(fd, id, &strip->strips);
		
		/* check strip's F-Curves */
		lib_link_fcurves(fd, id, &strip->fcurves);
		
		/* reassign the counted-reference to action */
		strip->act = newlibadr_us(fd, id->lib, strip->act);
		
		/* fix action id-root (i.e. if it comes from a pre 2.57 .blend file) */
		if ((strip->act) && (strip->act->idroot == 0))
			strip->act->idroot = GS(id->name);
	}
}

static void lib_link_nladata(FileData *fd, ID *id, ListBase *list)
{
	NlaTrack *nlt;
	
	/* we only care about the NLA strips inside the tracks */
	for (nlt= list->first; nlt; nlt= nlt->next) {
		lib_link_nladata_strips(fd, id, &nlt->strips);
	}
}

/* This handles Animato NLA-Strips linking 
 * NOTE: this assumes that link_list has already been called on the list 
 */
static void direct_link_nladata_strips(FileData *fd, ListBase *list)
{
	NlaStrip *strip;
	
	for (strip= list->first; strip; strip= strip->next) {
		/* strip's child strips */
		link_list(fd, &strip->strips);
		direct_link_nladata_strips(fd, &strip->strips);
		
		/* strip's F-Curves */
		link_list(fd, &strip->fcurves);
		direct_link_fcurves(fd, &strip->fcurves);
		
		/* strip's F-Modifiers */
		link_list(fd, &strip->modifiers);
		direct_link_fmodifiers(fd, &strip->modifiers);
	}
}

/* NOTE: this assumes that link_list has already been called on the list */
static void direct_link_nladata(FileData *fd, ListBase *list)
{
	NlaTrack *nlt;
	
	for (nlt= list->first; nlt; nlt= nlt->next) {
		/* relink list of strips */
		link_list(fd, &nlt->strips);
		
		/* relink strip data */
		direct_link_nladata_strips(fd, &nlt->strips);
	}
}

/* ------- */

static void lib_link_keyingsets(FileData *fd, ID *id, ListBase *list)
{
	KeyingSet *ks;
	KS_Path *ksp;
	
	/* here, we're only interested in the ID pointer stored in some of the paths */
	for (ks= list->first; ks; ks= ks->next) {
		for (ksp= ks->paths.first; ksp; ksp= ksp->next) {
			ksp->id= newlibadr(fd, id->lib, ksp->id); 
		}
	}
}

/* NOTE: this assumes that link_list has already been called on the list */
static void direct_link_keyingsets(FileData *fd, ListBase *list)
{
	KeyingSet *ks;
	KS_Path *ksp;
	
	/* link KeyingSet data to KeyingSet again (non ID-libs) */
	for (ks= list->first; ks; ks= ks->next) {
		/* paths */
		link_list(fd, &ks->paths);
		
		for (ksp= ks->paths.first; ksp; ksp= ksp->next) {
			/* rna path */
			ksp->rna_path= newdataadr(fd, ksp->rna_path);
		}
	}
}

/* ------- */

static void lib_link_animdata(FileData *fd, ID *id, AnimData *adt)
{
	if (adt == NULL)
		return;
	
	/* link action data */
	adt->action= newlibadr_us(fd, id->lib, adt->action);
	adt->tmpact= newlibadr_us(fd, id->lib, adt->tmpact);
	
	/* fix action id-roots (i.e. if they come from a pre 2.57 .blend file) */
	if ((adt->action) && (adt->action->idroot == 0))
		adt->action->idroot = GS(id->name);
	if ((adt->tmpact) && (adt->tmpact->idroot == 0))
		adt->tmpact->idroot = GS(id->name);
	
	/* link drivers */
	lib_link_fcurves(fd, id, &adt->drivers);
	
	/* overrides don't have lib-link for now, so no need to do anything */
	
	/* link NLA-data */
	lib_link_nladata(fd, id, &adt->nla_tracks);
}

static void direct_link_animdata(FileData *fd, AnimData *adt)
{
	/* NOTE: must have called newdataadr already before doing this... */
	if (adt == NULL)
		return;
	
	/* link drivers */
	link_list(fd, &adt->drivers);
	direct_link_fcurves(fd, &adt->drivers);
	
	/* link overrides */
	// TODO...
	
	/* link NLA-data */
	link_list(fd, &adt->nla_tracks);
	direct_link_nladata(fd, &adt->nla_tracks);
	
	/* relink active strip - even though strictly speaking this should only be used
	 * if we're in 'tweaking mode', we need to be able to have this loaded back for
	 * undo, but also since users may not exit tweakmode before saving (#24535)
	 */
	// TODO: it's not really nice that anyone should be able to save the file in this
	//		state, but it's going to be too hard to enforce this single case...
	adt->actstrip= newdataadr(fd, adt->actstrip);
}	

/* ************ READ MOTION PATHS *************** */

/* direct data for cache */
static void direct_link_motionpath(FileData *fd, bMotionPath *mpath)
{
	/* sanity check */
	if (mpath == NULL)
		return;
	
	/* relink points cache */
	mpath->points= newdataadr(fd, mpath->points);
}

/* ************ READ NODE TREE *************** */

/* singe node tree (also used for material/scene trees), ntree is not NULL */
static void lib_link_ntree(FileData *fd, ID *id, bNodeTree *ntree)
{
	bNode *node;
	
	if (ntree->adt) lib_link_animdata(fd, &ntree->id, ntree->adt);
	
	ntree->gpd= newlibadr_us(fd, id->lib, ntree->gpd);
	
	for (node= ntree->nodes.first; node; node= node->next)
		node->id= newlibadr_us(fd, id->lib, node->id);
}

/* library ntree linking after fileread */
static void lib_link_nodetree(FileData *fd, Main *main)
{
	bNodeTree *ntree;
	
	/* only link ID pointers */
	for (ntree= main->nodetree.first; ntree; ntree= ntree->id.next) {
		if (ntree->id.flag & LIB_NEEDLINK) {
			ntree->id.flag -= LIB_NEEDLINK;
			lib_link_ntree(fd, &ntree->id, ntree);
		}
	}
}

static void do_versions_socket_default_value(bNodeSocket *sock)
{
	bNodeSocketValueFloat *valfloat;
	bNodeSocketValueVector *valvector;
	bNodeSocketValueRGBA *valrgba;
	
	if (sock->default_value)
		return;
	
	switch (sock->type) {
	case SOCK_FLOAT:
		valfloat = sock->default_value = MEM_callocN(sizeof(bNodeSocketValueFloat), "default socket value");
		valfloat->value = sock->ns.vec[0];
		valfloat->min = sock->ns.min;
		valfloat->max = sock->ns.max;
		valfloat->subtype = PROP_NONE;
		break;
	case SOCK_VECTOR:
		valvector = sock->default_value = MEM_callocN(sizeof(bNodeSocketValueVector), "default socket value");
		copy_v3_v3(valvector->value, sock->ns.vec);
		valvector->min = sock->ns.min;
		valvector->max = sock->ns.max;
		valvector->subtype = PROP_NONE;
		break;
	case SOCK_RGBA:
		valrgba = sock->default_value = MEM_callocN(sizeof(bNodeSocketValueRGBA), "default socket value");
		copy_v4_v4(valrgba->value, sock->ns.vec);
		break;
	}
}

static void do_versions_nodetree_default_value(bNodeTree *ntree)
{
	bNode *node;
	bNodeSocket *sock;
	for (node=ntree->nodes.first; node; node=node->next) {
		for (sock=node->inputs.first; sock; sock=sock->next)
			do_versions_socket_default_value(sock);
		for (sock=node->outputs.first; sock; sock=sock->next)
			do_versions_socket_default_value(sock);
	}
	for (sock=ntree->inputs.first; sock; sock=sock->next)
		do_versions_socket_default_value(sock);
	for (sock=ntree->outputs.first; sock; sock=sock->next)
		do_versions_socket_default_value(sock);
}

static void lib_nodetree_init_types_cb(void *UNUSED(data), ID *UNUSED(id), bNodeTree *ntree)
{
	bNode *node;
	
	ntreeInitTypes(ntree);

	/* need to do this here instead of in do_versions, otherwise next function can crash */
	do_versions_nodetree_default_value(ntree);
	
	/* XXX could be replaced by do_versions for new nodes */
	for (node=ntree->nodes.first; node; node=node->next)
		node_verify_socket_templates(ntree, node);
}

/* updates group node socket own_index so that
 * external links to/from the group node are preserved.
 */
static void lib_node_do_versions_group_indices(bNode *gnode)
{
	bNodeTree *ngroup= (bNodeTree*)gnode->id;
	bNode *intnode;
	bNodeSocket *sock, *gsock, *intsock;
	int found;
	
	for (sock=gnode->outputs.first; sock; sock=sock->next) {
		int old_index = sock->to_index;
		for (gsock=ngroup->outputs.first; gsock; gsock=gsock->next) {
			if (gsock->link && gsock->link->fromsock->own_index == old_index) {
				sock->own_index = gsock->own_index;
				break;
			}
		}
	}
	for (sock=gnode->inputs.first; sock; sock=sock->next) {
		int old_index = sock->to_index;
		/* can't use break in double loop */
		found = 0;
		for (intnode=ngroup->nodes.first; intnode && !found; intnode=intnode->next) {
			for (intsock=intnode->inputs.first; intsock; intsock=intsock->next) {
				if (intsock->own_index == old_index && intsock->link) {
					sock->own_index = intsock->link->fromsock->own_index;
					found = 1;
					break;
				}
			}
		}
	}
}

/* updates external links for all group nodes in a tree */
static void lib_nodetree_do_versions_group_indices_cb(void *UNUSED(data), ID *UNUSED(id), bNodeTree *ntree)
{
	bNode *node;
	
	for (node=ntree->nodes.first; node; node=node->next) {
		if (node->type==NODE_GROUP) {
			bNodeTree *ngroup= (bNodeTree*)node->id;
			if (ngroup && (ngroup->flag & NTREE_DO_VERSIONS_GROUP_EXPOSE))
				lib_node_do_versions_group_indices(node);
		}
	}
}

/* make an update call for the tree */
static void lib_nodetree_do_versions_update_cb(void *UNUSED(data), ID *UNUSED(id), bNodeTree *ntree)
{
	if (ntree->update)
		ntreeUpdateTree(ntree);
}

/* verify types for nodes and groups, all data has to be read */
/* open = 0: appending/linking, open = 1: open new file (need to clean out dynamic
 * typedefs */
static void lib_verify_nodetree(Main *main, int UNUSED(open))
{
	bNodeTree *ntree;
	int i;
	bNodeTreeType *ntreetype;

	/* this crashes blender on undo/redo */
#if 0
		if (open==1) {
			reinit_nodesystem();
		}
#endif
	
	/* set node->typeinfo pointers */
	for (i=0; i < NUM_NTREE_TYPES; ++i) {
		ntreetype= ntreeGetType(i);
		if (ntreetype && ntreetype->foreach_nodetree)
			ntreetype->foreach_nodetree(main, NULL, lib_nodetree_init_types_cb);
	}
	for (ntree= main->nodetree.first; ntree; ntree= ntree->id.next)
		lib_nodetree_init_types_cb(NULL, NULL, ntree);
	
	{
		int has_old_groups=0;
		/* XXX this should actually be part of do_versions, but since we need
		 * finished library linking, it is not possible there. Instead in do_versions
		 * we have set the NTREE_DO_VERSIONS flag, so at this point we can do the
		 * actual group node updates.
		 */
		for (ntree= main->nodetree.first; ntree; ntree= ntree->id.next) {
			if (ntree->flag & NTREE_DO_VERSIONS_GROUP_EXPOSE) {
				/* this adds copies and links from all unlinked internal sockets to group inputs/outputs. */
				node_group_expose_all_sockets(ntree);
				has_old_groups = 1;
			}
		}
		
		if (has_old_groups) {
			for (i=0; i < NUM_NTREE_TYPES; ++i) {
				ntreetype= ntreeGetType(i);
				if (ntreetype && ntreetype->foreach_nodetree)
					ntreetype->foreach_nodetree(main, NULL, lib_nodetree_do_versions_group_indices_cb);
			}
		}
		
		for (ntree= main->nodetree.first; ntree; ntree= ntree->id.next)
			ntree->flag &= ~NTREE_DO_VERSIONS_GROUP_EXPOSE;
	}
	
	/* verify all group user nodes */
	for (ntree= main->nodetree.first; ntree; ntree= ntree->id.next) {
		ntreeVerifyNodes(main, &ntree->id);
	}
	
	/* make update calls where necessary */
	{
		for (ntree= main->nodetree.first; ntree; ntree= ntree->id.next)
			if (ntree->update)
				ntreeUpdateTree(ntree);

		for (i=0; i < NUM_NTREE_TYPES; ++i) {
			ntreetype= ntreeGetType(i);
			if (ntreetype && ntreetype->foreach_nodetree)
				ntreetype->foreach_nodetree(main, NULL, lib_nodetree_do_versions_update_cb);
		}
	}
}

static void direct_link_node_socket(FileData *fd, bNodeSocket *sock)
{
	sock->link= newdataadr(fd, sock->link);
	sock->storage= newdataadr(fd, sock->storage);
	sock->default_value= newdataadr(fd, sock->default_value);
	sock->cache= NULL;
}

/* ntree itself has been read! */
static void direct_link_nodetree(FileData *fd, bNodeTree *ntree)
{
	/* note: writing and reading goes in sync, for speed */
	bNode *node;
	bNodeSocket *sock;
	bNodeLink *link;
	
	ntree->init= 0;		/* to set callbacks and force setting types */
	ntree->progress= NULL;
	ntree->execdata= NULL;
	
	ntree->adt= newdataadr(fd, ntree->adt);
	direct_link_animdata(fd, ntree->adt);
	
	link_list(fd, &ntree->nodes);
	for (node= ntree->nodes.first; node; node= node->next) {
		if (node->type == NODE_DYNAMIC) {
			node->custom1= 0;
			node->custom1= BSET(node->custom1, NODE_DYNAMIC_LOADED);
		}

		node->typeinfo= NULL;
		
		link_list(fd, &node->inputs);
		link_list(fd, &node->outputs);
		
		if (node->type == CMP_NODE_MOVIEDISTORTION) {
			node->storage= newmclipadr(fd, node->storage);
		}
		else
			node->storage= newdataadr(fd, node->storage);

		if (node->storage) {
			/* could be handlerized at some point */
			if (ntree->type==NTREE_SHADER && (node->type==SH_NODE_CURVE_VEC || node->type==SH_NODE_CURVE_RGB))
				direct_link_curvemapping(fd, node->storage);
			else if (ntree->type==NTREE_COMPOSIT) {
				if ( ELEM4(node->type, CMP_NODE_TIME, CMP_NODE_CURVE_VEC, CMP_NODE_CURVE_RGB, CMP_NODE_HUECORRECT))
					direct_link_curvemapping(fd, node->storage);
				else if (ELEM3(node->type, CMP_NODE_IMAGE, CMP_NODE_VIEWER, CMP_NODE_SPLITVIEWER))
					((ImageUser *)node->storage)->ok= 1;
			}
			else if ( ntree->type==NTREE_TEXTURE) {
				if (node->type==TEX_NODE_CURVE_RGB || node->type==TEX_NODE_CURVE_TIME)
					direct_link_curvemapping(fd, node->storage);
				else if (node->type==TEX_NODE_IMAGE)
					((ImageUser *)node->storage)->ok= 1;
			}
		}
	}
	link_list(fd, &ntree->links);
	
	/* external sockets */
	link_list(fd, &ntree->inputs);
	link_list(fd, &ntree->outputs);
	
	/* and we connect the rest */
	for (node= ntree->nodes.first; node; node= node->next) {
		node->parent = newdataadr(fd, node->parent);
		node->preview= newimaadr(fd, node->preview);
		node->lasty= 0;
		
		for (sock= node->inputs.first; sock; sock= sock->next)
			direct_link_node_socket(fd, sock);
		for (sock= node->outputs.first; sock; sock= sock->next)
			direct_link_node_socket(fd, sock);
	}
	for (sock= ntree->inputs.first; sock; sock= sock->next)
		direct_link_node_socket(fd, sock);
	for (sock= ntree->outputs.first; sock; sock= sock->next)
		direct_link_node_socket(fd, sock);
	
	for (link= ntree->links.first; link; link= link->next) {
		link->fromnode= newdataadr(fd, link->fromnode);
		link->tonode= newdataadr(fd, link->tonode);
		link->fromsock= newdataadr(fd, link->fromsock);
		link->tosock= newdataadr(fd, link->tosock);
	}
	
	/* type verification is in lib-link */
}

/* ************ READ ARMATURE ***************** */

/* temp struct used to transport needed info to lib_link_constraint_cb() */
typedef struct tConstraintLinkData {
	FileData *fd;
	ID *id;
} tConstraintLinkData;
/* callback function used to relink constraint ID-links */
static void lib_link_constraint_cb(bConstraint *UNUSED(con), ID **idpoin, void *userdata)
{
	tConstraintLinkData *cld= (tConstraintLinkData *)userdata;
	*idpoin = newlibadr(cld->fd, cld->id->lib, *idpoin);
}

static void lib_link_constraints(FileData *fd, ID *id, ListBase *conlist)
{
	tConstraintLinkData cld;
	bConstraint *con;
	
	/* legacy fixes */
	for (con = conlist->first; con; con=con->next) {
		/* patch for error introduced by changing constraints (dunno how) */
		/* if con->data type changes, dna cannot resolve the pointer! (ton) */
		if (con->data==NULL) {
			con->type= CONSTRAINT_TYPE_NULL;
		}
		/* own ipo, all constraints have it */
		con->ipo= newlibadr_us(fd, id->lib, con->ipo); // XXX depreceated - old animation system
	}
	
	/* relink all ID-blocks used by the constraints */
	cld.fd= fd;
	cld.id= id;
	
	id_loop_constraints(conlist, lib_link_constraint_cb, &cld);
}

static void direct_link_constraints(FileData *fd, ListBase *lb)
{
	bConstraint *con;

	link_list(fd, lb);
	for (con=lb->first; con; con=con->next) {
		con->data = newdataadr(fd, con->data);
		
		switch (con->type) {
			case CONSTRAINT_TYPE_PYTHON:
			{
				bPythonConstraint *data= con->data;
				
				link_list(fd, &data->targets);
				
				data->prop = newdataadr(fd, data->prop);
				if (data->prop)
					IDP_DirectLinkProperty(data->prop, (fd->flags & FD_FLAGS_SWITCH_ENDIAN), fd);
			}
				break;
			case CONSTRAINT_TYPE_SPLINEIK:
			{
				bSplineIKConstraint *data= con->data;
				
				data->points= newdataadr(fd, data->points);
			}
				break;
			case CONSTRAINT_TYPE_KINEMATIC:
			{
				con->lin_error = 0.f;
				con->rot_error = 0.f;
			}
			case CONSTRAINT_TYPE_CHILDOF:
			{
				/* XXX version patch, in older code this flag wasn't always set, and is inherent to type */
				if (con->ownspace == CONSTRAINT_SPACE_POSE)
					con->flag |= CONSTRAINT_SPACEONCE;
			}
				break;
		}
	}
}

static void lib_link_pose(FileData *fd, Object *ob, bPose *pose)
{
	bPoseChannel *pchan;
	bArmature *arm= ob->data;
	int rebuild;
	
	if (!pose || !arm)
		return;
	

	/* always rebuild to match proxy or lib changes */
	rebuild= ob->proxy || (ob->id.lib==NULL && arm->id.lib);

	if (ob->proxy) {
		/* sync proxy layer */
		if (pose->proxy_layer)
			arm->layer = pose->proxy_layer;
		
		/* sync proxy active bone */
		if (pose->proxy_act_bone[0]) {
			Bone *bone = get_named_bone(arm, pose->proxy_act_bone);
			if (bone)
				arm->act_bone = bone;
		}
	}

	for (pchan = pose->chanbase.first; pchan; pchan=pchan->next) {
		lib_link_constraints(fd, (ID *)ob, &pchan->constraints);
		
		/* hurms... loop in a loop, but yah... later... (ton) */
		pchan->bone= get_named_bone(arm, pchan->name);
		
		pchan->custom= newlibadr_us(fd, arm->id.lib, pchan->custom);
		if (pchan->bone==NULL)
			rebuild= 1;
		else if (ob->id.lib==NULL && arm->id.lib) {
			/* local pose selection copied to armature, bit hackish */
			pchan->bone->flag &= ~BONE_SELECTED;
			pchan->bone->flag |= pchan->selectflag;
		}
	}
	
	if (rebuild) {
		ob->recalc= OB_RECALC_OB|OB_RECALC_DATA|OB_RECALC_TIME;
		pose->flag |= POSE_RECALC;
	}
}

static void lib_link_armature(FileData *fd, Main *main)
{
	bArmature *arm;

	arm= main->armature.first;

	while (arm) {
		if (arm->id.flag & LIB_NEEDLINK) {
			if (arm->adt) lib_link_animdata(fd, &arm->id, arm->adt);
			arm->id.flag -= LIB_NEEDLINK;
		}
		arm= arm->id.next;
	}
}

static void direct_link_bones(FileData *fd, Bone* bone)
{
	Bone	*child;

	bone->parent= newdataadr(fd, bone->parent);
	bone->prop= newdataadr(fd, bone->prop);
	if (bone->prop)
		IDP_DirectLinkProperty(bone->prop, (fd->flags & FD_FLAGS_SWITCH_ENDIAN), fd);
		
	bone->flag &= ~BONE_DRAW_ACTIVE;

	link_list(fd, &bone->childbase);

	for (child=bone->childbase.first; child; child=child->next)
		direct_link_bones(fd, child);
}

static void direct_link_armature(FileData *fd, bArmature *arm)
{
	Bone	*bone;

	link_list(fd, &arm->bonebase);
	arm->edbo= NULL;
	arm->sketch = NULL;
	
	arm->adt= newdataadr(fd, arm->adt);
	direct_link_animdata(fd, arm->adt);
	
	bone=arm->bonebase.first;
	while (bone) {
		direct_link_bones(fd, bone);
		bone=bone->next;
	}

	arm->act_bone= newdataadr(fd, arm->act_bone);
	arm->act_edbone= NULL;
}

/* ************ READ CAMERA ***************** */

static void lib_link_camera(FileData *fd, Main *main)
{
	Camera *ca;

	ca= main->camera.first;
	while (ca) {
		if (ca->id.flag & LIB_NEEDLINK) {
			if (ca->adt) lib_link_animdata(fd, &ca->id, ca->adt);
			
			ca->ipo= newlibadr_us(fd, ca->id.lib, ca->ipo); // XXX depreceated - old animation system
			
			ca->dof_ob= newlibadr_us(fd, ca->id.lib, ca->dof_ob);
			
			ca->id.flag -= LIB_NEEDLINK;
		}
		ca= ca->id.next;
	}
}

static void direct_link_camera(FileData *fd, Camera *ca)
{
	ca->adt= newdataadr(fd, ca->adt);
	direct_link_animdata(fd, ca->adt);
}


/* ************ READ LAMP ***************** */

static void lib_link_lamp(FileData *fd, Main *main)
{
	Lamp *la;
	MTex *mtex;
	int a;

	la= main->lamp.first;
	while (la) {
		if (la->id.flag & LIB_NEEDLINK) {
			if (la->adt) lib_link_animdata(fd, &la->id, la->adt);
			
			for (a=0; a<MAX_MTEX; a++) {
				mtex= la->mtex[a];
				if (mtex) {
					mtex->tex= newlibadr_us(fd, la->id.lib, mtex->tex);
					mtex->object= newlibadr(fd, la->id.lib, mtex->object);
				}
			}
			
			la->ipo= newlibadr_us(fd, la->id.lib, la->ipo); // XXX depreceated - old animation system

			if (la->nodetree)
				lib_link_ntree(fd, &la->id, la->nodetree);
			
			la->id.flag -= LIB_NEEDLINK;
		}
		la= la->id.next;
	}
}

static void direct_link_lamp(FileData *fd, Lamp *la)
{
	int a;
	
	la->adt= newdataadr(fd, la->adt);
	direct_link_animdata(fd, la->adt);

	for (a=0; a<MAX_MTEX; a++) {
		la->mtex[a]= newdataadr(fd, la->mtex[a]);
	}
	
	la->curfalloff= newdataadr(fd, la->curfalloff);
	if (la->curfalloff)
		direct_link_curvemapping(fd, la->curfalloff);

	la->nodetree= newdataadr(fd, la->nodetree);
	if (la->nodetree)
		direct_link_nodetree(fd, la->nodetree);
	
	la->preview = direct_link_preview_image(fd, la->preview);
}

/* ************ READ keys ***************** */

static void lib_link_key(FileData *fd, Main *main)
{
	Key *key;

	key= main->key.first;
	while (key) {
		/*check if we need to generate unique ids for the shapekeys*/
		if (!key->uidgen) {
			KeyBlock *block;

			key->uidgen = 1;
			for (block=key->block.first; block; block=block->next) {
				block->uid = key->uidgen++;
			}
		}

		if (key->id.flag & LIB_NEEDLINK) {
			if (key->adt) lib_link_animdata(fd, &key->id, key->adt);
			
			key->ipo= newlibadr_us(fd, key->id.lib, key->ipo); // XXX depreceated - old animation system
			key->from= newlibadr(fd, key->id.lib, key->from);

			key->id.flag -= LIB_NEEDLINK;
		}
		key= key->id.next;
	}
}

static void switch_endian_keyblock(Key *key, KeyBlock *kb)
{
	int elemsize, a, b;
	char *data, *poin, *cp;

	elemsize= key->elemsize;
	data= kb->data;

	for (a=0; a<kb->totelem; a++) {

		cp= key->elemstr;
		poin= data;

		while ( cp[0] ) {	/* cp[0]==amount */

			switch(cp[1]) {		/* cp[1]= type */
			case IPO_FLOAT:
			case IPO_BPOINT:
			case IPO_BEZTRIPLE:
				b= cp[0];
				while (b--) {
					SWITCH_INT((*poin));
					poin+= 4;
				}
				break;
			}

			cp+= 2;

		}
		data+= elemsize;
	}
}

static void direct_link_key(FileData *fd, Key *key)
{
	KeyBlock *kb;

	link_list(fd, &(key->block));

	key->adt= newdataadr(fd, key->adt);
	direct_link_animdata(fd, key->adt);
	
	key->refkey= newdataadr(fd, key->refkey);

	kb= key->block.first;
	while (kb) {

		kb->data= newdataadr(fd, kb->data);
		
		if (fd->flags & FD_FLAGS_SWITCH_ENDIAN)
			switch_endian_keyblock(key, kb);

		kb= kb->next;
	}
}

/* ************ READ mball ***************** */

static void lib_link_mball(FileData *fd, Main *main)
{
	MetaBall *mb;
	int a;

	mb= main->mball.first;
	while (mb) {
		if (mb->id.flag & LIB_NEEDLINK) {
			if (mb->adt) lib_link_animdata(fd, &mb->id, mb->adt);
			
			for (a=0; a<mb->totcol; a++) mb->mat[a]= newlibadr_us(fd, mb->id.lib, mb->mat[a]);

			mb->ipo= newlibadr_us(fd, mb->id.lib, mb->ipo); // XXX depreceated - old animation system

			mb->id.flag -= LIB_NEEDLINK;
		}
		mb= mb->id.next;
	}
}

static void direct_link_mball(FileData *fd, MetaBall *mb)
{
	mb->adt= newdataadr(fd, mb->adt);
	direct_link_animdata(fd, mb->adt);
	
	mb->mat= newdataadr(fd, mb->mat);
	test_pointer_array(fd, (void **)&mb->mat);

	link_list(fd, &(mb->elems));

	mb->disp.first= mb->disp.last= NULL;
	mb->editelems= NULL;
	mb->bb= NULL;
/*	mb->edit_elems.first= mb->edit_elems.last= NULL;*/
	mb->lastelem= NULL;
}

/* ************ READ WORLD ***************** */

static void lib_link_world(FileData *fd, Main *main)
{
	World *wrld;
	MTex *mtex;
	int a;

	wrld= main->world.first;
	while (wrld) {
		if (wrld->id.flag & LIB_NEEDLINK) {
			if (wrld->adt) lib_link_animdata(fd, &wrld->id, wrld->adt);
			
			wrld->ipo= newlibadr_us(fd, wrld->id.lib, wrld->ipo); // XXX depreceated - old animation system
			
			for (a=0; a<MAX_MTEX; a++) {
				mtex= wrld->mtex[a];
				if (mtex) {
					mtex->tex= newlibadr_us(fd, wrld->id.lib, mtex->tex);
					mtex->object= newlibadr(fd, wrld->id.lib, mtex->object);
				}
			}

			if (wrld->nodetree)
				lib_link_ntree(fd, &wrld->id, wrld->nodetree);
			
			wrld->id.flag -= LIB_NEEDLINK;
		}
		wrld= wrld->id.next;
	}
}

static void direct_link_world(FileData *fd, World *wrld)
{
	int a;

	wrld->adt= newdataadr(fd, wrld->adt);
	direct_link_animdata(fd, wrld->adt);

	for (a=0; a<MAX_MTEX; a++) {
		wrld->mtex[a]= newdataadr(fd, wrld->mtex[a]);
	}

	wrld->nodetree= newdataadr(fd, wrld->nodetree);
	if (wrld->nodetree)
		direct_link_nodetree(fd, wrld->nodetree);

	wrld->preview = direct_link_preview_image(fd, wrld->preview);
}


/* ************ READ VFONT ***************** */

static void lib_link_vfont(FileData *UNUSED(fd), Main *main)
{
	VFont *vf;

	vf= main->vfont.first;
	while (vf) {
		if (vf->id.flag & LIB_NEEDLINK) {
			vf->id.flag -= LIB_NEEDLINK;
		}
		vf= vf->id.next;
	}
}

static void direct_link_vfont(FileData *fd, VFont *vf)
{
	vf->data= NULL;
	vf->packedfile= direct_link_packedfile(fd, vf->packedfile);
}

/* ************ READ TEXT ****************** */

static void lib_link_text(FileData *UNUSED(fd), Main *main)
{
	Text *text;

	text= main->text.first;
	while (text) {
		if (text->id.flag & LIB_NEEDLINK) {
			text->id.flag -= LIB_NEEDLINK;
		}
		text= text->id.next;
	}
}

static void direct_link_text(FileData *fd, Text *text)
{
	TextLine *ln;

	text->name= newdataadr(fd, text->name);

	text->undo_pos= -1;
	text->undo_len= TXT_INIT_UNDO;
	text->undo_buf= MEM_mallocN(text->undo_len, "undo buf");

	text->compiled= NULL;

#if 0
	if (text->flags & TXT_ISEXT) {
		reopen_text(text);
		}
		else {
#endif

	link_list(fd, &text->lines);
	link_list(fd, &text->markers);

	text->curl= newdataadr(fd, text->curl);
	text->sell= newdataadr(fd, text->sell);

	ln= text->lines.first;
	while (ln) {
		ln->line= newdataadr(fd, ln->line);
		ln->format= NULL;
		
		if (ln->len != (int) strlen(ln->line)) {
			printf("Error loading text, line lengths differ\n");
			ln->len = strlen(ln->line);
		}

		ln= ln->next;
	}

	text->flags = (text->flags) & ~TXT_ISEXT;

	text->id.us= 1;
}

/* ************ READ IMAGE ***************** */

static void lib_link_image(FileData *fd, Main *main)
{
	Image *ima;

	ima= main->image.first;
	while (ima) {
		if (ima->id.flag & LIB_NEEDLINK) {
			if (ima->id.properties) IDP_LibLinkProperty(ima->id.properties, (fd->flags & FD_FLAGS_SWITCH_ENDIAN), fd);

			ima->id.flag -= LIB_NEEDLINK;
		}
		ima= ima->id.next;
	}
}

static void link_ibuf_list(FileData *fd, ListBase *lb)
{
	Link *ln, *prev;
	
	if (lb->first==NULL) return;
	
	lb->first= newimaadr(fd, lb->first);
	ln= lb->first;
	prev= NULL;
	while (ln) {
		ln->next= newimaadr(fd, ln->next);
		ln->prev= prev;
		prev= ln;
		ln= ln->next;
	}
	lb->last= prev;
}

static void direct_link_image(FileData *fd, Image *ima)
{
	/* for undo system, pointers could be restored */
	if (fd->imamap)
		link_ibuf_list(fd, &ima->ibufs);
	else
		ima->ibufs.first= ima->ibufs.last= NULL;
	
	/* if not restored, we keep the binded opengl index */
	if (ima->ibufs.first==NULL) {
		ima->bindcode= 0;
		ima->gputexture= NULL;
	}
	
	ima->anim= NULL;
	ima->rr= NULL;
	ima->repbind= NULL;
	
	/* undo system, try to restore render buffers */
	if (fd->imamap) {
		int a;
		
		for (a=0; a<IMA_MAX_RENDER_SLOT; a++)
			ima->renders[a]= newimaadr(fd, ima->renders[a]);
	}
	else {
		memset(ima->renders, 0, sizeof(ima->renders));
		ima->last_render_slot= ima->render_slot;
	}
	
	ima->packedfile = direct_link_packedfile(fd, ima->packedfile);
	ima->preview = direct_link_preview_image(fd, ima->preview);
	ima->ok= 1;
}


/* ************ READ CURVE ***************** */

static void lib_link_curve(FileData *fd, Main *main)
{
	Curve *cu;
	int a;

	cu= main->curve.first;
	while (cu) {
		if (cu->id.flag & LIB_NEEDLINK) {
			if (cu->adt) lib_link_animdata(fd, &cu->id, cu->adt);

			for (a=0; a<cu->totcol; a++) cu->mat[a]= newlibadr_us(fd, cu->id.lib, cu->mat[a]);

			cu->bevobj= newlibadr(fd, cu->id.lib, cu->bevobj);
			cu->taperobj= newlibadr(fd, cu->id.lib, cu->taperobj);
			cu->textoncurve= newlibadr(fd, cu->id.lib, cu->textoncurve);
			cu->vfont= newlibadr_us(fd, cu->id.lib, cu->vfont);
			cu->vfontb= newlibadr_us(fd, cu->id.lib, cu->vfontb);			
			cu->vfonti= newlibadr_us(fd, cu->id.lib, cu->vfonti);
			cu->vfontbi= newlibadr_us(fd, cu->id.lib, cu->vfontbi);

			cu->ipo= newlibadr_us(fd, cu->id.lib, cu->ipo); // XXX depreceated - old animation system
			cu->key= newlibadr_us(fd, cu->id.lib, cu->key);

			cu->id.flag -= LIB_NEEDLINK;
		}
		cu= cu->id.next;
	}
}


static void switch_endian_knots(Nurb *nu)
{
	int len;

	if (nu->knotsu) {
		len= KNOTSU(nu);
		while (len--) {
			SWITCH_INT(nu->knotsu[len]);
		}
	}
	if (nu->knotsv) {
		len= KNOTSV(nu);
		while (len--) {
			SWITCH_INT(nu->knotsv[len]);
		}
	}
}

static void direct_link_curve(FileData *fd, Curve *cu)
{
	Nurb *nu;
	TextBox *tb;
	
	cu->adt= newdataadr(fd, cu->adt);
	direct_link_animdata(fd, cu->adt);
	
	cu->mat= newdataadr(fd, cu->mat);
	test_pointer_array(fd, (void **)&cu->mat);
	cu->str= newdataadr(fd, cu->str);
	cu->strinfo= newdataadr(fd, cu->strinfo);	
	cu->tb= newdataadr(fd, cu->tb);

	if (cu->vfont == NULL) link_list(fd, &(cu->nurb));
	else {
		cu->nurb.first=cu->nurb.last= NULL;

		tb= MEM_callocN(MAXTEXTBOX*sizeof(TextBox), "TextBoxread");
		if (cu->tb) {
			memcpy(tb, cu->tb, cu->totbox*sizeof(TextBox));
			MEM_freeN(cu->tb);
			cu->tb= tb;			
		}
		else {
			cu->totbox = 1;
			cu->actbox = 1;
			cu->tb = tb;
			cu->tb[0].w = cu->linewidth;
		}		
		if (cu->wordspace == 0.0f) cu->wordspace = 1.0f;
	}

	cu->bev.first=cu->bev.last= NULL;
	cu->disp.first=cu->disp.last= NULL;
	cu->editnurb= NULL;
	cu->lastsel= NULL;
	cu->path= NULL;
	cu->editfont= NULL;
	
	nu= cu->nurb.first;
	while (nu) {
		nu->bezt= newdataadr(fd, nu->bezt);
		nu->bp= newdataadr(fd, nu->bp);
		nu->knotsu= newdataadr(fd, nu->knotsu);
		nu->knotsv= newdataadr(fd, nu->knotsv);
		if (cu->vfont == NULL) nu->charidx= nu->mat_nr;

		if (fd->flags & FD_FLAGS_SWITCH_ENDIAN) {
			switch_endian_knots(nu);
		}

		nu= nu->next;
	}
	cu->bb= NULL;
}

/* ************ READ TEX ***************** */

static void lib_link_texture(FileData *fd, Main *main)
{
	Tex *tex;

	tex= main->tex.first;
	while (tex) {
		if (tex->id.flag & LIB_NEEDLINK) {
			if (tex->adt) lib_link_animdata(fd, &tex->id, tex->adt);

			tex->ima= newlibadr_us(fd, tex->id.lib, tex->ima);
			tex->ipo= newlibadr_us(fd, tex->id.lib, tex->ipo);
			if (tex->env) tex->env->object= newlibadr(fd, tex->id.lib, tex->env->object);
			if (tex->pd)
				tex->pd->object= newlibadr(fd, tex->id.lib, tex->pd->object);
			if (tex->vd) tex->vd->object= newlibadr(fd, tex->id.lib, tex->vd->object);
			if (tex->ot) tex->ot->object= newlibadr(fd, tex->id.lib, tex->ot->object);
				

			if (tex->nodetree)
				lib_link_ntree(fd, &tex->id, tex->nodetree);
			
			tex->id.flag -= LIB_NEEDLINK;
		}
		tex= tex->id.next;
	}
}

static void direct_link_texture(FileData *fd, Tex *tex)
{
	tex->adt= newdataadr(fd, tex->adt);
	direct_link_animdata(fd, tex->adt);
	
	tex->plugin= newdataadr(fd, tex->plugin);
	if (tex->plugin) {
		tex->plugin->handle= NULL;
		open_plugin_tex(tex->plugin);
		/* initialize data for this instance, if an initialization
		 * function exists.
		 */
		if (tex->plugin->instance_init)
			tex->plugin->instance_init((void *) tex->plugin->data);
	}
	tex->coba= newdataadr(fd, tex->coba);
	tex->env= newdataadr(fd, tex->env);
	if (tex->env) {
		tex->env->ima= NULL;
		memset(tex->env->cube, 0, 6*sizeof(void *));
		tex->env->ok= 0;
	}
	tex->pd= newdataadr(fd, tex->pd);
	if (tex->pd) {
		tex->pd->point_tree = NULL;
		tex->pd->coba= newdataadr(fd, tex->pd->coba);
		tex->pd->falloff_curve= newdataadr(fd, tex->pd->falloff_curve);
		if (tex->pd->falloff_curve) {
			direct_link_curvemapping(fd, tex->pd->falloff_curve);
		}
	}
	
	tex->vd= newdataadr(fd, tex->vd);
	if (tex->vd) {
		tex->vd->dataset = NULL;
		tex->vd->ok = 0;
	}
	else {
		if (tex->type == TEX_VOXELDATA)
			tex->vd= MEM_callocN(sizeof(VoxelData), "direct_link_texture VoxelData");
	}
	
	tex->ot= newdataadr(fd, tex->ot);
	
	tex->nodetree= newdataadr(fd, tex->nodetree);
	if (tex->nodetree)
		direct_link_nodetree(fd, tex->nodetree);
	
	tex->preview = direct_link_preview_image(fd, tex->preview);

	tex->iuser.ok= 1;
}



/* ************ READ MATERIAL ***************** */

static void lib_link_material(FileData *fd, Main *main)
{
	Material *ma;
	MTex *mtex;
	int a;

	ma= main->mat.first;
	while (ma) {
		if (ma->id.flag & LIB_NEEDLINK) {
			if (ma->adt) lib_link_animdata(fd, &ma->id, ma->adt);

			/* Link ID Properties -- and copy this comment EXACTLY for easy finding
			 * of library blocks that implement this.*/
			if (ma->id.properties) IDP_LibLinkProperty(ma->id.properties, (fd->flags & FD_FLAGS_SWITCH_ENDIAN), fd);

			ma->ipo= newlibadr_us(fd, ma->id.lib, ma->ipo);
			ma->group= newlibadr_us(fd, ma->id.lib, ma->group);
			
			for (a=0; a<MAX_MTEX; a++) {
				mtex= ma->mtex[a];
				if (mtex) {
					mtex->tex= newlibadr_us(fd, ma->id.lib, mtex->tex);
					mtex->object= newlibadr(fd, ma->id.lib, mtex->object);
				}
			}
			
			if (ma->nodetree)
				lib_link_ntree(fd, &ma->id, ma->nodetree);
			
			ma->id.flag -= LIB_NEEDLINK;
		}
		ma= ma->id.next;
	}
}

static void direct_link_material(FileData *fd, Material *ma)
{
	int a;

	ma->adt= newdataadr(fd, ma->adt);
	direct_link_animdata(fd, ma->adt);
	
	for (a=0; a<MAX_MTEX; a++) {
		ma->mtex[a]= newdataadr(fd, ma->mtex[a]);
	}

	ma->ramp_col= newdataadr(fd, ma->ramp_col);
	ma->ramp_spec= newdataadr(fd, ma->ramp_spec);
	
	ma->nodetree= newdataadr(fd, ma->nodetree);
	if (ma->nodetree)
		direct_link_nodetree(fd, ma->nodetree);

	ma->preview = direct_link_preview_image(fd, ma->preview);
	ma->gpumaterial.first = ma->gpumaterial.last = NULL;
}

/* ************ READ PARTICLE SETTINGS ***************** */
/* update this also to writefile.c */
static const char *ptcache_data_struct[] = {
	"", // BPHYS_DATA_INDEX
	"", // BPHYS_DATA_LOCATION
	"", // BPHYS_DATA_VELOCITY
	"", // BPHYS_DATA_ROTATION
	"", // BPHYS_DATA_AVELOCITY / BPHYS_DATA_XCONST */
	"", // BPHYS_DATA_SIZE:
	"", // BPHYS_DATA_TIMES:	
	"BoidData" // case BPHYS_DATA_BOIDS:
};
static void direct_link_pointcache(FileData *fd, PointCache *cache)
{
	if ((cache->flag & PTCACHE_DISK_CACHE)==0) {
		PTCacheMem *pm;
		PTCacheExtra *extra;
		int i;

		link_list(fd, &cache->mem_cache);

		pm = cache->mem_cache.first;

		for (; pm; pm=pm->next) {
			for (i=0; i<BPHYS_TOT_DATA; i++) {
				pm->data[i] = newdataadr(fd, pm->data[i]);
				
				/* the cache saves non-struct data without DNA */
				if (pm->data[i] && ptcache_data_struct[i][0]=='\0' && (fd->flags & FD_FLAGS_SWITCH_ENDIAN)) {
					int j, tot= (BKE_ptcache_data_size (i) * pm->totpoint)/4; /* data_size returns bytes */
					int *poin= pm->data[i];
					
					for (j= 0; j<tot; j++)
						SWITCH_INT(poin[j]);
				}
			}
			
			link_list(fd, &pm->extradata);

			for (extra=pm->extradata.first; extra; extra=extra->next)
				extra->data = newdataadr(fd, extra->data);
		}
	}
	else
		cache->mem_cache.first = cache->mem_cache.last = NULL;

	cache->flag &= ~PTCACHE_SIMULATION_VALID;
	cache->simframe= 0;
	cache->edit= NULL;
	cache->free_edit= NULL;
	cache->cached_frames= NULL;
}

static void direct_link_pointcache_list(FileData *fd, ListBase *ptcaches, PointCache **ocache, int force_disk)
{
	if (ptcaches->first) {
		PointCache *cache= NULL;
		link_list(fd, ptcaches);
		for (cache=ptcaches->first; cache; cache=cache->next) {
			direct_link_pointcache(fd, cache);
			if (force_disk) {
				cache->flag |= PTCACHE_DISK_CACHE;
				cache->step = 1;
			}
		}

		*ocache = newdataadr(fd, *ocache);
	}
	else if (*ocache) {
		/* old "single" caches need to be linked too */
		*ocache = newdataadr(fd, *ocache);
		direct_link_pointcache(fd, *ocache);
		if (force_disk) {
			(*ocache)->flag |= PTCACHE_DISK_CACHE;
			(*ocache)->step = 1;
		}

		ptcaches->first = ptcaches->last = *ocache;
	}
}

static void lib_link_partdeflect(FileData *fd, ID *id, PartDeflect *pd)
{
	if (pd && pd->tex)
		pd->tex=newlibadr_us(fd, id->lib, pd->tex);
}

static void lib_link_particlesettings(FileData *fd, Main *main)
{
	ParticleSettings *part;
	ParticleDupliWeight *dw;
	MTex *mtex;
	int a;

	part= main->particle.first;
	while (part) {
		if (part->id.flag & LIB_NEEDLINK) {
			if (part->adt) lib_link_animdata(fd, &part->id, part->adt);
			part->ipo= newlibadr_us(fd, part->id.lib, part->ipo); // XXX depreceated - old animation system
			
			part->dup_ob = newlibadr(fd, part->id.lib, part->dup_ob);
			part->dup_group = newlibadr(fd, part->id.lib, part->dup_group);
			part->eff_group = newlibadr(fd, part->id.lib, part->eff_group);
			part->bb_ob = newlibadr(fd, part->id.lib, part->bb_ob);

			lib_link_partdeflect(fd, &part->id, part->pd);
			lib_link_partdeflect(fd, &part->id, part->pd2);

			if (part->effector_weights)
				part->effector_weights->group = newlibadr(fd, part->id.lib, part->effector_weights->group);

			if (part->dupliweights.first && part->dup_group) {
				int index_ok = 0;
				/* check for old files without indices (all indexes 0) */
				dw = part->dupliweights.first;
				if (part->dupliweights.first == part->dupliweights.last) {
					/* special case for only one object in the group */
					index_ok = 1;
				}
				else { 
					for (; dw; dw=dw->next) {
						if (dw->index > 0) {
							index_ok = 1;
							break;
						}
					}
				}

				if (index_ok) {
					/* if we have indexes, let's use them */
					dw = part->dupliweights.first;
					for (; dw; dw=dw->next) {
						GroupObject *go = (GroupObject *)BLI_findlink(&part->dup_group->gobject, dw->index);
						dw->ob = go ? go->ob : NULL;
					}
				}
				else {
					/* otherwise try to get objects from own library (won't work on library linked groups) */
					for (; dw; dw=dw->next)
						dw->ob = newlibadr(fd, part->id.lib, dw->ob);
				}
			}
			else {
				part->dupliweights.first = part->dupliweights.last = NULL;
			}

			if (part->boids) {
				BoidState *state = part->boids->states.first;
				BoidRule *rule;
				for (; state; state=state->next) {
					rule = state->rules.first;
				for (; rule; rule=rule->next)
					switch(rule->type) {
						case eBoidRuleType_Goal:
						case eBoidRuleType_Avoid:
						{
							BoidRuleGoalAvoid *brga = (BoidRuleGoalAvoid*)rule;
							brga->ob = newlibadr(fd, part->id.lib, brga->ob);
							break;
						}
						case eBoidRuleType_FollowLeader:
						{
							BoidRuleFollowLeader *brfl = (BoidRuleFollowLeader*)rule;
							brfl->ob = newlibadr(fd, part->id.lib, brfl->ob);
							break;
						}
					}
				}
			}
			
			for (a=0; a<MAX_MTEX; a++) {
				mtex= part->mtex[a];
				if (mtex) {
					mtex->tex = newlibadr_us(fd, part->id.lib, mtex->tex);
					mtex->object = newlibadr(fd, part->id.lib, mtex->object);
				}
			}

			part->id.flag -= LIB_NEEDLINK;
		}
		part= part->id.next;
	}
}

static void direct_link_partdeflect(PartDeflect *pd)
{
	if (pd) pd->rng=NULL;
}

static void direct_link_particlesettings(FileData *fd, ParticleSettings *part)
{
	int a;
	part->adt= newdataadr(fd, part->adt);
	part->pd= newdataadr(fd, part->pd);
	part->pd2= newdataadr(fd, part->pd2);

	direct_link_animdata(fd, part->adt);
	direct_link_partdeflect(part->pd);
	direct_link_partdeflect(part->pd2);

	part->effector_weights = newdataadr(fd, part->effector_weights);
	if (!part->effector_weights)
		part->effector_weights = BKE_add_effector_weights(part->eff_group);

	link_list(fd, &part->dupliweights);

	part->boids= newdataadr(fd, part->boids);
	part->fluid= newdataadr(fd, part->fluid);

	if (part->boids) {
		BoidState *state;
		link_list(fd, &part->boids->states);
		
		for (state=part->boids->states.first; state; state=state->next) {
			link_list(fd, &state->rules);
			link_list(fd, &state->conditions);
			link_list(fd, &state->actions);
		}
	}
	for (a=0; a<MAX_MTEX; a++) {
		part->mtex[a]= newdataadr(fd, part->mtex[a]);
	}
}

static void lib_link_particlesystems(FileData *fd, Object *ob, ID *id, ListBase *particles)
{
	ParticleSystem *psys, *psysnext;

	for (psys=particles->first; psys; psys=psysnext) {
		psysnext= psys->next;
		
		psys->part = newlibadr_us(fd, id->lib, psys->part);
		if (psys->part) {
			ParticleTarget *pt = psys->targets.first;

			for (; pt; pt=pt->next)
				pt->ob=newlibadr(fd, id->lib, pt->ob);

			psys->parent= newlibadr_us(fd, id->lib, psys->parent);
			psys->target_ob = newlibadr(fd, id->lib, psys->target_ob);

			if (psys->clmd) {
				/* XXX - from reading existing code this seems correct but intended usage of
				 * pointcache should /w cloth should be added in 'ParticleSystem' - campbell */
				psys->clmd->point_cache= psys->pointcache;
				psys->clmd->ptcaches.first= psys->clmd->ptcaches.last= NULL;
				psys->clmd->coll_parms->group= newlibadr(fd, id->lib, psys->clmd->coll_parms->group);
			}
		}
		else {
			/* particle modifier must be removed before particle system */
			ParticleSystemModifierData *psmd= psys_get_modifier(ob,psys);
			BLI_remlink(&ob->modifiers, psmd);
			modifier_free((ModifierData *)psmd);

			BLI_remlink(particles, psys);
			MEM_freeN(psys);
		}
	}
}
static void direct_link_particlesystems(FileData *fd, ListBase *particles)
{
	ParticleSystem *psys;
	ParticleData *pa;
	int a;

	for (psys=particles->first; psys; psys=psys->next) {
		psys->particles=newdataadr(fd,psys->particles);
		
		if (psys->particles && psys->particles->hair) {
			for (a=0,pa=psys->particles; a<psys->totpart; a++, pa++)
				pa->hair=newdataadr(fd,pa->hair);
		}
		
		if (psys->particles && psys->particles->keys) {
			for (a=0,pa=psys->particles; a<psys->totpart; a++, pa++) {
				pa->keys= NULL;
				pa->totkey= 0;
			}

			psys->flag &= ~PSYS_KEYED;
		}

		if (psys->particles && psys->particles->boid) {
			pa = psys->particles;
			pa->boid = newdataadr(fd, pa->boid);
			for (a=1,pa++; a<psys->totpart; a++, pa++)
				pa->boid = (pa-1)->boid + 1;
		}
		else if (psys->particles) {
			for (a=0,pa=psys->particles; a<psys->totpart; a++, pa++)
				pa->boid = NULL;
		}

		psys->fluid_springs = newdataadr(fd, psys->fluid_springs);

		psys->child = newdataadr(fd,psys->child);
		psys->effectors = NULL;

		link_list(fd, &psys->targets);

		psys->edit = NULL;
		psys->free_edit = NULL;
		psys->pathcache = NULL;
		psys->childcache = NULL;
		psys->pathcachebufs.first = psys->pathcachebufs.last = NULL;
		psys->childcachebufs.first = psys->childcachebufs.last = NULL;
		psys->frand = NULL;
		psys->pdd = NULL;
		psys->renderdata = NULL;
		
		direct_link_pointcache_list(fd, &psys->ptcaches, &psys->pointcache, 0);

		if (psys->clmd) {
			psys->clmd = newdataadr(fd, psys->clmd);
			psys->clmd->clothObject = NULL;
			
			psys->clmd->sim_parms= newdataadr(fd, psys->clmd->sim_parms);
			psys->clmd->sim_parms->effector_weights = NULL;
			psys->clmd->coll_parms= newdataadr(fd, psys->clmd->coll_parms);
			
			if (psys->clmd->sim_parms) {
				if (psys->clmd->sim_parms->presets > 10)
					psys->clmd->sim_parms->presets = 0;
			}

			psys->hair_in_dm = psys->hair_out_dm = NULL;

			psys->clmd->point_cache = psys->pointcache;
		}

		psys->tree = NULL;
		psys->bvhtree = NULL;
	}
	return;
}

/* ************ READ MESH ***************** */

static void lib_link_mtface(FileData *fd, Mesh *me, MTFace *mtface, int totface)
{
	MTFace *tf= mtface;
	int i;

	/* Add pseudo-references (not fake users!) to images used by texface. A
	 * little bogus; it would be better if each mesh consistently added one ref
	 * to each image it used. - z0r */
	for (i=0; i<totface; i++, tf++) {
		tf->tpage= newlibadr(fd, me->id.lib, tf->tpage);
		if (tf->tpage && tf->tpage->id.us==0)
			tf->tpage->id.us= 1;
	}
}

static void lib_link_customdata_mtface(FileData *fd, Mesh *me, CustomData *fdata, int totface)
{
	int i;	
	for (i=0; i<fdata->totlayer; i++) {
		CustomDataLayer *layer = &fdata->layers[i];
		
		if (layer->type == CD_MTFACE)
			lib_link_mtface(fd, me, layer->data, totface);
	}

}

static void lib_link_customdata_mtpoly(FileData *fd, Mesh *me, CustomData *pdata, int totface)
{
	int i;

	for (i=0; i<pdata->totlayer; i++) {
		CustomDataLayer *layer = &pdata->layers[i];
		
		if (layer->type == CD_MTEXPOLY) {
			MTexPoly *tf= layer->data;
			int i;

			for (i=0; i<totface; i++, tf++) {
				tf->tpage= newlibadr(fd, me->id.lib, tf->tpage);
				if (tf->tpage && tf->tpage->id.us==0)
					tf->tpage->id.us= 1;
			}
		}
	}
}

static void lib_link_mesh(FileData *fd, Main *main)
{
	Mesh *me;

	me= main->mesh.first;
	while (me) {
		if (me->id.flag & LIB_NEEDLINK) {
			int i;

			/* Link ID Properties -- and copy this comment EXACTLY for easy finding
			 * of library blocks that implement this.*/
			if (me->id.properties) IDP_LibLinkProperty(me->id.properties, (fd->flags & FD_FLAGS_SWITCH_ENDIAN), fd);
			if (me->adt) lib_link_animdata(fd, &me->id, me->adt);

			/* this check added for python created meshes */
			if (me->mat) {
				for (i=0; i<me->totcol; i++) {
					me->mat[i]= newlibadr_us(fd, me->id.lib, me->mat[i]);
				}
			}
			else me->totcol= 0;

			me->ipo= newlibadr_us(fd, me->id.lib, me->ipo);
			me->key= newlibadr_us(fd, me->id.lib, me->key);
			me->texcomesh= newlibadr_us(fd, me->id.lib, me->texcomesh);

			lib_link_customdata_mtface(fd, me, &me->fdata, me->totface);
			lib_link_customdata_mtpoly(fd, me, &me->pdata, me->totpoly);
			if (me->mr && me->mr->levels.first)
				lib_link_customdata_mtface(fd, me, &me->mr->fdata,
							   ((MultiresLevel*)me->mr->levels.first)->totface);

			/*check if we need to convert mfaces to mpolys*/
			if (me->totface && !me->totpoly) {
				/* temporarily switch main so that reading from
				 * external CustomData works */
				Main *gmain = G.main;
				G.main = main;
				
				BKE_mesh_convert_mfaces_to_mpolys(me);

				G.main = gmain;
			}
			
			/*
			 * Re-tessellate, even if the polys were just created from tessfaces, this
			 * is important because it:
			 *  - fill the CD_POLYINDEX layer
			 *  - gives consistency of tessface between loading from a file and
			 *    converting an edited BMesh back into a mesh (i.e. it replaces
			 *    quad tessfaces in a loaded mesh immediately, instead of lazily
			 *    waiting until edit mode has been entered/exited, making it easier
			 *    to recognize problems that would otherwise only show up after edits).
			 */
#ifdef USE_TESSFACE_DEFAULT
			BKE_mesh_tessface_calc(me);
#else
			BKE_mesh_tessface_clear(me);
#endif

			me->id.flag -= LIB_NEEDLINK;
		}
		me= me->id.next;
	}

	/* convert texface options to material */
	convert_tface_mt(fd, main);
}

static void direct_link_dverts(FileData *fd, int count, MDeformVert *mdverts)
{
	int i;

	if (mdverts == NULL) {
		return;
	}

	for (i= count; i > 0; i--, mdverts++) {
		/*convert to vgroup allocation system*/
		MDeformWeight *dw;
		if (mdverts->dw && (dw= newdataadr(fd, mdverts->dw))) {
			const ssize_t dw_len= mdverts->totweight * sizeof(MDeformWeight);
			void *dw_tmp= MEM_mallocN(dw_len, "direct_link_dverts");
			memcpy(dw_tmp, dw, dw_len);
			mdverts->dw= dw_tmp;
			MEM_freeN(dw);
		}
		else {
			mdverts->dw= NULL;
			mdverts->totweight= 0;
		}
	}
}

static void direct_link_mdisps(FileData *fd, int count, MDisps *mdisps, int external)
{
	if (mdisps) {
		int i;

		for (i = 0; i < count; ++i) {
			mdisps[i].disps = newdataadr(fd, mdisps[i].disps);
			mdisps[i].hidden = newdataadr(fd, mdisps[i].hidden);

			if (mdisps[i].totdisp && !mdisps[i].level) {
				/* this calculation is only correct for loop mdisps;
				 * if loading pre-BMesh face mdisps this will be
				 * overwritten with the correct value in
				 * bm_corners_to_loops() */
				float gridsize = sqrtf(mdisps[i].totdisp);
				mdisps[i].level = (int)(logf(gridsize - 1.0f) / M_LN2) + 1;
			}

			if ( (fd->flags & FD_FLAGS_SWITCH_ENDIAN) && (mdisps[i].disps) ) {
				/* DNA_struct_switch_endian doesn't do endian swap for (*disps)[] */
				/* this does swap for data written at write_mdisps() - readfile.c */
				int x;
				float *tmpdisps= *mdisps[i].disps;
				for (x=0;x<mdisps[i].totdisp*3;x++) {
					SWITCH_INT(*tmpdisps);
					tmpdisps++;
				}
			}
			if (!external && !mdisps[i].disps)
				mdisps[i].totdisp = 0;
		}
	}
}

/*this isn't really a public api function, so prototyped here*/
static void direct_link_customdata(FileData *fd, CustomData *data, int count)
{
	int i = 0;

	data->layers= newdataadr(fd, data->layers);
	data->external= newdataadr(fd, data->external);

	while (i < data->totlayer) {
		CustomDataLayer *layer = &data->layers[i];

		if (layer->flag & CD_FLAG_EXTERNAL)
			layer->flag &= ~CD_FLAG_IN_MEMORY;

		if (CustomData_verify_versions(data, i)) {
			layer->data = newdataadr(fd, layer->data);
			if (layer->type == CD_MDISPS)
				direct_link_mdisps(fd, count, layer->data, layer->flag & CD_FLAG_EXTERNAL);
			i++;
		}
	}

	CustomData_update_typemap(data);
}

static void direct_link_mesh(FileData *fd, Mesh *mesh)
{
	mesh->mat= newdataadr(fd, mesh->mat);
	test_pointer_array(fd, (void **)&mesh->mat);

	mesh->mvert= newdataadr(fd, mesh->mvert);
	mesh->medge= newdataadr(fd, mesh->medge);
	mesh->mface= newdataadr(fd, mesh->mface);
	mesh->mloop= newdataadr(fd, mesh->mloop);
	mesh->mpoly= newdataadr(fd, mesh->mpoly);
	mesh->tface= newdataadr(fd, mesh->tface);
	mesh->mtface= newdataadr(fd, mesh->mtface);
	mesh->mcol= newdataadr(fd, mesh->mcol);
	mesh->msticky= newdataadr(fd, mesh->msticky);
	mesh->dvert= newdataadr(fd, mesh->dvert);
	mesh->mloopcol= newdataadr(fd, mesh->mloopcol);
	mesh->mloopuv= newdataadr(fd, mesh->mloopuv);
	mesh->mtpoly= newdataadr(fd, mesh->mtpoly);
	mesh->mselect = newdataadr(fd, mesh->mselect);

	/* animdata */
	mesh->adt= newdataadr(fd, mesh->adt);
	direct_link_animdata(fd, mesh->adt);

	/* normally direct_link_dverts should be called in direct_link_customdata,
	 * but for backwards compat in do_versions to work we do it here */
	direct_link_dverts(fd, mesh->totvert, mesh->dvert);

	direct_link_customdata(fd, &mesh->vdata, mesh->totvert);
	direct_link_customdata(fd, &mesh->edata, mesh->totedge);
	direct_link_customdata(fd, &mesh->fdata, mesh->totface);
	direct_link_customdata(fd, &mesh->ldata, mesh->totloop);
	direct_link_customdata(fd, &mesh->pdata, mesh->totpoly);
	

#ifdef USE_BMESH_FORWARD_COMPAT
	/* NEVER ENABLE THIS CODE INTO BMESH!
	 * THIS IS FOR LOADING BMESH INTO OLDER FILES ONLY */
	mesh->mpoly= newdataadr(fd, mesh->mpoly);
	mesh->mloop= newdataadr(fd, mesh->mloop);

	direct_link_customdata(fd, &mesh->pdata, mesh->totpoly);
	direct_link_customdata(fd, &mesh->ldata, mesh->totloop);

	if (mesh->mpoly) {
		/* be clever and load polygons as mfaces */

		mesh->totface= mesh_mpoly_to_mface(&mesh->fdata, &mesh->ldata, &mesh->pdata,
		                                   mesh->totface, mesh->totloop, mesh->totpoly);

		CustomData_free(&mesh->pdata, mesh->totpoly);
		memset(&mesh->pdata, 0, sizeof(CustomData));
		mesh->totpoly = 0;

		CustomData_free(&mesh->ldata, mesh->totloop);
		memset(&mesh->ldata, 0, sizeof(CustomData));
		mesh->totloop = 0;

		mesh_update_customdata_pointers(mesh);
	}

#endif


	mesh->bb= NULL;
	mesh->edit_btmesh= NULL;
	
	/* Multires data */
	mesh->mr= newdataadr(fd, mesh->mr);
	if (mesh->mr) {
		MultiresLevel *lvl;
		
		link_list(fd, &mesh->mr->levels);
		lvl= mesh->mr->levels.first;
		
		direct_link_customdata(fd, &mesh->mr->vdata, lvl->totvert);
		direct_link_dverts(fd, lvl->totvert, CustomData_get(&mesh->mr->vdata, 0, CD_MDEFORMVERT));
		direct_link_customdata(fd, &mesh->mr->fdata, lvl->totface);
		
		mesh->mr->edge_flags= newdataadr(fd, mesh->mr->edge_flags);
		mesh->mr->edge_creases= newdataadr(fd, mesh->mr->edge_creases);

		mesh->mr->verts = newdataadr(fd, mesh->mr->verts);
		
		/* If mesh has the same number of vertices as the
		 * highest multires level, load the current mesh verts
		 * into multires and discard the old data. Needed
		 * because some saved files either do not have a verts
		 * array, or the verts array contains out-of-date
		 * data. */
		if (mesh->totvert == ((MultiresLevel*)mesh->mr->levels.last)->totvert) {
			if (mesh->mr->verts)
				MEM_freeN(mesh->mr->verts);
			mesh->mr->verts = MEM_dupallocN(mesh->mvert);
		}
			
		for (; lvl; lvl= lvl->next) {
			lvl->verts= newdataadr(fd, lvl->verts);
			lvl->faces= newdataadr(fd, lvl->faces);
			lvl->edges= newdataadr(fd, lvl->edges);
			lvl->colfaces= newdataadr(fd, lvl->colfaces);
		}
	}

	/* if multires is present but has no valid vertex data,
	 * there's no way to recover it; silently remove multires */
	if (mesh->mr && !mesh->mr->verts) {
		multires_free(mesh->mr);
		mesh->mr = NULL;
	}
	
	if ((fd->flags & FD_FLAGS_SWITCH_ENDIAN) && mesh->tface) {
		TFace *tf= mesh->tface;
		int i;

		for (i=0; i< (mesh->totface); i++, tf++) {
			SWITCH_INT(tf->col[0]);
			SWITCH_INT(tf->col[1]);
			SWITCH_INT(tf->col[2]);
			SWITCH_INT(tf->col[3]);
		}
	}
}

/* ************ READ LATTICE ***************** */

static void lib_link_latt(FileData *fd, Main *main)
{
	Lattice *lt;
	
	lt= main->latt.first;
	while (lt) {
		if (lt->id.flag & LIB_NEEDLINK) {
			if (lt->adt) lib_link_animdata(fd, &lt->id, lt->adt);
			
			lt->ipo= newlibadr_us(fd, lt->id.lib, lt->ipo); // XXX depreceated - old animation system
			lt->key= newlibadr_us(fd, lt->id.lib, lt->key);
			
			lt->id.flag -= LIB_NEEDLINK;
		}
		lt= lt->id.next;
	}
}

static void direct_link_latt(FileData *fd, Lattice *lt)
{
	lt->def= newdataadr(fd, lt->def);
	
	lt->dvert= newdataadr(fd, lt->dvert);
	direct_link_dverts(fd, lt->pntsu*lt->pntsv*lt->pntsw, lt->dvert);
	
	lt->editlatt= NULL;
	
	lt->adt = newdataadr(fd, lt->adt);
	direct_link_animdata(fd, lt->adt);
}


/* ************ READ OBJECT ***************** */

static void lib_link_modifiers__linkModifiers(void *userData, Object *ob,
											  ID **idpoin)
{
	FileData *fd = userData;

	*idpoin = newlibadr(fd, ob->id.lib, *idpoin);
	/* hardcoded bad exception; non-object modifier data gets user count (texture, displace) */
	if (*idpoin && GS((*idpoin)->name)!=ID_OB)
		(*idpoin)->us++;
}
static void lib_link_modifiers(FileData *fd, Object *ob)
{
	modifiers_foreachIDLink(ob, lib_link_modifiers__linkModifiers, fd);
}

static void lib_link_object(FileData *fd, Main *main)
{
	Object *ob;
	PartEff *paf;
	bSensor *sens;
	bController *cont;
	bActuator *act;
	void *poin;
	int warn=0, a;

	ob= main->object.first;
	while (ob) {
		if (ob->id.flag & LIB_NEEDLINK) {
			if (ob->id.properties) IDP_LibLinkProperty(ob->id.properties, (fd->flags & FD_FLAGS_SWITCH_ENDIAN), fd);
			if (ob->adt) lib_link_animdata(fd, &ob->id, ob->adt);
			
// XXX depreceated - old animation system <<<			
			ob->ipo= newlibadr_us(fd, ob->id.lib, ob->ipo);
			ob->action = newlibadr_us(fd, ob->id.lib, ob->action);
// >>> XXX depreceated - old animation system

			ob->parent= newlibadr(fd, ob->id.lib, ob->parent);
			ob->track= newlibadr(fd, ob->id.lib, ob->track);
			ob->poselib= newlibadr_us(fd, ob->id.lib, ob->poselib);
			ob->dup_group= newlibadr_us(fd, ob->id.lib, ob->dup_group);
			
			ob->proxy= newlibadr_us(fd, ob->id.lib, ob->proxy);
			if (ob->proxy) {
				/* paranoia check, actually a proxy_from pointer should never be written... */
				if (ob->proxy->id.lib==NULL) {
					ob->proxy->proxy_from= NULL;
					ob->proxy= NULL;
					
					if (ob->id.lib)
						printf("Proxy lost from  object %s lib %s\n", ob->id.name+2, ob->id.lib->name);
					else
						printf("Proxy lost from  object %s lib <NONE>\n", ob->id.name+2);
				}
				else {
					/* this triggers object_update to always use a copy */
					ob->proxy->proxy_from= ob;
					/* force proxy updates after load/undo, a bit weak */
					ob->recalc= ob->proxy->recalc= OB_RECALC_OB|OB_RECALC_DATA|OB_RECALC_TIME;
				}
			}
			ob->proxy_group= newlibadr(fd, ob->id.lib, ob->proxy_group);
			
			poin= ob->data;
			ob->data= newlibadr_us(fd, ob->id.lib, ob->data);

			if (ob->data==NULL && poin!=NULL) {
				if (ob->id.lib)
					printf("Can't find obdata of %s lib %s\n", ob->id.name+2, ob->id.lib->name);
				else
					printf("Object %s lost data.\n", ob->id.name+2);

				ob->type= OB_EMPTY;
				warn= 1;

				if (ob->pose) {
					free_pose(ob->pose);
					ob->pose= NULL;
					ob->mode &= ~OB_MODE_POSE;
				}
			}
			for (a=0; a<ob->totcol; a++) ob->mat[a]= newlibadr_us(fd, ob->id.lib, ob->mat[a]);
			
			/* When the object is local and the data is library its possible
			 * the material list size gets out of sync. [#22663] */
			if (ob->data && ob->id.lib != ((ID *)ob->data)->lib) {
				short *totcol_data= give_totcolp(ob);
				/* Only expand so as not to loose any object materials that might be set. */
				if (totcol_data && *totcol_data > ob->totcol) {
					/* printf("'%s' %d -> %d\n", ob->id.name, ob->totcol, *totcol_data); */
					resize_object_material(ob, *totcol_data);
				}
			}

			ob->gpd= newlibadr_us(fd, ob->id.lib, ob->gpd);
			ob->duplilist= NULL;

			ob->id.flag -= LIB_NEEDLINK;
			/* if id.us==0 a new base will be created later on */
			
			/* WARNING! Also check expand_object(), should reflect the stuff below. */
			lib_link_pose(fd, ob, ob->pose);
			lib_link_constraints(fd, &ob->id, &ob->constraints);
			
// XXX depreceated - old animation system <<<	
			lib_link_constraint_channels(fd, &ob->id, &ob->constraintChannels);
			lib_link_nlastrips(fd, &ob->id, &ob->nlastrips);
// >>> XXX depreceated - old animation system

			for (paf= ob->effect.first; paf; paf= paf->next) {
				if (paf->type==EFF_PARTICLE) {
					paf->group= newlibadr_us(fd, ob->id.lib, paf->group);
				}
			}				

			sens= ob->sensors.first;
			while (sens) {
				for (a=0; a<sens->totlinks; a++)
					sens->links[a]= newglobadr(fd, sens->links[a]);

				if (sens->type==SENS_TOUCH) {
					bTouchSensor *ts= sens->data;
					ts->ma= newlibadr(fd, ob->id.lib, ts->ma);
				}
				else if (sens->type==SENS_MESSAGE) {
					bMessageSensor *ms= sens->data;
					ms->fromObject=
						newlibadr(fd, ob->id.lib, ms->fromObject);
				}
				sens= sens->next;
			}

			cont= ob->controllers.first;
			while (cont) {
				for (a=0; a<cont->totlinks; a++)
					cont->links[a]= newglobadr(fd, cont->links[a]);

				if (cont->type==CONT_PYTHON) {
					bPythonCont *pc= cont->data;
					pc->text= newlibadr(fd, ob->id.lib, pc->text);
				}
				cont->slinks= NULL;
				cont->totslinks= 0;

				cont= cont->next;
			}

			act= ob->actuators.first;
			while (act) {
				if (act->type==ACT_SOUND) {
					bSoundActuator *sa= act->data;
					sa->sound= newlibadr_us(fd, ob->id.lib, sa->sound);
				}
				else if (act->type==ACT_GAME) {
					/* bGameActuator *ga= act->data; */
				}
				else if (act->type==ACT_CAMERA) {
					bCameraActuator *ca= act->data;
					ca->ob= newlibadr(fd, ob->id.lib, ca->ob);
				}
					/* leave this one, it's obsolete but necessary to read for conversion */
				else if (act->type==ACT_ADD_OBJECT) {
					bAddObjectActuator *eoa= act->data;
					if (eoa) eoa->ob= newlibadr(fd, ob->id.lib, eoa->ob);
				}
				else if (act->type==ACT_OBJECT) {
					bObjectActuator *oa= act->data;
					if (oa==NULL) {
						init_actuator(act);
					}
					else {
						oa->reference= newlibadr(fd, ob->id.lib, oa->reference);
					}
				}
				else if (act->type==ACT_EDIT_OBJECT) {
					bEditObjectActuator *eoa= act->data;
					if (eoa==NULL) {
						init_actuator(act);
					}
					else {
						eoa->ob= newlibadr(fd, ob->id.lib, eoa->ob);
						eoa->me= newlibadr(fd, ob->id.lib, eoa->me);
					}
				}
				else if (act->type==ACT_SCENE) {
					bSceneActuator *sa= act->data;
					sa->camera= newlibadr(fd, ob->id.lib, sa->camera);
					sa->scene= newlibadr(fd, ob->id.lib, sa->scene);
				}
				else if (act->type==ACT_ACTION) {
					bActionActuator *aa= act->data;
					aa->act= newlibadr(fd, ob->id.lib, aa->act);
				}
				else if (act->type==ACT_SHAPEACTION) {
					bActionActuator *aa= act->data;
					aa->act= newlibadr(fd, ob->id.lib, aa->act);
				}
				else if (act->type==ACT_PROPERTY) {
					bPropertyActuator *pa= act->data;
					pa->ob= newlibadr(fd, ob->id.lib, pa->ob);
				}
				else if (act->type==ACT_MESSAGE) {
					bMessageActuator *ma= act->data;
					ma->toObject= newlibadr(fd, ob->id.lib, ma->toObject);
				}
				else if (act->type==ACT_2DFILTER) {
					bTwoDFilterActuator *_2dfa = act->data; 
					_2dfa->text= newlibadr(fd, ob->id.lib, _2dfa->text);
				}
				else if (act->type==ACT_PARENT) {
					bParentActuator *parenta = act->data; 
					parenta->ob = newlibadr(fd, ob->id.lib, parenta->ob);
				}
				else if (act->type==ACT_STATE) {
					/* bStateActuator *statea = act->data; */
				}
				else if (act->type==ACT_ARMATURE) {
					bArmatureActuator *arma= act->data;
					arma->target= newlibadr(fd, ob->id.lib, arma->target);
					arma->subtarget= newlibadr(fd, ob->id.lib, arma->subtarget);
				}
				else if (act->type==ACT_STEERING) {
					bSteeringActuator *steeringa = act->data; 
					steeringa->target = newlibadr(fd, ob->id.lib, steeringa->target);
					steeringa->navmesh = newlibadr(fd, ob->id.lib, steeringa->navmesh);
				}
				act= act->next;
			}
			
			{
				FluidsimModifierData *fluidmd = (FluidsimModifierData *)modifiers_findByType(ob, eModifierType_Fluidsim);
				
				if (fluidmd && fluidmd->fss)
					fluidmd->fss->ipo = newlibadr_us(fd, ob->id.lib, fluidmd->fss->ipo);
			}

			{
				SmokeModifierData *smd = (SmokeModifierData *)modifiers_findByType(ob, eModifierType_Smoke);
				
				if (smd && smd->type == MOD_SMOKE_TYPE_DOMAIN && smd->domain)
				{
					smd->domain->flags |= MOD_SMOKE_FILE_LOAD; /* flag for refreshing the simulation after loading */
				}
			}

			/* texture field */
			if (ob->pd)
				lib_link_partdeflect(fd, &ob->id, ob->pd);

			if (ob->soft)
				ob->soft->effector_weights->group = newlibadr(fd, ob->id.lib, ob->soft->effector_weights->group);

			lib_link_particlesystems(fd, ob, &ob->id, &ob->particlesystem);
			lib_link_modifiers(fd, ob);
		}
		ob= ob->id.next;
	}

	if (warn) {
		BKE_report(fd->reports, RPT_WARNING, "Warning in console");
	}
}


static void direct_link_pose(FileData *fd, bPose *pose)
{
	bPoseChannel *pchan;

	if (!pose)
		return;

	link_list(fd, &pose->chanbase);
	link_list(fd, &pose->agroups);

	pose->chanhash= NULL;

	for (pchan = pose->chanbase.first; pchan; pchan=pchan->next) {
		pchan->bone= NULL;
		pchan->parent= newdataadr(fd, pchan->parent);
		pchan->child= newdataadr(fd, pchan->child);
		pchan->custom_tx= newdataadr(fd, pchan->custom_tx);
		
		direct_link_constraints(fd, &pchan->constraints);
		
		pchan->prop = newdataadr(fd, pchan->prop);
		if (pchan->prop)
			IDP_DirectLinkProperty(pchan->prop, (fd->flags & FD_FLAGS_SWITCH_ENDIAN), fd);
		
		pchan->mpath= newdataadr(fd, pchan->mpath);
		if (pchan->mpath)
			direct_link_motionpath(fd, pchan->mpath);
		
		pchan->iktree.first= pchan->iktree.last= NULL;
		pchan->siktree.first= pchan->siktree.last= NULL;
		
		/* in case this value changes in future, clamp else we get undefined behavior */
		CLAMP(pchan->rotmode, ROT_MODE_MIN, ROT_MODE_MAX);
	}
	pose->ikdata = NULL;
	if (pose->ikparam != NULL) {
		pose->ikparam= newdataadr(fd, pose->ikparam);
	}
}

static void direct_link_modifiers(FileData *fd, ListBase *lb)
{
	ModifierData *md;

	link_list(fd, lb);

	for (md=lb->first; md; md=md->next) {
		md->error = NULL;
		md->scene = NULL;
		
		/* if modifiers disappear, or for upward compatibility */
		if (NULL==modifierType_getInfo(md->type))
			md->type= eModifierType_None;
			
		if (md->type==eModifierType_Subsurf) {
			SubsurfModifierData *smd = (SubsurfModifierData*) md;

			smd->emCache = smd->mCache = NULL;
		}
		else if (md->type==eModifierType_Armature) {
			ArmatureModifierData *amd = (ArmatureModifierData*) md;
			
			amd->prevCos= NULL;
		}
		else if (md->type==eModifierType_Cloth) {
			ClothModifierData *clmd = (ClothModifierData*) md;
			
			clmd->clothObject = NULL;
			
			clmd->sim_parms= newdataadr(fd, clmd->sim_parms);
			clmd->coll_parms= newdataadr(fd, clmd->coll_parms);

			direct_link_pointcache_list(fd, &clmd->ptcaches, &clmd->point_cache, 0);
			
			if (clmd->sim_parms) {
				if (clmd->sim_parms->presets > 10)
					clmd->sim_parms->presets = 0;

				clmd->sim_parms->reset = 0;

				clmd->sim_parms->effector_weights = newdataadr(fd, clmd->sim_parms->effector_weights);

				if (!clmd->sim_parms->effector_weights) {
					clmd->sim_parms->effector_weights = BKE_add_effector_weights(NULL);
				}
			}
		}
		else if (md->type==eModifierType_Fluidsim) {
			FluidsimModifierData *fluidmd = (FluidsimModifierData*) md;
			
			fluidmd->fss= newdataadr(fd, fluidmd->fss);
			if (fluidmd->fss) {
				fluidmd->fss->fmd= fluidmd;
				fluidmd->fss->meshVelocities = NULL;
			}
		}
		else if (md->type==eModifierType_Smoke) {
			SmokeModifierData *smd = (SmokeModifierData*) md;

			if (smd->type==MOD_SMOKE_TYPE_DOMAIN)
			{
				smd->flow = NULL;
				smd->coll = NULL;
				smd->domain = newdataadr(fd, smd->domain);
				smd->domain->smd = smd;

				smd->domain->fluid = NULL;
				smd->domain->wt = NULL;
				smd->domain->shadow = NULL;
				smd->domain->tex = NULL;
				smd->domain->tex_shadow = NULL;
				smd->domain->tex_wt = NULL;

				smd->domain->effector_weights = newdataadr(fd, smd->domain->effector_weights);
				if (!smd->domain->effector_weights)
					smd->domain->effector_weights = BKE_add_effector_weights(NULL);

				direct_link_pointcache_list(fd, &(smd->domain->ptcaches[0]), &(smd->domain->point_cache[0]), 1);

				/* Smoke uses only one cache from now on, so store pointer convert */
				if (smd->domain->ptcaches[1].first || smd->domain->point_cache[1]) {
					if (smd->domain->point_cache[1]) {
						PointCache *cache = newdataadr(fd, smd->domain->point_cache[1]);
						if (cache->flag & PTCACHE_FAKE_SMOKE)
							; /* Smoke was already saved in "new format" and this cache is a fake one. */
						else
							printf("High resolution smoke cache not available due to pointcache update. Please reset the simulation.\n");
						BKE_ptcache_free(cache);
					}
					smd->domain->ptcaches[1].first = NULL;
					smd->domain->ptcaches[1].last = NULL;
					smd->domain->point_cache[1] = NULL;
				}
			}
			else if (smd->type==MOD_SMOKE_TYPE_FLOW) {
				smd->domain = NULL;
				smd->coll = NULL;
				smd->flow = newdataadr(fd, smd->flow);
				smd->flow->smd = smd;
				smd->flow->psys = newdataadr(fd, smd->flow->psys);
			}
			else if (smd->type==MOD_SMOKE_TYPE_COLL) {
				smd->flow = NULL;
				smd->domain = NULL;
				smd->coll = newdataadr(fd, smd->coll);
				if (smd->coll)
				{
					smd->coll->points = NULL;
					smd->coll->numpoints = 0;
				}
				else
					smd->type = 0;

			}
		}
		else if (md->type==eModifierType_DynamicPaint) {
			DynamicPaintModifierData *pmd = (DynamicPaintModifierData*) md;

			if (pmd->canvas)
			{
				pmd->canvas = newdataadr(fd, pmd->canvas);
				pmd->canvas->pmd = pmd;
				pmd->canvas->dm = NULL;
				pmd->canvas->flags &= ~MOD_DPAINT_BAKING; /* just in case */

				if (pmd->canvas->surfaces.first) {
					DynamicPaintSurface *surface;
					link_list(fd, &pmd->canvas->surfaces);

					for (surface=pmd->canvas->surfaces.first; surface; surface=surface->next) {
						surface->canvas = pmd->canvas;
						surface->data = NULL;
						direct_link_pointcache_list(fd, &(surface->ptcaches), &(surface->pointcache), 1);

						if (!(surface->effector_weights = newdataadr(fd, surface->effector_weights)))
							surface->effector_weights = BKE_add_effector_weights(NULL);
					}
				}
			}
			if (pmd->brush)
			{
				pmd->brush = newdataadr(fd, pmd->brush);
				pmd->brush->pmd = pmd;
				pmd->brush->psys = newdataadr(fd, pmd->brush->psys);
				pmd->brush->paint_ramp = newdataadr(fd, pmd->brush->paint_ramp);
				pmd->brush->vel_ramp = newdataadr(fd, pmd->brush->vel_ramp);
				pmd->brush->dm = NULL;
			}
		}
		else if (md->type==eModifierType_Collision) {
			
			CollisionModifierData *collmd = (CollisionModifierData*) md;
			/*
			// TODO: CollisionModifier should use pointcache 
			// + have proper reset events before enabling this
			collmd->x = newdataadr(fd, collmd->x);
			collmd->xnew = newdataadr(fd, collmd->xnew);
			collmd->mfaces = newdataadr(fd, collmd->mfaces);
			
			collmd->current_x = MEM_callocN(sizeof(MVert)*collmd->numverts,"current_x");
			collmd->current_xnew = MEM_callocN(sizeof(MVert)*collmd->numverts,"current_xnew");
			collmd->current_v = MEM_callocN(sizeof(MVert)*collmd->numverts,"current_v");
			*/
			
			collmd->x = NULL;
			collmd->xnew = NULL;
			collmd->current_x = NULL;
			collmd->current_xnew = NULL;
			collmd->current_v = NULL;
			collmd->time_x = collmd->time_xnew = -1000;
			collmd->numverts = 0;
			collmd->bvhtree = NULL;
			collmd->mfaces = NULL;
			
		}
		else if (md->type==eModifierType_Surface) {
			SurfaceModifierData *surmd = (SurfaceModifierData*) md;

			surmd->dm = NULL;
			surmd->bvhtree = NULL;
			surmd->x = NULL;
			surmd->v = NULL;
			surmd->numverts = 0;
		}
		else if (md->type==eModifierType_Hook) {
			HookModifierData *hmd = (HookModifierData*) md;

			hmd->indexar= newdataadr(fd, hmd->indexar);
			if (fd->flags & FD_FLAGS_SWITCH_ENDIAN) {
				int a;
				for (a=0; a<hmd->totindex; a++) {
					SWITCH_INT(hmd->indexar[a]);
				}
			}
		}
		else if (md->type==eModifierType_ParticleSystem) {
			ParticleSystemModifierData *psmd = (ParticleSystemModifierData*) md;

			psmd->dm= NULL;
			psmd->psys= newdataadr(fd, psmd->psys);
			psmd->flag &= ~eParticleSystemFlag_psys_updated;
			psmd->flag |= eParticleSystemFlag_file_loaded;
		}
		else if (md->type==eModifierType_Explode) {
			ExplodeModifierData *psmd = (ExplodeModifierData*) md;

			psmd->facepa=NULL;
		}
		else if (md->type==eModifierType_MeshDeform) {
			MeshDeformModifierData *mmd = (MeshDeformModifierData*) md;

			mmd->bindinfluences= newdataadr(fd, mmd->bindinfluences);
			mmd->bindoffsets= newdataadr(fd, mmd->bindoffsets);
			mmd->bindcagecos= newdataadr(fd, mmd->bindcagecos);
			mmd->dyngrid= newdataadr(fd, mmd->dyngrid);
			mmd->dyninfluences= newdataadr(fd, mmd->dyninfluences);
			mmd->dynverts= newdataadr(fd, mmd->dynverts);

			mmd->bindweights= newdataadr(fd, mmd->bindweights);
			mmd->bindcos= newdataadr(fd, mmd->bindcos);

			if (fd->flags & FD_FLAGS_SWITCH_ENDIAN) {
				int a;

				if (mmd->bindoffsets)
					for (a=0; a<mmd->totvert+1; a++)
						SWITCH_INT(mmd->bindoffsets[a]);
				if (mmd->bindcagecos)
					for (a=0; a<mmd->totcagevert*3; a++)
						SWITCH_INT(mmd->bindcagecos[a]);
				if (mmd->dynverts)
					for (a=0; a<mmd->totvert; a++)
						SWITCH_INT(mmd->dynverts[a]);

				if (mmd->bindweights)
					for (a=0; a<mmd->totcagevert*mmd->totvert; a++)
						SWITCH_INT(mmd->bindweights[a]);
				if (mmd->bindcos)
					for (a=0; a<mmd->totcagevert*3; a++)
						SWITCH_INT(mmd->bindcos[a]);
			}
		}
		else if (md->type==eModifierType_Ocean) {
			OceanModifierData *omd = (OceanModifierData*) md;
			omd->oceancache = NULL;
			omd->ocean = NULL;
			omd->refresh = (MOD_OCEAN_REFRESH_ADD|MOD_OCEAN_REFRESH_RESET|MOD_OCEAN_REFRESH_SIM);
		}
		else if (md->type==eModifierType_Warp) {
			WarpModifierData *tmd = (WarpModifierData *) md;

			tmd->curfalloff= newdataadr(fd, tmd->curfalloff);
			if (tmd->curfalloff)
				direct_link_curvemapping(fd, tmd->curfalloff);
		}
		else if (md->type==eModifierType_WeightVGEdit) {
			WeightVGEditModifierData *wmd = (WeightVGEditModifierData*) md;

			wmd->cmap_curve = newdataadr(fd, wmd->cmap_curve);
			if (wmd->cmap_curve)
				direct_link_curvemapping(fd, wmd->cmap_curve);
		}
	}
}

static void direct_link_object(FileData *fd, Object *ob)
{
	PartEff *paf;
	bProperty *prop;
	bSensor *sens;
	bController *cont;
	bActuator *act;
	
	/* weak weak... this was only meant as draw flag, now is used in give_base_to_objects too */
	ob->flag &= ~OB_FROMGROUP;

	/* loading saved files with editmode enabled works, but for undo we like
	 * to stay in object mode during undo presses so keep editmode disabled */
	if (fd->memfile)
		ob->mode &= ~(OB_MODE_EDIT|OB_MODE_PARTICLE_EDIT);
	
	ob->disp.first=ob->disp.last= NULL;
	
	ob->adt= newdataadr(fd, ob->adt);
	direct_link_animdata(fd, ob->adt);
	
	ob->pose= newdataadr(fd, ob->pose);
	direct_link_pose(fd, ob->pose);
	
	ob->mpath= newdataadr(fd, ob->mpath);
	if (ob->mpath)
		direct_link_motionpath(fd, ob->mpath);

	link_list(fd, &ob->defbase);
// XXX depreceated - old animation system <<<
	direct_link_nlastrips(fd, &ob->nlastrips);
	link_list(fd, &ob->constraintChannels);
// >>> XXX depreceated - old animation system 

	ob->mat= newdataadr(fd, ob->mat);
	test_pointer_array(fd, (void **)&ob->mat);
	ob->matbits= newdataadr(fd, ob->matbits);
	
	/* do it here, below old data gets converted */
	direct_link_modifiers(fd, &ob->modifiers);
	
	link_list(fd, &ob->effect);
	paf= ob->effect.first;
	while (paf) {
		if (paf->type==EFF_PARTICLE) {
			paf->keys= NULL;
		}
		if (paf->type==EFF_WAVE) {
			WaveEff *wav = (WaveEff*) paf;
			PartEff *next = paf->next;
			WaveModifierData *wmd = (WaveModifierData*) modifier_new(eModifierType_Wave);

			wmd->damp = wav->damp;
			wmd->flag = wav->flag;
			wmd->height = wav->height;
			wmd->lifetime = wav->lifetime;
			wmd->narrow = wav->narrow;
			wmd->speed = wav->speed;
			wmd->startx = wav->startx;
			wmd->starty = wav->startx;
			wmd->timeoffs = wav->timeoffs;
			wmd->width = wav->width;

			BLI_addtail(&ob->modifiers, wmd);

			BLI_remlink(&ob->effect, paf);
			MEM_freeN(paf);

			paf = next;
			continue;
		}
		if (paf->type==EFF_BUILD) {
			BuildEff *baf = (BuildEff*) paf;
			PartEff *next = paf->next;
			BuildModifierData *bmd = (BuildModifierData*) modifier_new(eModifierType_Build);

			bmd->start = baf->sfra;
			bmd->length = baf->len;
			bmd->randomize = 0;
			bmd->seed = 1;

			BLI_addtail(&ob->modifiers, bmd);

			BLI_remlink(&ob->effect, paf);
			MEM_freeN(paf);

			paf = next;
			continue;
		}
		paf= paf->next;
	}

	ob->pd= newdataadr(fd, ob->pd);
	direct_link_partdeflect(ob->pd);
	ob->soft= newdataadr(fd, ob->soft);
	if (ob->soft) {
		SoftBody *sb= ob->soft;		
		
		sb->bpoint= NULL;	// init pointers so it gets rebuilt nicely
		sb->bspring= NULL;
		sb->scratch= NULL;
		/* although not used anymore */
		/* still have to be loaded to be compatible with old files */
		sb->keys= newdataadr(fd, sb->keys);
		test_pointer_array(fd, (void **)&sb->keys);
		if (sb->keys) {
			int a;
			for (a=0; a<sb->totkey; a++) {
				sb->keys[a]= newdataadr(fd, sb->keys[a]);
			}
		}

		sb->effector_weights = newdataadr(fd, sb->effector_weights);
		if (!sb->effector_weights)
			sb->effector_weights = BKE_add_effector_weights(NULL);

		direct_link_pointcache_list(fd, &sb->ptcaches, &sb->pointcache, 0);
	}
	ob->bsoft= newdataadr(fd, ob->bsoft);
	ob->fluidsimSettings= newdataadr(fd, ob->fluidsimSettings); /* NT */

	link_list(fd, &ob->particlesystem);
	direct_link_particlesystems(fd,&ob->particlesystem);
	
	link_list(fd, &ob->prop);
	prop= ob->prop.first;
	while (prop) {
		prop->poin= newdataadr(fd, prop->poin);
		if (prop->poin==NULL) prop->poin= &prop->data;
		prop= prop->next;
	}

	link_list(fd, &ob->sensors);
	sens= ob->sensors.first;
	while (sens) {
		sens->data= newdataadr(fd, sens->data);
		sens->links= newdataadr(fd, sens->links);
		test_pointer_array(fd, (void **)&sens->links);
		sens= sens->next;
	}

	direct_link_constraints(fd, &ob->constraints);

	link_glob_list(fd, &ob->controllers);
	if (ob->init_state) {
		/* if a known first state is specified, set it so that the game will start ok */
		ob->state = ob->init_state;
	}
	else if (!ob->state) {
		ob->state = 1;
	}
	cont= ob->controllers.first;
	while (cont) {
		cont->data= newdataadr(fd, cont->data);
		cont->links= newdataadr(fd, cont->links);
		test_pointer_array(fd, (void **)&cont->links);
		if (cont->state_mask == 0)
			cont->state_mask = 1;
		cont= cont->next;
	}

	link_glob_list(fd, &ob->actuators);
	act= ob->actuators.first;
	while (act) {
		act->data= newdataadr(fd, act->data);
		act= act->next;
	}

	link_list(fd, &ob->hooks);
	while (ob->hooks.first) {
		ObHook *hook = ob->hooks.first;
		HookModifierData *hmd = (HookModifierData*) modifier_new(eModifierType_Hook);

		hook->indexar= newdataadr(fd, hook->indexar);
		if (fd->flags & FD_FLAGS_SWITCH_ENDIAN) {
			int a;
			for (a=0; a<hook->totindex; a++) {
				SWITCH_INT(hook->indexar[a]);
			}
		}

			/* Do conversion here because if we have loaded
			 * a hook we need to make sure it gets converted
			 * and freed, regardless of version.
			 */
		copy_v3_v3(hmd->cent, hook->cent);
		hmd->falloff = hook->falloff;
		hmd->force = hook->force;
		hmd->indexar = hook->indexar;
		hmd->object = hook->parent;
		memcpy(hmd->parentinv, hook->parentinv, sizeof(hmd->parentinv));
		hmd->totindex = hook->totindex;

		BLI_addhead(&ob->modifiers, hmd);
		BLI_remlink(&ob->hooks, hook);
		
		modifier_unique_name(&ob->modifiers, (ModifierData*)hmd);

		MEM_freeN(hook);
	}
	
	ob->customdata_mask= 0;
	ob->bb= NULL;
	ob->derivedDeform= NULL;
	ob->derivedFinal= NULL;
	ob->gpulamp.first= ob->gpulamp.last= NULL;
	link_list(fd, &ob->pc_ids);

	/* in case this value changes in future, clamp else we get undefined behavior */
	CLAMP(ob->rotmode, ROT_MODE_MIN, ROT_MODE_MAX);

	if (ob->sculpt) {
		ob->sculpt= MEM_callocN(sizeof(SculptSession), "reload sculpt session");
	}
}

/* ************ READ SCENE ***************** */

/* patch for missing scene IDs, can't be in do-versions */
static void composite_patch(bNodeTree *ntree, Scene *scene)
{
	bNode *node;
	
	for (node= ntree->nodes.first; node; node= node->next)
		if (node->id==NULL && ELEM4(node->type, CMP_NODE_R_LAYERS, CMP_NODE_COMPOSITE, CMP_NODE_DEFOCUS, CMP_NODE_OUTPUT_FILE))
			node->id= &scene->id;
}

static void link_paint(FileData *fd, Scene *sce, Paint *p)
{
	if (p) {
		p->brush= newlibadr_us(fd, sce->id.lib, p->brush);
		p->paint_cursor= NULL;
	}
}

static void lib_link_scene(FileData *fd, Main *main)
{
	Scene *sce;
	Base *base, *next;
	Sequence *seq;
	SceneRenderLayer *srl;
	TimeMarker *marker;
	
	sce= main->scene.first;
	while (sce) {
		if (sce->id.flag & LIB_NEEDLINK) {
			/* Link ID Properties -- and copy this comment EXACTLY for easy finding
			 * of library blocks that implement this.*/
			if (sce->id.properties) IDP_LibLinkProperty(sce->id.properties, (fd->flags & FD_FLAGS_SWITCH_ENDIAN), fd);
			if (sce->adt) lib_link_animdata(fd, &sce->id, sce->adt);
			
			lib_link_keyingsets(fd, &sce->id, &sce->keyingsets);
			
			sce->camera= newlibadr(fd, sce->id.lib, sce->camera);
			sce->world= newlibadr_us(fd, sce->id.lib, sce->world);
			sce->set= newlibadr(fd, sce->id.lib, sce->set);
			sce->gpd= newlibadr_us(fd, sce->id.lib, sce->gpd);
			
			link_paint(fd, sce, &sce->toolsettings->sculpt->paint);
			link_paint(fd, sce, &sce->toolsettings->vpaint->paint);
			link_paint(fd, sce, &sce->toolsettings->wpaint->paint);
			link_paint(fd, sce, &sce->toolsettings->imapaint.paint);
			link_paint(fd, sce, &sce->toolsettings->uvsculpt->paint);
			sce->toolsettings->skgen_template = newlibadr(fd, sce->id.lib, sce->toolsettings->skgen_template);

			for (base= sce->base.first; base; base= next) {
				next= base->next;

				/* base->object= newlibadr_us(fd, sce->id.lib, base->object); */
				base->object= newlibadr_us(fd, sce->id.lib, base->object);
				
				if (base->object==NULL) {
					BKE_reportf_wrap(fd->reports, RPT_ERROR,
					                 "LIB ERROR: Object lost from scene:'%s\'\n",
					                 sce->id.name+2);
					BLI_remlink(&sce->base, base);
					if (base==sce->basact) sce->basact= NULL;
					MEM_freeN(base);
				}
			}

			SEQ_BEGIN(sce->ed, seq) {
				if (seq->ipo) seq->ipo= newlibadr_us(fd, sce->id.lib, seq->ipo);
				seq->scene_sound = NULL;
				if (seq->scene) {
					seq->scene= newlibadr(fd, sce->id.lib, seq->scene);
					if (seq->scene) {
						seq->scene_sound = sound_scene_add_scene_sound_defaults(sce, seq);
					}
				}
				if (seq->clip) {
					seq->clip = newlibadr(fd, sce->id.lib, seq->clip);
					seq->clip->id.us++;
				}
				if (seq->scene_camera) seq->scene_camera= newlibadr(fd, sce->id.lib, seq->scene_camera);
				if (seq->sound) {
					seq->scene_sound = NULL;
					if (seq->type == SEQ_HD_SOUND)
						seq->type = SEQ_SOUND;
					else
						seq->sound= newlibadr(fd, sce->id.lib, seq->sound);
					if (seq->sound) {
						seq->sound->id.us++;
						seq->scene_sound = sound_add_scene_sound_defaults(sce, seq);
					}
				}
				seq->anim= NULL;
			}
			SEQ_END

#ifdef DURIAN_CAMERA_SWITCH
			for (marker= sce->markers.first; marker; marker= marker->next) {
				if (marker->camera) {
					marker->camera= newlibadr(fd, sce->id.lib, marker->camera);
				}
			}
#else
			(void)marker;
#endif

			seq_update_muting(sce->ed);
			seq_update_sound_bounds_all(sce);
			
			if (sce->nodetree) {
				lib_link_ntree(fd, &sce->id, sce->nodetree);
				composite_patch(sce->nodetree, sce);
			}
			
			for (srl= sce->r.layers.first; srl; srl= srl->next) {
				srl->mat_override= newlibadr_us(fd, sce->id.lib, srl->mat_override);
				srl->light_override= newlibadr_us(fd, sce->id.lib, srl->light_override);
			}
			/*Game Settings: Dome Warp Text*/
			sce->gm.dome.warptext= newlibadr(fd, sce->id.lib, sce->gm.dome.warptext);

			/* Motion Tracking */
			sce->clip= newlibadr_us(fd, sce->id.lib, sce->clip);

			sce->id.flag -= LIB_NEEDLINK;
		}

		sce= sce->id.next;
	}
}

static void link_recurs_seq(FileData *fd, ListBase *lb)
{
	Sequence *seq;

	link_list(fd, lb);

	for (seq=lb->first; seq; seq=seq->next)
		if (seq->seqbase.first)
			link_recurs_seq(fd, &seq->seqbase);
}

static void direct_link_paint(FileData *fd, Paint **paint)
{
/* TODO. is this needed */
	(*paint)= newdataadr(fd, (*paint));
}

static void direct_link_scene(FileData *fd, Scene *sce)
{
	Editing *ed;
	Sequence *seq;
	MetaStack *ms;

	sce->theDag = NULL;
	sce->dagisvalid = 0;
	sce->obedit= NULL;
	sce->stats= NULL;
	sce->fps_info= NULL;
	sce->customdata_mask_modal= 0;
	sce->lay_updated = 0;

	sound_create_scene(sce);

	/* set users to one by default, not in lib-link, this will increase it for compo nodes */
	sce->id.us= 1;

	link_list(fd, &(sce->base));
	
	sce->adt= newdataadr(fd, sce->adt);
	direct_link_animdata(fd, sce->adt);
	
	link_list(fd, &sce->keyingsets);
	direct_link_keyingsets(fd, &sce->keyingsets);
	
	sce->basact= newdataadr(fd, sce->basact);
	
	sce->toolsettings= newdataadr(fd, sce->toolsettings);
	if (sce->toolsettings) {
		direct_link_paint(fd, (Paint**)&sce->toolsettings->sculpt);
		direct_link_paint(fd, (Paint**)&sce->toolsettings->vpaint);
		direct_link_paint(fd, (Paint**)&sce->toolsettings->wpaint);
		direct_link_paint(fd, (Paint**)&sce->toolsettings->uvsculpt);

		sce->toolsettings->imapaint.paintcursor= NULL;
		sce->toolsettings->particle.paintcursor= NULL;
	}

	if (sce->ed) {
		ListBase *old_seqbasep= &((Editing *)sce->ed)->seqbase;
		
		ed= sce->ed= newdataadr(fd, sce->ed);

		ed->act_seq= newdataadr(fd, ed->act_seq);

		/* recursive link sequences, lb will be correctly initialized */
		link_recurs_seq(fd, &ed->seqbase);

		SEQ_BEGIN(ed, seq) {
			seq->seq1= newdataadr(fd, seq->seq1);
			seq->seq2= newdataadr(fd, seq->seq2);
			seq->seq3= newdataadr(fd, seq->seq3);
			/* a patch: after introduction of effects with 3 input strips */
			if (seq->seq3==NULL) seq->seq3= seq->seq2;

			seq->plugin= newdataadr(fd, seq->plugin);
			seq->effectdata= newdataadr(fd, seq->effectdata);
			
			if (seq->type & SEQ_EFFECT)
				seq->flag |= SEQ_EFFECT_NOT_LOADED;

			if (seq->type == SEQ_SPEED) {
				SpeedControlVars *s= seq->effectdata;
				s->frameMap= NULL;
			}

			seq->strip= newdataadr(fd, seq->strip);
			if (seq->strip && seq->strip->done==0) {
				seq->strip->done= 1;

				if (seq->type == SEQ_IMAGE ||
				   seq->type == SEQ_MOVIE ||
				   seq->type == SEQ_RAM_SOUND ||
				   seq->type == SEQ_HD_SOUND) {
					seq->strip->stripdata = newdataadr(
						fd, seq->strip->stripdata);
				}
				else {
					seq->strip->stripdata = NULL;
				}
				if (seq->flag & SEQ_USE_CROP) {
					seq->strip->crop = newdataadr(
						fd, seq->strip->crop);
				}
				else {
					seq->strip->crop = NULL;
				}
				if (seq->flag & SEQ_USE_TRANSFORM) {
					seq->strip->transform = newdataadr(
						fd, seq->strip->transform);
				}
				else {
					seq->strip->transform = NULL;
				}
				if (seq->flag & SEQ_USE_PROXY) {
					seq->strip->proxy = newdataadr(
						fd, seq->strip->proxy);
					seq->strip->proxy->anim = NULL;
				}
				else {
					seq->strip->proxy = NULL;
				}
				if (seq->flag & SEQ_USE_COLOR_BALANCE) {
					seq->strip->color_balance = newdataadr(
						fd, seq->strip->color_balance);
				}
				else {
					seq->strip->color_balance = NULL;
				}
				if (seq->strip->color_balance) {
					// seq->strip->color_balance->gui = 0; // XXX - peter, is this relevant in 2.5?
				}
			}
		}
		SEQ_END
		
		/* link metastack, slight abuse of structs here, have to restore pointer to internal part in struct */
		{
			Sequence temp;
			char *poin;
			intptr_t offset;
			
			offset= ((intptr_t)&(temp.seqbase)) - ((intptr_t)&temp);
			
			/* root pointer */
			if (ed->seqbasep == old_seqbasep) {
				ed->seqbasep= &ed->seqbase;
			}
			else {
				
				poin= (char *)ed->seqbasep;
				poin -= offset;
				
				poin= newdataadr(fd, poin);
				if (poin) ed->seqbasep= (ListBase *)(poin+offset);
				else ed->seqbasep= &ed->seqbase;
			}			
			/* stack */
			link_list(fd, &(ed->metastack));
			
			for (ms= ed->metastack.first; ms; ms= ms->next) {
				ms->parseq= newdataadr(fd, ms->parseq);
				
				if (ms->oldbasep == old_seqbasep)
					ms->oldbasep= &ed->seqbase;
				else {
					poin= (char *)ms->oldbasep;
					poin -= offset;
					poin= newdataadr(fd, poin);
					if (poin) ms->oldbasep= (ListBase *)(poin+offset);
					else ms->oldbasep= &ed->seqbase;
				}
			}
		}
	}
	
	sce->r.avicodecdata = newdataadr(fd, sce->r.avicodecdata);
	if (sce->r.avicodecdata) {
		sce->r.avicodecdata->lpFormat = newdataadr(fd, sce->r.avicodecdata->lpFormat);
		sce->r.avicodecdata->lpParms = newdataadr(fd, sce->r.avicodecdata->lpParms);
	}
	
	sce->r.qtcodecdata = newdataadr(fd, sce->r.qtcodecdata);
	if (sce->r.qtcodecdata) {
		sce->r.qtcodecdata->cdParms = newdataadr(fd, sce->r.qtcodecdata->cdParms);
	}
	if (sce->r.ffcodecdata.properties) {
		sce->r.ffcodecdata.properties = newdataadr(
			fd, sce->r.ffcodecdata.properties);
		if (sce->r.ffcodecdata.properties) { 
			IDP_DirectLinkProperty(
				sce->r.ffcodecdata.properties, 
				(fd->flags & FD_FLAGS_SWITCH_ENDIAN), fd);
		}
	}

	link_list(fd, &(sce->markers));
	link_list(fd, &(sce->transform_spaces));
	link_list(fd, &(sce->r.layers));

	sce->nodetree= newdataadr(fd, sce->nodetree);
	if (sce->nodetree)
		direct_link_nodetree(fd, sce->nodetree);
}

/* ************ READ WM ***************** */

static void direct_link_windowmanager(FileData *fd, wmWindowManager *wm)
{
	wmWindow *win;
	
	wm->id.us= 1;
	link_list(fd, &(wm->windows));
	
	for (win= wm->windows.first; win; win= win->next) {
		win->ghostwin= NULL;
		win->eventstate= NULL;
		win->curswin= NULL;
		win->tweak= NULL;

		win->queue.first= win->queue.last= NULL;
		win->handlers.first= win->handlers.last= NULL;
		win->modalhandlers.first= win->modalhandlers.last= NULL;
		win->subwindows.first= win->subwindows.last= NULL;
		win->gesture.first= win->gesture.last= NULL;

		win->drawdata= NULL;
		win->drawmethod= -1;
		win->drawfail= 0;
	}
	
	wm->timers.first= wm->timers.last= NULL;
	wm->operators.first= wm->operators.last= NULL;
	wm->paintcursors.first= wm->paintcursors.last= NULL;
	wm->queue.first= wm->queue.last= NULL;
	BKE_reports_init(&wm->reports, RPT_STORE);

	wm->keyconfigs.first= wm->keyconfigs.last= NULL;
	wm->defaultconf= NULL;
	wm->addonconf= NULL;
	wm->userconf= NULL;

	wm->jobs.first= wm->jobs.last= NULL;
	wm->drags.first= wm->drags.last= NULL;
	
	wm->windrawable= NULL;
	wm->winactive= NULL;
	wm->initialized= 0;
	wm->op_undo_depth= 0;
}

static void lib_link_windowmanager(FileData *fd, Main *main)
{
	wmWindowManager *wm;
	wmWindow *win;
	
	for (wm= main->wm.first; wm; wm= wm->id.next) {
		if (wm->id.flag & LIB_NEEDLINK) {
			for (win= wm->windows.first; win; win= win->next)
				win->screen= newlibadr(fd, NULL, win->screen);

			wm->id.flag -= LIB_NEEDLINK;
		}
	}
}

/* ****************** READ GREASE PENCIL ***************** */

/* relinks grease-pencil data - used for direct_link and old file linkage */
static void direct_link_gpencil(FileData *fd, bGPdata *gpd)
{
	bGPDlayer *gpl;
	bGPDframe *gpf;
	bGPDstroke *gps;
	
	/* we must firstly have some grease-pencil data to link! */
	if (gpd == NULL)
		return;
	
	/* relink layers */
	link_list(fd, &gpd->layers);
	
	for (gpl= gpd->layers.first; gpl; gpl= gpl->next) {
		/* relink frames */
		link_list(fd, &gpl->frames);
		gpl->actframe= newdataadr(fd, gpl->actframe);
		
		for (gpf= gpl->frames.first; gpf; gpf= gpf->next) {
			/* relink strokes (and their points) */
			link_list(fd, &gpf->strokes);
			
			for (gps= gpf->strokes.first; gps; gps= gps->next) {
				gps->points= newdataadr(fd, gps->points);
			}
		}
	}
}

/* ****************** READ SCREEN ***************** */

static void butspace_version_132(SpaceButs *buts)
{
	buts->v2d.tot.xmin = 0.0f;
	buts->v2d.tot.ymin = 0.0f;
	buts->v2d.tot.xmax = 1279.0f;
	buts->v2d.tot.ymax = 228.0f;

	buts->v2d.min[0]= 256.0f;
	buts->v2d.min[1]= 42.0f;

	buts->v2d.max[0]= 2048.0f;
	buts->v2d.max[1]= 450.0f;

	buts->v2d.minzoom= 0.5f;
	buts->v2d.maxzoom= 1.21f;

	buts->v2d.scroll= 0;
	buts->v2d.keepzoom= 1;
	buts->v2d.keeptot= 1;
}

/* note: file read without screens option G_FILE_NO_UI; 
 * check lib pointers in call below */
static void lib_link_screen(FileData *fd, Main *main)
{
	bScreen *sc;
	ScrArea *sa;

	for (sc= main->screen.first; sc; sc= sc->id.next) {
		if (sc->id.flag & LIB_NEEDLINK) {
			sc->id.us= 1;
			sc->scene= newlibadr(fd, sc->id.lib, sc->scene);
			sc->animtimer= NULL; /* saved in rare cases */
			
			sa= sc->areabase.first;
			while (sa) {
				SpaceLink *sl;
				
				sa->full= newlibadr(fd, sc->id.lib, sa->full);
				
				for (sl= sa->spacedata.first; sl; sl= sl->next) {
					if (sl->spacetype==SPACE_VIEW3D) {
						View3D *v3d= (View3D*) sl;
						BGpic *bgpic = NULL;
						
						v3d->camera= newlibadr(fd, sc->id.lib, v3d->camera);
						v3d->ob_centre= newlibadr(fd, sc->id.lib, v3d->ob_centre);
						
						/* should be do_versions but not easy adding into the listbase */
						if (v3d->bgpic) {
							v3d->bgpic= newlibadr(fd, sc->id.lib, v3d->bgpic);
							BLI_addtail(&v3d->bgpicbase, bgpic);
							v3d->bgpic= NULL;
						}

						for (bgpic= v3d->bgpicbase.first; bgpic; bgpic= bgpic->next) {
							bgpic->ima= newlibadr_us(fd, sc->id.lib, bgpic->ima);
							bgpic->clip= newlibadr_us(fd, sc->id.lib, bgpic->clip);
						}
						if (v3d->localvd) {
							v3d->localvd->camera= newlibadr(fd, sc->id.lib, v3d->localvd->camera);
						}
					}
					else if (sl->spacetype==SPACE_IPO) {
						SpaceIpo *sipo= (SpaceIpo *)sl;
						bDopeSheet *ads= sipo->ads;
						
						if (ads) {
							ads->source= newlibadr(fd, sc->id.lib, ads->source);
							ads->filter_grp= newlibadr(fd, sc->id.lib, ads->filter_grp);
						}
					}
					else if (sl->spacetype==SPACE_BUTS) {
						SpaceButs *sbuts= (SpaceButs *)sl;
						sbuts->pinid= newlibadr(fd, sc->id.lib, sbuts->pinid);
						sbuts->mainbo= sbuts->mainb;
						sbuts->mainbuser= sbuts->mainb;
						if (main->versionfile<132)
							butspace_version_132(sbuts);
					}
					else if (sl->spacetype==SPACE_FILE) {
						SpaceFile *sfile= (SpaceFile *)sl;
						sfile->files= NULL;
						sfile->op= NULL;
						sfile->layout= NULL;
						sfile->folders_prev= NULL;
						sfile->folders_next= NULL;
					}
					else if (sl->spacetype==SPACE_ACTION) {
						SpaceAction *saction= (SpaceAction *)sl;
						bDopeSheet *ads= &saction->ads;
						
						if (ads) {
							ads->source= newlibadr(fd, sc->id.lib, ads->source);
							ads->filter_grp= newlibadr(fd, sc->id.lib, ads->filter_grp);
						}
						
						saction->action = newlibadr(fd, sc->id.lib, saction->action);
					}
					else if (sl->spacetype==SPACE_IMAGE) {
						SpaceImage *sima= (SpaceImage *)sl;

						sima->image= newlibadr_us(fd, sc->id.lib, sima->image);
						
						/* NOTE: pre-2.5, this was local data not lib data, but now we need this as lib data
						 * so fingers crossed this works fine!
						 */
						sima->gpd= newlibadr_us(fd, sc->id.lib, sima->gpd);
					}
					else if (sl->spacetype==SPACE_NLA) {
						SpaceNla *snla= (SpaceNla *)sl;
						bDopeSheet *ads= snla->ads;
						
						if (ads) {
							ads->source= newlibadr(fd, sc->id.lib, ads->source);
							ads->filter_grp= newlibadr(fd, sc->id.lib, ads->filter_grp);
						}
					}
					else if (sl->spacetype==SPACE_TEXT) {
						SpaceText *st= (SpaceText *)sl;

						st->text= newlibadr(fd, sc->id.lib, st->text);
						st->drawcache= NULL;

					}
					else if (sl->spacetype==SPACE_SCRIPT) {

						SpaceScript *scpt= (SpaceScript *)sl;
						/*scpt->script = NULL; - 2.45 set to null, better re-run the script */
						if (scpt->script) {
							scpt->script= newlibadr(fd, sc->id.lib, scpt->script);
							if (scpt->script) {
								SCRIPT_SET_NULL(scpt->script);
							}
						}
					}
					else if (sl->spacetype==SPACE_OUTLINER) {
						SpaceOops *so= (SpaceOops *)sl;
						TreeStoreElem *tselem;
						int a;

						so->tree.first= so->tree.last= NULL;
						so->search_tse.id= newlibadr(fd, NULL, so->search_tse.id);
						
						if (so->treestore) {
							tselem= so->treestore->data;
							for (a=0; a<so->treestore->usedelem; a++, tselem++) {
								tselem->id= newlibadr(fd, NULL, tselem->id);
							}
						}
					}
					else if (sl->spacetype==SPACE_NODE) {
						SpaceNode *snode= (SpaceNode *)sl;
						
						snode->id= newlibadr(fd, sc->id.lib, snode->id);
						snode->edittree= NULL;
						
						if (ELEM3(snode->treetype, NTREE_COMPOSIT, NTREE_SHADER, NTREE_TEXTURE)) {
							/* internal data, a bit patchy */
							snode->nodetree= NULL;
							if (snode->id) {
								if (GS(snode->id->name)==ID_MA)
									snode->nodetree= ((Material *)snode->id)->nodetree;
								else if (GS(snode->id->name)==ID_WO)
									snode->nodetree= ((World *)snode->id)->nodetree;
								else if (GS(snode->id->name)==ID_LA)
									snode->nodetree= ((Lamp *)snode->id)->nodetree;
								else if (GS(snode->id->name)==ID_SCE)
									snode->nodetree= ((Scene *)snode->id)->nodetree;
								else if (GS(snode->id->name)==ID_TE)
									snode->nodetree= ((Tex *)snode->id)->nodetree;
							}
						}
						else {
							snode->nodetree= newlibadr_us(fd, sc->id.lib, snode->nodetree);
						}
						
						snode->linkdrag.first = snode->linkdrag.last = NULL;
					}
					else if (sl->spacetype==SPACE_CLIP) {
						SpaceClip *sclip= (SpaceClip *)sl;

						sclip->clip= newlibadr_us(fd, sc->id.lib, sclip->clip);

						sclip->scopes.track_preview = NULL;
						sclip->scopes.ok = 0;
					}
				}
				sa= sa->next;
			}
			sc->id.flag -= LIB_NEEDLINK;
		}
	}
}

/* Only for undo files, or to restore a screen after reading without UI... */
static void *restore_pointer_by_name(Main *mainp, ID *id, int user)
{
		
	if (id) {
		ListBase *lb= which_libbase(mainp, GS(id->name));
		
		if (lb) {	// there's still risk of checking corrupt mem (freed Ids in oops)
			ID *idn= lb->first;
			char *name= id->name+2;
			
			while (idn) {
				if (idn->name[2]==name[0] && strcmp(idn->name+2, name)==0) {
					if (idn->lib==id->lib) {
						if (user && idn->us==0) idn->us++;
						break;
					}
				}
				idn= idn->next;
			}
			return idn;
		}
	}
	return NULL;
}

static int lib_link_seq_clipboard_cb(Sequence *seq, void *arg_pt)
{
	Main *newmain = (Main *)arg_pt;

	if (seq->sound) {
		seq->sound = restore_pointer_by_name(newmain, (ID *)seq->sound, 0);
		seq->sound->id.us++;
	}

	if (seq->scene)
		seq->scene = restore_pointer_by_name(newmain, (ID *)seq->scene, 1);

	if (seq->scene_camera)
		seq->scene_camera = restore_pointer_by_name(newmain, (ID *)seq->scene_camera, 1);

	return 1;
}

static void lib_link_clipboard_restore(Main *newmain)
{
	/* update IDs stored in sequencer clipboard */
	seqbase_recursive_apply(&seqbase_clipboard, lib_link_seq_clipboard_cb, newmain);
}

/* called from kernel/blender.c */
/* used to link a file (without UI) to the current UI */
/* note that it assumes the old pointers in UI are still valid, so old Main is not freed */
void lib_link_screen_restore(Main *newmain, bScreen *curscreen, Scene *curscene)
{
	wmWindow *win;
	wmWindowManager *wm;
	bScreen *sc;
	ScrArea *sa;

	/* first windowmanager */
	for (wm= newmain->wm.first; wm; wm= wm->id.next) {
		for (win= wm->windows.first; win; win= win->next) {
			win->screen= restore_pointer_by_name(newmain, (ID *)win->screen, 1);
			
			if (win->screen==NULL)
				win->screen= curscreen;

			win->screen->winid= win->winid;
		}
	}
	
	
	for (sc= newmain->screen.first; sc; sc= sc->id.next) {
		Scene *oldscene= sc->scene;

		sc->scene= restore_pointer_by_name(newmain, (ID *)sc->scene, 1);
		if (sc->scene==NULL)
			sc->scene= curscene;

		/* keep cursor location through undo */
		copy_v3_v3(sc->scene->cursor, oldscene->cursor);

		sa= sc->areabase.first;
		while (sa) {
			SpaceLink *sl;

			for (sl= sa->spacedata.first; sl; sl= sl->next) {
				if (sl->spacetype==SPACE_VIEW3D) {
					View3D *v3d= (View3D*) sl;
					BGpic *bgpic;
					ARegion *ar;
					
					if (v3d->scenelock)
						v3d->camera= NULL; /* always get from scene */
					else
						v3d->camera= restore_pointer_by_name(newmain, (ID *)v3d->camera, 1);
					if (v3d->camera==NULL)
						v3d->camera= sc->scene->camera;
					v3d->ob_centre= restore_pointer_by_name(newmain, (ID *)v3d->ob_centre, 1);
					
					for (bgpic= v3d->bgpicbase.first; bgpic; bgpic= bgpic->next) {
						bgpic->ima= restore_pointer_by_name(newmain, (ID *)bgpic->ima, 1);
						bgpic->clip= restore_pointer_by_name(newmain, (ID *)bgpic->clip, 1);
					}
					if (v3d->localvd) {
						/*Base *base;*/

						v3d->localvd->camera= sc->scene->camera;
						
						/* localview can become invalid during undo/redo steps, so we exit it when no could be found */
						/* XXX  regionlocalview ?
						for (base= sc->scene->base.first; base; base= base->next) {
							if (base->lay & v3d->lay) break;
						}
						if (base==NULL) {
							v3d->lay= v3d->localvd->lay;
							v3d->layact= v3d->localvd->layact;
							MEM_freeN(v3d->localvd); 
							v3d->localvd= NULL;
						}
						*/
					}
					else if (v3d->scenelock) v3d->lay= sc->scene->lay;

					/* not very nice, but could help */
					if ((v3d->layact & v3d->lay)==0) v3d->layact= v3d->lay;
					
					/* free render engines for now */
					for (ar= sa->regionbase.first; ar; ar= ar->next) {
						RegionView3D *rv3d= ar->regiondata;

						if (rv3d && rv3d->render_engine) {
							RE_engine_free(rv3d->render_engine);
							rv3d->render_engine= NULL;
						}
					}
				}
				else if (sl->spacetype==SPACE_IPO) {
					SpaceIpo *sipo= (SpaceIpo *)sl;
					bDopeSheet *ads= sipo->ads;
					
					if (ads) {
						ads->source= restore_pointer_by_name(newmain, (ID *)ads->source, 1);
						
						if (ads->filter_grp)
							ads->filter_grp= restore_pointer_by_name(newmain, (ID *)ads->filter_grp, 0);
					}
				}
				else if (sl->spacetype==SPACE_BUTS) {
					SpaceButs *sbuts= (SpaceButs *)sl;
					sbuts->pinid = restore_pointer_by_name(newmain, sbuts->pinid, 0);
					//XXX if (sbuts->ri) sbuts->ri->curtile = 0;
				}
				else if (sl->spacetype==SPACE_FILE) {
					
					SpaceFile *sfile= (SpaceFile *)sl;
					sfile->op= NULL;
				}
				else if (sl->spacetype==SPACE_ACTION) {
					SpaceAction *saction= (SpaceAction *)sl;
					
					saction->action = restore_pointer_by_name(newmain, (ID *)saction->action, 1);
					saction->ads.source= restore_pointer_by_name(newmain, (ID *)saction->ads.source, 1);

					if (saction->ads.filter_grp)
						saction->ads.filter_grp= restore_pointer_by_name(newmain, (ID *)saction->ads.filter_grp, 0);
				}
				else if (sl->spacetype==SPACE_IMAGE) {
					SpaceImage *sima= (SpaceImage *)sl;

					sima->image= restore_pointer_by_name(newmain, (ID *)sima->image, 1);

					/* this will be freed, not worth attempting to find same scene,
					 * since it gets initialized later */
					sima->iuser.scene = NULL;

					sima->scopes.waveform_1 = NULL;
					sima->scopes.waveform_2 = NULL;
					sima->scopes.waveform_3 = NULL;
					sima->scopes.vecscope = NULL;
					sima->scopes.ok = 0;
					
					/* NOTE: pre-2.5, this was local data not lib data, but now we need this as lib data
					 * so assume that here we're doing for undo only...
					 */
					sima->gpd= restore_pointer_by_name(newmain, (ID *)sima->gpd, 1);
				}
				else if (sl->spacetype==SPACE_NLA) {
					SpaceNla *snla= (SpaceNla *)sl;
					bDopeSheet *ads= snla->ads;
					
					if (ads) {
						ads->source= restore_pointer_by_name(newmain, (ID *)ads->source, 1);
						
						if (ads->filter_grp)
							ads->filter_grp= restore_pointer_by_name(newmain, (ID *)ads->filter_grp, 0);
					}
				}
				else if (sl->spacetype==SPACE_TEXT) {
					SpaceText *st= (SpaceText *)sl;

					st->text= restore_pointer_by_name(newmain, (ID *)st->text, 1);
					if (st->text==NULL) st->text= newmain->text.first;
				}
				else if (sl->spacetype==SPACE_SCRIPT) {
					SpaceScript *scpt= (SpaceScript *)sl;
					
					scpt->script= restore_pointer_by_name(newmain, (ID *)scpt->script, 1);
					
					/*sc->script = NULL; - 2.45 set to null, better re-run the script */
					if (scpt->script) {
						SCRIPT_SET_NULL(scpt->script);
					}
				}
				else if (sl->spacetype==SPACE_OUTLINER) {
					SpaceOops *so= (SpaceOops *)sl;
					int a;
					
					so->search_tse.id= restore_pointer_by_name(newmain, so->search_tse.id, 0);
					
					if (so->treestore) {
						TreeStore *ts= so->treestore;
						TreeStoreElem *tselem=ts->data;
						for (a=0; a<ts->usedelem; a++, tselem++) {
							tselem->id= restore_pointer_by_name(newmain, tselem->id, 0);
						}
					}
				}
				else if (sl->spacetype==SPACE_NODE) {
					SpaceNode *snode= (SpaceNode *)sl;
					
					snode->id= restore_pointer_by_name(newmain, snode->id, 1);
					snode->edittree= NULL;
					
					if (ELEM3(snode->treetype, NTREE_COMPOSIT, NTREE_SHADER, NTREE_TEXTURE)) {
						snode->nodetree= NULL;
						if (snode->id) {
							if (GS(snode->id->name)==ID_MA)
								snode->nodetree= ((Material *)snode->id)->nodetree;
							else if (GS(snode->id->name)==ID_SCE)
								snode->nodetree= ((Scene *)snode->id)->nodetree;
							else if (GS(snode->id->name)==ID_TE)
								snode->nodetree= ((Tex *)snode->id)->nodetree;
						}
					}
					else {
						snode->nodetree= restore_pointer_by_name(newmain, &snode->nodetree->id, 1);
					}
				}
				else if (sl->spacetype==SPACE_CLIP) {
					SpaceClip *sclip= (SpaceClip *)sl;

					sclip->clip= restore_pointer_by_name(newmain, (ID *)sclip->clip, 1);

					sclip->scopes.ok = 0;
				}
			}
			sa= sa->next;
		}
	}

	/* update IDs stored in all possible clipboards */
	lib_link_clipboard_restore(newmain);
}

static void direct_link_region(FileData *fd, ARegion *ar, int spacetype)
{
	Panel *pa;

	link_list(fd, &(ar->panels));

	for (pa= ar->panels.first; pa; pa=pa->next) {
		pa->paneltab= newdataadr(fd, pa->paneltab);
		pa->runtime_flag= 0;
		pa->activedata= NULL;
		pa->type= NULL;
	}
	
	ar->regiondata= newdataadr(fd, ar->regiondata);
	if (ar->regiondata) {
		if (spacetype==SPACE_VIEW3D) {
			RegionView3D *rv3d= ar->regiondata;
			
			rv3d->localvd= newdataadr(fd, rv3d->localvd);
			rv3d->clipbb= newdataadr(fd, rv3d->clipbb);
			
			rv3d->depths= NULL;
			rv3d->ri= NULL;
			rv3d->render_engine= NULL;
			rv3d->sms= NULL;
			rv3d->smooth_timer= NULL;
		}
	}
	
	ar->v2d.tab_offset= NULL;
	ar->v2d.tab_num= 0;
	ar->v2d.tab_cur= 0;
	ar->handlers.first= ar->handlers.last= NULL;
	ar->uiblocks.first= ar->uiblocks.last= NULL;
	ar->headerstr= NULL;
	ar->swinid= 0;
	ar->type= NULL;
	ar->swap= 0;
	ar->do_draw= 0;
	memset(&ar->drawrct, 0, sizeof(ar->drawrct));
}

/* for the saved 2.50 files without regiondata */
/* and as patch for 2.48 and older */
static void view3d_split_250(View3D *v3d, ListBase *regions)
{
	ARegion *ar;
	
	for (ar= regions->first; ar; ar= ar->next) {
		if (ar->regiontype==RGN_TYPE_WINDOW && ar->regiondata==NULL) {
			RegionView3D *rv3d;
			
			rv3d= ar->regiondata= MEM_callocN(sizeof(RegionView3D), "region v3d patch");
			rv3d->persp= (char)v3d->persp;
			rv3d->view= (char)v3d->view;
			rv3d->dist= v3d->dist;
			copy_v3_v3(rv3d->ofs, v3d->ofs);
			copy_qt_qt(rv3d->viewquat, v3d->viewquat);
		}
	}

	/* this was not initialized correct always */
	if (v3d->twtype == 0)
		v3d->twtype= V3D_MANIP_TRANSLATE;
}

static void direct_link_screen(FileData *fd, bScreen *sc)
{
	ScrArea *sa;
	ScrVert *sv;
	ScrEdge *se;
	int a;
	
	link_list(fd, &(sc->vertbase));
	link_list(fd, &(sc->edgebase));
	link_list(fd, &(sc->areabase));
	sc->regionbase.first= sc->regionbase.last= NULL;
	sc->context= NULL;

	sc->mainwin= sc->subwinactive= 0;	/* indices */
	sc->swap= 0;
	
	/* hacky patch... but people have been saving files with the verse-blender,
	 * causing the handler to keep running for ever, with no means to disable it */
	for (a=0; a<SCREEN_MAXHANDLER; a+=2) {
		if ( sc->handler[a]==SCREEN_HANDLER_VERSE) {
			sc->handler[a]= 0;
			break;
		}
	}
	
	/* edges */
	for (se= sc->edgebase.first; se; se= se->next) {
		se->v1= newdataadr(fd, se->v1);
		se->v2= newdataadr(fd, se->v2);
		if ( (intptr_t)se->v1 > (intptr_t)se->v2) {
			sv= se->v1;
			se->v1= se->v2;
			se->v2= sv;
		}

		if (se->v1==NULL) {
			printf("error reading screen... file corrupt\n");
			se->v1= se->v2;
		}
	}

	/* areas */
	for (sa= sc->areabase.first; sa; sa= sa->next) {
		SpaceLink *sl;
		ARegion *ar;

		link_list(fd, &(sa->spacedata));
		link_list(fd, &(sa->regionbase));

		sa->handlers.first= sa->handlers.last= NULL;
		sa->type= NULL;	/* spacetype callbacks */
		
		for (ar= sa->regionbase.first; ar; ar= ar->next)
			direct_link_region(fd, ar, sa->spacetype);
		
		/* accident can happen when read/save new file with older version */
		/* 2.50: we now always add spacedata for info */
		if (sa->spacedata.first==NULL) {
			SpaceInfo *sinfo= MEM_callocN(sizeof(SpaceInfo), "spaceinfo");
			sa->spacetype= sinfo->spacetype= SPACE_INFO;
			BLI_addtail(&sa->spacedata, sinfo);
		}
		/* add local view3d too */
		else if (sa->spacetype==SPACE_VIEW3D)
			view3d_split_250(sa->spacedata.first, &sa->regionbase);
		
		for (sl= sa->spacedata.first; sl; sl= sl->next) {
			link_list(fd, &(sl->regionbase));

			for (ar= sl->regionbase.first; ar; ar= ar->next)
				direct_link_region(fd, ar, sl->spacetype);

			if (sl->spacetype==SPACE_VIEW3D) {
				View3D *v3d= (View3D*) sl;
				BGpic *bgpic;

				v3d->flag |= V3D_INVALID_BACKBUF;

				link_list(fd, &(v3d->bgpicbase));

				/* should be do_versions except this doesnt fit well there */
				if (v3d->bgpic) {
					bgpic= newdataadr(fd, v3d->bgpic);
					BLI_addtail(&v3d->bgpicbase, bgpic);
					v3d->bgpic= NULL;
				}

				for (bgpic= v3d->bgpicbase.first; bgpic; bgpic= bgpic->next)
					bgpic->iuser.ok= 1;

				if (v3d->gpd) {
					v3d->gpd= newdataadr(fd, v3d->gpd);
					direct_link_gpencil(fd, v3d->gpd);
				}
				v3d->localvd= newdataadr(fd, v3d->localvd);
				v3d->afterdraw_transp.first= v3d->afterdraw_transp.last= NULL;
				v3d->afterdraw_xray.first= v3d->afterdraw_xray.last= NULL;
				v3d->afterdraw_xraytransp.first= v3d->afterdraw_xraytransp.last= NULL;
				v3d->properties_storage= NULL;

				/* render can be quite heavy, set to wire on load */
				if (v3d->drawtype == OB_RENDER)
					v3d->drawtype = OB_WIRE;
				
				view3d_split_250(v3d, &sl->regionbase);
			}
			else if (sl->spacetype==SPACE_IPO) {
				SpaceIpo *sipo= (SpaceIpo*)sl;
				
				sipo->ads= newdataadr(fd, sipo->ads);
				sipo->ghostCurves.first= sipo->ghostCurves.last= NULL;
			}
			else if (sl->spacetype==SPACE_NLA) {
				SpaceNla *snla= (SpaceNla*)sl;
				
				snla->ads= newdataadr(fd, snla->ads);
			}
			else if (sl->spacetype==SPACE_OUTLINER) {
				SpaceOops *soops= (SpaceOops*) sl;
				
				soops->treestore= newdataadr(fd, soops->treestore);
				if (soops->treestore) {
					soops->treestore->data= newdataadr(fd, soops->treestore->data);
					/* we only saved what was used */
					soops->treestore->totelem= soops->treestore->usedelem;
					soops->storeflag |= SO_TREESTORE_CLEANUP;	// at first draw
				}
			}
			else if (sl->spacetype==SPACE_IMAGE) {
				SpaceImage *sima= (SpaceImage *)sl;
				
				sima->cumap= newdataadr(fd, sima->cumap);
				if (sima->cumap)
					direct_link_curvemapping(fd, sima->cumap);
				
				sima->iuser.scene= NULL;
				sima->iuser.ok= 1;
				sima->scopes.waveform_1 = NULL;
				sima->scopes.waveform_2 = NULL;
				sima->scopes.waveform_3 = NULL;
				sima->scopes.vecscope = NULL;
				sima->scopes.ok = 0;
				
				/* WARNING: gpencil data is no longer stored directly in sima after 2.5 
				 * so sacrifice a few old files for now to avoid crashes with new files!
				 * committed: r28002 */
#if 0
				sima->gpd= newdataadr(fd, sima->gpd);
				if (sima->gpd)
					direct_link_gpencil(fd, sima->gpd);
#endif
			}
			else if (sl->spacetype==SPACE_NODE) {
				SpaceNode *snode= (SpaceNode *)sl;
				
				if (snode->gpd) {
					snode->gpd= newdataadr(fd, snode->gpd);
					direct_link_gpencil(fd, snode->gpd);
				}
			}
			else if (sl->spacetype==SPACE_TIME) {
				SpaceTime *stime= (SpaceTime *)sl;
				stime->caches.first= stime->caches.last= NULL;
			}
			else if (sl->spacetype==SPACE_LOGIC) {
				SpaceLogic *slogic= (SpaceLogic *)sl;
					
				if (slogic->gpd) {
					slogic->gpd= newdataadr(fd, slogic->gpd);
					direct_link_gpencil(fd, slogic->gpd);
				}
			}
			else if (sl->spacetype==SPACE_SEQ) {
				SpaceSeq *sseq= (SpaceSeq *)sl;
				if (sseq->gpd) {
					sseq->gpd= newdataadr(fd, sseq->gpd);
					direct_link_gpencil(fd, sseq->gpd);
				}
			}
			else if (sl->spacetype==SPACE_BUTS) {
				SpaceButs *sbuts= (SpaceButs *)sl;
				sbuts->path= NULL;
				sbuts->texuser= NULL;
			}
			else if (sl->spacetype==SPACE_CONSOLE) {
				SpaceConsole *sconsole= (SpaceConsole *)sl;
				ConsoleLine *cl, *cl_next;
				
				link_list(fd, &sconsole->scrollback);
				link_list(fd, &sconsole->history);
				
				//for (cl= sconsole->scrollback.first; cl; cl= cl->next)
				//	cl->line= newdataadr(fd, cl->line);
				
				/* comma expressions, (e.g. expr1, expr2, expr3) evalutate each expression,
				 * from left to right.  the right-most expression sets the result of the comma
				 * expression as a whole*/
				for (cl= sconsole->history.first; cl; cl= cl_next) {
					cl_next= cl->next;
					cl->line= newdataadr(fd, cl->line);
					if (cl->line) {
						/* the allocted length is not written, so reset here */
						cl->len_alloc= cl->len + 1;
					}
					else {
						BLI_remlink(&sconsole->history, cl);
						MEM_freeN(cl);
					}
				}
			}
			else if (sl->spacetype==SPACE_FILE) {
				SpaceFile *sfile= (SpaceFile *)sl;
				
				/* this sort of info is probably irrelevant for reloading...
				 * plus, it isn't saved to files yet!
				 */
				sfile->folders_prev= sfile->folders_next= NULL;
				sfile->files= NULL;
				sfile->layout= NULL;
				sfile->op= NULL;
				sfile->params= newdataadr(fd, sfile->params);
			}
		}
		
		sa->actionzones.first= sa->actionzones.last= NULL;

		sa->v1= newdataadr(fd, sa->v1);
		sa->v2= newdataadr(fd, sa->v2);
		sa->v3= newdataadr(fd, sa->v3);
		sa->v4= newdataadr(fd, sa->v4);
	}
}

/* ********** READ LIBRARY *************** */


static void direct_link_library(FileData *fd, Library *lib, Main *main)
{
	Main *newmain;
	
	for (newmain= fd->mainlist.first; newmain; newmain= newmain->next) {
		if (newmain->curlib) {
			if (BLI_path_cmp(newmain->curlib->filepath, lib->filepath) == 0) {
				BKE_reportf_wrap(fd->reports, RPT_WARNING,
				                 "Library '%s', '%s' had multiple instances, save and reload!",
				                 lib->name, lib->filepath);

				change_idid_adr(&fd->mainlist, fd, lib, newmain->curlib);
//				change_idid_adr_fd(fd, lib, newmain->curlib);
				
				BLI_remlink(&main->library, lib);
				MEM_freeN(lib);


				return;
			}
		}
	}
	/* make sure we have full path in lib->filename */
	BLI_strncpy(lib->filepath, lib->name, sizeof(lib->name));
	cleanup_path(fd->relabase, lib->filepath);
	
//	printf("direct_link_library: name %s\n", lib->name);
//	printf("direct_link_library: filename %s\n", lib->filename);
	
	/* new main */
	newmain= MEM_callocN(sizeof(Main), "directlink");
	BLI_addtail(&fd->mainlist, newmain);
	newmain->curlib= lib;

	lib->parent= NULL;
}

static void lib_link_library(FileData *UNUSED(fd), Main *main)
{
	Library *lib;
	for (lib= main->library.first; lib; lib= lib->id.next) {
		lib->id.us= 1;
	}
}

/* Always call this once you have loaded new library data to set the relative paths correctly in relation to the blend file */
static void fix_relpaths_library(const char *basepath, Main *main)
{
	Library *lib;
	/* BLO_read_from_memory uses a blank filename */
	if (basepath==NULL || basepath[0] == '\0') {
		for (lib= main->library.first; lib; lib= lib->id.next) {
			/* when loading a linked lib into a file which has not been saved,
			 * there is nothing we can be relative to, so instead we need to make
			 * it absolute. This can happen when appending an object with a relative
			 * link into an unsaved blend file. See [#27405].
			 * The remap relative option will make it relative again on save - campbell */
			if (strncmp(lib->name, "//", 2)==0) {
				BLI_strncpy(lib->name, lib->filepath, sizeof(lib->name));
			}
		}
	}
	else {
		for (lib= main->library.first; lib; lib= lib->id.next) {
			/* Libraries store both relative and abs paths, recreate relative paths,
			 * relative to the blend file since indirectly linked libs will be relative to their direct linked library */
			if (strncmp(lib->name, "//", 2)==0) { /* if this is relative to begin with? */
				BLI_strncpy(lib->name, lib->filepath, sizeof(lib->name));
				BLI_path_rel(lib->name, basepath);
			}
		}
	}
}

/* ************ READ SPEAKER ***************** */

static void lib_link_speaker(FileData *fd, Main *main)
{
	Speaker *spk;

	spk= main->speaker.first;
	while (spk) {
		if (spk->id.flag & LIB_NEEDLINK) {
			if (spk->adt) lib_link_animdata(fd, &spk->id, spk->adt);

			spk->sound= newlibadr(fd, spk->id.lib, spk->sound);
			if (spk->sound) {
				spk->sound->id.us++;
			}

			spk->id.flag -= LIB_NEEDLINK;
		}
		spk= spk->id.next;
	}
}

static void direct_link_speaker(FileData *fd, Speaker *spk)
{
	spk->adt= newdataadr(fd, spk->adt);
	direct_link_animdata(fd, spk->adt);

#if 0
	spk->sound= newdataadr(fd, spk->sound);
	direct_link_sound(fd, spk->sound);
#endif
}

/* ************** READ SOUND ******************* */

static void direct_link_sound(FileData *fd, bSound *sound)
{
	sound->handle = NULL;
	sound->playback_handle = NULL;
	sound->waveform = NULL;

	// versioning stuff, if there was a cache, then we enable caching:
	if (sound->cache)
	{
		sound->flags |= SOUND_FLAGS_CACHING;
		sound->cache = NULL;
	}

	sound->packedfile = direct_link_packedfile(fd, sound->packedfile);
	sound->newpackedfile = direct_link_packedfile(fd, sound->newpackedfile);
}

static void lib_link_sound(FileData *fd, Main *main)
{
	bSound *sound;

	sound= main->sound.first;
	while (sound) {
		if (sound->id.flag & LIB_NEEDLINK) {
			sound->id.flag -= LIB_NEEDLINK;
			sound->ipo= newlibadr_us(fd, sound->id.lib, sound->ipo); // XXX depreceated - old animation system
			
			sound_load(main, sound);
		}
		sound= sound->id.next;
	}
}
/* ***************** READ GROUP *************** */

static void direct_link_group(FileData *fd, Group *group)
{
	link_list(fd, &group->gobject);
}

static void lib_link_group(FileData *fd, Main *main)
{
	Group *group= main->group.first;
	GroupObject *go;
	int add_us;
	
	while (group) {
		if (group->id.flag & LIB_NEEDLINK) {
			group->id.flag -= LIB_NEEDLINK;
			
			add_us= 0;
			
			go= group->gobject.first;
			while (go) {
				go->ob= newlibadr(fd, group->id.lib, go->ob);
				if (go->ob) {
					go->ob->flag |= OB_FROMGROUP;
					/* if group has an object, it increments user... */
					add_us= 1;
					if (go->ob->id.us==0)
						go->ob->id.us= 1;
				}
				go= go->next;
			}
			if (add_us) group->id.us++;
			rem_from_group(group, NULL, NULL, NULL);	/* removes NULL entries */
		}
		group= group->id.next;
	}
}

/* ***************** READ MOVIECLIP *************** */

static void direct_link_movieReconstruction(FileData *fd, MovieTrackingReconstruction *reconstruction)
{
	reconstruction->cameras= newdataadr(fd, reconstruction->cameras);
}

static void direct_link_movieTracks(FileData *fd, ListBase *tracksbase)
{
	MovieTrackingTrack *track;

	link_list(fd, tracksbase);

	track= tracksbase->first;
	while (track) {
		track->markers= newdataadr(fd, track->markers);

		track= track->next;
	}
}

static void direct_link_movieclip(FileData *fd, MovieClip *clip)
{
	MovieTracking *tracking= &clip->tracking;
	MovieTrackingObject *object;

	clip->adt= newdataadr(fd, clip->adt);

	if (fd->movieclipmap) clip->cache= newmclipadr(fd, clip->cache);
	else clip->cache= NULL;

	if (fd->movieclipmap) clip->tracking.camera.intrinsics= newmclipadr(fd, clip->tracking.camera.intrinsics);
	else clip->tracking.camera.intrinsics= NULL;

	direct_link_movieTracks(fd, &tracking->tracks);
	direct_link_movieReconstruction(fd, &tracking->reconstruction);

	clip->tracking.act_track= newdataadr(fd, clip->tracking.act_track);

	clip->anim= NULL;
	clip->tracking_context= NULL;
	clip->tracking.stats= NULL;

	clip->tracking.stabilization.ok= 0;
	clip->tracking.stabilization.scaleibuf= NULL;
	clip->tracking.stabilization.rot_track= newdataadr(fd, clip->tracking.stabilization.rot_track);

	link_list(fd, &tracking->objects);

	object= tracking->objects.first;
	while (object) {
		direct_link_movieTracks(fd, &object->tracks);
		direct_link_movieReconstruction(fd, &object->reconstruction);

		object= object->next;
	}
}

static void lib_link_movieclip(FileData *fd, Main *main)
{
	MovieClip *clip;

	clip= main->movieclip.first;
	while (clip) {
		if (clip->id.flag & LIB_NEEDLINK) {
			if (clip->adt)
				lib_link_animdata(fd, &clip->id, clip->adt);

			clip->gpd= newlibadr_us(fd, clip->id.lib, clip->gpd);

			clip->id.flag -= LIB_NEEDLINK;
		}
		clip= clip->id.next;
	}
}

/* ************** GENERAL & MAIN ******************** */


static const char *dataname(short id_code)
{
	
	switch( id_code ) {
		case ID_OB: return "Data from OB";
		case ID_ME: return "Data from ME";
		case ID_IP: return "Data from IP";
		case ID_SCE: return "Data from SCE";
		case ID_MA: return "Data from MA";
		case ID_TE: return "Data from TE";
		case ID_CU: return "Data from CU";
		case ID_GR: return "Data from GR";
		case ID_AR: return "Data from AR";
		case ID_AC: return "Data from AC";
		case ID_LI: return "Data from LI";
		case ID_MB: return "Data from MB";
		case ID_IM: return "Data from IM";
		case ID_LT: return "Data from LT";
		case ID_LA: return "Data from LA";
		case ID_CA: return "Data from CA";
		case ID_KE: return "Data from KE";
		case ID_WO: return "Data from WO";
		case ID_SCR: return "Data from SCR";
		case ID_VF: return "Data from VF";
		case ID_TXT	: return "Data from TXT";
		case ID_SPK: return "Data from SPK";
		case ID_SO: return "Data from SO";
		case ID_NT: return "Data from NT";
		case ID_BR: return "Data from BR";
		case ID_PA: return "Data from PA";
		case ID_GD: return "Data from GD";
		case ID_MC: return "Data from MC";
	}
	return "Data from Lib Block";
	
}

static BHead *read_data_into_oldnewmap(FileData *fd, BHead *bhead, const char *allocname)
{
	bhead = blo_nextbhead(fd, bhead);

	while (bhead && bhead->code==DATA) {
		void *data;
#if 0
		/* XXX DUMB DEBUGGING OPTION TO GIVE NAMES for guarded malloc errors */
		short *sp= fd->filesdna->structs[bhead->SDNAnr];
		char *tmp= malloc(100);
		allocname = fd->filesdna->types[ sp[0] ];
		strcpy(tmp, allocname);
		data= read_struct(fd, bhead, tmp);
#else
		data= read_struct(fd, bhead, allocname);
#endif
		
		if (data) {
			oldnewmap_insert(fd->datamap, bhead->old, data, 0);
		}

		bhead = blo_nextbhead(fd, bhead);
	}

	return bhead;
}

static BHead *read_libblock(FileData *fd, Main *main, BHead *bhead, int flag, ID **id_r)
{
	/* this routine reads a libblock and its direct data. Use link functions
	 * to connect it all
	 */

	ID *id;
	ListBase *lb;
	const char *allocname;
	
	/* read libblock */
	id = read_struct(fd, bhead, "lib block");
	if (id_r)
		*id_r= id;
	if (!id)
		return blo_nextbhead(fd, bhead);
	
	oldnewmap_insert(fd->libmap, bhead->old, id, bhead->code);	/* for ID_ID check */
	
	/* do after read_struct, for dna reconstruct */
	if (bhead->code==ID_ID) {
		lb= which_libbase(main, GS(id->name));
	}
	else {
		lb= which_libbase(main, bhead->code);
	}
	
	BLI_addtail(lb, id);

	/* clear first 8 bits */
	id->flag= (id->flag & 0xFF00) | flag | LIB_NEEDLINK;
	id->lib= main->curlib;
	if (id->flag & LIB_FAKEUSER) id->us= 1;
	else id->us= 0;
	id->icon_id = 0;
	id->flag &= ~(LIB_ID_RECALC|LIB_ID_RECALC_DATA);

	/* this case cannot be direct_linked: it's just the ID part */
	if (bhead->code==ID_ID) {
		return blo_nextbhead(fd, bhead);
	}

	/* need a name for the mallocN, just for debugging and sane prints on leaks */
	allocname= dataname(GS(id->name));
	
	/* read all data into fd->datamap */
	bhead= read_data_into_oldnewmap(fd, bhead, allocname);

	/* init pointers direct data */
	switch( GS(id->name) ) {
		case ID_WM:
			direct_link_windowmanager(fd, (wmWindowManager *)id);
			break;
		case ID_SCR:
			direct_link_screen(fd, (bScreen *)id);
			break;
		case ID_SCE:
			direct_link_scene(fd, (Scene *)id);
			break;
		case ID_OB:
			direct_link_object(fd, (Object *)id);
			break;
		case ID_ME:
			direct_link_mesh(fd, (Mesh *)id);
			break;
		case ID_CU:
			direct_link_curve(fd, (Curve *)id);
			break;
		case ID_MB:
			direct_link_mball(fd, (MetaBall *)id);
			break;
		case ID_MA:
			direct_link_material(fd, (Material *)id);
			break;
		case ID_TE:
			direct_link_texture(fd, (Tex *)id);
			break;
		case ID_IM:
			direct_link_image(fd, (Image *)id);
			break;
		case ID_LA:
			direct_link_lamp(fd, (Lamp *)id);
			break;
		case ID_VF:
			direct_link_vfont(fd, (VFont *)id);
			break;
		case ID_TXT:
			direct_link_text(fd, (Text *)id);
			break;
		case ID_IP:
			direct_link_ipo(fd, (Ipo *)id);
			break;
		case ID_KE:
			direct_link_key(fd, (Key *)id);
			break;
		case ID_LT:
			direct_link_latt(fd, (Lattice *)id);
			break;
		case ID_WO:
			direct_link_world(fd, (World *)id);
			break;
		case ID_LI:
			direct_link_library(fd, (Library *)id, main);
			break;
		case ID_CA:
			direct_link_camera(fd, (Camera *)id);
			break;
		case ID_SPK:
			direct_link_speaker(fd, (Speaker *)id);
			break;
		case ID_SO:
			direct_link_sound(fd, (bSound *)id);
			break;
		case ID_GR:
			direct_link_group(fd, (Group *)id);
			break;
		case ID_AR:
			direct_link_armature(fd, (bArmature*)id);
			break;
		case ID_AC:
			direct_link_action(fd, (bAction*)id);
			break;
		case ID_NT:
			direct_link_nodetree(fd, (bNodeTree*)id);
			break;
		case ID_BR:
			direct_link_brush(fd, (Brush*)id);
			break;
		case ID_PA:
			direct_link_particlesettings(fd, (ParticleSettings*)id);
			break;
		case ID_SCRIPT:
			direct_link_script(fd, (Script*)id);
			break;
		case ID_GD:
			direct_link_gpencil(fd, (bGPdata *)id);
			break;
		case ID_MC:
			direct_link_movieclip(fd, (MovieClip *)id);
			break;
	}
	
	/*link direct data of ID properties*/
	if (id->properties) {
		id->properties = newdataadr(fd, id->properties);
		if (id->properties) { /* this case means the data was written incorrectly, it should not happen */
			IDP_DirectLinkProperty(id->properties, (fd->flags & FD_FLAGS_SWITCH_ENDIAN), fd);
		}
	}

	oldnewmap_free_unused(fd->datamap);
	oldnewmap_clear(fd->datamap);

	return (bhead);
}

/* note, this has to be kept for reading older files... */
/* also version info is written here */
static BHead *read_global(BlendFileData *bfd, FileData *fd, BHead *bhead)
{
	FileGlobal *fg= read_struct(fd, bhead, "Global");
	
	/* copy to bfd handle */
	bfd->main->subversionfile= fg->subversion;
	bfd->main->minversionfile= fg->minversion;
	bfd->main->minsubversionfile= fg->minsubversion;
	bfd->main->revision= fg->revision;
	
	bfd->winpos= fg->winpos;
	bfd->fileflags= fg->fileflags;
	bfd->displaymode= fg->displaymode;
	bfd->globalf= fg->globalf;
	BLI_strncpy(bfd->filename, fg->filename, sizeof(bfd->filename));
	
	if (G.fileflags & G_FILE_RECOVER)
		BLI_strncpy(fd->relabase, fg->filename, sizeof(fd->relabase));
	
	bfd->curscreen= fg->curscreen;
	bfd->curscene= fg->curscene;
	
	MEM_freeN(fg);

	fd->globalf= bfd->globalf;
	fd->fileflags= bfd->fileflags;
	
	return blo_nextbhead(fd, bhead);
}

/* note, this has to be kept for reading older files... */
static void link_global(FileData *fd, BlendFileData *bfd)
{
	
	bfd->curscreen= newlibadr(fd, NULL, bfd->curscreen);
	bfd->curscene= newlibadr(fd, NULL, bfd->curscene);
	// this happens in files older than 2.35
	if (bfd->curscene==NULL) {
		if (bfd->curscreen) bfd->curscene= bfd->curscreen->scene;
	}
}

static void vcol_to_fcol(Mesh *me)
{
	MFace *mface;
	unsigned int *mcol, *mcoln, *mcolmain;
	int a;

	if (me->totface==0 || me->mcol==NULL) return;

	mcoln= mcolmain= MEM_mallocN(4*sizeof(int)*me->totface, "mcoln");
	mcol = (unsigned int *)me->mcol;
	mface= me->mface;
	for (a=me->totface; a>0; a--, mface++) {
		mcoln[0]= mcol[mface->v1];
		mcoln[1]= mcol[mface->v2];
		mcoln[2]= mcol[mface->v3];
		mcoln[3]= mcol[mface->v4];
		mcoln+= 4;
	}

	MEM_freeN(me->mcol);
	me->mcol= (MCol *)mcolmain;
}

static int map_223_keybd_code_to_224_keybd_code(int code)
{
	switch (code) {
		case 312:	return 311; /* F12KEY */
		case 159:	return 161; /* PADSLASHKEY */
		case 161:	return 150; /* PAD0 */
		case 154:	return 151; /* PAD1 */
		case 150:	return 152; /* PAD2 */
		case 155:	return 153; /* PAD3 */
		case 151:	return 154; /* PAD4 */
		case 156:	return 155; /* PAD5 */
		case 152:	return 156; /* PAD6 */
		case 157:	return 157; /* PAD7 */
		case 153:	return 158; /* PAD8 */
		case 158:	return 159; /* PAD9 */
		default: return code;
	}
}

static void do_version_bone_head_tail_237(Bone *bone)
{
	Bone *child;
	float vec[3];

	/* head */
	copy_v3_v3(bone->arm_head, bone->arm_mat[3]);

	/* tail is in current local coord system */
	copy_v3_v3(vec, bone->arm_mat[1]);
	mul_v3_fl(vec, bone->length);
	add_v3_v3v3(bone->arm_tail, bone->arm_head, vec);

	for (child= bone->childbase.first; child; child= child->next)
		do_version_bone_head_tail_237(child);
}

static void bone_version_238(ListBase *lb)
{
	Bone *bone;
	
	for (bone= lb->first; bone; bone= bone->next) {
		if (bone->rad_tail==0.0f && bone->rad_head==0.0f) {
			bone->rad_head= 0.25f*bone->length;
			bone->rad_tail= 0.1f*bone->length;
			
			bone->dist-= bone->rad_head;
			if (bone->dist<=0.0f) bone->dist= 0.0f;
		}
		bone_version_238(&bone->childbase);
	}
}

static void bone_version_239(ListBase *lb)
{
	Bone *bone;
	
	for (bone= lb->first; bone; bone= bone->next) {
		if (bone->layer==0)
			bone->layer= 1;
		bone_version_239(&bone->childbase);
	}
}

static void ntree_version_241(bNodeTree *ntree)
{
	bNode *node;
	
	if (ntree->type==NTREE_COMPOSIT) {
		for (node= ntree->nodes.first; node; node= node->next) {
			if (node->type==CMP_NODE_BLUR) {
				if (node->storage==NULL) {
					NodeBlurData *nbd= MEM_callocN(sizeof(NodeBlurData), "node blur patch");
					nbd->sizex= node->custom1;
					nbd->sizey= node->custom2;
					nbd->filtertype= R_FILTER_QUAD;
					node->storage= nbd;
				}
			}
			else if (node->type==CMP_NODE_VECBLUR) {
				if (node->storage==NULL) {
					NodeBlurData *nbd= MEM_callocN(sizeof(NodeBlurData), "node blur patch");
					nbd->samples= node->custom1;
					nbd->maxspeed= node->custom2;
					nbd->fac= 1.0f;
					node->storage= nbd;
				}
			}
		}
	}
}

static void ntree_version_242(bNodeTree *ntree)
{
	bNode *node;
	
	if (ntree->type==NTREE_COMPOSIT) {
		for (node= ntree->nodes.first; node; node= node->next) {
			if (node->type==CMP_NODE_HUE_SAT) {
				if (node->storage) {
					NodeHueSat *nhs= node->storage;
					if (nhs->val==0.0f) nhs->val= 1.0f;
				}
			}
		}
	}
	else if (ntree->type==NTREE_SHADER) {
		for (node= ntree->nodes.first; node; node= node->next)
			if (node->type == SH_NODE_GEOMETRY && node->storage == NULL)
				node->storage= MEM_callocN(sizeof(NodeGeometry), "NodeGeometry");
	}
	
}

static void customdata_version_242(Mesh *me)
{
	CustomDataLayer *layer;
	MTFace *mtf;
	MCol *mcol;
	TFace *tf;
	int a, mtfacen, mcoln;

	if (!me->vdata.totlayer) {
		CustomData_add_layer(&me->vdata, CD_MVERT, CD_ASSIGN, me->mvert, me->totvert);

		if (me->msticky)
			CustomData_add_layer(&me->vdata, CD_MSTICKY, CD_ASSIGN, me->msticky, me->totvert);
		if (me->dvert)
			CustomData_add_layer(&me->vdata, CD_MDEFORMVERT, CD_ASSIGN, me->dvert, me->totvert);
	}

	if (!me->edata.totlayer)
		CustomData_add_layer(&me->edata, CD_MEDGE, CD_ASSIGN, me->medge, me->totedge);
	
	if (!me->fdata.totlayer) {
		CustomData_add_layer(&me->fdata, CD_MFACE, CD_ASSIGN, me->mface, me->totface);

		if (me->tface) {
			if (me->mcol)
				MEM_freeN(me->mcol);

			me->mcol= CustomData_add_layer(&me->fdata, CD_MCOL, CD_CALLOC, NULL, me->totface);
			me->mtface= CustomData_add_layer(&me->fdata, CD_MTFACE, CD_CALLOC, NULL, me->totface);

			mtf= me->mtface;
			mcol= me->mcol;
			tf= me->tface;

			for (a=0; a < me->totface; a++, mtf++, tf++, mcol+=4) {
				memcpy(mcol, tf->col, sizeof(tf->col));
				memcpy(mtf->uv, tf->uv, sizeof(tf->uv));

				mtf->flag= tf->flag;
				mtf->unwrap= tf->unwrap;
				mtf->mode= tf->mode;
				mtf->tile= tf->tile;
				mtf->tpage= tf->tpage;
				mtf->transp= tf->transp;
			}

			MEM_freeN(me->tface);
			me->tface= NULL;
		}
		else if (me->mcol) {
			me->mcol= CustomData_add_layer(&me->fdata, CD_MCOL, CD_ASSIGN, me->mcol, me->totface);
		}
	}

	if (me->tface) {
		MEM_freeN(me->tface);
		me->tface= NULL;
	}

	for (a=0, mtfacen=0, mcoln=0; a < me->fdata.totlayer; a++) {
		layer= &me->fdata.layers[a];

		if (layer->type == CD_MTFACE) {
			if (layer->name[0] == 0) {
				if (mtfacen == 0) strcpy(layer->name, "UVMap");
				else BLI_snprintf(layer->name, sizeof(layer->name), "UVMap.%.3d", mtfacen);
			}
			mtfacen++;
		}
		else if (layer->type == CD_MCOL) {
			if (layer->name[0] == 0) {
				if (mcoln == 0) strcpy(layer->name, "Col");
				else BLI_snprintf(layer->name, sizeof(layer->name), "Col.%.3d", mcoln);
			}
			mcoln++;
		}
	}

	mesh_update_customdata_pointers(me, TRUE);
}

/*only copy render texface layer from active*/
static void customdata_version_243(Mesh *me)
{
	CustomDataLayer *layer;
	int a;

	for (a=0; a < me->fdata.totlayer; a++) {
		layer= &me->fdata.layers[a];
		layer->active_rnd = layer->active;
	}
}

/* struct NodeImageAnim moved to ImageUser, and we make it default available */
static void do_version_ntree_242_2(bNodeTree *ntree)
{
	bNode *node;
	
	if (ntree->type==NTREE_COMPOSIT) {
		for (node= ntree->nodes.first; node; node= node->next) {
			if (ELEM3(node->type, CMP_NODE_IMAGE, CMP_NODE_VIEWER, CMP_NODE_SPLITVIEWER)) {
				/* only image had storage */
				if (node->storage) {
					NodeImageAnim *nia= node->storage;
					ImageUser *iuser= MEM_callocN(sizeof(ImageUser), "ima user node");

					iuser->frames= nia->frames;
					iuser->sfra= nia->sfra;
					iuser->offset= nia->nr-1;
					iuser->cycl= nia->cyclic;
					iuser->fie_ima= 2;
					iuser->ok= 1;
					
					node->storage= iuser;
					MEM_freeN(nia);
				}
				else {
					ImageUser *iuser= node->storage= MEM_callocN(sizeof(ImageUser), "node image user");
					iuser->sfra= 1;
					iuser->fie_ima= 2;
					iuser->ok= 1;
				}
			}
		}
	}
}

static void ntree_version_245(FileData *fd, Library *lib, bNodeTree *ntree)
{
	bNode *node;
	NodeTwoFloats *ntf;
	ID *nodeid;
	Image *image;
	ImageUser *iuser;

	if (ntree->type==NTREE_COMPOSIT) {
		for (node= ntree->nodes.first; node; node= node->next) {
			if (node->type == CMP_NODE_ALPHAOVER) {
				if (!node->storage) {
					ntf= MEM_callocN(sizeof(NodeTwoFloats), "NodeTwoFloats");
					node->storage= ntf;
					if (node->custom1)
						ntf->x= 1.0f;
				}
			}
			
			/* fix for temporary flag changes during 245 cycle */
			nodeid= newlibadr(fd, lib, node->id);
			if (node->storage && nodeid && GS(nodeid->name) == ID_IM) {
				image= (Image*)nodeid;
				iuser= node->storage;
				if (iuser->flag & IMA_OLD_PREMUL) {
					iuser->flag &= ~IMA_OLD_PREMUL;
					iuser->flag |= IMA_DO_PREMUL;
				}
				if (iuser->flag & IMA_DO_PREMUL) {
					image->flag &= ~IMA_OLD_PREMUL;
					image->flag |= IMA_DO_PREMUL;
				}
			}
		}
	}
}

static void idproperties_fix_groups_lengths_recurse(IDProperty *prop)
{
	IDProperty *loop;
	int i;
	
	for (loop=prop->data.group.first, i=0; loop; loop=loop->next, i++) {
		if (loop->type == IDP_GROUP) idproperties_fix_groups_lengths_recurse(loop);
	}
	
	if (prop->len != i) {
		printf("Found and fixed bad id property group length.\n");
		prop->len = i;
	}
}

static void idproperties_fix_group_lengths(ListBase idlist)
{
	ID *id;
	
	for (id=idlist.first; id; id=id->next) {
		if (id->properties) {
			idproperties_fix_groups_lengths_recurse(id->properties);
		}
	}
}

static void alphasort_version_246(FileData *fd, Library *lib, Mesh *me)
{
	Material *ma;
	MFace *mf;
	MTFace *tf;
	int a, b, texalpha;

	/* verify we have a tface layer */
	for (b=0; b<me->fdata.totlayer; b++)
		if (me->fdata.layers[b].type == CD_MTFACE)
			break;
	
	if (b == me->fdata.totlayer)
		return;

	/* if we do, set alpha sort if the game engine did it before */
	for (a=0, mf=me->mface; a<me->totface; a++, mf++) {
		if (mf->mat_nr < me->totcol) {
			ma= newlibadr(fd, lib, me->mat[mf->mat_nr]);
			texalpha = 0;

			/* we can't read from this if it comes from a library,
			 * because direct_link might not have happened on it,
			 * so ma->mtex is not pointing to valid memory yet */
			if (ma && ma->id.lib)
				ma= NULL;

			for (b=0; ma && b<MAX_MTEX; b++)
				if (ma->mtex && ma->mtex[b] && ma->mtex[b]->mapto & MAP_ALPHA)
					texalpha = 1;
		}
		else {
			ma= NULL;
			texalpha = 0;
		}

		for (b=0; b<me->fdata.totlayer; b++) {
			if (me->fdata.layers[b].type == CD_MTFACE) {
				tf = ((MTFace*)me->fdata.layers[b].data) + a;

				tf->mode &= ~TF_ALPHASORT;
				if (ma && (ma->mode & MA_ZTRANSP))
					if (ELEM(tf->transp, TF_ALPHA, TF_ADD) || (texalpha && (tf->transp != TF_CLIP)))
						tf->mode |= TF_ALPHASORT;
			}
		}
	}
}

/* 2.50 patch */
static void area_add_header_region(ScrArea *sa, ListBase *lb)
{
	ARegion *ar= MEM_callocN(sizeof(ARegion), "area region from do_versions");
	
	BLI_addtail(lb, ar);
	ar->regiontype= RGN_TYPE_HEADER;
	if (sa->headertype==HEADERDOWN)
		ar->alignment= RGN_ALIGN_BOTTOM;
	else
		ar->alignment= RGN_ALIGN_TOP;
	
	/* initialize view2d data for header region, to allow panning */
	/* is copy from ui_view2d.c */
	ar->v2d.keepzoom = (V2D_LOCKZOOM_X|V2D_LOCKZOOM_Y|V2D_LIMITZOOM|V2D_KEEPASPECT);
	ar->v2d.keepofs = V2D_LOCKOFS_Y;
	ar->v2d.keeptot = V2D_KEEPTOT_STRICT; 
	ar->v2d.align = V2D_ALIGN_NO_NEG_X|V2D_ALIGN_NO_NEG_Y;
	ar->v2d.flag = (V2D_PIXELOFS_X|V2D_PIXELOFS_Y);
}

static void sequencer_init_preview_region(ARegion* ar)
{
	// XXX a bit ugly still, copied from space_sequencer
	/* NOTE: if you change values here, also change them in space_sequencer.c, sequencer_new */
	ar->regiontype= RGN_TYPE_PREVIEW;
	ar->alignment= RGN_ALIGN_TOP;
	ar->flag |= RGN_FLAG_HIDDEN;
	ar->v2d.keepzoom= V2D_KEEPASPECT | V2D_KEEPZOOM;
	ar->v2d.minzoom= 0.00001f;
	ar->v2d.maxzoom= 100000.0f;
	ar->v2d.tot.xmin = -960.0f; /* 1920 width centered */
	ar->v2d.tot.ymin = -540.0f; /* 1080 height centered */
	ar->v2d.tot.xmax = 960.0f;
	ar->v2d.tot.ymax = 540.0f;
	ar->v2d.min[0]= 0.0f;
	ar->v2d.min[1]= 0.0f;
	ar->v2d.max[0]= 12000.0f;
	ar->v2d.max[1]= 12000.0f;
	ar->v2d.cur= ar->v2d.tot;
	ar->v2d.align= V2D_ALIGN_FREE; // (V2D_ALIGN_NO_NEG_X|V2D_ALIGN_NO_NEG_Y);
	ar->v2d.keeptot= V2D_KEEPTOT_FREE;
}

/* 2.50 patch */
static void area_add_window_regions(ScrArea *sa, SpaceLink *sl, ListBase *lb)
{
	ARegion *ar;
	ARegion *ar_main;

	if (sl) {
		/* first channels for ipo action nla... */
		switch(sl->spacetype) {
			case SPACE_IPO:
				ar= MEM_callocN(sizeof(ARegion), "area region from do_versions");
				BLI_addtail(lb, ar);
				ar->regiontype= RGN_TYPE_CHANNELS;
				ar->alignment= RGN_ALIGN_LEFT; 
				ar->v2d.scroll= (V2D_SCROLL_RIGHT|V2D_SCROLL_BOTTOM);
				
					// for some reason, this doesn't seem to go auto like for NLA...
				ar= MEM_callocN(sizeof(ARegion), "area region from do_versions");
				BLI_addtail(lb, ar);
				ar->regiontype= RGN_TYPE_UI;
				ar->alignment= RGN_ALIGN_RIGHT;
				ar->v2d.scroll= V2D_SCROLL_RIGHT;
				ar->v2d.flag = RGN_FLAG_HIDDEN;
				break;
				
			case SPACE_ACTION:
				ar= MEM_callocN(sizeof(ARegion), "area region from do_versions");
				BLI_addtail(lb, ar);
				ar->regiontype= RGN_TYPE_CHANNELS;
				ar->alignment= RGN_ALIGN_LEFT;
				ar->v2d.scroll= V2D_SCROLL_BOTTOM;
				ar->v2d.flag = V2D_VIEWSYNC_AREA_VERTICAL;
				break;
				
			case SPACE_NLA:
				ar= MEM_callocN(sizeof(ARegion), "area region from do_versions");
				BLI_addtail(lb, ar);
				ar->regiontype= RGN_TYPE_CHANNELS;
				ar->alignment= RGN_ALIGN_LEFT;
				ar->v2d.scroll= V2D_SCROLL_BOTTOM;
				ar->v2d.flag = V2D_VIEWSYNC_AREA_VERTICAL;
				
					// for some reason, some files still don't get this auto
				ar= MEM_callocN(sizeof(ARegion), "area region from do_versions");
				BLI_addtail(lb, ar);
				ar->regiontype= RGN_TYPE_UI;
				ar->alignment= RGN_ALIGN_RIGHT;
				ar->v2d.scroll= V2D_SCROLL_RIGHT;
				ar->v2d.flag = RGN_FLAG_HIDDEN;
				break;
				
			case SPACE_NODE:
				ar= MEM_callocN(sizeof(ARegion), "nodetree area for node");
				BLI_addtail(lb, ar);
				ar->regiontype= RGN_TYPE_UI;
				ar->alignment= RGN_ALIGN_LEFT;
				ar->v2d.scroll = (V2D_SCROLL_RIGHT|V2D_SCROLL_BOTTOM);
				ar->v2d.flag = V2D_VIEWSYNC_AREA_VERTICAL;
				/* temporarily hide it */
				ar->flag = RGN_FLAG_HIDDEN;
				break;
			case SPACE_FILE:
				ar= MEM_callocN(sizeof(ARegion), "nodetree area for node");
				BLI_addtail(lb, ar);
				ar->regiontype= RGN_TYPE_CHANNELS;
				ar->alignment= RGN_ALIGN_LEFT;

				ar= MEM_callocN(sizeof(ARegion), "ui area for file");
				BLI_addtail(lb, ar);
				ar->regiontype= RGN_TYPE_UI;
				ar->alignment= RGN_ALIGN_TOP;
				break;
			case SPACE_SEQ:
				ar_main = (ARegion*)lb->first;
				for (; ar_main; ar_main = ar_main->next) {
					if (ar_main->regiontype == RGN_TYPE_WINDOW)
						break;
				}
				ar= MEM_callocN(sizeof(ARegion), "preview area for sequencer");
				BLI_insertlinkbefore(lb, ar_main, ar);
				sequencer_init_preview_region(ar);
				break;
			case SPACE_VIEW3D:
				/* toolbar */
				ar= MEM_callocN(sizeof(ARegion), "toolbar for view3d");
				
				BLI_addtail(lb, ar);
				ar->regiontype= RGN_TYPE_TOOLS;
				ar->alignment= RGN_ALIGN_LEFT;
				ar->flag = RGN_FLAG_HIDDEN;
				
				/* tool properties */
				ar= MEM_callocN(sizeof(ARegion), "tool properties for view3d");
				
				BLI_addtail(lb, ar);
				ar->regiontype= RGN_TYPE_TOOL_PROPS;
				ar->alignment= RGN_ALIGN_BOTTOM|RGN_SPLIT_PREV;
				ar->flag = RGN_FLAG_HIDDEN;
				
				/* buttons/list view */
				ar= MEM_callocN(sizeof(ARegion), "buttons for view3d");
				
				BLI_addtail(lb, ar);
				ar->regiontype= RGN_TYPE_UI;
				ar->alignment= RGN_ALIGN_RIGHT;
				ar->flag = RGN_FLAG_HIDDEN;
#if 0
			case SPACE_BUTS:
				/* context UI region */
				ar= MEM_callocN(sizeof(ARegion), "area region from do_versions");
				BLI_addtail(lb, ar);
				ar->regiontype= RGN_TYPE_UI;
				ar->alignment= RGN_ALIGN_RIGHT;
				
				break;
#endif
		}
	}

	/* main region */
	ar= MEM_callocN(sizeof(ARegion), "area region from do_versions");
	
	BLI_addtail(lb, ar);
	ar->winrct= sa->totrct;
	
	ar->regiontype= RGN_TYPE_WINDOW;
	
	if (sl) {
		/* if active spacetype has view2d data, copy that over to main region */
		/* and we split view3d */
		switch(sl->spacetype) {
			case SPACE_VIEW3D:
				view3d_split_250((View3D *)sl, lb);
				break;		
						
			case SPACE_OUTLINER:
			{
				SpaceOops *soops= (SpaceOops *)sl;
				
				memcpy(&ar->v2d, &soops->v2d, sizeof(View2D));
				
				ar->v2d.scroll &= ~V2D_SCROLL_LEFT;
				ar->v2d.scroll |= (V2D_SCROLL_RIGHT|V2D_SCROLL_BOTTOM_O);
				ar->v2d.align = (V2D_ALIGN_NO_NEG_X|V2D_ALIGN_NO_POS_Y);
				ar->v2d.keepzoom |= (V2D_LOCKZOOM_X|V2D_LOCKZOOM_Y|V2D_KEEPASPECT);
				ar->v2d.keeptot = V2D_KEEPTOT_STRICT;
				ar->v2d.minzoom= ar->v2d.maxzoom= 1.0f;
				//ar->v2d.flag |= V2D_IS_INITIALISED;
			}
				break;
			case SPACE_TIME:
			{
				SpaceTime *stime= (SpaceTime *)sl;
				memcpy(&ar->v2d, &stime->v2d, sizeof(View2D));
				
				ar->v2d.scroll |= (V2D_SCROLL_BOTTOM|V2D_SCROLL_SCALE_HORIZONTAL);
				ar->v2d.align |= V2D_ALIGN_NO_NEG_Y;
				ar->v2d.keepofs |= V2D_LOCKOFS_Y;
				ar->v2d.keepzoom |= V2D_LOCKZOOM_Y;
				ar->v2d.tot.ymin = ar->v2d.cur.ymin = -10.0;
				ar->v2d.min[1]= ar->v2d.max[1]= 20.0;
			}
				break;
			case SPACE_IPO:
			{
				SpaceIpo *sipo= (SpaceIpo *)sl;
				memcpy(&ar->v2d, &sipo->v2d, sizeof(View2D));
				
				/* init mainarea view2d */
				ar->v2d.scroll |= (V2D_SCROLL_BOTTOM|V2D_SCROLL_SCALE_HORIZONTAL);
				ar->v2d.scroll |= (V2D_SCROLL_LEFT|V2D_SCROLL_SCALE_VERTICAL);
				
				ar->v2d.min[0]= FLT_MIN;
				ar->v2d.min[1]= FLT_MIN;
				
				ar->v2d.max[0]= MAXFRAMEF;
				ar->v2d.max[1]= FLT_MAX;
				
				//ar->v2d.flag |= V2D_IS_INITIALISED;
				break;
			}
			case SPACE_NLA:
			{
				SpaceNla *snla= (SpaceNla *)sl;
				memcpy(&ar->v2d, &snla->v2d, sizeof(View2D));
				
				ar->v2d.tot.ymin = (float)(-sa->winy)/3.0f;
				ar->v2d.tot.ymax = 0.0f;
				
				ar->v2d.scroll |= (V2D_SCROLL_BOTTOM|V2D_SCROLL_SCALE_HORIZONTAL);
				ar->v2d.scroll |= (V2D_SCROLL_RIGHT);
				ar->v2d.align = V2D_ALIGN_NO_POS_Y;
				ar->v2d.flag |= V2D_VIEWSYNC_AREA_VERTICAL;
				break;
			}
			case SPACE_ACTION:
			{
				SpaceAction *saction= (SpaceAction *)sl;
				
				/* we totally reinit the view for the Action Editor, as some old instances had some weird cruft set */
				ar->v2d.tot.xmin = -20.0f;
				ar->v2d.tot.ymin = (float)(-sa->winy)/3.0f;
				ar->v2d.tot.xmax = (float)((sa->winx > 120)? (sa->winx) : 120);
				ar->v2d.tot.ymax = 0.0f;
				
				ar->v2d.cur= ar->v2d.tot;
				
				ar->v2d.min[0]= 0.0f;
				ar->v2d.min[1]= 0.0f;
				
				ar->v2d.max[0]= MAXFRAMEF;
				ar->v2d.max[1]= FLT_MAX;

				ar->v2d.minzoom= 0.01f;
				ar->v2d.maxzoom= 50;
				ar->v2d.scroll = (V2D_SCROLL_BOTTOM|V2D_SCROLL_SCALE_HORIZONTAL);
				ar->v2d.scroll |= (V2D_SCROLL_RIGHT);
				ar->v2d.keepzoom= V2D_LOCKZOOM_Y;
				ar->v2d.align= V2D_ALIGN_NO_POS_Y;
				ar->v2d.flag = V2D_VIEWSYNC_AREA_VERTICAL;
				
				/* for old files with ShapeKey editors open + an action set, clear the action as 
				 * it doesn't make sense in the new system (i.e. violates concept that ShapeKey edit
				 * only shows ShapeKey-rooted actions only)
				 */
				if (saction->mode == SACTCONT_SHAPEKEY)
					saction->action = NULL;
				break;
			}
			case SPACE_SEQ:
			{
				SpaceSeq *sseq= (SpaceSeq *)sl;
				memcpy(&ar->v2d, &sseq->v2d, sizeof(View2D));
				
				ar->v2d.scroll |= (V2D_SCROLL_BOTTOM|V2D_SCROLL_SCALE_HORIZONTAL);
				ar->v2d.scroll |= (V2D_SCROLL_LEFT|V2D_SCROLL_SCALE_VERTICAL);
				ar->v2d.align= V2D_ALIGN_NO_NEG_Y;
				ar->v2d.flag |= V2D_IS_INITIALISED;
				break;
			}
			case SPACE_NODE:
			{
				SpaceNode *snode= (SpaceNode *)sl;
				memcpy(&ar->v2d, &snode->v2d, sizeof(View2D));
				
				ar->v2d.scroll= (V2D_SCROLL_RIGHT|V2D_SCROLL_BOTTOM);
				ar->v2d.keepzoom= V2D_LIMITZOOM|V2D_KEEPASPECT;
				break;
			}
			case SPACE_BUTS:
			{
				SpaceButs *sbuts= (SpaceButs *)sl;
				memcpy(&ar->v2d, &sbuts->v2d, sizeof(View2D));
				
				ar->v2d.scroll |= (V2D_SCROLL_RIGHT|V2D_SCROLL_BOTTOM); 
				break;
			}
			case SPACE_FILE:
			 {
				// SpaceFile *sfile= (SpaceFile *)sl;
				ar->v2d.tot.xmin = ar->v2d.tot.ymin = 0;
				ar->v2d.tot.xmax = ar->winx;
				ar->v2d.tot.ymax = ar->winy;
				ar->v2d.cur = ar->v2d.tot;
				ar->regiontype= RGN_TYPE_WINDOW;
				ar->v2d.scroll = (V2D_SCROLL_RIGHT|V2D_SCROLL_BOTTOM_O);
				ar->v2d.align = (V2D_ALIGN_NO_NEG_X|V2D_ALIGN_NO_POS_Y);
				ar->v2d.keepzoom = (V2D_LOCKZOOM_X|V2D_LOCKZOOM_Y|V2D_LIMITZOOM|V2D_KEEPASPECT);
				break;
			}
			case SPACE_TEXT:
			{
				SpaceText *st= (SpaceText *)sl;
				st->flags |= ST_FIND_WRAP;
			}
				//case SPACE_XXX: // FIXME... add other ones
				//	memcpy(&ar->v2d, &((SpaceXxx *)sl)->v2d, sizeof(View2D));
				//	break;
		}
	}
}

static void do_versions_windowmanager_2_50(bScreen *screen)
{
	ScrArea *sa;
	SpaceLink *sl;
	
	/* add regions */
	for (sa= screen->areabase.first; sa; sa= sa->next) {
		
		/* we keep headertype variable to convert old files only */
		if (sa->headertype)
			area_add_header_region(sa, &sa->regionbase);
		
		area_add_window_regions(sa, sa->spacedata.first, &sa->regionbase);
		
		/* space imageselect is deprecated */
		for (sl= sa->spacedata.first; sl; sl= sl->next) {
			if (sl->spacetype==SPACE_IMASEL)
				sl->spacetype= SPACE_EMPTY;	/* spacedata then matches */
		}
		
		/* space sound is deprecated */
		for (sl= sa->spacedata.first; sl; sl= sl->next) {
			if (sl->spacetype==SPACE_SOUND)
				sl->spacetype= SPACE_EMPTY;	/* spacedata then matches */
		}
		
		/* it seems to be possible in 2.5 to have this saved, filewindow probably */
		sa->butspacetype= sa->spacetype;
		
		/* pushed back spaces also need regions! */
		if (sa->spacedata.first) {
			sl= sa->spacedata.first;
			for (sl= sl->next; sl; sl= sl->next) {
				if (sa->headertype)
					area_add_header_region(sa, &sl->regionbase);
				area_add_window_regions(sa, sl, &sl->regionbase);
			}
		}
	}
}

static void versions_gpencil_add_main(ListBase *lb, ID *id, const char *name)
{
	
	BLI_addtail(lb, id);
	id->us= 1;
	id->flag= LIB_FAKEUSER;
	*( (short *)id->name )= ID_GD;
	
	new_id(lb, id, name);
	/* alphabetic insterion: is in new_id */
	
	if (G.debug & G_DEBUG)
		printf("Converted GPencil to ID: %s\n", id->name+2);
}

static void do_versions_gpencil_2_50(Main *main, bScreen *screen)
{
	ScrArea *sa;
	SpaceLink *sl;
	
	/* add regions */
	for (sa= screen->areabase.first; sa; sa= sa->next) {
		for (sl= sa->spacedata.first; sl; sl= sl->next) {
			if (sl->spacetype==SPACE_VIEW3D) {
				View3D *v3d= (View3D*) sl;
				if (v3d->gpd) {
					versions_gpencil_add_main(&main->gpencil, (ID *)v3d->gpd, "GPencil View3D");
					v3d->gpd= NULL;
				}
			}
			else if (sl->spacetype==SPACE_NODE) {
				SpaceNode *snode= (SpaceNode *)sl;
				if (snode->gpd) {
					versions_gpencil_add_main(&main->gpencil, (ID *)snode->gpd, "GPencil Node");
					snode->gpd= NULL;
				}
			}
			else if (sl->spacetype==SPACE_SEQ) {
				SpaceSeq *sseq= (SpaceSeq *)sl;
				if (sseq->gpd) {
					versions_gpencil_add_main(&main->gpencil, (ID *)sseq->gpd, "GPencil Node");
					sseq->gpd= NULL;
				}
			}
			else if (sl->spacetype==SPACE_IMAGE) {
				SpaceImage *sima= (SpaceImage *)sl;
#if 0			/* see comment on r28002 */
				if (sima->gpd) {
					versions_gpencil_add_main(&main->gpencil, (ID *)sima->gpd, "GPencil Image");
					sima->gpd= NULL;
				}
#else
				sima->gpd= NULL;
#endif
			}
		}
	}		
}

/* deprecated, only keep this for readfile.c */
static PartEff *do_version_give_parteff_245(Object *ob)
{
	PartEff *paf;

	paf= ob->effect.first;
	while (paf) {
		if (paf->type==EFF_PARTICLE) return paf;
		paf= paf->next;
	}
	return NULL;
}
static void do_version_free_effect_245(Effect *eff)
{
	PartEff *paf;

	if (eff->type==EFF_PARTICLE) {
		paf= (PartEff *)eff;
		if (paf->keys) MEM_freeN(paf->keys);
	}
	MEM_freeN(eff);
}
static void do_version_free_effects_245(ListBase *lb)
{
	Effect *eff;

	eff= lb->first;
	while (eff) {
		BLI_remlink(lb, eff);
		do_version_free_effect_245(eff);
		eff= lb->first;
	}
}

static void do_version_mtex_factor_2_50(MTex **mtex_array, short idtype)
{
	MTex *mtex;
	float varfac, colfac;
	int a, neg;

	if (!mtex_array)
		return;

	for (a=0; a<MAX_MTEX; a++) {
		if (mtex_array[a]) {
			mtex= mtex_array[a];

			neg= mtex->maptoneg;
			varfac= mtex->varfac;
			colfac= mtex->colfac;

			if (neg & MAP_DISP) mtex->dispfac= -mtex->dispfac;
			if (neg & MAP_NORM) mtex->norfac= -mtex->norfac;
			if (neg & MAP_WARP) mtex->warpfac= -mtex->warpfac;

			mtex->colspecfac= (neg & MAP_COLSPEC)? -colfac: colfac;
			mtex->mirrfac= (neg & MAP_COLMIR)? -colfac: colfac;
			mtex->alphafac= (neg & MAP_ALPHA)? -varfac: varfac;
			mtex->difffac= (neg & MAP_REF)? -varfac: varfac;
			mtex->specfac= (neg & MAP_SPEC)? -varfac: varfac;
			mtex->emitfac= (neg & MAP_EMIT)? -varfac: varfac;
			mtex->hardfac= (neg & MAP_HAR)? -varfac: varfac;
			mtex->raymirrfac= (neg & MAP_RAYMIRR)? -varfac: varfac;
			mtex->translfac= (neg & MAP_TRANSLU)? -varfac: varfac;
			mtex->ambfac= (neg & MAP_AMB)? -varfac: varfac;
			mtex->colemitfac= (neg & MAP_EMISSION_COL)? -colfac: colfac;
			mtex->colreflfac= (neg & MAP_REFLECTION_COL)? -colfac: colfac;
			mtex->coltransfac= (neg & MAP_TRANSMISSION_COL)? -colfac: colfac;
			mtex->densfac= (neg & MAP_DENSITY)? -varfac: varfac;
			mtex->scatterfac= (neg & MAP_SCATTERING)? -varfac: varfac;
			mtex->reflfac= (neg & MAP_REFLECTION)? -varfac: varfac;

			mtex->timefac= (neg & MAP_PA_TIME)? -varfac: varfac;
			mtex->lengthfac= (neg & MAP_PA_LENGTH)? -varfac: varfac;
			mtex->clumpfac= (neg & MAP_PA_CLUMP)? -varfac: varfac;
			mtex->kinkfac= (neg & MAP_PA_KINK)? -varfac: varfac;
			mtex->roughfac= (neg & MAP_PA_ROUGH)? -varfac: varfac;
			mtex->padensfac= (neg & MAP_PA_DENS)? -varfac: varfac;
			mtex->lifefac= (neg & MAP_PA_LIFE)? -varfac: varfac;
			mtex->sizefac= (neg & MAP_PA_SIZE)? -varfac: varfac;
			mtex->ivelfac= (neg & MAP_PA_IVEL)? -varfac: varfac;

			mtex->shadowfac= (neg & LAMAP_SHAD)? -colfac: colfac;

			mtex->zenupfac= (neg & WOMAP_ZENUP)? -colfac: colfac;
			mtex->zendownfac= (neg & WOMAP_ZENDOWN)? -colfac: colfac;
			mtex->blendfac= (neg & WOMAP_BLEND)? -varfac: varfac;

			if (idtype == ID_MA)
				mtex->colfac= (neg & MAP_COL)? -colfac: colfac;
			else if (idtype == ID_LA)
				mtex->colfac= (neg & LAMAP_COL)? -colfac: colfac;
			else if (idtype == ID_WO)
				mtex->colfac= (neg & WOMAP_HORIZ)? -colfac: colfac;
		}
	}
}

static void do_version_mdef_250(Main *main)
{
	Object *ob;
	ModifierData *md;
	MeshDeformModifierData *mmd;

	for (ob= main->object.first; ob; ob=ob->id.next) {
		for (md=ob->modifiers.first; md; md=md->next) {
			if (md->type == eModifierType_MeshDeform) {
				mmd= (MeshDeformModifierData*)md;

				if (mmd->bindcos) {
					/* make bindcos NULL in order to trick older versions
					 * into thinking that the mesh was not bound yet */
					mmd->bindcagecos= mmd->bindcos;
					mmd->bindcos= NULL;

					modifier_mdef_compact_influences(md);
				}
			}
		}
	}
}

static void do_version_constraints_radians_degrees_250(ListBase *lb)
{
	bConstraint *con;

	for	(con=lb->first; con; con=con->next) {
		if (con->type==CONSTRAINT_TYPE_RIGIDBODYJOINT) {
			bRigidBodyJointConstraint *data = con->data;
			data->axX *= (float)(M_PI/180.0);
			data->axY *= (float)(M_PI/180.0);
			data->axZ *= (float)(M_PI/180.0);
		}
		else if (con->type==CONSTRAINT_TYPE_KINEMATIC) {
			bKinematicConstraint *data = con->data;
			data->poleangle *= (float)(M_PI/180.0);
		}
		else if (con->type==CONSTRAINT_TYPE_ROTLIMIT) {
			bRotLimitConstraint *data = con->data;

			data->xmin *= (float)(M_PI/180.0);
			data->xmax *= (float)(M_PI/180.0);
			data->ymin *= (float)(M_PI/180.0);
			data->ymax *= (float)(M_PI/180.0);
			data->zmin *= (float)(M_PI/180.0);
			data->zmax *= (float)(M_PI/180.0);
		}
	}
}

/* NOTE: this version patch is intended for versions < 2.52.2, but was initially introduced in 2.27 already */
static void do_version_old_trackto_to_constraints(Object *ob)
{
	/* create new trackto constraint from the relationship */
	if (ob->track)
	{
		bConstraint *con= add_ob_constraint(ob, "AutoTrack", CONSTRAINT_TYPE_TRACKTO);
		bTrackToConstraint *data = con->data;
		
		/* copy tracking settings from the object */
		data->tar = ob->track;
		data->reserved1 = ob->trackflag;
		data->reserved2 = ob->upflag;
	}
	
	/* clear old track setting */
	ob->track = NULL;
}

static void do_versions_seq_unique_name_all_strips(
	Scene * sce, ListBase *seqbasep)
{
	Sequence * seq = seqbasep->first;

	while (seq) {
		seqbase_unique_name_recursive(&sce->ed->seqbase, seq);
		if (seq->seqbase.first) {
			do_versions_seq_unique_name_all_strips(
				sce, &seq->seqbase);
		}
		seq=seq->next;
	}
}


static void do_version_bone_roll_256(Bone *bone)
{
	Bone *child;
	float submat[3][3];
	
	copy_m3_m4(submat, bone->arm_mat);
	mat3_to_vec_roll(submat, NULL, &bone->arm_roll);
	
	for (child = bone->childbase.first; child; child = child->next)
		do_version_bone_roll_256(child);
}

static void do_versions_nodetree_dynamic_sockets(bNodeTree *ntree)
{
	bNodeSocket *sock;
	for (sock=ntree->inputs.first; sock; sock=sock->next)
		sock->flag |= SOCK_DYNAMIC;
	for (sock=ntree->outputs.first; sock; sock=sock->next)
		sock->flag |= SOCK_DYNAMIC;
}

void convert_tface_mt(FileData *fd, Main *main)
{
	Main *gmain;

	/* this is a delayed do_version (so it can create new materials) */
	if (main->versionfile < 259 || (main->versionfile == 259 && main->subversionfile < 3)) {

		//XXX hack, material.c uses G.main all over the place, instead of main
		// temporarily set G.main to the current main
		gmain = G.main;
		G.main = main;

		if (!(do_version_tface(main, 1))) {
			BKE_report(fd->reports, RPT_WARNING, "Texface conversion problem. Error in console");
		}

		//XXX hack, material.c uses G.main allover the place, instead of main
		G.main = gmain;
	}
}

static void do_versions_nodetree_image_default_alpha_output(bNodeTree *ntree)
{
	bNode *node;
	bNodeSocket *sock;
	for (node=ntree->nodes.first; node; node=node->next) {
		if (ELEM(node->type, CMP_NODE_IMAGE, CMP_NODE_R_LAYERS)) {
			/* default Image output value should have 0 alpha */
			sock = node->outputs.first;
			((bNodeSocketValueRGBA*)sock->default_value)->value[3] = 0.0f;
		}
	}
}

static void do_version_ntree_tex_mapping_260(void *UNUSED(data), ID *UNUSED(id), bNodeTree *ntree)
{
	bNode *node;

	for (node=ntree->nodes.first; node; node=node->next) {
		if (node->type == SH_NODE_MAPPING) {
			TexMapping *tex_mapping;

			tex_mapping= node->storage;
			tex_mapping->projx= PROJ_X;
			tex_mapping->projy= PROJ_Y;
			tex_mapping->projz= PROJ_Z;
		}
	}
}

static void do_versions_nodetree_convert_angle(bNodeTree *ntree)
{
	bNode *node;
	for (node=ntree->nodes.first; node; node=node->next) {
		if (node->type == CMP_NODE_ROTATE) {
			/* Convert degrees to radians. */
			bNodeSocket *sock = ((bNodeSocket*)node->inputs.first)->next;
			((bNodeSocketValueFloat*)sock->default_value)->value = DEG2RADF(((bNodeSocketValueFloat*)sock->default_value)->value);
		}
		else if (node->type == CMP_NODE_DBLUR) {
			/* Convert degrees to radians. */
			NodeDBlurData *ndbd= node->storage;
			ndbd->angle = DEG2RADF(ndbd->angle);
			ndbd->spin = DEG2RADF(ndbd->spin);
		}
		else if (node->type == CMP_NODE_DEFOCUS) {
			/* Convert degrees to radians. */
			NodeDefocus *nqd = node->storage;
			/* XXX DNA char to float conversion seems to map the char value into the [0.0f, 1.0f] range... */
			nqd->rotation = DEG2RADF(nqd->rotation*255.0f);
		}
		else if (node->type == CMP_NODE_CHROMA_MATTE) {
			/* Convert degrees to radians. */
			NodeChroma *ndc = node->storage;
			ndc->t1 = DEG2RADF(ndc->t1);
			ndc->t2 = DEG2RADF(ndc->t2);
		}
		else if (node->type == CMP_NODE_GLARE) {
			/* Convert degrees to radians. */
			NodeGlare* ndg = node->storage;
			/* XXX DNA char to float conversion seems to map the char value into the [0.0f, 1.0f] range... */
			ndg->angle_ofs = DEG2RADF(ndg->angle_ofs*255.0f);
		}
		/* XXX TexMapping struct is used by other nodes too (at least node_composite_mapValue),
		 *     but not the rot part...
		 */
		else if (node->type == SH_NODE_MAPPING) {
			/* Convert degrees to radians. */
			TexMapping* tmap = node->storage;
			tmap->rot[0] = DEG2RADF(tmap->rot[0]);
			tmap->rot[1] = DEG2RADF(tmap->rot[1]);
			tmap->rot[2] = DEG2RADF(tmap->rot[2]);
		}
	}
}

void do_versions_image_settings_2_60(Scene *sce)
{
	/* note: rd->subimtype is moved into individual settings now and no longer
	 * exists */
	RenderData *rd= &sce->r;
	ImageFormatData *imf= &sce->r.im_format;

	/* we know no data loss happens here, the old values were in char range */
	imf->imtype=   (char)rd->imtype;
	imf->planes=   (char)rd->planes;
	imf->compress= (char)rd->quality;
	imf->quality=  (char)rd->quality;

	/* default, was stored in multiple places, may override later */
	imf->depth= R_IMF_CHAN_DEPTH_8;

	/* openexr */
	imf->exr_codec = rd->quality & 7; /* strange but true! 0-4 are valid values, OPENEXR_COMPRESS */

	switch (imf->imtype) {
	case R_IMF_IMTYPE_OPENEXR:
		imf->depth=  (rd->subimtype & R_OPENEXR_HALF) ? R_IMF_CHAN_DEPTH_16 : R_IMF_CHAN_DEPTH_32;
		if (rd->subimtype & R_PREVIEW_JPG) {
			imf->flag |= R_IMF_FLAG_PREVIEW_JPG;
		}
		if (rd->subimtype & R_OPENEXR_ZBUF) {
			imf->flag |= R_IMF_FLAG_ZBUF;
		}
		break;
	case R_IMF_IMTYPE_TIFF:
		if (rd->subimtype & R_TIFF_16BIT) {
			imf->depth= R_IMF_CHAN_DEPTH_16;
		}
		break;
	case R_IMF_IMTYPE_JP2:
		if (rd->subimtype & R_JPEG2K_16BIT) {
			imf->depth= R_IMF_CHAN_DEPTH_16;
		}
		else if (rd->subimtype & R_JPEG2K_12BIT) {
			imf->depth= R_IMF_CHAN_DEPTH_12;
		}

		if (rd->subimtype & R_JPEG2K_YCC) {
			imf->jp2_flag |= R_IMF_JP2_FLAG_YCC;
		}
		if (rd->subimtype & R_JPEG2K_CINE_PRESET) {
			imf->jp2_flag |= R_IMF_JP2_FLAG_CINE_PRESET;
		}
		if (rd->subimtype & R_JPEG2K_CINE_48FPS) {
			imf->jp2_flag |= R_IMF_JP2_FLAG_CINE_48;
		}
		break;
	case R_IMF_IMTYPE_CINEON:
	case R_IMF_IMTYPE_DPX:
		if (rd->subimtype & R_CINEON_LOG) {
			imf->cineon_flag |= R_IMF_CINEON_FLAG_LOG;
		}
		break;
	}

}

/* socket use flags were only temporary before */
static void do_versions_nodetree_socket_use_flags_2_62(bNodeTree *ntree)
{
	bNode *node;
	bNodeSocket *sock;
	bNodeLink *link;
	
	for (node=ntree->nodes.first; node; node=node->next) {
		for (sock=node->inputs.first; sock; sock=sock->next)
			sock->flag &= ~SOCK_IN_USE;
		for (sock=node->outputs.first; sock; sock=sock->next)
			sock->flag &= ~SOCK_IN_USE;
	}
	for (sock=ntree->inputs.first; sock; sock=sock->next)
		sock->flag &= ~SOCK_IN_USE;
	for (sock=ntree->outputs.first; sock; sock=sock->next)
		sock->flag &= ~SOCK_IN_USE;
	
	for (link=ntree->links.first; link; link=link->next) {
		link->fromsock->flag |= SOCK_IN_USE;
		link->tosock->flag |= SOCK_IN_USE;
	}
}

static void do_versions_nodetree_multi_file_output_format_2_62_1(Scene *sce, bNodeTree *ntree)
{
	bNode *node;
	bNodeSocket *sock;
	
	for (node=ntree->nodes.first; node; node=node->next) {
		if (node->type==CMP_NODE_OUTPUT_FILE) {
			/* previous CMP_NODE_OUTPUT_FILE nodes get converted to multi-file outputs */
			NodeImageFile *old_data = node->storage;
			NodeImageMultiFile *nimf= MEM_callocN(sizeof(NodeImageMultiFile), "node image multi file");
			bNodeSocket *old_image = BLI_findlink(&node->inputs, 0);
			bNodeSocket *old_z = BLI_findlink(&node->inputs, 1);
			bNodeSocket *sock;
			
			node->storage= nimf;
			
			BLI_strncpy(nimf->base_path, old_data->name, sizeof(nimf->base_path));
			nimf->format = old_data->im_format;
			
			/* if z buffer is saved, change the image type to multilayer exr.
			 * XXX this is slightly messy, Z buffer was ignored before for anything but EXR and IRIS ...
			 * i'm just assuming here that IRIZ means IRIS with z buffer ...
			 */
			if (ELEM(old_data->im_format.imtype, R_IMF_IMTYPE_IRIZ, R_IMF_IMTYPE_OPENEXR)) {
				nimf->format.imtype = R_IMF_IMTYPE_MULTILAYER;
				sock = ntreeCompositOutputFileAddSocket(ntree, node, old_image->name, &nimf->format);
				if (old_image->link) {
					old_image->link->tosock = sock;
					sock->link = old_image->link;
				}
				sock = ntreeCompositOutputFileAddSocket(ntree, node, old_z->name, &nimf->format);
				if (old_z->link) {
					old_z->link->tosock = sock;
					sock->link = old_z->link;
				}
			}
			else {
				/* saves directly to base path, which is the old image output path */
				sock = ntreeCompositOutputFileAddSocket(ntree, node, "", &nimf->format);
				if (old_image->link) {
					old_image->link->tosock = sock;
					sock->link = old_image->link;
				}
			}
			
			nodeRemoveSocket(ntree, node, old_image);
			nodeRemoveSocket(ntree, node, old_z);
			MEM_freeN(old_data);
		}
		else if (node->type==CMP_NODE_OUTPUT_MULTI_FILE__DEPRECATED) {
			NodeImageMultiFile *nimf = node->storage;
			
			/* CMP_NODE_OUTPUT_MULTI_FILE has been redeclared as CMP_NODE_OUTPUT_FILE */
			node->type = CMP_NODE_OUTPUT_FILE;
			
			/* initialize the node-wide image format from render data, if available */
			if (sce)
				nimf->format = sce->r.im_format;
			
			/* transfer render format toggle to node format toggle */
			for (sock=node->inputs.first; sock; sock=sock->next) {
				NodeImageMultiFileSocket *simf = sock->storage;
				simf->use_node_format = simf->use_render_format;
			}
			
			/* we do have preview now */
			node->flag |= NODE_PREVIEW;
		}
	}
}

/* blue and red are swapped pre 2.62.1, be sane (red == red) now! */
static void do_versions_mesh_mloopcol_swap_2_62_1(Mesh *me)
{
	CustomDataLayer *layer;
	MLoopCol *mloopcol;
	int a;
	int i;

	for (a = 0; a < me->ldata.totlayer; a++) {
		layer = &me->ldata.layers[a];

		if (layer->type == CD_MLOOPCOL) {
			mloopcol = (MLoopCol *)layer->data;
			for (i = 0; i < me->totloop; i++, mloopcol++) {
				SWAP(char, mloopcol->r, mloopcol->b);
			}
		}
	}
}

static void do_versions(FileData *fd, Library *lib, Main *main)
{
	/* WATCH IT!!!: pointers from libdata have not been converted */

	if (G.debug & G_DEBUG)
		printf("read file %s\n  Version %d sub %d svn r%d\n", fd->relabase, main->versionfile, main->subversionfile, main->revision);
	
	if (main->versionfile == 100) {
		/* tex->extend and tex->imageflag have changed: */
		Tex *tex = main->tex.first;
		while (tex) {
			if (tex->id.flag & LIB_NEEDLINK) {

				if (tex->extend==0) {
					if (tex->xrepeat || tex->yrepeat) tex->extend= TEX_REPEAT;
					else {
						tex->extend= TEX_EXTEND;
						tex->xrepeat= tex->yrepeat= 1;
					}
				}

			}
			tex= tex->id.next;
		}
	}
	if (main->versionfile <= 101) {
		/* frame mapping */
		Scene *sce = main->scene.first;
		while (sce) {
			sce->r.framapto= 100;
			sce->r.images= 100;
			sce->r.framelen= 1.0;
			sce= sce->id.next;
		}
	}
	if (main->versionfile <= 102) {
		/* init halo's at 1.0 */
		Material *ma = main->mat.first;
		while (ma) {
			ma->add= 1.0;
			ma= ma->id.next;
		}
	}
	if (main->versionfile <= 103) {
		/* new variable in object: colbits */
		Object *ob = main->object.first;
		int a;
		while (ob) {
			ob->colbits= 0;
			if (ob->totcol) {
				for (a=0; a<ob->totcol; a++) {
					if (ob->mat[a]) ob->colbits |= (1<<a);
				}
			}
			ob= ob->id.next;
		}
	}
	if (main->versionfile <= 104) {
		/* timeoffs moved */
		Object *ob = main->object.first;
		while (ob) {
			if (ob->transflag & 1) {
				ob->transflag -= 1;
				//ob->ipoflag |= OB_OFFS_OB;
			}
			ob= ob->id.next;
		}
	}
	if (main->versionfile <= 105) {
		Object *ob = main->object.first;
		while (ob) {
			ob->dupon= 1; ob->dupoff= 0;
			ob->dupsta= 1; ob->dupend= 100;
			ob= ob->id.next;
		}
	}
	if (main->versionfile <= 106) {
		/* mcol changed */
		Mesh *me = main->mesh.first;
		while (me) {
			if (me->mcol) vcol_to_fcol(me);
			me= me->id.next;
		}

	}
	if (main->versionfile <= 107) {
		Object *ob;
		Scene *sce = main->scene.first;
		while (sce) {
			sce->r.mode |= R_GAMMA;
			sce= sce->id.next;
		}
		ob= main->object.first;
		while (ob) {
			//ob->ipoflag |= OB_OFFS_PARENT;
			if (ob->dt==0) ob->dt= OB_SOLID;
			ob= ob->id.next;
		}

	}
	if (main->versionfile <= 109) {
		/* new variable: gridlines */
		bScreen *sc = main->screen.first;
		while (sc) {
			ScrArea *sa= sc->areabase.first;
			while (sa) {
				SpaceLink *sl= sa->spacedata.first;
				while (sl) {
					if (sl->spacetype==SPACE_VIEW3D) {
						View3D *v3d= (View3D*) sl;

						if (v3d->gridlines==0) v3d->gridlines= 20;
					}
					sl= sl->next;
				}
				sa= sa->next;
			}
			sc= sc->id.next;
		}
	}
	if (main->versionfile <= 113) {
		Material *ma = main->mat.first;
		while (ma) {
			if (ma->flaresize==0.0f) ma->flaresize= 1.0f;
			ma->subsize= 1.0f;
			ma->flareboost= 1.0f;
			ma= ma->id.next;
		}
	}

	if (main->versionfile <= 134) {
		Tex *tex = main->tex.first;
		while (tex) {
			if ((tex->rfac == 0.0f) &&
				(tex->gfac == 0.0f) &&
				(tex->bfac == 0.0f)) {
				tex->rfac = 1.0f;
				tex->gfac = 1.0f;
				tex->bfac = 1.0f;
				tex->filtersize = 1.0f;
			}
			tex = tex->id.next;
		}
	}
	if (main->versionfile <= 140) {
		/* r-g-b-fac in texture */
		Tex *tex = main->tex.first;
		while (tex) {
			if ((tex->rfac == 0.0f) &&
				(tex->gfac == 0.0f) &&
				(tex->bfac == 0.0f)) {
				tex->rfac = 1.0f;
				tex->gfac = 1.0f;
				tex->bfac = 1.0f;
				tex->filtersize = 1.0f;
			}
			tex = tex->id.next;
		}
	}
	if (main->versionfile <= 153) {
		Scene *sce = main->scene.first;
		while (sce) {
			if (sce->r.blurfac==0.0f) sce->r.blurfac= 1.0f;
			sce= sce->id.next;
		}
	}
	if (main->versionfile <= 163) {
		Scene *sce = main->scene.first;
		while (sce) {
			if (sce->r.frs_sec==0) sce->r.frs_sec= 25;
			sce= sce->id.next;
		}
	}
	if (main->versionfile <= 164) {
		Mesh *me= main->mesh.first;
		while (me) {
			me->smoothresh= 30;
			me= me->id.next;
		}
	}
	if (main->versionfile <= 165) {
		Mesh *me= main->mesh.first;
		TFace *tface;
		int nr;
		char *cp;

		while (me) {
			if (me->tface) {
				nr= me->totface;
				tface= me->tface;
				while (nr--) {
					cp= (char *)&tface->col[0];
					if (cp[1]>126) cp[1]= 255; else cp[1]*=2;
					if (cp[2]>126) cp[2]= 255; else cp[2]*=2;
					if (cp[3]>126) cp[3]= 255; else cp[3]*=2;
					cp= (char *)&tface->col[1];
					if (cp[1]>126) cp[1]= 255; else cp[1]*=2;
					if (cp[2]>126) cp[2]= 255; else cp[2]*=2;
					if (cp[3]>126) cp[3]= 255; else cp[3]*=2;
					cp= (char *)&tface->col[2];
					if (cp[1]>126) cp[1]= 255; else cp[1]*=2;
					if (cp[2]>126) cp[2]= 255; else cp[2]*=2;
					if (cp[3]>126) cp[3]= 255; else cp[3]*=2;
					cp= (char *)&tface->col[3];
					if (cp[1]>126) cp[1]= 255; else cp[1]*=2;
					if (cp[2]>126) cp[2]= 255; else cp[2]*=2;
					if (cp[3]>126) cp[3]= 255; else cp[3]*=2;

					tface++;
				}
			}
			me= me->id.next;
		}
	}

	if (main->versionfile <= 169) {
		Mesh *me= main->mesh.first;
		while (me) {
			if (me->subdiv==0) me->subdiv= 1;
			me= me->id.next;
		}
	}

	if (main->versionfile <= 169) {
		bScreen *sc= main->screen.first;
		while (sc) {
			ScrArea *sa= sc->areabase.first;
			while (sa) {
				SpaceLink *sl= sa->spacedata.first;
				while (sl) {
					if (sl->spacetype==SPACE_IPO) {
						SpaceIpo *sipo= (SpaceIpo*) sl;
						sipo->v2d.max[0]= 15000.0;
					}
					sl= sl->next;
				}
				sa= sa->next;
			}
			sc= sc->id.next;
		}
	}

	if (main->versionfile <= 170) {
		Object *ob = main->object.first;
		PartEff *paf;
		while (ob) {
			paf = do_version_give_parteff_245(ob);
			if (paf) {
				if (paf->staticstep == 0) {
					paf->staticstep= 5;
				}
			}
			ob = ob->id.next;
		}
	}

	if (main->versionfile <= 171) {
		bScreen *sc= main->screen.first;
		while (sc) {
			ScrArea *sa= sc->areabase.first;
			while (sa) {
				SpaceLink *sl= sa->spacedata.first;
				while (sl) {
					if (sl->spacetype==SPACE_TEXT) {
						SpaceText *st= (SpaceText*) sl;
						st->lheight= 12;
					}
					sl= sl->next;
				}
				sa= sa->next;
			}
			sc= sc->id.next;
		}
	}

	if (main->versionfile <= 173) {
		int a, b;
		Mesh *me= main->mesh.first;
		while (me) {
			if (me->tface) {
				TFace *tface= me->tface;
				for (a=0; a<me->totface; a++, tface++) {
					for (b=0; b<4; b++) {
						tface->uv[b][0]/= 32767.0f;
						tface->uv[b][1]/= 32767.0f;
					}
				}
			}
			me= me->id.next;
		}
	}

	if (main->versionfile <= 191) {
		Object *ob= main->object.first;
		Material *ma = main->mat.first;

		/* let faces have default add factor of 0.0 */
		while (ma) {
		  if (!(ma->mode & MA_HALO)) ma->add = 0.0;
		  ma = ma->id.next;
		}

		while (ob) {
			ob->mass= 1.0f;
			ob->damping= 0.1f;
			/*ob->quat[1]= 1.0f;*/ /* quats arnt used yet */
			ob= ob->id.next;
		}
	}

	if (main->versionfile <= 193) {
		Object *ob= main->object.first;
		while (ob) {
			ob->inertia= 1.0f;
			ob->rdamping= 0.1f;
			ob= ob->id.next;
		}
	}

	if (main->versionfile <= 196) {
		Mesh *me= main->mesh.first;
		int a, b;
		while (me) {
			if (me->tface) {
				TFace *tface= me->tface;
				for (a=0; a<me->totface; a++, tface++) {
					for (b=0; b<4; b++) {
						tface->mode |= TF_DYNAMIC;
						tface->mode &= ~TF_INVISIBLE;
					}
				}
			}
			me= me->id.next;
		}
	}

	if (main->versionfile <= 200) {
		Object *ob= main->object.first;
		while (ob) {
			ob->scaflag = ob->gameflag & (OB_DO_FH|OB_ROT_FH|OB_ANISOTROPIC_FRICTION|OB_GHOST|OB_RIGID_BODY|OB_BOUNDS);
				/* 64 is do_fh */
			ob->gameflag &= ~(OB_ROT_FH|OB_ANISOTROPIC_FRICTION|OB_GHOST|OB_RIGID_BODY|OB_BOUNDS);
			ob = ob->id.next;
		}
	}

	if (main->versionfile <= 201) {
		/* add-object + end-object are joined to edit-object actuator */
		Object *ob = main->object.first;
		bProperty *prop;
		bActuator *act;
		bIpoActuator *ia;
		bEditObjectActuator *eoa;
		bAddObjectActuator *aoa;
		while (ob) {
			act = ob->actuators.first;
			while (act) {
				if (act->type==ACT_IPO) {
					ia= act->data;
					prop= get_ob_property(ob, ia->name);
					if (prop) {
						ia->type= ACT_IPO_FROM_PROP;
					}
				}
				else if (act->type==ACT_ADD_OBJECT) {
					aoa= act->data;
					eoa= MEM_callocN(sizeof(bEditObjectActuator), "edit ob act");
					eoa->type= ACT_EDOB_ADD_OBJECT;
					eoa->ob= aoa->ob;
					eoa->time= aoa->time;
					MEM_freeN(aoa);
					act->data= eoa;
					act->type= act->otype= ACT_EDIT_OBJECT;
				}
				else if (act->type==ACT_END_OBJECT) {
					eoa= MEM_callocN(sizeof(bEditObjectActuator), "edit ob act");
					eoa->type= ACT_EDOB_END_OBJECT;
					act->data= eoa;
					act->type= act->otype= ACT_EDIT_OBJECT;
				}
				act= act->next;
			}
			ob = ob->id.next;
		}
	}

	if (main->versionfile <= 202) {
		/* add-object and end-object are joined to edit-object
		 * actuator */
		Object *ob= main->object.first;
		bActuator *act;
		bObjectActuator *oa;
		while (ob) {
			act= ob->actuators.first;
			while (act) {
				if (act->type==ACT_OBJECT) {
					oa= act->data;
					oa->flag &= ~(ACT_TORQUE_LOCAL|ACT_DROT_LOCAL);		/* this actuator didn't do local/glob rot before */
				}
				act= act->next;
			}
			ob= ob->id.next;
		}
	}

	if (main->versionfile <= 204) {
		/* patches for new physics */
		Object *ob= main->object.first;
		bActuator *act;
		bObjectActuator *oa;
		bSound *sound;
		while (ob) {

			/* please check this for demo20 files like
			 * original Egypt levels etc.  converted
			 * rotation factor of 50 is not workable */
			act= ob->actuators.first;
			while (act) {
				if (act->type==ACT_OBJECT) {
					oa= act->data;

					oa->forceloc[0]*= 25.0f;
					oa->forceloc[1]*= 25.0f;
					oa->forceloc[2]*= 25.0f;

					oa->forcerot[0]*= 10.0f;
					oa->forcerot[1]*= 10.0f;
					oa->forcerot[2]*= 10.0f;
				}
				act= act->next;
			}
			ob= ob->id.next;
		}

		sound = main->sound.first;
		while (sound) {
			if (sound->volume < 0.01f) {
				sound->volume = 1.0f;
			}
			sound = sound->id.next;
		}
	}

	if (main->versionfile <= 205) {
		/* patches for new physics */
		Object *ob= main->object.first;
		bActuator *act;
		bSensor *sens;
		bEditObjectActuator *oa;
		bRaySensor *rs;
		bCollisionSensor *cs;
		while (ob) {
			/* Set anisotropic friction off for old objects,
			 * values to 1.0.  */
			ob->gameflag &= ~OB_ANISOTROPIC_FRICTION;
			ob->anisotropicFriction[0] = 1.0;
			ob->anisotropicFriction[1] = 1.0;
			ob->anisotropicFriction[2] = 1.0;

			act= ob->actuators.first;
			while (act) {
				if (act->type==ACT_EDIT_OBJECT) {
					/* Zero initial velocity for newly
					 * added objects */
					oa= act->data;
					oa->linVelocity[0] = 0.0;
					oa->linVelocity[1] = 0.0;
					oa->linVelocity[2] = 0.0;
					oa->localflag = 0;
				}
				act= act->next;
			}

			sens= ob->sensors.first;
			while (sens) {
				/* Extra fields for radar sensors. */
				if (sens->type == SENS_RADAR) {
					bRadarSensor *s = sens->data;
					s->range = 10000.0;
				}

				/* Pulsing: defaults for new sensors. */
				if (sens->type != SENS_ALWAYS) {
					sens->pulse = 0;
					sens->freq = 0;
				}
				else {
					sens->pulse = 1;
				}

				/* Invert: off. */
				sens->invert = 0;

				/* Collision and ray: default = trigger
				 * on property. The material field can
				 * remain empty. */
				if (sens->type == SENS_COLLISION) {
					cs = (bCollisionSensor*) sens->data;
					cs->mode = 0;
				}
				if (sens->type == SENS_RAY) {
					rs = (bRaySensor*) sens->data;
					rs->mode = 0;
				}
				sens = sens->next;
			}
			ob= ob->id.next;
		}
		/* have to check the exact multiplier */
	}

	if (main->versionfile <= 211) {
		/* Render setting: per scene, the applicable gamma value
		 * can be set. Default is 1.0, which means no
		 * correction.  */
		bActuator *act;
		bObjectActuator *oa;
		Object *ob;

		/* added alpha in obcolor */
		ob= main->object.first;
		while (ob) {
			ob->col[3]= 1.0;
			ob= ob->id.next;
		}

		/* added alpha in obcolor */
		ob= main->object.first;
		while (ob) {
			act= ob->actuators.first;
			while (act) {
				if (act->type==ACT_OBJECT) {
					/* multiply velocity with 50 in old files */
					oa= act->data;
					if (fabsf(oa->linearvelocity[0]) >= 0.01f)
						oa->linearvelocity[0] *= 50.0f;
					if (fabsf(oa->linearvelocity[1]) >= 0.01f)
						oa->linearvelocity[1] *= 50.0f;
					if (fabsf(oa->linearvelocity[2]) >= 0.01f)
						oa->linearvelocity[2] *= 50.0f;
					if (fabsf(oa->angularvelocity[0])>=0.01f)
						oa->angularvelocity[0] *= 50.0f;
					if (fabsf(oa->angularvelocity[1])>=0.01f)
						oa->angularvelocity[1] *= 50.0f;
					if (fabsf(oa->angularvelocity[2])>=0.01f)
						oa->angularvelocity[2] *= 50.0f;
				}
				act= act->next;
			}
			ob= ob->id.next;
		}
	}

	if (main->versionfile <= 212) {

		bSound* sound;
		bProperty *prop;
		Object *ob;
		Mesh *me;

		sound = main->sound.first;
		while (sound)
		{
			sound->max_gain = 1.0;
			sound->min_gain = 0.0;
			sound->distance = 1.0;

			if (sound->attenuation > 0.0f)
				sound->flags |= SOUND_FLAGS_3D;
			else
				sound->flags &= ~SOUND_FLAGS_3D;

			sound = sound->id.next;
		}

		ob = main->object.first;

		while (ob) {
			prop= ob->prop.first;
			while (prop) {
				if (prop->type == GPROP_TIME) {
					// convert old GPROP_TIME values from int to float
					*((float *)&prop->data) = (float) prop->data;
				}

				prop= prop->next;
			}
			ob = ob->id.next;
		}

			/* me->subdiv changed to reflect the actual reparametization
			 * better, and smeshes were removed - if it was a smesh make
			 * it a subsurf, and reset the subdiv level because subsurf
			 * takes a lot more work to calculate.
			 */
		for (me= main->mesh.first; me; me= me->id.next) {
			if (me->flag&ME_SMESH) {
				me->flag&= ~ME_SMESH;
				me->flag|= ME_SUBSURF;

				me->subdiv= 1;
			}
			else {
				if (me->subdiv<2)
					me->subdiv= 1;
				else
					me->subdiv--;
			}
		}
	}

	if (main->versionfile <= 220) {
		Object *ob;
		Mesh *me;

		ob = main->object.first;

		/* adapt form factor in order to get the 'old' physics
		 * behavior back...*/

		while (ob) {
			/* in future, distinguish between different
			 * object bounding shapes */
			ob->formfactor = 0.4f;
			/* patch form factor , note that inertia equiv radius
			 * of a rotation symmetrical obj */
			if (ob->inertia != 1.0f) {
				ob->formfactor /= ob->inertia * ob->inertia;
			}
			ob = ob->id.next;
		}

			/* Began using alpha component of vertex colors, but
			 * old file vertex colors are undefined, reset them
			 * to be fully opaque. -zr
			 */
		for (me= main->mesh.first; me; me= me->id.next) {
			if (me->mcol) {
				int i;

				for (i=0; i<me->totface*4; i++) {
					MCol *mcol= &me->mcol[i];
					mcol->a= 255;
				}
			}
			if (me->tface) {
				int i, j;

				for (i=0; i<me->totface; i++) {
					TFace *tf= &((TFace*) me->tface)[i];

					for (j=0; j<4; j++) {
						char *col= (char*) &tf->col[j];

						col[0]= 255;
					}
				}
			}
		}
	}
	if (main->versionfile <= 221) {
		Scene *sce= main->scene.first;

		// new variables for std-alone player and runtime
		while (sce) {

			sce->r.xplay= 640;
			sce->r.yplay= 480;
			sce->r.freqplay= 60;

			sce= sce->id.next;
		}

	}
	if (main->versionfile <= 222) {
		Scene *sce= main->scene.first;

		// new variables for std-alone player and runtime
		while (sce) {

			sce->r.depth= 32;

			sce= sce->id.next;
		}
	}


	if (main->versionfile <= 223) {
		VFont *vf;
		Image *ima;
		Object *ob;

		for (vf= main->vfont.first; vf; vf= vf->id.next) {
			if (strcmp(vf->name+strlen(vf->name)-6, ".Bfont")==0) {
				strcpy(vf->name, FO_BUILTIN_NAME);
			}
		}

		/* Old textures animate at 25 FPS */
		for (ima = main->image.first; ima; ima=ima->id.next) {
			ima->animspeed = 25;
		}

			/* Zr remapped some keyboard codes to be linear (stupid zr) */
		for (ob= main->object.first; ob; ob= ob->id.next) {
			bSensor *sens;

			for (sens= ob->sensors.first; sens; sens= sens->next) {
				if (sens->type==SENS_KEYBOARD) {
					bKeyboardSensor *ks= sens->data;

					ks->key= map_223_keybd_code_to_224_keybd_code(ks->key);
					ks->qual= map_223_keybd_code_to_224_keybd_code(ks->qual);
					ks->qual2= map_223_keybd_code_to_224_keybd_code(ks->qual2);
				}
			}
		}
	}
	if (main->versionfile <= 224) {
		bSound* sound;
		Scene *sce;
		Mesh *me;
		bScreen *sc;

		for (sound=main->sound.first; sound; sound=sound->id.next) {
			if (sound->packedfile) {
				if (sound->newpackedfile == NULL) {
					sound->newpackedfile = sound->packedfile;
				}
				sound->packedfile = NULL;
			}
		}
		/* Make sure that old subsurf meshes don't have zero subdivision level for rendering */
		for (me=main->mesh.first; me; me=me->id.next) {
			if ((me->flag & ME_SUBSURF) && (me->subdivr==0))
				me->subdivr=me->subdiv;
		}

		for (sce= main->scene.first; sce; sce= sce->id.next) {
			sce->r.stereomode = 1;  // no stereo
		}

			/* some oldfile patch, moved from set_func_space */
		for (sc= main->screen.first; sc; sc= sc->id.next) {
			ScrArea *sa;

			for (sa= sc->areabase.first; sa; sa= sa->next) {
				SpaceLink *sl;

				for (sl= sa->spacedata.first; sl; sl= sl->next) {
					if (sl->spacetype==SPACE_IPO) {
						SpaceSeq *sseq= (SpaceSeq*) sl;
						sseq->v2d.keeptot= 0;
					}
				}
			}
		}

	}


	if (main->versionfile <= 225) {
		World *wo;
		/* Use Sumo for old games */
		for (wo = main->world.first; wo; wo= wo->id.next) {
			wo->physicsEngine = 2;
		}
	}

	if (main->versionfile <= 227) {
		Scene *sce;
		Material *ma;
		bScreen *sc;
		Object *ob;

		/* As of now, this insures that the transition from the old Track system
		 * to the new full constraint Track is painless for everyone. - theeth
		 */
		ob = main->object.first;

		while (ob) {
			ListBase *list;
			list = &ob->constraints;

			/* check for already existing TrackTo constraint
			 * set their track and up flag correctly */

			if (list) {
				bConstraint *curcon;
				for (curcon = list->first; curcon; curcon=curcon->next) {
					if (curcon->type == CONSTRAINT_TYPE_TRACKTO) {
						bTrackToConstraint *data = curcon->data;
						data->reserved1 = ob->trackflag;
						data->reserved2 = ob->upflag;
					}
				}
			}

			if (ob->type == OB_ARMATURE) {
				if (ob->pose) {
					bConstraint *curcon;
					bPoseChannel *pchan;
					for (pchan = ob->pose->chanbase.first;
						 pchan; pchan=pchan->next) {
						for (curcon = pchan->constraints.first;
							 curcon; curcon=curcon->next) {
							if (curcon->type == CONSTRAINT_TYPE_TRACKTO) {
								bTrackToConstraint *data = curcon->data;
								data->reserved1 = ob->trackflag;
								data->reserved2 = ob->upflag;
							}
						}
					}
				}
			}

			/* Change Ob->Track in real TrackTo constraint */
			do_version_old_trackto_to_constraints(ob);
			
			ob = ob->id.next;
		}


		for (sce= main->scene.first; sce; sce= sce->id.next) {
			sce->audio.mixrate = 44100;
			sce->audio.flag |= AUDIO_SCRUB;
			sce->r.mode |= R_ENVMAP;
		}
		// init new shader vars
		for (ma= main->mat.first; ma; ma= ma->id.next) {
			ma->refrac= 4.0f;
			ma->roughness= 0.5f;
			ma->param[0]= 0.5f;
			ma->param[1]= 0.1f;
			ma->param[2]= 0.1f;
			ma->param[3]= 0.05f;
		}
		// patch for old wrong max view2d settings, allows zooming out more
		for (sc= main->screen.first; sc; sc= sc->id.next) {
			ScrArea *sa;

			for (sa= sc->areabase.first; sa; sa= sa->next) {
				SpaceLink *sl;

				for (sl= sa->spacedata.first; sl; sl= sl->next) {
					if (sl->spacetype==SPACE_ACTION) {
						SpaceAction *sac= (SpaceAction *) sl;
						sac->v2d.max[0]= 32000;
					}
					else if (sl->spacetype==SPACE_NLA) {
						SpaceNla *sla= (SpaceNla *) sl;
						sla->v2d.max[0]= 32000;
					}
				}
			}
		}
	}
	if (main->versionfile <= 228) {
		Scene *sce;
		bScreen *sc;
		Object *ob;


		/* As of now, this insures that the transition from the old Track system
		 * to the new full constraint Track is painless for everyone.*/
		ob = main->object.first;

		while (ob) {
			ListBase *list;
			list = &ob->constraints;

			/* check for already existing TrackTo constraint
			 * set their track and up flag correctly */

			if (list) {
				bConstraint *curcon;
				for (curcon = list->first; curcon; curcon=curcon->next) {
					if (curcon->type == CONSTRAINT_TYPE_TRACKTO) {
						bTrackToConstraint *data = curcon->data;
						data->reserved1 = ob->trackflag;
						data->reserved2 = ob->upflag;
					}
				}
			}

			if (ob->type == OB_ARMATURE) {
				if (ob->pose) {
					bConstraint *curcon;
					bPoseChannel *pchan;
					for (pchan = ob->pose->chanbase.first;
						 pchan; pchan=pchan->next) {
						for (curcon = pchan->constraints.first;
							 curcon; curcon=curcon->next) {
							if (curcon->type == CONSTRAINT_TYPE_TRACKTO) {
								bTrackToConstraint *data = curcon->data;
								data->reserved1 = ob->trackflag;
								data->reserved2 = ob->upflag;
							}
						}
					}
				}
			}

			ob = ob->id.next;
		}

		for (sce= main->scene.first; sce; sce= sce->id.next) {
			sce->r.mode |= R_ENVMAP;
		}

		// convert old mainb values for new button panels
		for (sc= main->screen.first; sc; sc= sc->id.next) {
			ScrArea *sa;

			for (sa= sc->areabase.first; sa; sa= sa->next) {
				SpaceLink *sl;

				for (sl= sa->spacedata.first; sl; sl= sl->next) {
					if (sl->spacetype==SPACE_BUTS) {
						SpaceButs *sbuts= (SpaceButs *) sl;

						sbuts->v2d.maxzoom= 1.2f;
						sbuts->align= 1;	/* horizontal default */
					
						if (sbuts->mainb==BUTS_LAMP) {
							sbuts->mainb= CONTEXT_SHADING;
							//sbuts->tab[CONTEXT_SHADING]= TAB_SHADING_LAMP;
						}
						else if (sbuts->mainb==BUTS_MAT) {
							sbuts->mainb= CONTEXT_SHADING;
							//sbuts->tab[CONTEXT_SHADING]= TAB_SHADING_MAT;
						}
						else if (sbuts->mainb==BUTS_TEX) {
							sbuts->mainb= CONTEXT_SHADING;
							//sbuts->tab[CONTEXT_SHADING]= TAB_SHADING_TEX;
						}
						else if (sbuts->mainb==BUTS_ANIM) {
							sbuts->mainb= CONTEXT_OBJECT;
						}
						else if (sbuts->mainb==BUTS_WORLD) {
							sbuts->mainb= CONTEXT_SCENE;
							//sbuts->tab[CONTEXT_SCENE]= TAB_SCENE_WORLD;
						}
						else if (sbuts->mainb==BUTS_RENDER) {
							sbuts->mainb= CONTEXT_SCENE;
							//sbuts->tab[CONTEXT_SCENE]= TAB_SCENE_RENDER;
						}
						else if (sbuts->mainb==BUTS_GAME) {
							sbuts->mainb= CONTEXT_LOGIC;
						}
						else if (sbuts->mainb==BUTS_FPAINT) {
							sbuts->mainb= CONTEXT_EDITING;
						}
						else if (sbuts->mainb==BUTS_RADIO) {
							sbuts->mainb= CONTEXT_SHADING;
							//sbuts->tab[CONTEXT_SHADING]= TAB_SHADING_RAD;
						}
						else if (sbuts->mainb==BUTS_CONSTRAINT) {
							sbuts->mainb= CONTEXT_OBJECT;
						}
						else if (sbuts->mainb==BUTS_SCRIPT) {
							sbuts->mainb= CONTEXT_OBJECT;
						}
						else if (sbuts->mainb==BUTS_EDIT) {
							sbuts->mainb= CONTEXT_EDITING;
						}
						else sbuts->mainb= CONTEXT_SCENE;
					}
				}
			}
		}
	}
	/* ton: made this 230 instead of 229,
	 * to be sure (tuho files) and this is a reliable check anyway
	 * nevertheless, we might need to think over a fitness (initialize)
	 * check apart from the do_versions() */

	if (main->versionfile <= 230) {
		bScreen *sc;

		// new variable blockscale, for panels in any area
		for (sc= main->screen.first; sc; sc= sc->id.next) {
			ScrArea *sa;

			for (sa= sc->areabase.first; sa; sa= sa->next) {
				SpaceLink *sl;

				for (sl= sa->spacedata.first; sl; sl= sl->next) {
					if (sl->blockscale==0.0f) sl->blockscale= 0.7f;
					/* added: 5x better zoom in for action */
					if (sl->spacetype==SPACE_ACTION) {
						SpaceAction *sac= (SpaceAction *)sl;
						sac->v2d.maxzoom= 50;
					}
				}
			}
		}
	}
	if (main->versionfile <= 231) {
		/* new bit flags for showing/hiding grid floor and axes */
		bScreen *sc = main->screen.first;
		while (sc) {
			ScrArea *sa= sc->areabase.first;
			while (sa) {
				SpaceLink *sl= sa->spacedata.first;
				while (sl) {
					if (sl->spacetype==SPACE_VIEW3D) {
						View3D *v3d= (View3D*) sl;

						if (v3d->gridflag==0) {
							v3d->gridflag |= V3D_SHOW_X;
							v3d->gridflag |= V3D_SHOW_Y;
							v3d->gridflag |= V3D_SHOW_FLOOR;
							v3d->gridflag &= ~V3D_SHOW_Z;
						}
					}
					sl= sl->next;
				}
				sa= sa->next;
			}
			sc= sc->id.next;
		}
	}
	if (main->versionfile <= 231) {
		Material *ma= main->mat.first;
		bScreen *sc = main->screen.first;
		Scene *sce;
		Lamp *la;
		World *wrld;

		/* introduction of raytrace */
		while (ma) {
			if (ma->fresnel_tra_i==0.0f) ma->fresnel_tra_i= 1.25f;
			if (ma->fresnel_mir_i==0.0f) ma->fresnel_mir_i= 1.25f;

			ma->ang= 1.0;
			ma->ray_depth= 2;
			ma->ray_depth_tra= 2;
			ma->fresnel_tra= 0.0;
			ma->fresnel_mir= 0.0;

			ma= ma->id.next;
		}
		sce= main->scene.first;
		while (sce) {
			if (sce->r.gauss==0.0f) sce->r.gauss= 1.0f;
			sce= sce->id.next;
		}
		la= main->lamp.first;
		while (la) {
			if (la->k==0.0f) la->k= 1.0;
			if (la->ray_samp==0) la->ray_samp= 1;
			if (la->ray_sampy==0) la->ray_sampy= 1;
			if (la->ray_sampz==0) la->ray_sampz= 1;
			if (la->area_size==0.0f) la->area_size= 1.0f;
			if (la->area_sizey==0.0f) la->area_sizey= 1.0f;
			if (la->area_sizez==0.0f) la->area_sizez= 1.0f;
			la= la->id.next;
		}
		wrld= main->world.first;
		while (wrld) {
			if (wrld->range==0.0f) {
				wrld->range= 1.0f/wrld->exposure;
			}
			wrld= wrld->id.next;
		}

		/* new bit flags for showing/hiding grid floor and axes */

		while (sc) {
			ScrArea *sa= sc->areabase.first;
			while (sa) {
				SpaceLink *sl= sa->spacedata.first;
				while (sl) {
					if (sl->spacetype==SPACE_VIEW3D) {
						View3D *v3d= (View3D*) sl;

						if (v3d->gridflag==0) {
							v3d->gridflag |= V3D_SHOW_X;
							v3d->gridflag |= V3D_SHOW_Y;
							v3d->gridflag |= V3D_SHOW_FLOOR;
							v3d->gridflag &= ~V3D_SHOW_Z;
						}
					}
					sl= sl->next;
				}
				sa= sa->next;
			}
			sc= sc->id.next;
		}
	}
	if (main->versionfile <= 232) {
		Tex *tex= main->tex.first;
		World *wrld= main->world.first;
		bScreen *sc;
		Scene *sce;

		while (tex) {
			if ((tex->flag & (TEX_CHECKER_ODD+TEX_CHECKER_EVEN))==0) {
				tex->flag |= TEX_CHECKER_ODD;
			}
			/* copied from kernel texture.c */
			if (tex->ns_outscale==0.0f) {
				/* musgrave */
				tex->mg_H = 1.0f;
				tex->mg_lacunarity = 2.0f;
				tex->mg_octaves = 2.0f;
				tex->mg_offset = 1.0f;
				tex->mg_gain = 1.0f;
				tex->ns_outscale = 1.0f;
				/* distnoise */
				tex->dist_amount = 1.0f;
				/* voronoi */
				tex->vn_w1 = 1.0f;
				tex->vn_mexp = 2.5f;
			}
			tex= tex->id.next;
		}

		while (wrld) {
			if (wrld->aodist==0.0f) {
				wrld->aodist= 10.0f;
				wrld->aobias= 0.05f;
			}
			if (wrld->aosamp==0) wrld->aosamp= 5;
			if (wrld->aoenergy==0.0f) wrld->aoenergy= 1.0f;
			wrld= wrld->id.next;
		}


		// new variable blockscale, for panels in any area, do again because new
		// areas didnt initialize it to 0.7 yet
		for (sc= main->screen.first; sc; sc= sc->id.next) {
			ScrArea *sa;
			for (sa= sc->areabase.first; sa; sa= sa->next) {
				SpaceLink *sl;
				for (sl= sa->spacedata.first; sl; sl= sl->next) {
					if (sl->blockscale==0.0f) sl->blockscale= 0.7f;

					/* added: 5x better zoom in for nla */
					if (sl->spacetype==SPACE_NLA) {
						SpaceNla *snla= (SpaceNla *)sl;
						snla->v2d.maxzoom= 50;
					}
				}
			}
		}
		sce= main->scene.first;
		while (sce) {
			if (sce->r.ocres==0) sce->r.ocres= 64;
			sce= sce->id.next;
		}

	}
	if (main->versionfile <= 233) {
		bScreen *sc;
		Material *ma= main->mat.first;
		/* Object *ob= main->object.first; */
		
		while (ma) {
			if (ma->rampfac_col==0.0f) ma->rampfac_col= 1.0;
			if (ma->rampfac_spec==0.0f) ma->rampfac_spec= 1.0;
			if (ma->pr_lamp==0) ma->pr_lamp= 3;
			ma= ma->id.next;
		}
		
		/* this should have been done loooong before! */
#if 0   /* deprecated in 2.5+ */
		while (ob) {
			if (ob->ipowin==0) ob->ipowin= ID_OB;
			ob= ob->id.next;
		}
#endif
		for (sc= main->screen.first; sc; sc= sc->id.next) {
			ScrArea *sa;
			for (sa= sc->areabase.first; sa; sa= sa->next) {
				SpaceLink *sl;
				for (sl= sa->spacedata.first; sl; sl= sl->next) {
					if (sl->spacetype==SPACE_VIEW3D) {
						View3D *v3d= (View3D *)sl;
						v3d->flag |= V3D_SELECT_OUTLINE;
					}
				}
			}
		}
	}


	

	if (main->versionfile <= 234) {
		World *wo;
		bScreen *sc;
		
		// force sumo engine to be active
		for (wo = main->world.first; wo; wo= wo->id.next) {
			if (wo->physicsEngine==0) wo->physicsEngine = 2;
		}
		
		for (sc= main->screen.first; sc; sc= sc->id.next) {
			ScrArea *sa;
			for (sa= sc->areabase.first; sa; sa= sa->next) {
				SpaceLink *sl;
				for (sl= sa->spacedata.first; sl; sl= sl->next) {
					if (sl->spacetype==SPACE_VIEW3D) {
						View3D *v3d= (View3D *)sl;
						v3d->flag |= V3D_ZBUF_SELECT;
					}
					else if (sl->spacetype==SPACE_TEXT) {
						SpaceText *st= (SpaceText *)sl;
						if (st->tabnumber==0) st->tabnumber= 2;
					}
				}
			}
		}
	}
	if (main->versionfile <= 235) {
		Tex *tex= main->tex.first;
		Scene *sce= main->scene.first;
		Sequence *seq;
		Editing *ed;
		
		while (tex) {
			if (tex->nabla==0.0f) tex->nabla= 0.025f;
			tex= tex->id.next;
		}
		while (sce) {
			ed= sce->ed;
			if (ed) {
				SEQ_BEGIN(sce->ed, seq) {
					if (seq->type==SEQ_IMAGE || seq->type==SEQ_MOVIE)
						seq->flag |= SEQ_MAKE_PREMUL;
				}
				SEQ_END
			}
			
			sce= sce->id.next;
		}
	}
	if (main->versionfile <= 236) {
		Object *ob;
		Camera *cam= main->camera.first;
		Material *ma;
		bScreen *sc;

		while (cam) {
			if (cam->ortho_scale==0.0f) {
				cam->ortho_scale= 256.0f/cam->lens;
				if (cam->type==CAM_ORTHO) printf("NOTE: ortho render has changed, tweak new Camera 'scale' value.\n");
			}
			cam= cam->id.next;
		}
		/* set manipulator type */
		/* force oops draw if depgraph was set*/
		/* set time line var */
		for (sc= main->screen.first; sc; sc= sc->id.next) {
			ScrArea *sa;
			for (sa= sc->areabase.first; sa; sa= sa->next) {
				SpaceLink *sl;
				for (sl= sa->spacedata.first; sl; sl= sl->next) {
					if (sl->spacetype==SPACE_VIEW3D) {
						View3D *v3d= (View3D *)sl;
						if (v3d->twtype==0) v3d->twtype= V3D_MANIP_TRANSLATE;
					}
				}
			}
		}
		// init new shader vars
		for (ma= main->mat.first; ma; ma= ma->id.next) {
			if (ma->darkness==0.0f) {
				ma->rms=0.1f;
				ma->darkness=1.0f;
			}
		}
		
		/* softbody init new vars */
		for (ob= main->object.first; ob; ob= ob->id.next) {
			if (ob->soft) {
				if (ob->soft->defgoal==0.0f) ob->soft->defgoal= 0.7f;
				if (ob->soft->physics_speed==0.0f) ob->soft->physics_speed= 1.0f;
				
				if (ob->soft->interval==0) {
					ob->soft->interval= 2;
					ob->soft->sfra= 1;
					ob->soft->efra= 100;
				}
			}
			if (ob->soft && ob->soft->vertgroup==0) {
				bDeformGroup *locGroup = defgroup_find_name(ob, "SOFTGOAL");
				if (locGroup) {
					/* retrieve index for that group */
					ob->soft->vertgroup =  1 + BLI_findindex(&ob->defbase, locGroup);
				}
			}
		}
	}
	if (main->versionfile <= 237) {
		bArmature *arm;
		bConstraint *con;
		Object *ob;
		Bone *bone;
		
		// armature recode checks 
		for (arm= main->armature.first; arm; arm= arm->id.next) {
			where_is_armature(arm);

			for (bone= arm->bonebase.first; bone; bone= bone->next)
				do_version_bone_head_tail_237(bone);
		}
		for (ob= main->object.first; ob; ob= ob->id.next) {
			if (ob->parent) {
				Object *parent= newlibadr(fd, lib, ob->parent);
				if (parent && parent->type==OB_LATTICE)
					ob->partype = PARSKEL;
			}

			// btw. armature_rebuild_pose is further only called on leave editmode
			if (ob->type==OB_ARMATURE) {
				if (ob->pose)
					ob->pose->flag |= POSE_RECALC;
				ob->recalc |= OB_RECALC_OB|OB_RECALC_DATA|OB_RECALC_TIME;	// cannot call stuff now (pointers!), done in setup_app_data

				/* new generic xray option */
				arm= newlibadr(fd, lib, ob->data);
				if (arm->flag & ARM_DRAWXRAY) {
					ob->dtx |= OB_DRAWXRAY;
				}
			}
			else if (ob->type==OB_MESH) {
				Mesh *me = newlibadr(fd, lib, ob->data);
				
				if ((me->flag&ME_SUBSURF)) {
					SubsurfModifierData *smd = (SubsurfModifierData*) modifier_new(eModifierType_Subsurf);
					
					smd->levels = MAX2(1, me->subdiv);
					smd->renderLevels = MAX2(1, me->subdivr);
					smd->subdivType = me->subsurftype;
					
					smd->modifier.mode = 0;
					if (me->subdiv!=0)
						smd->modifier.mode |= 1;
					if (me->subdivr!=0)
						smd->modifier.mode |= 2;
					if (me->flag&ME_OPT_EDGES)
						smd->flags |= eSubsurfModifierFlag_ControlEdges;
					
					BLI_addtail(&ob->modifiers, smd);
					
					modifier_unique_name(&ob->modifiers, (ModifierData*)smd);
				}
			}
			
			// follow path constraint needs to set the 'path' option in curves...
			for (con=ob->constraints.first; con; con= con->next) {
				if (con->type==CONSTRAINT_TYPE_FOLLOWPATH) {
					bFollowPathConstraint *data = con->data;
					Object *obc= newlibadr(fd, lib, data->tar);
					
					if (obc && obc->type==OB_CURVE) {
						Curve *cu= newlibadr(fd, lib, obc->data);
						if (cu) cu->flag |= CU_PATH;
					}
				}
			}
		}
	}
	if (main->versionfile <= 238) {
		Lattice *lt;
		Object *ob;
		bArmature *arm;
		Mesh *me;
		Key *key;
		Scene *sce= main->scene.first;

		while (sce) {
			if (sce->toolsettings == NULL) {
				sce->toolsettings = MEM_callocN(sizeof(struct ToolSettings),"Tool Settings Struct");	
				sce->toolsettings->cornertype=0;
				sce->toolsettings->degr = 90; 
				sce->toolsettings->step = 9;
				sce->toolsettings->turn = 1; 				
				sce->toolsettings->extr_offs = 1; 
				sce->toolsettings->doublimit = 0.001f;
				sce->toolsettings->segments = 32;
				sce->toolsettings->rings = 32;
				sce->toolsettings->vertices = 32;
			}
			sce= sce->id.next;	
		}

		for (lt=main->latt.first; lt; lt=lt->id.next) {
			if (lt->fu==0.0f && lt->fv==0.0f && lt->fw==0.0f) {
				calc_lat_fudu(lt->flag, lt->pntsu, &lt->fu, &lt->du);
				calc_lat_fudu(lt->flag, lt->pntsv, &lt->fv, &lt->dv);
				calc_lat_fudu(lt->flag, lt->pntsw, &lt->fw, &lt->dw);
			}
		}

		for (ob=main->object.first; ob; ob= ob->id.next) {
			ModifierData *md;
			PartEff *paf;

			for (md=ob->modifiers.first; md; md=md->next) {
				if (md->type==eModifierType_Subsurf) {
					SubsurfModifierData *smd = (SubsurfModifierData*) md;

					smd->flags &= ~(eSubsurfModifierFlag_Incremental|eSubsurfModifierFlag_DebugIncr);
				}
			}

			if ((ob->softflag&OB_SB_ENABLE) && !modifiers_findByType(ob, eModifierType_Softbody)) {
				if (ob->softflag&OB_SB_POSTDEF) {
					md = ob->modifiers.first;

					while (md && modifierType_getInfo(md->type)->type==eModifierTypeType_OnlyDeform) {
						md = md->next;
					}

					BLI_insertlinkbefore(&ob->modifiers, md, modifier_new(eModifierType_Softbody));
				}
				else {
					BLI_addhead(&ob->modifiers, modifier_new(eModifierType_Softbody));
				}

				ob->softflag &= ~OB_SB_ENABLE;
			}
			if (ob->pose) {
				bPoseChannel *pchan;
				bConstraint *con;
				for (pchan= ob->pose->chanbase.first; pchan; pchan= pchan->next) {
					// note, pchan->bone is also lib-link stuff
					if (pchan->limitmin[0] == 0.0f && pchan->limitmax[0] == 0.0f) {
						pchan->limitmin[0]= pchan->limitmin[1]= pchan->limitmin[2]= -180.0f;
						pchan->limitmax[0]= pchan->limitmax[1]= pchan->limitmax[2]= 180.0f;
						
						for (con= pchan->constraints.first; con; con= con->next) {
							if (con->type == CONSTRAINT_TYPE_KINEMATIC) {
								bKinematicConstraint *data = (bKinematicConstraint*)con->data;
								data->weight = 1.0f;
								data->orientweight = 1.0f;
								data->flag &= ~CONSTRAINT_IK_ROT;
								
								/* enforce conversion from old IK_TOPARENT to rootbone index */
								data->rootbone= -1;
								
								/* update_pose_etc handles rootbone==-1 */
								ob->pose->flag |= POSE_RECALC;
							}	
						}
					}
				}
			}

			paf = do_version_give_parteff_245(ob);
			if (paf) {
				if (paf->disp == 0)
					paf->disp = 100;
				if (paf->speedtex == 0)
					paf->speedtex = 8;
				if (paf->omat == 0)
					paf->omat = 1;
			}
		}
		
		for (arm=main->armature.first; arm; arm= arm->id.next) {
			bone_version_238(&arm->bonebase);
			arm->deformflag |= ARM_DEF_VGROUP;
		}

		for (me=main->mesh.first; me; me= me->id.next) {
			if (!me->medge) {
				make_edges(me, 1);	/* 1 = use mface->edcode */
			}
			else {
				mesh_strip_loose_faces(me);
			}
		}
		
		for (key= main->key.first; key; key= key->id.next) {
			KeyBlock *kb;
			int index = 1;

			for (kb= key->block.first; kb; kb= kb->next) {
				if (kb==key->refkey) {
					if (kb->name[0]==0)
						strcpy(kb->name, "Basis");
				}
				else {
					if (kb->name[0]==0) {
						BLI_snprintf(kb->name, sizeof(kb->name), "Key %d", index);
					}
					index++;
				}
			}
		}
	}
	if (main->versionfile <= 239) {
		bArmature *arm;
		Object *ob;
		Scene *sce= main->scene.first;
		Camera *cam= main->camera.first;
		Material *ma= main->mat.first;
		int set_passepartout= 0;
		
		/* deformflag is local in modifier now */
		for (ob=main->object.first; ob; ob= ob->id.next) {
			ModifierData *md;
			
			for (md=ob->modifiers.first; md; md=md->next) {
				if (md->type==eModifierType_Armature) {
					ArmatureModifierData *amd = (ArmatureModifierData*) md;
					if (amd->object && amd->deformflag==0) {
						Object *oba= newlibadr(fd, lib, amd->object);
						arm= newlibadr(fd, lib, oba->data);
						amd->deformflag= arm->deformflag;
					}
				}
			}
		}
		
		/* updating stepsize for ghost drawing */
		for (arm= main->armature.first; arm; arm= arm->id.next) {
			if (arm->ghostsize==0) arm->ghostsize=1;
			bone_version_239(&arm->bonebase);
			if (arm->layer==0) arm->layer= 1;
		}
		
		for (;sce;sce= sce->id.next) {
			/* make 'innervert' the default subdivide type, for backwards compat */
			sce->toolsettings->cornertype=1;
		
			if (sce->r.scemode & R_PASSEPARTOUT) {
				set_passepartout= 1;
				sce->r.scemode &= ~R_PASSEPARTOUT;
			}
			/* gauss is filter variable now */
			if (sce->r.mode & R_GAUSS) {
				sce->r.filtertype= R_FILTER_GAUSS;
				sce->r.mode &= ~R_GAUSS;
			}
		}
		
		for (;cam; cam= cam->id.next) {
			if (set_passepartout)
				cam->flag |= CAM_SHOWPASSEPARTOUT;
			
			/* make sure old cameras have title safe on */
			if (!(cam->flag & CAM_SHOWTITLESAFE))
				cam->flag |= CAM_SHOWTITLESAFE;
			
			/* set an appropriate camera passepartout alpha */
			if (!(cam->passepartalpha)) cam->passepartalpha = 0.2f;
		}
		
		for (; ma; ma= ma->id.next) {
			if (ma->strand_sta==0.0f) {
				ma->strand_sta= ma->strand_end= 1.0f;
				ma->mode |= MA_TANGENT_STR;
			}
			if (ma->mode & MA_TRACEBLE) ma->mode |= MA_SHADBUF;
		}
	}
	
	if (main->versionfile <= 241) {
		Object *ob;
		Tex *tex;
		Scene *sce;
		World *wo;
		Lamp *la;
		Material *ma;
		bArmature *arm;
		bNodeTree *ntree;
		
		for (wo = main->world.first; wo; wo= wo->id.next) {
			/* Migrate to Bullet for games, except for the NaN versions */
			/* People can still explicitly choose for Sumo (after 2.42 is out) */
			if (main->versionfile > 225)
				wo->physicsEngine = WOPHY_BULLET;
			if (WO_AODIST == wo->aomode)
				wo->aocolor= WO_AOPLAIN;
		}
		
		/* updating layers still */
		for (arm= main->armature.first; arm; arm= arm->id.next) {
			bone_version_239(&arm->bonebase);
			if (arm->layer==0) arm->layer= 1;
		}
		for (sce= main->scene.first; sce; sce= sce->id.next) {
			if (sce->audio.mixrate==0) sce->audio.mixrate= 44100;

			if (sce->r.xparts<2) sce->r.xparts= 4;
			if (sce->r.yparts<2) sce->r.yparts= 4;
			/* adds default layer */
			if (sce->r.layers.first==NULL)
				scene_add_render_layer(sce, NULL);
			else {
				SceneRenderLayer *srl;
				/* new layer flag for sky, was default for solid */
				for (srl= sce->r.layers.first; srl; srl= srl->next) {
					if (srl->layflag & SCE_LAY_SOLID)
						srl->layflag |= SCE_LAY_SKY;
					srl->passflag &= (SCE_PASS_COMBINED|SCE_PASS_Z|SCE_PASS_NORMAL|SCE_PASS_VECTOR);
				}
			}
			
			/* node version changes */
			if (sce->nodetree)
				ntree_version_241(sce->nodetree);

			/* uv calculation options moved to toolsettings */
			if (sce->toolsettings->uvcalc_radius == 0.0f) {
				sce->toolsettings->uvcalc_radius = 1.0f;
				sce->toolsettings->uvcalc_cubesize = 1.0f;
				sce->toolsettings->uvcalc_mapdir = 1;
				sce->toolsettings->uvcalc_mapalign = 1;
				sce->toolsettings->uvcalc_flag = UVCALC_FILLHOLES;
				sce->toolsettings->unwrapper = 1;
			}

			if (sce->r.mode & R_PANORAMA) {
				/* all these checks to ensure saved files with svn version keep working... */
				if (sce->r.xsch < sce->r.ysch) {
					Object *obc= newlibadr(fd, lib, sce->camera);
					if (obc && obc->type==OB_CAMERA) {
						Camera *cam= newlibadr(fd, lib, obc->data);
						if (cam->lens>=10.0f) {
							sce->r.xsch*= sce->r.xparts;
							cam->lens*= (float)sce->r.ysch/(float)sce->r.xsch;
						}
					}
				}
			}
		}
		
		for (ntree= main->nodetree.first; ntree; ntree= ntree->id.next)
			ntree_version_241(ntree);
		
		for (la= main->lamp.first; la; la= la->id.next)
			if (la->buffers==0)
				la->buffers= 1;
		
		for (tex= main->tex.first; tex; tex= tex->id.next) {
			if (tex->env && tex->env->viewscale==0.0f)
				tex->env->viewscale= 1.0f;
//			tex->imaflag |= TEX_GAUSS_MIP;
		}
		
		/* for empty drawsize and drawtype */
		for (ob=main->object.first; ob; ob= ob->id.next) {
			if (ob->empty_drawsize==0.0f) {
				ob->empty_drawtype = OB_ARROWS;
				ob->empty_drawsize = 1.0;
			}
		}
		
		for (ma= main->mat.first; ma; ma= ma->id.next) {
			/* stucci returns intensity from now on */
			int a;
			for (a=0; a<MAX_MTEX; a++) {
				if (ma->mtex[a] && ma->mtex[a]->tex) {
					tex= newlibadr(fd, lib, ma->mtex[a]->tex);
					if (tex && tex->type==TEX_STUCCI)
						ma->mtex[a]->mapto &= ~(MAP_COL|MAP_SPEC|MAP_REF);
				}
			}
			/* transmissivity defaults */
			if (ma->tx_falloff==0.0f) ma->tx_falloff= 1.0f;
		}
		
		/* during 2.41 images with this name were used for viewer node output, lets fix that */
		if (main->versionfile == 241) {
			Image *ima;
			for (ima= main->image.first; ima; ima= ima->id.next)
				if (strcmp(ima->name, "Compositor")==0) {
					strcpy(ima->id.name+2, "Viewer Node");
					strcpy(ima->name, "Viewer Node");
				}
		}
	}
		
	if (main->versionfile <= 242) {
		Scene *sce;
		bScreen *sc;
		Object *ob;
		Curve *cu;
		Material *ma;
		Mesh *me;
		Group *group;
		Nurb *nu;
		BezTriple *bezt;
		BPoint *bp;
		bNodeTree *ntree;
		int a;
		
		for (sc= main->screen.first; sc; sc= sc->id.next) {
			ScrArea *sa;
			sa= sc->areabase.first;
			while (sa) {
				SpaceLink *sl;

				for (sl= sa->spacedata.first; sl; sl= sl->next) {
					if (sl->spacetype==SPACE_VIEW3D) {
						View3D *v3d= (View3D*) sl;
						if (v3d->gridsubdiv == 0)
							v3d->gridsubdiv = 10;
					}
				}
				sa = sa->next;
			}
		}
		
		for (sce= main->scene.first; sce; sce= sce->id.next) {
			if (sce->toolsettings->select_thresh == 0.0f)
				sce->toolsettings->select_thresh= 0.01f;
			if (sce->toolsettings->clean_thresh == 0.0f) 
				sce->toolsettings->clean_thresh = 0.1f;
				
			if (sce->r.threads==0) {
				if (sce->r.mode & R_THREADS)
					sce->r.threads= 2;
				else
					sce->r.threads= 1;
			}
			if (sce->nodetree)
				ntree_version_242(sce->nodetree);
		}
		
		for (ntree= main->nodetree.first; ntree; ntree= ntree->id.next)
			ntree_version_242(ntree);
		
		/* add default radius values to old curve points */
		for (cu= main->curve.first; cu; cu= cu->id.next) {
			for (nu= cu->nurb.first; nu; nu= nu->next) {
				if (nu) {
					if (nu->bezt) {
						for (bezt=nu->bezt, a=0; a<nu->pntsu; a++, bezt++) {
							if (!bezt->radius) bezt->radius= 1.0;
						}
					}
					else if (nu->bp) {
						for (bp=nu->bp, a=0; a<nu->pntsu*nu->pntsv; a++, bp++) {
							if (!bp->radius) bp->radius= 1.0;
						}
					}
				}
			}
		}
		
		for (ob = main->object.first; ob; ob= ob->id.next) {
			ModifierData *md;
			ListBase *list;
			list = &ob->constraints;

			/* check for already existing MinMax (floor) constraint
			 * and update the sticky flagging */

			if (list) {
				bConstraint *curcon;
				for (curcon = list->first; curcon; curcon=curcon->next) {
					switch (curcon->type) {
						case CONSTRAINT_TYPE_MINMAX:
						{
							bMinMaxConstraint *data = curcon->data;
							if (data->sticky==1) 
								data->flag |= MINMAX_STICKY;
							else 
								data->flag &= ~MINMAX_STICKY;
						}
							break;
						case CONSTRAINT_TYPE_ROTLIKE:
						{
							bRotateLikeConstraint *data = curcon->data;
							
							/* version patch from buttons_object.c */
							if (data->flag==0)
								data->flag = ROTLIKE_X|ROTLIKE_Y|ROTLIKE_Z;
						}
							break;
					}
				}
			}

			if (ob->type == OB_ARMATURE) {
				if (ob->pose) {
					bConstraint *curcon;
					bPoseChannel *pchan;
					for (pchan = ob->pose->chanbase.first; pchan; pchan=pchan->next) {
						for (curcon = pchan->constraints.first; curcon; curcon=curcon->next) {
							switch (curcon->type) {
								case CONSTRAINT_TYPE_MINMAX:
								{
									bMinMaxConstraint *data = curcon->data;
									if (data->sticky==1) 
										data->flag |= MINMAX_STICKY;
									else 
										data->flag &= ~MINMAX_STICKY;
								}
									break;
								case CONSTRAINT_TYPE_KINEMATIC:
								{
									bKinematicConstraint *data = curcon->data;
									if (!(data->flag & CONSTRAINT_IK_POS)) {
										data->flag |= CONSTRAINT_IK_POS;
										data->flag |= CONSTRAINT_IK_STRETCH;
									}
								}
									break;
								case CONSTRAINT_TYPE_ROTLIKE:
								{
									bRotateLikeConstraint *data = curcon->data;
									
									/* version patch from buttons_object.c */
									if (data->flag==0)
										data->flag = ROTLIKE_X|ROTLIKE_Y|ROTLIKE_Z;
								}
									break;
							}
						}
					}
				}
			}
			
			/* copy old object level track settings to curve modifers */
			for (md=ob->modifiers.first; md; md=md->next) {
				if (md->type==eModifierType_Curve) {
					CurveModifierData *cmd = (CurveModifierData*) md;

					if (cmd->defaxis == 0) cmd->defaxis = ob->trackflag+1;
				}
			}
			
		}
		
		for (ma = main->mat.first; ma; ma= ma->id.next) {
			if (ma->shad_alpha==0.0f)
				ma->shad_alpha= 1.0f;
			if (ma->nodetree)
				ntree_version_242(ma->nodetree);
		}

		for (me=main->mesh.first; me; me=me->id.next)
			customdata_version_242(me);
		
		for (group= main->group.first; group; group= group->id.next)
			if (group->layer==0)
				group->layer= (1<<20)-1;

		/* now, subversion control! */
		if (main->subversionfile < 3) {
			Image *ima;
			Tex *tex;
			
			/* Image refactor initialize */
			for (ima= main->image.first; ima; ima= ima->id.next) {
				ima->source= IMA_SRC_FILE;
				ima->type= IMA_TYPE_IMAGE;
				
				ima->gen_x= 256; ima->gen_y= 256;
				ima->gen_type= 1;
				
				if (0==strncmp(ima->id.name+2, "Viewer Node", sizeof(ima->id.name)-2)) {
					ima->source= IMA_SRC_VIEWER;
					ima->type= IMA_TYPE_COMPOSITE;
				}
				if (0==strncmp(ima->id.name+2, "Render Result", sizeof(ima->id.name)-2)) {
					ima->source= IMA_SRC_VIEWER;
					ima->type= IMA_TYPE_R_RESULT;
				}
				
			}
			for (tex= main->tex.first; tex; tex= tex->id.next) {
				if (tex->type==TEX_IMAGE && tex->ima) {
					ima= newlibadr(fd, lib, tex->ima);
					if (tex->imaflag & TEX_ANIM5_)
						ima->source= IMA_SRC_MOVIE;
					if (tex->imaflag & TEX_FIELDS_)
						ima->flag |= IMA_FIELDS;
					if (tex->imaflag & TEX_STD_FIELD_)
						ima->flag |= IMA_STD_FIELD;
				}
				tex->iuser.frames= tex->frames;
				tex->iuser.fie_ima= (char)tex->fie_ima;
				tex->iuser.offset= tex->offset;
				tex->iuser.sfra= tex->sfra;
				tex->iuser.cycl= (tex->imaflag & TEX_ANIMCYCLIC_)!=0;
			}
			for (sce= main->scene.first; sce; sce= sce->id.next) {
				if (sce->nodetree)
					do_version_ntree_242_2(sce->nodetree);
			}
			for (ntree= main->nodetree.first; ntree; ntree= ntree->id.next)
				do_version_ntree_242_2(ntree);
			for (ma = main->mat.first; ma; ma= ma->id.next)
				if (ma->nodetree)
					do_version_ntree_242_2(ma->nodetree);
			
			for (sc= main->screen.first; sc; sc= sc->id.next) {
				ScrArea *sa;
				for (sa= sc->areabase.first; sa; sa= sa->next) {
					SpaceLink *sl;
					for (sl= sa->spacedata.first; sl; sl= sl->next) {
						if (sl->spacetype==SPACE_IMAGE)
							((SpaceImage *)sl)->iuser.fie_ima= 2;
						else if (sl->spacetype==SPACE_VIEW3D) {
							View3D *v3d= (View3D *)sl;
							BGpic *bgpic;
							for (bgpic= v3d->bgpicbase.first; bgpic; bgpic= bgpic->next)
								bgpic->iuser.fie_ima= 2;
						}
					}
				}
			}
		}
		
		if (main->subversionfile < 4) {
			for (sce= main->scene.first; sce; sce= sce->id.next) {
				sce->r.bake_mode= 1;	/* prevent to include render stuff here */
				sce->r.bake_filter= 2;
				sce->r.bake_osa= 5;
				sce->r.bake_flag= R_BAKE_CLEAR;
			}
		}

		if (main->subversionfile < 5) {
			for (sce= main->scene.first; sce; sce= sce->id.next) {
				/* improved triangle to quad conversion settings */
				if (sce->toolsettings->jointrilimit==0.0f)
					sce->toolsettings->jointrilimit= 0.8f;
			}
		}
	}
	if (main->versionfile <= 243) {
		Object *ob= main->object.first;
		Material *ma;

		for (ma=main->mat.first; ma; ma= ma->id.next) {
			if (ma->sss_scale==0.0f) {
				ma->sss_radius[0]= 1.0f;
				ma->sss_radius[1]= 1.0f;
				ma->sss_radius[2]= 1.0f;
				ma->sss_col[0]= 0.8f;
				ma->sss_col[1]= 0.8f;
				ma->sss_col[2]= 0.8f;
				ma->sss_error= 0.05f;
				ma->sss_scale= 0.1f;
				ma->sss_ior= 1.3f;
				ma->sss_colfac= 1.0f;
				ma->sss_texfac= 0.0f;
			}
			if (ma->sss_front==0 && ma->sss_back==0) {
				ma->sss_front= 1.0f;
				ma->sss_back= 1.0f;
			}
			if (ma->sss_col[0]==0 && ma->sss_col[1]==0 && ma->sss_col[2]==0) {
				ma->sss_col[0]= ma->r;
				ma->sss_col[1]= ma->g;
				ma->sss_col[2]= ma->b;
			}
		}
		
		for (; ob; ob= ob->id.next) {
			bDeformGroup *curdef;
			
			for (curdef= ob->defbase.first; curdef; curdef=curdef->next) {
				/* replace an empty-string name with unique name */
				if (curdef->name[0] == '\0') {
					defgroup_unique_name(curdef, ob);
				}
			}

			if (main->versionfile < 243 || main->subversionfile < 1) {
				ModifierData *md;

				/* translate old mirror modifier axis values to new flags */
				for (md=ob->modifiers.first; md; md=md->next) {
					if (md->type==eModifierType_Mirror) {
						MirrorModifierData *mmd = (MirrorModifierData*) md;

						switch(mmd->axis)
						{
						case 0:
							mmd->flag |= MOD_MIR_AXIS_X;
							break;
						case 1:
							mmd->flag |= MOD_MIR_AXIS_Y;
							break;
						case 2:
							mmd->flag |= MOD_MIR_AXIS_Z;
							break;
						}

						mmd->axis = 0;
					}
				}
			}
		}
		
		/* render layer added, this is not the active layer */
		if (main->versionfile <= 243 || main->subversionfile < 2) {
			Mesh *me;
			for (me=main->mesh.first; me; me=me->id.next)
				customdata_version_243(me);
		}		

	}
	
	if (main->versionfile <= 244) {
		Scene *sce;
		bScreen *sc;
		Lamp *la;
		World *wrld;
		
		if (main->versionfile != 244 || main->subversionfile < 2) {
			for (sce= main->scene.first; sce; sce= sce->id.next)
				sce->r.mode |= R_SSS;

			/* correct older action editors - incorrect scrolling */
			for (sc= main->screen.first; sc; sc= sc->id.next) {
				ScrArea *sa;
				sa= sc->areabase.first;
				while (sa) {
					SpaceLink *sl;

					for (sl= sa->spacedata.first; sl; sl= sl->next) {
						if (sl->spacetype==SPACE_ACTION) {
							SpaceAction *saction= (SpaceAction*) sl;
							
							saction->v2d.tot.ymin = -1000.0;
							saction->v2d.tot.ymax = 0.0;
							
							saction->v2d.cur.ymin = -75.0;
							saction->v2d.cur.ymax = 5.0;
						}
					}
					sa = sa->next;
				}
			}
		}
		if (main->versionfile != 244 || main->subversionfile < 3) {	
			/* constraints recode version patch used to be here. Moved to 245 now... */
			
			
			for (wrld=main->world.first; wrld; wrld= wrld->id.next) {
				if (wrld->mode & WO_AMB_OCC)
					wrld->ao_samp_method = WO_AOSAMP_CONSTANT;
				else
					wrld->ao_samp_method = WO_AOSAMP_HAMMERSLEY;
				
				wrld->ao_adapt_thresh = 0.005f;
			}
			
			for (la=main->lamp.first; la; la= la->id.next) {
				if (la->type == LA_AREA)
					la->ray_samp_method = LA_SAMP_CONSTANT;
				else
					la->ray_samp_method = LA_SAMP_HALTON;
				
				la->adapt_thresh = 0.001f;
			}
		}
	}
	if (main->versionfile <= 245) {
		Scene *sce;
		Object *ob;
		Image *ima;
		Lamp *la;
		Material *ma;
		ParticleSettings *part;
		World *wrld;
		Mesh *me;
		bNodeTree *ntree;
		Tex *tex;
		ModifierData *md;
		ParticleSystem *psys;
		
		/* unless the file was created 2.44.3 but not 2.45, update the constraints */
		if ( !(main->versionfile==244 && main->subversionfile==3) &&
			 ((main->versionfile<245) || (main->versionfile==245 && main->subversionfile==0)) ) 
		{
			for (ob = main->object.first; ob; ob= ob->id.next) {
				ListBase *list;
				list = &ob->constraints;
				
				/* fix up constraints due to constraint recode changes (originally at 2.44.3) */
				if (list) {
					bConstraint *curcon;
					for (curcon = list->first; curcon; curcon=curcon->next) {
						/* old CONSTRAINT_LOCAL check -> convert to CONSTRAINT_SPACE_LOCAL */
						if (curcon->flag & 0x20) {
							curcon->ownspace = CONSTRAINT_SPACE_LOCAL;
							curcon->tarspace = CONSTRAINT_SPACE_LOCAL;
						}
						
						switch (curcon->type) {
							case CONSTRAINT_TYPE_LOCLIMIT:
							{
								bLocLimitConstraint *data= (bLocLimitConstraint *)curcon->data;
								
								/* old limit without parent option for objects */
								if (data->flag2)
									curcon->ownspace = CONSTRAINT_SPACE_LOCAL;
							}
								break;
						}	
					}
				}
				
				/* correctly initialize constinv matrix */
				unit_m4(ob->constinv);
				
				if (ob->type == OB_ARMATURE) {
					if (ob->pose) {
						bConstraint *curcon;
						bPoseChannel *pchan;
						
						for (pchan = ob->pose->chanbase.first; pchan; pchan=pchan->next) {
							/* make sure constraints are all up to date */
							for (curcon = pchan->constraints.first; curcon; curcon=curcon->next) {
								/* old CONSTRAINT_LOCAL check -> convert to CONSTRAINT_SPACE_LOCAL */
								if (curcon->flag & 0x20) {
									curcon->ownspace = CONSTRAINT_SPACE_LOCAL;
									curcon->tarspace = CONSTRAINT_SPACE_LOCAL;
								}
								
								switch (curcon->type) {
									case CONSTRAINT_TYPE_ACTION:
									{
										bActionConstraint *data= (bActionConstraint *)curcon->data;
										
										/* 'data->local' used to mean that target was in local-space */
										if (data->local)
											curcon->tarspace = CONSTRAINT_SPACE_LOCAL;
									}							
										break;
								}
							}
							
							/* correctly initialize constinv matrix */
							unit_m4(pchan->constinv);
						}
					}
				}
			}
		}
		
		/* fix all versions before 2.45 */
		if (main->versionfile != 245) {

			/* repair preview from 242 - 244*/
			for (ima= main->image.first; ima; ima= ima->id.next) {
				ima->preview = NULL;
			}
		}

		/* add point caches */
		for (ob=main->object.first; ob; ob=ob->id.next) {
			if (ob->soft && !ob->soft->pointcache)
				ob->soft->pointcache= BKE_ptcache_add(&ob->soft->ptcaches);

			for (psys=ob->particlesystem.first; psys; psys=psys->next) {
				if (psys->pointcache) {
					if (psys->pointcache->flag & PTCACHE_BAKED && (psys->pointcache->flag & PTCACHE_DISK_CACHE)==0) {
						printf("Old memory cache isn't supported for particles, so re-bake the simulation!\n");
						psys->pointcache->flag &= ~PTCACHE_BAKED;
					}
				}
				else
					psys->pointcache= BKE_ptcache_add(&psys->ptcaches);
			}

			for (md=ob->modifiers.first; md; md=md->next) {
				if (md->type==eModifierType_Cloth) {
					ClothModifierData *clmd = (ClothModifierData*) md;
					if (!clmd->point_cache)
						clmd->point_cache= BKE_ptcache_add(&clmd->ptcaches);
				}
			}
		}

		/* Copy over old per-level multires vertex data
		 * into a single vertex array in struct Multires */
		for (me = main->mesh.first; me; me=me->id.next) {
			if (me->mr && !me->mr->verts) {
				MultiresLevel *lvl = me->mr->levels.last;
				if (lvl) {
					me->mr->verts = lvl->verts;
					lvl->verts = NULL;
					/* Don't need the other vert arrays */
					for (lvl = lvl->prev; lvl; lvl = lvl->prev) {
						MEM_freeN(lvl->verts);
						lvl->verts = NULL;
					}
				}
			}
		}
		
		if (main->versionfile != 245 || main->subversionfile < 1) {
			for (la=main->lamp.first; la; la= la->id.next) {
				if (la->mode & LA_QUAD) la->falloff_type = LA_FALLOFF_SLIDERS;
				else la->falloff_type = LA_FALLOFF_INVLINEAR;
				
				if (la->curfalloff == NULL) {
					la->curfalloff = curvemapping_add(1, 0.0f, 1.0f, 1.0f, 0.0f);
					curvemapping_initialize(la->curfalloff);
				}
			}
		}		
		
		for (ma=main->mat.first; ma; ma= ma->id.next) {
			if (ma->samp_gloss_mir == 0) {
				ma->gloss_mir = ma->gloss_tra= 1.0f;
				ma->aniso_gloss_mir = 1.0f;
				ma->samp_gloss_mir = ma->samp_gloss_tra= 18;
				ma->adapt_thresh_mir = ma->adapt_thresh_tra = 0.005f;
				ma->dist_mir = 0.0f;
				ma->fadeto_mir = MA_RAYMIR_FADETOSKY;
			}

			if (ma->strand_min == 0.0f)
				ma->strand_min= 1.0f;
		}

		for (part=main->particle.first; part; part=part->id.next) {
			if (part->ren_child_nbr==0)
				part->ren_child_nbr= part->child_nbr;

			if (part->simplify_refsize==0) {
				part->simplify_refsize= 1920;
				part->simplify_rate= 1.0f;
				part->simplify_transition= 0.1f;
				part->simplify_viewport= 0.8f;
			}
		}

		for (wrld=main->world.first; wrld; wrld= wrld->id.next) {
			if (wrld->ao_approx_error == 0.0f)
				wrld->ao_approx_error= 0.25f;
		}

		for (sce= main->scene.first; sce; sce= sce->id.next) {
			if (sce->nodetree)
				ntree_version_245(fd, lib, sce->nodetree);

			if (sce->r.simplify_shadowsamples == 0) {
				sce->r.simplify_subsurf= 6;
				sce->r.simplify_particles= 1.0f;
				sce->r.simplify_shadowsamples= 16;
				sce->r.simplify_aosss= 1.0f;
			}

			if (sce->r.cineongamma == 0) {
				sce->r.cineonblack= 95;
				sce->r.cineonwhite= 685;
				sce->r.cineongamma= 1.7f;
			}
		}

		for (ntree=main->nodetree.first; ntree; ntree= ntree->id.next)
			ntree_version_245(fd, lib, ntree);

		/* fix for temporary flag changes during 245 cycle */
		for (ima= main->image.first; ima; ima= ima->id.next) {
			if (ima->flag & IMA_OLD_PREMUL) {
				ima->flag &= ~IMA_OLD_PREMUL;
				ima->flag |= IMA_DO_PREMUL;
			}
		}

		for (tex=main->tex.first; tex; tex=tex->id.next) {
			if (tex->iuser.flag & IMA_OLD_PREMUL) {
				tex->iuser.flag &= ~IMA_OLD_PREMUL;
				tex->iuser.flag |= IMA_DO_PREMUL;

			}

			ima= newlibadr(fd, lib, tex->ima);
			if (ima && (tex->iuser.flag & IMA_DO_PREMUL)) {
				ima->flag &= ~IMA_OLD_PREMUL;
				ima->flag |= IMA_DO_PREMUL;
			}
		}
	}
	
	/* sanity check for skgen
	 * */
	{
		Scene *sce;
		for (sce=main->scene.first; sce; sce = sce->id.next)
		{
			if (sce->toolsettings->skgen_subdivisions[0] == sce->toolsettings->skgen_subdivisions[1] ||
				sce->toolsettings->skgen_subdivisions[0] == sce->toolsettings->skgen_subdivisions[2] ||
				sce->toolsettings->skgen_subdivisions[1] == sce->toolsettings->skgen_subdivisions[2])
			{
					sce->toolsettings->skgen_subdivisions[0] = SKGEN_SUB_CORRELATION;
					sce->toolsettings->skgen_subdivisions[1] = SKGEN_SUB_LENGTH;
					sce->toolsettings->skgen_subdivisions[2] = SKGEN_SUB_ANGLE;
			}
		}
	}
	

	if ((main->versionfile < 245) || (main->versionfile == 245 && main->subversionfile < 2)) {
		Image *ima;

		/* initialize 1:1 Aspect */
		for (ima= main->image.first; ima; ima= ima->id.next) {
			ima->aspx = ima->aspy = 1.0f;				
		}

	}

	if ((main->versionfile < 245) || (main->versionfile == 245 && main->subversionfile < 4)) {
		bArmature *arm;
		ModifierData *md;
		Object *ob;
		
		for (arm= main->armature.first; arm; arm= arm->id.next)
			arm->deformflag |= ARM_DEF_B_BONE_REST;
		
		for (ob = main->object.first; ob; ob= ob->id.next) {
			for (md=ob->modifiers.first; md; md=md->next) {
				if (md->type==eModifierType_Armature)
					((ArmatureModifierData*)md)->deformflag |= ARM_DEF_B_BONE_REST;
			}
		}
	}

	if ((main->versionfile < 245) || (main->versionfile == 245 && main->subversionfile < 5)) {
		/* foreground color needs to be something other then black */
		Scene *sce;
		for (sce= main->scene.first; sce; sce=sce->id.next) {
			sce->r.fg_stamp[0] = sce->r.fg_stamp[1] = sce->r.fg_stamp[2] = 0.8f;
			sce->r.fg_stamp[3] = 1.0f; /* don't use text alpha yet */
			sce->r.bg_stamp[3] = 0.25f; /* make sure the background has full alpha */
		}
	}

	
	if ((main->versionfile < 245) || (main->versionfile == 245 && main->subversionfile < 6)) {
		Scene *sce;
		/* fix frs_sec_base */
		for (sce= main->scene.first; sce; sce= sce->id.next) {
			if (sce->r.frs_sec_base == 0) {
				sce->r.frs_sec_base = 1;
			}
		}
	}
	
	if ((main->versionfile < 245) || (main->versionfile == 245 && main->subversionfile < 7)) {
		Object *ob;
		bPoseChannel *pchan;
		bConstraint *con;
		bConstraintTarget *ct;
		
		for (ob = main->object.first; ob; ob= ob->id.next) {
			if (ob->pose) {
				for (pchan=ob->pose->chanbase.first; pchan; pchan=pchan->next) {
					for (con=pchan->constraints.first; con; con=con->next) {
						if (con->type == CONSTRAINT_TYPE_PYTHON) {
							bPythonConstraint *data= (bPythonConstraint *)con->data;
							if (data->tar) {
								/* version patching needs to be done */
								ct= MEM_callocN(sizeof(bConstraintTarget), "PyConTarget");
								
								ct->tar = data->tar;
								BLI_strncpy(ct->subtarget, data->subtarget, sizeof(ct->subtarget));
								ct->space = con->tarspace;
								
								BLI_addtail(&data->targets, ct);
								data->tarnum++;
								
								/* clear old targets to avoid problems */
								data->tar = NULL;
								data->subtarget[0]= '\0';
							}
						}
						else if (con->type == CONSTRAINT_TYPE_LOCLIKE) {
							bLocateLikeConstraint *data= (bLocateLikeConstraint *)con->data;
							
							/* new headtail functionality makes Bone-Tip function obsolete */
							if (data->flag & LOCLIKE_TIP)
								con->headtail = 1.0f;
						}
					}
				}
			}
			
			for (con=ob->constraints.first; con; con=con->next) {
				if (con->type==CONSTRAINT_TYPE_PYTHON) {
					bPythonConstraint *data= (bPythonConstraint *)con->data;
					if (data->tar) {
						/* version patching needs to be done */
						ct= MEM_callocN(sizeof(bConstraintTarget), "PyConTarget");
						
						ct->tar = data->tar;
						BLI_strncpy(ct->subtarget, data->subtarget, sizeof(ct->subtarget));
						ct->space = con->tarspace;
						
						BLI_addtail(&data->targets, ct);
						data->tarnum++;
						
						/* clear old targets to avoid problems */
						data->tar = NULL;
						data->subtarget[0]= '\0';
					}
				}
				else if (con->type == CONSTRAINT_TYPE_LOCLIKE) {
					bLocateLikeConstraint *data= (bLocateLikeConstraint *)con->data;
					
					/* new headtail functionality makes Bone-Tip function obsolete */
					if (data->flag & LOCLIKE_TIP)
						con->headtail = 1.0f;
				}
			}

			if (ob->soft && ob->soft->keys) {
				SoftBody *sb = ob->soft;
				int k;

				for (k=0; k<sb->totkey; k++) {
					if (sb->keys[k])
						MEM_freeN(sb->keys[k]);
				}

				MEM_freeN(sb->keys);

				sb->keys = NULL;
				sb->totkey = 0;
			}
		}
	}

	if ((main->versionfile < 245) || (main->versionfile == 245 && main->subversionfile < 8)) {
		Scene *sce;
		Object *ob;
		PartEff *paf=NULL;

		for (ob = main->object.first; ob; ob= ob->id.next) {
			if (ob->soft && ob->soft->keys) {
				SoftBody *sb = ob->soft;
				int k;

				for (k=0; k<sb->totkey; k++) {
					if (sb->keys[k])
						MEM_freeN(sb->keys[k]);
				}

				MEM_freeN(sb->keys);

				sb->keys = NULL;
				sb->totkey = 0;
			}

			/* convert old particles to new system */
			if ((paf = do_version_give_parteff_245(ob))) {
				ParticleSystem *psys;
				ModifierData *md;
				ParticleSystemModifierData *psmd;
				ParticleSettings *part;

				/* create new particle system */
				psys = MEM_callocN(sizeof(ParticleSystem), "particle_system");
				psys->pointcache = BKE_ptcache_add(&psys->ptcaches);

				part = psys->part = psys_new_settings("ParticleSettings", main);
				
				/* needed for proper libdata lookup */
				oldnewmap_insert(fd->libmap, psys->part, psys->part, 0);
				part->id.lib= ob->id.lib;

				part->id.us--;
				part->id.flag |= (ob->id.flag & LIB_NEEDLINK);
				
				psys->totpart=0;
				psys->flag= PSYS_ENABLED|PSYS_CURRENT;

				BLI_addtail(&ob->particlesystem, psys);

				md= modifier_new(eModifierType_ParticleSystem);
				BLI_snprintf(md->name, sizeof(md->name), "ParticleSystem %i", BLI_countlist(&ob->particlesystem));
				psmd= (ParticleSystemModifierData*) md;
				psmd->psys=psys;
				BLI_addtail(&ob->modifiers, md);

				/* convert settings from old particle system */
				/* general settings */
				part->totpart = MIN2(paf->totpart, 100000);
				part->sta = paf->sta;
				part->end = paf->end;
				part->lifetime = paf->lifetime;
				part->randlife = paf->randlife;
				psys->seed = paf->seed;
				part->disp = paf->disp;
				part->omat = paf->mat[0];
				part->hair_step = paf->totkey;

				part->eff_group = paf->group;

				/* old system didn't interpolate between keypoints at render time */
				part->draw_step = part->ren_step = 0;

				/* physics */
				part->normfac = paf->normfac * 25.0f;
				part->obfac = paf->obfac;
				part->randfac = paf->randfac * 25.0f;
				part->dampfac = paf->damp;
				copy_v3_v3(part->acc, paf->force);

				/* flags */
				if (paf->stype & PAF_VECT) {
					if (paf->flag & PAF_STATIC) {
						/* new hair lifetime is always 100.0f */
						float fac = paf->lifetime / 100.0f;

						part->draw_as = PART_DRAW_PATH;
						part->type = PART_HAIR;
						psys->recalc |= PSYS_RECALC_REDO;

						part->normfac *= fac;
						part->randfac *= fac;
					}
					else {
						part->draw_as = PART_DRAW_LINE;
						part->draw |= PART_DRAW_VEL_LENGTH;
						part->draw_line[1] = 0.04f;
					}
				}

				part->rotmode = PART_ROT_VEL;
				
				part->flag |= (paf->flag & PAF_BSPLINE) ? PART_HAIR_BSPLINE : 0;
				part->flag |= (paf->flag & PAF_TRAND) ? PART_TRAND : 0;
				part->flag |= (paf->flag & PAF_EDISTR) ? PART_EDISTR : 0;
				part->flag |= (paf->flag & PAF_UNBORN) ? PART_UNBORN : 0;
				part->flag |= (paf->flag & PAF_DIED) ? PART_DIED : 0;
				part->from |= (paf->flag & PAF_FACE) ? PART_FROM_FACE : 0;
				part->draw |= (paf->flag & PAF_SHOWE) ? PART_DRAW_EMITTER : 0;

				psys->vgroup[PSYS_VG_DENSITY] = paf->vertgroup;
				psys->vgroup[PSYS_VG_VEL] = paf->vertgroup_v;
				psys->vgroup[PSYS_VG_LENGTH] = paf->vertgroup_v;

				/* dupliobjects */
				if (ob->transflag & OB_DUPLIVERTS) {
					Object *dup = main->object.first;

					for (; dup; dup= dup->id.next) {
						if (ob == newlibadr(fd, lib, dup->parent)) {
							part->dup_ob = dup;
							ob->transflag |= OB_DUPLIPARTS;
							ob->transflag &= ~OB_DUPLIVERTS;

							part->draw_as = PART_DRAW_OB;

							/* needed for proper libdata lookup */
							oldnewmap_insert(fd->libmap, dup, dup, 0);
						}
					}
				}

				
				{
					FluidsimModifierData *fluidmd = (FluidsimModifierData *)modifiers_findByType(ob, eModifierType_Fluidsim);
					if (fluidmd && fluidmd->fss && fluidmd->fss->type == OB_FLUIDSIM_PARTICLE)
						part->type = PART_FLUID;
				}

				do_version_free_effects_245(&ob->effect);

				printf("Old particle system converted to new system.\n");
			}
		}

		for (sce= main->scene.first; sce; sce=sce->id.next) {
			ParticleEditSettings *pset= &sce->toolsettings->particle;
			int a;

			if (pset->brush[0].size == 0) {
				pset->flag= PE_KEEP_LENGTHS|PE_LOCK_FIRST|PE_DEFLECT_EMITTER;
				pset->emitterdist= 0.25f;
				pset->totrekey= 5;
				pset->totaddkey= 5;
				pset->brushtype= PE_BRUSH_NONE;

				for (a=0; a<PE_TOT_BRUSH; a++) {
					pset->brush[a].strength= 50;
					pset->brush[a].size= 50;
					pset->brush[a].step= 10;
				}

				pset->brush[PE_BRUSH_CUT].strength= 100;
			}
		}
	}
	if ((main->versionfile < 245) || (main->versionfile == 245 && main->subversionfile < 9)) {
		Material *ma;
		int a;

		for (ma=main->mat.first; ma; ma= ma->id.next)
			if (ma->mode & MA_NORMAP_TANG)
				for (a=0; a<MAX_MTEX; a++)
					if (ma->mtex[a] && ma->mtex[a]->tex)
						ma->mtex[a]->normapspace = MTEX_NSPACE_TANGENT;
	}
	
	if ((main->versionfile < 245) || (main->versionfile == 245 && main->subversionfile < 10)) {
		Object *ob;
		
		/* dupliface scale */
		for (ob= main->object.first; ob; ob= ob->id.next)
			ob->dupfacesca = 1.0f;
	}
	
	if ((main->versionfile < 245) || (main->versionfile == 245 && main->subversionfile < 11)) {
		Object *ob;
		bActionStrip *strip;
		
		/* nla-strips - scale */		
		for (ob= main->object.first; ob; ob= ob->id.next) {
			for (strip= ob->nlastrips.first; strip; strip= strip->next) {
				float length, actlength, repeat;
				
				if (strip->flag & ACTSTRIP_USESTRIDE)
					repeat= 1.0f;
				else
					repeat= strip->repeat;
				
				length = strip->end-strip->start;
				if (length == 0.0f) length= 1.0f;
				actlength = strip->actend-strip->actstart;
				
				strip->scale = length / (repeat * actlength);
				if (strip->scale == 0.0f) strip->scale= 1.0f;
			}	
			if (ob->soft) {
				ob->soft->inpush =  ob->soft->inspring;
				ob->soft->shearstiff = 1.0f; 
			}
		}
	}

	if ((main->versionfile < 245) || (main->versionfile == 245 && main->subversionfile < 14)) {
		Scene *sce;
		Sequence *seq;
		
		for (sce=main->scene.first; sce; sce=sce->id.next) {
			SEQ_BEGIN(sce->ed, seq) {
				if (seq->blend_mode == 0)
					seq->blend_opacity = 100.0f;
			}
			SEQ_END
		}
	}
	
	/*fix broken group lengths in id properties*/
	if ((main->versionfile < 245) || (main->versionfile == 245 && main->subversionfile < 15)) {
		idproperties_fix_group_lengths(main->scene);
		idproperties_fix_group_lengths(main->library);
		idproperties_fix_group_lengths(main->object);
		idproperties_fix_group_lengths(main->mesh);
		idproperties_fix_group_lengths(main->curve);
		idproperties_fix_group_lengths(main->mball);
		idproperties_fix_group_lengths(main->mat);
		idproperties_fix_group_lengths(main->tex);
		idproperties_fix_group_lengths(main->image);
		idproperties_fix_group_lengths(main->latt);
		idproperties_fix_group_lengths(main->lamp);
		idproperties_fix_group_lengths(main->camera);
		idproperties_fix_group_lengths(main->ipo);
		idproperties_fix_group_lengths(main->key);
		idproperties_fix_group_lengths(main->world);
		idproperties_fix_group_lengths(main->screen);
		idproperties_fix_group_lengths(main->script);
		idproperties_fix_group_lengths(main->vfont);
		idproperties_fix_group_lengths(main->text);
		idproperties_fix_group_lengths(main->sound);
		idproperties_fix_group_lengths(main->group);
		idproperties_fix_group_lengths(main->armature);
		idproperties_fix_group_lengths(main->action);
		idproperties_fix_group_lengths(main->nodetree);
		idproperties_fix_group_lengths(main->brush);
		idproperties_fix_group_lengths(main->particle);		
	}

	/* sun/sky */
	if (main->versionfile < 246) {
		Object *ob;
		bActuator *act;

		/* dRot actuator change direction in 2.46 */
		for (ob = main->object.first; ob; ob= ob->id.next) {
			for (act= ob->actuators.first; act; act= act->next) {
				if (act->type == ACT_OBJECT) {
					bObjectActuator *ba= act->data;

					ba->drot[0] = -ba->drot[0];
					ba->drot[1] = -ba->drot[1];
					ba->drot[2] = -ba->drot[2];
				}
			}
		}
	}
	
	// convert fluids to modifier
	if (main->versionfile < 246 || (main->versionfile == 246 && main->subversionfile < 1))
	{
		Object *ob;
		
		for (ob = main->object.first; ob; ob= ob->id.next) {
			if (ob->fluidsimSettings)
			{
				FluidsimModifierData *fluidmd = (FluidsimModifierData *)modifier_new(eModifierType_Fluidsim);
				BLI_addhead(&ob->modifiers, (ModifierData *)fluidmd);
				
				MEM_freeN(fluidmd->fss);
				fluidmd->fss = MEM_dupallocN(ob->fluidsimSettings);
				fluidmd->fss->ipo = newlibadr_us(fd, ob->id.lib, ob->fluidsimSettings->ipo);
				MEM_freeN(ob->fluidsimSettings);
				
				fluidmd->fss->lastgoodframe = INT_MAX;
				fluidmd->fss->flag = 0;
				fluidmd->fss->meshVelocities = NULL;
			}
		}
	}
	

	if (main->versionfile < 246 || (main->versionfile == 246 && main->subversionfile < 1)) {
		Mesh *me;

		for (me=main->mesh.first; me; me= me->id.next)
			alphasort_version_246(fd, lib, me);
	}
	
	if (main->versionfile < 246 || (main->versionfile == 246 && main->subversionfile < 1)) {
		Object *ob;
		for (ob = main->object.first; ob; ob= ob->id.next) {
			if (ob->pd && (ob->pd->forcefield == PFIELD_WIND))
				ob->pd->f_noise = 0.0f;
		}
	}

	if (main->versionfile < 247 || (main->versionfile == 247 && main->subversionfile < 2)) {
		Object *ob;
		for (ob = main->object.first; ob; ob= ob->id.next) {
			ob->gameflag |= OB_COLLISION;
			ob->margin = 0.06f;
		}
	}

	if (main->versionfile < 247 || (main->versionfile == 247 && main->subversionfile < 3)) {
		Object *ob;
		for (ob = main->object.first; ob; ob= ob->id.next) {
			// Starting from subversion 3, ACTOR is a separate feature.
			// Before it was conditioning all the other dynamic flags
			if (!(ob->gameflag & OB_ACTOR))
				ob->gameflag &= ~(OB_GHOST|OB_DYNAMIC|OB_RIGID_BODY|OB_SOFT_BODY|OB_COLLISION_RESPONSE);
			/* suitable default for older files */
		}
	}

	if (main->versionfile < 247 || (main->versionfile == 247 && main->subversionfile < 5)) {
		Lamp *la= main->lamp.first;
		for (; la; la= la->id.next) {
			la->skyblendtype= MA_RAMP_ADD;
			la->skyblendfac= 1.0f;
		}
	}
	
	/* set the curve radius interpolation to 2.47 default - easy */
	if (main->versionfile < 247 || (main->versionfile == 247 && main->subversionfile < 6)) {
		Curve *cu;
		Nurb *nu;
		
		for (cu= main->curve.first; cu; cu= cu->id.next) {
			for (nu= cu->nurb.first; nu; nu= nu->next) {
				if (nu) {
					nu->radius_interp = 3;
					
					/* resolu and resolv are now used differently for surfaces
					 * rather than using the resolution to define the entire number of divisions,
					 * use it for the number of divisions per segment
					 */
					if (nu->pntsv > 1) {
						nu->resolu = MAX2( 1, (int)(((float)nu->resolu / (float)nu->pntsu)+0.5f) );
						nu->resolv = MAX2( 1, (int)(((float)nu->resolv / (float)nu->pntsv)+0.5f) );
					}
				}
			}
		}
	}
	/* direction constraint actuators were always local in previous version */
	if (main->versionfile < 247 || (main->versionfile == 247 && main->subversionfile < 7)) {
		bActuator *act;
		Object *ob;
		
		for (ob = main->object.first; ob; ob= ob->id.next) {
			for (act= ob->actuators.first; act; act= act->next) {
				if (act->type == ACT_CONSTRAINT) {
					bConstraintActuator *coa = act->data;
					if (coa->type == ACT_CONST_TYPE_DIST) {
						coa->flag |= ACT_CONST_LOCAL;
					}
				}
			}
		}
	}

	if (main->versionfile < 247 || (main->versionfile == 247 && main->subversionfile < 9)) {
		Lamp *la= main->lamp.first;
		for (; la; la= la->id.next) {
			la->sky_exposure= 1.0f;
		}
	}
	
	/* BGE message actuators needed OB prefix, very confusing */
	if (main->versionfile < 247 || (main->versionfile == 247 && main->subversionfile < 10)) {
		bActuator *act;
		Object *ob;
		
		for (ob = main->object.first; ob; ob= ob->id.next) {
			for (act= ob->actuators.first; act; act= act->next) {
				if (act->type == ACT_MESSAGE) {
					bMessageActuator *msgAct = (bMessageActuator *) act->data;
					if (BLI_strnlen(msgAct->toPropName, 3) > 2) {
						/* strip first 2 chars, would have only worked if these were OB anyway */
						memmove(msgAct->toPropName, msgAct->toPropName + 2, sizeof(msgAct->toPropName) - 2);
					}
					else {
						msgAct->toPropName[0] = '\0';
					}
				}
			}
		}
	}

	if (main->versionfile < 248) {
		Lamp *la;

		for (la=main->lamp.first; la; la= la->id.next) {
			if (la->atm_turbidity == 0.0f) {
				la->sun_effect_type = 0;
				la->horizon_brightness = 1.0f;
				la->spread = 1.0f;
				la->sun_brightness = 1.0f;
				la->sun_size = 1.0f;
				la->backscattered_light = 1.0f;
				la->atm_turbidity = 2.0f;
				la->atm_inscattering_factor = 1.0f;
				la->atm_extinction_factor = 1.0f;
				la->atm_distance_factor = 1.0f;
				la->sun_intensity = 1.0f;
			}
		}
	}

	if (main->versionfile < 248 || (main->versionfile == 248 && main->subversionfile < 2)) {
		Scene *sce;
		
		/* Note, these will need to be added for painting */
		for (sce= main->scene.first; sce; sce= sce->id.next) {
			sce->toolsettings->imapaint.seam_bleed = 2;
			sce->toolsettings->imapaint.normal_angle = 80;

			/* initialize skeleton generation toolsettings */
			sce->toolsettings->skgen_resolution = 250;
			sce->toolsettings->skgen_threshold_internal 	= 0.1f;
			sce->toolsettings->skgen_threshold_external 	= 0.1f;
			sce->toolsettings->skgen_angle_limit			= 30.0f;
			sce->toolsettings->skgen_length_ratio			= 1.3f;
			sce->toolsettings->skgen_length_limit			= 1.5f;
			sce->toolsettings->skgen_correlation_limit		= 0.98f;
			sce->toolsettings->skgen_symmetry_limit			= 0.1f;
			sce->toolsettings->skgen_postpro = SKGEN_SMOOTH;
			sce->toolsettings->skgen_postpro_passes = 3;
			sce->toolsettings->skgen_options = SKGEN_FILTER_INTERNAL|SKGEN_FILTER_EXTERNAL|SKGEN_FILTER_SMART|SKGEN_SUB_CORRELATION|SKGEN_HARMONIC;
			sce->toolsettings->skgen_subdivisions[0] = SKGEN_SUB_CORRELATION;
			sce->toolsettings->skgen_subdivisions[1] = SKGEN_SUB_LENGTH;
			sce->toolsettings->skgen_subdivisions[2] = SKGEN_SUB_ANGLE;

			
			sce->toolsettings->skgen_retarget_angle_weight = 1.0f;
			sce->toolsettings->skgen_retarget_length_weight = 1.0f;
			sce->toolsettings->skgen_retarget_distance_weight = 1.0f;
	
			/* Skeleton Sketching */
			sce->toolsettings->bone_sketching = 0;
			sce->toolsettings->skgen_retarget_roll = SK_RETARGET_ROLL_VIEW;
		}
	}
	if (main->versionfile < 248 || (main->versionfile == 248 && main->subversionfile < 3)) {
		bScreen *sc;
		
		/* adjust default settings for Animation Editors */
		for (sc= main->screen.first; sc; sc= sc->id.next) {
			ScrArea *sa;
			
			for (sa= sc->areabase.first; sa; sa= sa->next) { 
				SpaceLink *sl;
				
				for (sl= sa->spacedata.first; sl; sl= sl->next) {
					switch (sl->spacetype) {
						case SPACE_ACTION:
						{
							SpaceAction *sact= (SpaceAction *)sl;
							
							sact->mode= SACTCONT_DOPESHEET;
							sact->autosnap= SACTSNAP_FRAME;
						}
							break;
						case SPACE_IPO:
						{
							SpaceIpo *sipo= (SpaceIpo *)sl;
							sipo->autosnap= SACTSNAP_FRAME;
						}
							break;
						case SPACE_NLA:
						{
							SpaceNla *snla= (SpaceNla *)sl;
							snla->autosnap= SACTSNAP_FRAME;
						}
							break;
					}
				}
			}
		}
	}

	if (main->versionfile < 248 || (main->versionfile == 248 && main->subversionfile < 3)) {
		Object *ob;

		/* Adjustments needed after Bullets update */
		for (ob = main->object.first; ob; ob= ob->id.next) {
			ob->damping *= 0.635f;
			ob->rdamping = 0.1f + (0.8f * ob->rdamping);
		}
	}
	
	if (main->versionfile < 248 || (main->versionfile == 248 && main->subversionfile < 4)) {
		Scene *sce;
		World *wrld;

		/*  Dome (Fisheye) default parameters  */
		for (sce= main->scene.first; sce; sce= sce->id.next) {
			sce->r.domeangle = 180;
			sce->r.domemode = 1;
			sce->r.domeres = 4;
			sce->r.domeresbuf = 1.0f;
			sce->r.dometilt = 0;
		}
		/* DBVT culling by default */
		for (wrld=main->world.first; wrld; wrld= wrld->id.next) {
			wrld->mode |= WO_DBVT_CULLING;
			wrld->occlusionRes = 128;
		}
	}

	if (main->versionfile < 248 || (main->versionfile == 248 && main->subversionfile < 5)) {
		Object *ob;
		World *wrld;
		for (ob = main->object.first; ob; ob= ob->id.next) {
			ob->m_contactProcessingThreshold = 1.0f; //pad3 is used for m_contactProcessingThreshold
			if (ob->parent) {
				/* check if top parent has compound shape set and if yes, set this object
				 * to compound shaper as well (was the behavior before, now it's optional) */
				Object *parent= newlibadr(fd, lib, ob->parent);
				while (parent && parent != ob &&  parent->parent != NULL) {
					parent = newlibadr(fd, lib, parent->parent);
				}
				if (parent) {
					if (parent->gameflag & OB_CHILD)
						ob->gameflag |= OB_CHILD;
				}
			}
		}
		for (wrld=main->world.first; wrld; wrld= wrld->id.next) {
			wrld->ticrate = 60;
			wrld->maxlogicstep = 5;
			wrld->physubstep = 1;
			wrld->maxphystep = 5;
		}
	}
	
	// correct introduce of seed for wind force
	if (main->versionfile < 249 && main->subversionfile < 1) {
		Object *ob;
		for (ob = main->object.first; ob; ob= ob->id.next) {
			if (ob->pd)
				ob->pd->seed = ((unsigned int)(ceil(PIL_check_seconds_timer()))+1) % 128;
		}
	
	}

	if (main->versionfile < 249 && main->subversionfile < 2) {
		Scene *sce= main->scene.first;
		Sequence *seq;
		Editing *ed;
		
		while (sce) {
			ed= sce->ed;
			if (ed) {
				SEQP_BEGIN(ed, seq) {
					if (seq->strip && seq->strip->proxy) {
						seq->strip->proxy->quality =90;
					}
				}
				SEQ_END
			}
			
			sce= sce->id.next;
		}

	}

	if (main->versionfile < 250) {
		bScreen *screen;
		Scene *scene;
		Base *base;
		Material *ma;
		Camera *cam;
		Mesh *me;
		Curve *cu;
		Scene *sce;
		Tex *tx;
		ParticleSettings *part;
		Object *ob;
		//PTCacheID *pid;
		//ListBase pidlist;

		bSound *sound;
		Sequence *seq;
		bActuator *act;
		int a;

		for (sound = main->sound.first; sound; sound = sound->id.next)
		{
			if (sound->newpackedfile)
			{
				sound->packedfile = sound->newpackedfile;
				sound->newpackedfile = NULL;
			}
		}

		for (ob = main->object.first; ob; ob= ob->id.next) {
			for (act= ob->actuators.first; act; act= act->next) {
				if (act->type == ACT_SOUND) {
					bSoundActuator *sAct = (bSoundActuator*) act->data;
					if (sAct->sound)
					{
						sound = newlibadr(fd, lib, sAct->sound);
						sAct->flag = sound->flags & SOUND_FLAGS_3D ? ACT_SND_3D_SOUND : 0;
						sAct->pitch = sound->pitch;
						sAct->volume = sound->volume;
						sAct->sound3D.reference_distance = sound->distance;
						sAct->sound3D.max_gain = sound->max_gain;
						sAct->sound3D.min_gain = sound->min_gain;
						sAct->sound3D.rolloff_factor = sound->attenuation;
					}
					else {
						sAct->sound3D.reference_distance = 1.0f;
						sAct->volume = 1.0f;
						sAct->sound3D.max_gain = 1.0f;
						sAct->sound3D.rolloff_factor = 1.0f;
					}
					sAct->sound3D.cone_inner_angle = 360.0f;
					sAct->sound3D.cone_outer_angle = 360.0f;
					sAct->sound3D.max_distance = FLT_MAX;
				}
			}
		}

		for (scene = main->scene.first; scene; scene = scene->id.next)
		{
			if (scene->ed && scene->ed->seqbasep)
			{
				SEQ_BEGIN(scene->ed, seq) {
					if (seq->type == SEQ_HD_SOUND)
					{
						char str[FILE_MAX];
						BLI_join_dirfile(str, sizeof(str), seq->strip->dir, seq->strip->stripdata->name);
						BLI_path_abs(str, main->name);
						seq->sound = sound_new_file(main, str);
					}
					/* don't know, if anybody used that
					 * this way, but just in case, upgrade
					 * to new way... */
					if ((seq->flag & SEQ_USE_PROXY_CUSTOM_FILE) &&
					   !(seq->flag & SEQ_USE_PROXY_CUSTOM_DIR))
					{
						
						BLI_snprintf(seq->strip->proxy->dir, 
							 FILE_MAXDIR, "%s/BL_proxy", 
							 seq->strip->dir);
					}
				}
				SEQ_END
			}
		}

		for (screen= main->screen.first; screen; screen= screen->id.next) {
			do_versions_windowmanager_2_50(screen);
			do_versions_gpencil_2_50(main, screen);
		}
		
		/* shader, composite and texture node trees have id.name empty, put something in
		 * to have them show in RNA viewer and accessible otherwise.
		 */
		for (ma= main->mat.first; ma; ma= ma->id.next) {
			if (ma->nodetree && ma->nodetree->id.name[0] == '\0')
				strcpy(ma->nodetree->id.name, "NTShader Nodetree");
			
			/* which_output 0 is now "not specified" */
			for (a=0; a<MAX_MTEX; a++) {
				if (ma->mtex[a]) {
					tx= newlibadr(fd, lib, ma->mtex[a]->tex);
					if (tx && tx->use_nodes)
						ma->mtex[a]->which_output++;
				}
			}
		}
		/* and composite trees */
		for (sce= main->scene.first; sce; sce= sce->id.next) {
			if (sce->nodetree && sce->nodetree->id.name[0] == '\0')
				strcpy(sce->nodetree->id.name, "NTCompositing Nodetree");

			/* move to cameras */
			if (sce->r.mode & R_PANORAMA) {
				for (base=sce->base.first; base; base=base->next) {
					ob= newlibadr(fd, lib, base->object);

					if (ob->type == OB_CAMERA && !ob->id.lib) {
						cam= newlibadr(fd, lib, ob->data);
						cam->flag |= CAM_PANORAMA;
					}
				}

				sce->r.mode &= ~R_PANORAMA;
			}
		}
		/* and texture trees */
		for (tx= main->tex.first; tx; tx= tx->id.next) {
			bNode *node;

			if (tx->nodetree) {
				if (tx->nodetree->id.name[0] == '\0')
					strcpy(tx->nodetree->id.name, "NTTexture Nodetree");

				/* which_output 0 is now "not specified" */
				for (node=tx->nodetree->nodes.first; node; node=node->next)
					if (node->type == TEX_NODE_OUTPUT)
						node->custom1++;
			}
		}
		
		/* copy standard draw flag to meshes(used to be global, is not available here) */
		for (me= main->mesh.first; me; me= me->id.next) {
			me->drawflag= ME_DRAWEDGES|ME_DRAWFACES|ME_DRAWCREASES;
		}

		/* particle draw and render types */
		for (part= main->particle.first; part; part= part->id.next) {
			if (part->draw_as) {
				if (part->draw_as == PART_DRAW_DOT) {
					part->ren_as = PART_DRAW_HALO;
					part->draw_as = PART_DRAW_REND;
				}
				else if (part->draw_as <= PART_DRAW_AXIS) {
					part->ren_as = PART_DRAW_HALO;
				}
				else {
					part->ren_as = part->draw_as;
					part->draw_as = PART_DRAW_REND;
				}
			}
			part->path_end = 1.0f;
			part->clength = 1.0f;
		}
		/* set old pointcaches to have disk cache flag */
		for (ob = main->object.first; ob; ob= ob->id.next) {

			//BKE_ptcache_ids_from_object(&pidlist, ob);

			//for (pid=pidlist.first; pid; pid=pid->next)
			//	pid->cache->flag |= PTCACHE_DISK_CACHE;

			//BLI_freelistN(&pidlist);
		}

		/* type was a mixed flag & enum. move the 2d flag elsewhere */
		for (cu = main->curve.first; cu; cu= cu->id.next) {
			Nurb *nu;

			for (nu= cu->nurb.first; nu; nu= nu->next) {
				nu->flag |= (nu->type & CU_2D);
				nu->type &= CU_TYPE;
			}
		}
	}

	if (main->versionfile < 250 || (main->versionfile == 250 && main->subversionfile < 1)) {
		Object *ob;
		Material *ma;
		Tex *tex;
		Scene *sce;
		ToolSettings *ts;
		//PTCacheID *pid;
		//ListBase pidlist;

		for (ob = main->object.first; ob; ob = ob->id.next) {
			//BKE_ptcache_ids_from_object(&pidlist, ob);

			//for (pid=pidlist.first; pid; pid=pid->next) {
			//	if (pid->ptcaches->first == NULL)
			//		pid->ptcaches->first = pid->ptcaches->last = pid->cache;
			//}

			//BLI_freelistN(&pidlist);

			if (ob->type == OB_MESH) {
				Mesh *me = newlibadr(fd, lib, ob->data);
				void *olddata = ob->data;
				ob->data = me;

				/* XXX - library meshes crash on loading most yoFrankie levels,
				 * the multires pointer gets invalid -  Campbell */
				if (me && me->id.lib==NULL && me->mr && me->mr->level_count > 1) {
					multires_load_old(ob, me);
				}

				ob->data = olddata;
			}

			if (ob->totcol && ob->matbits == NULL) {
				int a;

				ob->matbits= MEM_callocN(sizeof(char)*ob->totcol, "ob->matbits");
				for (a=0; a<ob->totcol; a++)
					ob->matbits[a]= ob->colbits & (1<<a);
			}
		}

		/* texture filter */
		for (tex = main->tex.first; tex; tex = tex->id.next) {
			if (tex->afmax == 0)
				tex->afmax= 8;
		}

		for (ma = main->mat.first; ma; ma = ma->id.next) {
			int a;
			if (ma->mode & MA_WIRE) {
				ma->material_type= MA_TYPE_WIRE;
				ma->mode &= ~MA_WIRE;
			}
			if (ma->mode & MA_HALO) {
				ma->material_type= MA_TYPE_HALO;
				ma->mode &= ~MA_HALO;
			}

			if (ma->mode & (MA_ZTRANSP|MA_RAYTRANSP)) {
				ma->mode |= MA_TRANSP;
			}
			else {
				/* ma->mode |= MA_ZTRANSP; */ /* leave ztransp as is even if its not used [#28113] */
				ma->mode &= ~MA_TRANSP;
			}

			/* set new bump for unused slots */
			for (a=0; a<MAX_MTEX; a++) {
				if (ma->mtex[a]) {
					tex= ma->mtex[a]->tex;
					if (!tex) {
						ma->mtex[a]->texflag |= MTEX_3TAP_BUMP;
						ma->mtex[a]->texflag |= MTEX_BUMP_OBJECTSPACE;
					}
					else {
						tex= (Tex*)newlibadr(fd, ma->id.lib, tex);
						if (tex && tex->type == 0) { /* invalid type */
							ma->mtex[a]->texflag |= MTEX_3TAP_BUMP;
							ma->mtex[a]->texflag |= MTEX_BUMP_OBJECTSPACE;
						}
					}
				}
			}
			
			/* volume rendering settings */
			if (ma->vol.stepsize < 0.0001f) {
				ma->vol.density = 1.0f;
				ma->vol.emission = 0.0f;
				ma->vol.scattering = 1.0f;
				ma->vol.emission_col[0] = ma->vol.emission_col[1] = ma->vol.emission_col[2] = 1.0f;
				ma->vol.density_scale = 1.0f;
				ma->vol.depth_cutoff = 0.01f;
				ma->vol.stepsize_type = MA_VOL_STEP_RANDOMIZED;
				ma->vol.stepsize = 0.2f;
				ma->vol.shade_type = MA_VOL_SHADE_SHADED;
				ma->vol.shadeflag |= MA_VOL_PRECACHESHADING;
				ma->vol.precache_resolution = 50;
			}
		}

		for (sce = main->scene.first; sce; sce = sce->id.next) {
			ts= sce->toolsettings;
			if (ts->normalsize == 0.0f || !ts->uv_selectmode || ts->vgroup_weight == 0.0f) {
				ts->normalsize= 0.1f;
				ts->selectmode= SCE_SELECT_VERTEX;
				
				/* autokeying - setting should be taken from the user-prefs
				 * but the userprefs version may not have correct flags set 
				 * (i.e. will result in blank box when enabled)
				 */
				ts->autokey_mode= U.autokey_mode;
				if (ts->autokey_mode == 0) 
					ts->autokey_mode= 2; /* 'add/replace' but not on */
				ts->uv_selectmode= UV_SELECT_VERTEX;
				ts->vgroup_weight= 1.0f;
			}

			/* Game Settings */
			//Dome
			sce->gm.dome.angle = sce->r.domeangle;
			sce->gm.dome.mode = sce->r.domemode;
			sce->gm.dome.res = sce->r.domeres;
			sce->gm.dome.resbuf = sce->r.domeresbuf;
			sce->gm.dome.tilt = sce->r.dometilt;
			sce->gm.dome.warptext = sce->r.dometext;

			//Stand Alone
<<<<<<< HEAD
=======
			sce->gm.playerflag |= (sce->r.fullscreen?GAME_PLAYER_FULLSCREEN:0);
>>>>>>> a667492d
			sce->gm.xplay = sce->r.xplay;
			sce->gm.yplay = sce->r.yplay;
			sce->gm.freqplay = sce->r.freqplay;
			sce->gm.depth = sce->r.depth;
			sce->gm.attrib = sce->r.attrib;

			//Stereo
			sce->gm.stereomode = sce->r.stereomode;
			/* reassigning stereomode NO_STEREO and DOME to a separeted flag*/
			if (sce->gm.stereomode == 1) { //1 = STEREO_NOSTEREO
				sce->gm.stereoflag = STEREO_NOSTEREO;
				sce->gm.stereomode = STEREO_ANAGLYPH;
			}
			else if (sce->gm.stereomode == 8) { //8 = STEREO_DOME
				sce->gm.stereoflag = STEREO_DOME;
				sce->gm.stereomode = STEREO_ANAGLYPH;
			}
			else
				sce->gm.stereoflag = STEREO_ENABLED;

			//Framing
			sce->gm.framing = sce->framing;
			sce->gm.xplay = sce->r.xplay;
			sce->gm.yplay = sce->r.yplay;
			sce->gm.freqplay= sce->r.freqplay;
			sce->gm.depth= sce->r.depth;

			//Physic (previously stored in world)
			sce->gm.gravity =9.8f;
			sce->gm.physicsEngine= WOPHY_BULLET;// Bullet by default
			sce->gm.mode = WO_DBVT_CULLING;	// DBVT culling by default
			sce->gm.occlusionRes = 128;
			sce->gm.ticrate = 60;
			sce->gm.maxlogicstep = 5;
			sce->gm.physubstep = 1;
			sce->gm.maxphystep = 5;
		}
	}

	if (main->versionfile < 250 || (main->versionfile == 250 && main->subversionfile < 2)) {
		Scene *sce;
		Object *ob;

		for (sce = main->scene.first; sce; sce = sce->id.next) {
			if (fd->fileflags & G_FILE_ENABLE_ALL_FRAMES)
				sce->gm.flag |= GAME_ENABLE_ALL_FRAMES;
			if (fd->fileflags & G_FILE_SHOW_DEBUG_PROPS)
				sce->gm.flag |= GAME_SHOW_DEBUG_PROPS;
			if (fd->fileflags & G_FILE_SHOW_FRAMERATE)
				sce->gm.flag |= GAME_SHOW_FRAMERATE;
			if (fd->fileflags & G_FILE_SHOW_PHYSICS)
				sce->gm.flag |= GAME_SHOW_PHYSICS;
			if (fd->fileflags & G_FILE_GLSL_NO_SHADOWS)
				sce->gm.flag |= GAME_GLSL_NO_SHADOWS;
			if (fd->fileflags & G_FILE_GLSL_NO_SHADERS)
				sce->gm.flag |= GAME_GLSL_NO_SHADERS;
			if (fd->fileflags & G_FILE_GLSL_NO_RAMPS)
				sce->gm.flag |= GAME_GLSL_NO_RAMPS;
			if (fd->fileflags & G_FILE_GLSL_NO_NODES)
				sce->gm.flag |= GAME_GLSL_NO_NODES;
			if (fd->fileflags & G_FILE_GLSL_NO_EXTRA_TEX)
				sce->gm.flag |= GAME_GLSL_NO_EXTRA_TEX;
			if (fd->fileflags & G_FILE_IGNORE_DEPRECATION_WARNINGS)
				sce->gm.flag |= GAME_IGNORE_DEPRECATION_WARNINGS;

			if (fd->fileflags & G_FILE_GAME_MAT_GLSL)
				sce->gm.matmode= GAME_MAT_GLSL;
			else if (fd->fileflags & G_FILE_GAME_MAT)
				sce->gm.matmode= GAME_MAT_MULTITEX;
			else
				sce->gm.matmode= GAME_MAT_TEXFACE;

			sce->gm.flag |= GAME_DISPLAY_LISTS;
		}
		
		for (ob = main->object.first; ob; ob = ob->id.next) {
			if (ob->flag & 8192) // OB_POSEMODE = 8192
				ob->mode |= OB_MODE_POSE;
		}
	}

	if (main->versionfile < 250 || (main->versionfile == 250 && main->subversionfile < 4)) {
		Scene *sce;
		Object *ob;
		Material *ma;
		Lamp *la;
		World *wo;
		Tex *tex;
		ParticleSettings *part;
		int do_gravity = 0;

		for (sce = main->scene.first; sce; sce = sce->id.next)
			if (sce->unit.scale_length == 0.0f)
				sce->unit.scale_length= 1.0f;
		
		for (ob = main->object.first; ob; ob = ob->id.next) {
			/* fluid-sim stuff */
			FluidsimModifierData *fluidmd = (FluidsimModifierData *)modifiers_findByType(ob, eModifierType_Fluidsim);
			if (fluidmd) fluidmd->fss->fmd = fluidmd;
			
			/* rotation modes were added, but old objects would now default to being 'quaternion based' */
			ob->rotmode= ROT_MODE_EUL;
		}
		
		for (ma = main->mat.first; ma; ma=ma->id.next) {
			if (ma->vol.reflection == 0.f) {
				ma->vol.reflection = 1.f;
				ma->vol.transmission_col[0] = ma->vol.transmission_col[1] = ma->vol.transmission_col[2] = 1.0f;
				ma->vol.reflection_col[0] = ma->vol.reflection_col[1] = ma->vol.reflection_col[2] = 1.0f;
			}

			do_version_mtex_factor_2_50(ma->mtex, ID_MA);
		}

		for (la = main->lamp.first; la; la=la->id.next)
			do_version_mtex_factor_2_50(la->mtex, ID_LA);

		for (wo = main->world.first; wo; wo=wo->id.next)
			do_version_mtex_factor_2_50(wo->mtex, ID_WO);

		for (tex = main->tex.first; tex; tex=tex->id.next)
			if (tex->vd)
				if (tex->vd->extend == 0)
					tex->vd->extend = TEX_CLIP;
		
		for (sce= main->scene.first; sce; sce= sce->id.next)
		{
			if (sce->audio.main == 0.0f)
				sce->audio.main = 1.0f;

			sce->r.ffcodecdata.audio_mixrate = sce->audio.mixrate;
			sce->r.ffcodecdata.audio_volume = sce->audio.main;
			sce->audio.distance_model = 2;
			sce->audio.doppler_factor = 1.0f;
			sce->audio.speed_of_sound = 343.3f;
		}

		/* Add default gravity to scenes */
		for (sce= main->scene.first; sce; sce= sce->id.next) {
			if ((sce->physics_settings.flag & PHYS_GLOBAL_GRAVITY) == 0 &&
			    len_v3(sce->physics_settings.gravity) == 0.0f)
			{
				sce->physics_settings.gravity[0] = sce->physics_settings.gravity[1] = 0.0f;
				sce->physics_settings.gravity[2] = -9.81f;
				sce->physics_settings.flag = PHYS_GLOBAL_GRAVITY;
				do_gravity = 1;
			}
		}

		/* Assign proper global gravity weights for dynamics (only z-coordinate is taken into account) */
		if (do_gravity) for (part= main->particle.first; part; part= part->id.next)
			part->effector_weights->global_gravity = part->acc[2]/-9.81f;

		for (ob = main->object.first; ob; ob = ob->id.next) {
			ModifierData *md;

			if (do_gravity) {
				for (md= ob->modifiers.first; md; md= md->next) {
					ClothModifierData *clmd = (ClothModifierData *)modifiers_findByType(ob, eModifierType_Cloth);
					if (clmd)
						clmd->sim_parms->effector_weights->global_gravity = clmd->sim_parms->gravity[2]/-9.81f;
				}

				if (ob->soft)
					ob->soft->effector_weights->global_gravity = ob->soft->grav/9.81f;
			}

			/* Normal wind shape is plane */
			if (ob->pd) {
				if (ob->pd->forcefield == PFIELD_WIND)
					ob->pd->shape = PFIELD_SHAPE_PLANE;
				
				if (ob->pd->flag & PFIELD_PLANAR)
					ob->pd->shape = PFIELD_SHAPE_PLANE;
				else if (ob->pd->flag & PFIELD_SURFACE)
					ob->pd->shape = PFIELD_SHAPE_SURFACE;

				ob->pd->flag |= PFIELD_DO_LOCATION;
			}
		}
	}

	if (main->versionfile < 250 || (main->versionfile == 250 && main->subversionfile < 6)) {
		Object *ob;
		Lamp *la;
		
		/* New variables for axis-angle rotations and/or quaternion rotations were added, and need proper initialization */
		for (ob= main->object.first; ob; ob= ob->id.next) {
			/* new variables for all objects */
			ob->quat[0]= 1.0f;
			ob->rotAxis[1]= 1.0f;
			
			/* bones */
			if (ob->pose) {
				bPoseChannel *pchan;
				
				for (pchan= ob->pose->chanbase.first; pchan; pchan= pchan->next) {
					/* just need to initalise rotation axis properly... */
					pchan->rotAxis[1]= 1.0f;
				}
			}
		}

		for (la = main->lamp.first; la; la=la->id.next)
			la->compressthresh= 0.05f;
	}

	if (main->versionfile < 250 || (main->versionfile == 250 && main->subversionfile < 7)) {
		Mesh *me;
		Nurb *nu;
		Lattice *lt;
		Curve *cu;
		Key *key;
		float *data;
		int a, tot;

		/* shape keys are no longer applied to the mesh itself, but rather
		 * to the derivedmesh/displist, so here we ensure that the basis
		 * shape key is always set in the mesh coordinates. */

		for (me= main->mesh.first; me; me= me->id.next) {
			if ((key = newlibadr(fd, lib, me->key)) && key->refkey) {
				data= key->refkey->data;
				tot= MIN2(me->totvert, key->refkey->totelem);

				for (a=0; a<tot; a++, data+=3)
					copy_v3_v3(me->mvert[a].co, data);
			}
		}

		for (lt= main->latt.first; lt; lt= lt->id.next) {
			if ((key = newlibadr(fd, lib, lt->key)) && key->refkey) {
				data= key->refkey->data;
				tot= MIN2(lt->pntsu*lt->pntsv*lt->pntsw, key->refkey->totelem);

				for (a=0; a<tot; a++, data+=3)
					copy_v3_v3(lt->def[a].vec, data);
			}
		}

		for (cu= main->curve.first; cu; cu= cu->id.next) {
			if ((key = newlibadr(fd, lib, cu->key)) && key->refkey) {
				data= key->refkey->data;

				for (nu=cu->nurb.first; nu; nu=nu->next) {
					if (nu->bezt) {
						BezTriple *bezt = nu->bezt;

						for (a=0; a<nu->pntsu; a++, bezt++) {
							copy_v3_v3(bezt->vec[0], data); data+=3;
							copy_v3_v3(bezt->vec[1], data); data+=3;
							copy_v3_v3(bezt->vec[2], data); data+=3;
							bezt->alfa= *data; data++;
						}
					}
					else if (nu->bp) {
						BPoint *bp = nu->bp;

						for (a=0; a<nu->pntsu*nu->pntsv; a++, bp++) {
							copy_v3_v3(bp->vec, data); data+=3;
							bp->alfa= *data; data++;
						}
					}
				}
			}
		}
	}

	if (main->versionfile < 250 || (main->versionfile == 250 && main->subversionfile < 8))
	{
		{
			Scene *sce= main->scene.first;
			while (sce) {
				if (sce->r.frame_step==0)
					sce->r.frame_step= 1;
				if (sce->r.mblur_samples==0)
					sce->r.mblur_samples = sce->r.osa;
				
				if (sce->ed && sce->ed->seqbase.first) {
					do_versions_seq_unique_name_all_strips(
						sce, &sce->ed->seqbase);
				}
			
				sce= sce->id.next;
			}
		}
		{
			/* ensure all nodes have unique names */
			bNodeTree *ntree= main->nodetree.first;
			while (ntree) {
				bNode *node=ntree->nodes.first;
				
				while (node) {
					nodeUniqueName(ntree, node);
					node= node->next;
				}
				
				ntree= ntree->id.next;
			}
		}
		{
			Object *ob=main->object.first;
			while (ob) {
				/* shaded mode disabled for now */
				if (ob->dt == OB_MATERIAL) ob->dt = OB_TEXTURE;
				ob=ob->id.next;
			}
		}
		
		{
			bScreen *screen;
			ScrArea *sa;
			SpaceLink *sl;
			
			for (screen= main->screen.first; screen; screen= screen->id.next) {
				for (sa= screen->areabase.first; sa; sa= sa->next) {
					for (sl= sa->spacedata.first; sl; sl= sl->next) {
						if (sl->spacetype==SPACE_VIEW3D) {
							View3D *v3d = (View3D *)sl;
							if (v3d->drawtype == OB_MATERIAL) v3d->drawtype = OB_SOLID;
						}
					}
				}
			}
		}
		
		/* only convert old 2.50 files with color management */
		if (main->versionfile == 250) {
			Scene *sce=main->scene.first;
			Material *ma=main->mat.first;
			World *wo=main->world.first;
			Tex *tex=main->tex.first;
			int i, convert=0;
			
			/* convert to new color management system:
			 * while previously colors were stored as srgb,
			 * now they are stored as linear internally,
			 * with screen gamma correction in certain places in the UI. */

			/* don't know what scene is active, so we'll convert if any scene has it enabled... */
			while (sce) {
				if (sce->r.color_mgt_flag & R_COLOR_MANAGEMENT)
					convert=1;
				sce=sce->id.next;
			}
			
			if (convert) {
				while (ma) {
					if (ma->ramp_col) {
						ColorBand *band = (ColorBand *)ma->ramp_col;
						for (i=0; i<band->tot; i++) {
							CBData *data = band->data + i;
							srgb_to_linearrgb_v3_v3(&data->r, &data->r);
						}
					}
					if (ma->ramp_spec) {
						ColorBand *band = (ColorBand *)ma->ramp_spec;
						for (i=0; i<band->tot; i++) {
							CBData *data = band->data + i;
							srgb_to_linearrgb_v3_v3(&data->r, &data->r);
						}
					}
					
					srgb_to_linearrgb_v3_v3(&ma->r, &ma->r);
					srgb_to_linearrgb_v3_v3(&ma->specr, &ma->specr);
					srgb_to_linearrgb_v3_v3(&ma->mirr, &ma->mirr);
					srgb_to_linearrgb_v3_v3(ma->sss_col, ma->sss_col);
					ma=ma->id.next;
				}
				
				while (tex) {
					if (tex->coba) {
						ColorBand *band = (ColorBand *)tex->coba;
						for (i=0; i<band->tot; i++) {
							CBData *data = band->data + i;
							srgb_to_linearrgb_v3_v3(&data->r, &data->r);
						}
					}
					tex=tex->id.next;
				}
				
				while (wo) {
					srgb_to_linearrgb_v3_v3(&wo->ambr, &wo->ambr);
					srgb_to_linearrgb_v3_v3(&wo->horr, &wo->horr);
					srgb_to_linearrgb_v3_v3(&wo->zenr, &wo->zenr);
					wo=wo->id.next;
				}
			}
		}
	}
	
	if (main->versionfile < 250 || (main->versionfile == 250 && main->subversionfile < 9))
	{
		Scene *sce;
		Mesh *me;
		Object *ob;

		for (sce=main->scene.first; sce; sce=sce->id.next)
			if (!sce->toolsettings->particle.selectmode)
				sce->toolsettings->particle.selectmode= SCE_SELECT_PATH;

		if (main->versionfile == 250 && main->subversionfile > 1) {
			for (me=main->mesh.first; me; me=me->id.next)
				multires_load_old_250(me);

			for (ob=main->object.first; ob; ob=ob->id.next) {
				MultiresModifierData *mmd = (MultiresModifierData *)modifiers_findByType(ob, eModifierType_Multires);

				if (mmd) {
					mmd->totlvl--;
					mmd->lvl--;
					mmd->sculptlvl= mmd->lvl;
					mmd->renderlvl= mmd->lvl;
				}
			}
		}
	}

	if (main->versionfile < 250 || (main->versionfile == 250 && main->subversionfile < 10))
	{
		Object *ob;

		/* properly initialize hair clothsim data on old files */
		for (ob = main->object.first; ob; ob = ob->id.next) {
			ModifierData *md;
			for (md= ob->modifiers.first; md; md= md->next) {
				if (md->type == eModifierType_Cloth) {
					ClothModifierData *clmd = (ClothModifierData *)md;
					if (clmd->sim_parms->velocity_smooth < 0.01f)
						clmd->sim_parms->velocity_smooth = 0.f;
				}
			}
		}
	}

	/* fix bad area setup in subversion 10 */
	if (main->versionfile == 250 && main->subversionfile == 10)
	{
		/* fix for new view type in sequencer */
		bScreen *screen;
		ScrArea *sa;
		SpaceLink *sl;


		/* remove all preview window in wrong spaces */
		for (screen= main->screen.first; screen; screen= screen->id.next) {
			for (sa= screen->areabase.first; sa; sa= sa->next) {
				for (sl= sa->spacedata.first; sl; sl= sl->next) {
					if (sl->spacetype!=SPACE_SEQ) {
						ARegion *ar;
						ListBase *regionbase;

						if (sl == sa->spacedata.first) {
							regionbase = &sa->regionbase;
						}
						else {
							regionbase = &sl->regionbase;
						}


						for ( ar = regionbase->first; ar; ar = ar->next) {
							if (ar->regiontype == RGN_TYPE_PREVIEW)
								break;
						}

						if (ar && (ar->regiontype == RGN_TYPE_PREVIEW)) {
							SpaceType *st= BKE_spacetype_from_id(SPACE_SEQ);
							BKE_area_region_free(st, ar);
							BLI_freelinkN(regionbase, ar);
						}
					}
				}
			}
		}
	}

	if (main->versionfile < 250 || (main->versionfile == 250 && main->subversionfile < 11))
	{
		{
			/* fix for new view type in sequencer */
			bScreen *screen;
			ScrArea *sa;
			SpaceLink *sl;


			for (screen= main->screen.first; screen; screen= screen->id.next) {
				for (sa= screen->areabase.first; sa; sa= sa->next) {
					for (sl= sa->spacedata.first; sl; sl= sl->next) {
						if (sl->spacetype==SPACE_SEQ) {
							ARegion *ar;
							ARegion *ar_main;
							ListBase *regionbase;
							SpaceSeq *sseq = (SpaceSeq *)sl;

							if (sl == sa->spacedata.first) {
								regionbase = &sa->regionbase;
							}
							else {
								regionbase = &sl->regionbase;
							}

							if (sseq->view == 0) sseq->view = SEQ_VIEW_SEQUENCE;
							if (sseq->mainb == 0) sseq->mainb = SEQ_DRAW_IMG_IMBUF;

							ar_main = (ARegion*)regionbase->first;
							for (; ar_main; ar_main = ar_main->next) {
								if (ar_main->regiontype == RGN_TYPE_WINDOW)
									break;
							}
							ar= MEM_callocN(sizeof(ARegion), "preview area for sequencer");
							BLI_insertlinkbefore(regionbase, ar_main, ar);
							sequencer_init_preview_region(ar);
						}
					}
				}
			}
		}
	}

	if (main->versionfile < 250 || (main->versionfile == 250 && main->subversionfile < 12))
	{
		Scene *sce;
		Object *ob;
		Brush *brush;
		Material *ma;
		
		/* game engine changes */
		for (sce = main->scene.first; sce; sce = sce->id.next) {
			sce->gm.eyeseparation = 0.10f;
		}
		
		/* anim viz changes */
		for (ob= main->object.first; ob; ob= ob->id.next) {
			/* initialize object defaults */
			animviz_settings_init(&ob->avs);
			
			/* if armature, copy settings for pose from armature data 
			 * performing initialization where appropriate
			 */
			if (ob->pose && ob->data) {
				bArmature *arm= newlibadr(fd, lib, ob->data);
				if (arm) { /* XXX - why does this fail in some cases? */
					bAnimVizSettings *avs= &ob->pose->avs;
					
					/* ghosting settings ---------------- */
						/* ranges */
					avs->ghost_bc= avs->ghost_ac= arm->ghostep;
					
					avs->ghost_sf= arm->ghostsf;
					avs->ghost_ef= arm->ghostef;
					if ((avs->ghost_sf == avs->ghost_ef) && (avs->ghost_sf == 0)) {
						avs->ghost_sf= 1;
						avs->ghost_ef= 100;
					}
					
						/* type */
					if (arm->ghostep == 0)
						avs->ghost_type= GHOST_TYPE_NONE;
					else
						avs->ghost_type= arm->ghosttype + 1;
					
						/* stepsize */
					avs->ghost_step= arm->ghostsize;
					if (avs->ghost_step == 0)
						avs->ghost_step= 1;
					
					/* path settings --------------------- */
						/* ranges */
					avs->path_bc= arm->pathbc;
					avs->path_ac= arm->pathac;
					if ((avs->path_bc == avs->path_ac) && (avs->path_bc == 0))
						avs->path_bc= avs->path_ac= 10;
					
					avs->path_sf= arm->pathsf;
					avs->path_ef= arm->pathef;
					if ((avs->path_sf == avs->path_ef) && (avs->path_sf == 0)) {
						avs->path_sf= 1;
						avs->path_ef= 250;
					}
					
						/* flags */
					if (arm->pathflag & ARM_PATH_FNUMS)
						avs->path_viewflag |= MOTIONPATH_VIEW_FNUMS;
					if (arm->pathflag & ARM_PATH_KFRAS)
						avs->path_viewflag |= MOTIONPATH_VIEW_KFRAS;
					if (arm->pathflag & ARM_PATH_KFNOS)
						avs->path_viewflag |= MOTIONPATH_VIEW_KFNOS;
					
						/* bake flags */
					if (arm->pathflag & ARM_PATH_HEADS)
						avs->path_bakeflag |= MOTIONPATH_BAKE_HEADS;
					
						/* type */
					if (arm->pathflag & ARM_PATH_ACFRA)
						avs->path_type = MOTIONPATH_TYPE_ACFRA;
					
						/* stepsize */
					avs->path_step= arm->pathsize;
					if (avs->path_step == 0)
						avs->path_step= 1;
				}
				else
					animviz_settings_init(&ob->pose->avs);
			}
		}
		
		/* brush texture changes */
		for (brush= main->brush.first; brush; brush= brush->id.next) {
			default_mtex(&brush->mtex);
		}

		for (ma= main->mat.first; ma; ma= ma->id.next) {
			if (ma->vol.ms_spread < 0.0001f) {
				ma->vol.ms_spread = 0.2f;
				ma->vol.ms_diff = 1.f;
				ma->vol.ms_intensity = 1.f;	
			}
		}
	}
	
	if (main->versionfile < 250 || (main->versionfile == 250 && main->subversionfile < 13)) {
		/* NOTE: if you do more conversion, be sure to do it outside of this and
		 * increase subversion again, otherwise it will not be correct */
		Object *ob;
		
		/* convert degrees to radians for internal use */
		for (ob=main->object.first; ob; ob=ob->id.next) {
			bPoseChannel *pchan;

			do_version_constraints_radians_degrees_250(&ob->constraints);

			if (ob->pose) {
				for (pchan=ob->pose->chanbase.first; pchan; pchan=pchan->next) {
					pchan->limitmin[0] *= (float)(M_PI/180.0);
					pchan->limitmin[1] *= (float)(M_PI/180.0);
					pchan->limitmin[2] *= (float)(M_PI/180.0);
					pchan->limitmax[0] *= (float)(M_PI/180.0);
					pchan->limitmax[1] *= (float)(M_PI/180.0);
					pchan->limitmax[2] *= (float)(M_PI/180.0);

					do_version_constraints_radians_degrees_250(&pchan->constraints);
				}
			}
		}
	}
	
	if (main->versionfile < 250 || (main->versionfile == 250 && main->subversionfile < 14)) {
		/* fix for bad View2D extents for Animation Editors */
		bScreen *screen;
		ScrArea *sa;
		SpaceLink *sl;
		
		for (screen= main->screen.first; screen; screen= screen->id.next) {
			for (sa= screen->areabase.first; sa; sa= sa->next) {
				for (sl= sa->spacedata.first; sl; sl= sl->next) {
					ListBase *regionbase;
					ARegion *ar;
					
					if (sl == sa->spacedata.first)
						regionbase = &sa->regionbase;
					else
						regionbase = &sl->regionbase;
						
					if (ELEM(sl->spacetype, SPACE_ACTION, SPACE_NLA)) {
						for (ar = (ARegion*)regionbase->first; ar; ar = ar->next) {
							if (ar->regiontype == RGN_TYPE_WINDOW) {
								ar->v2d.cur.ymax = ar->v2d.tot.ymax = 0.0f;
								ar->v2d.cur.ymin = ar->v2d.tot.ymin = (float)(-sa->winy) / 3.0f;
							}
						}
					}
				}
			}
		}
	}
	
	if (main->versionfile < 250 || (main->versionfile == 250 && main->subversionfile < 15)) {
		World *wo;
		Material *ma;

		/* ambient default from 0.5f to 1.0f */
		for (ma= main->mat.first; ma; ma=ma->id.next)
			ma->amb *= 2.0f;

		for (wo= main->world.first; wo; wo=wo->id.next) {
			/* ao splitting into ao/env/indirect */
			wo->ao_env_energy= wo->aoenergy;
			wo->aoenergy= 1.0f;

			if (wo->ao_indirect_bounces == 0)
				wo->ao_indirect_bounces= 1;
			else
				wo->mode |= WO_INDIRECT_LIGHT;

			if (wo->aomix == WO_AOSUB)
				wo->ao_env_energy= -wo->ao_env_energy;
			else if (wo->aomix == WO_AOADDSUB)
				wo->mode |= WO_AMB_OCC;

			wo->aomix= WO_AOMUL;

			/* ambient default from 0.5f to 1.0f */
			mul_v3_fl(&wo->ambr, 0.5f);
			wo->ao_env_energy *= 0.5f;
		}
	}
	
	if (main->versionfile < 250 || (main->versionfile == 250 && main->subversionfile < 17)) {
		Scene *sce;
		Sequence *seq;
		Material *ma;

		/* initialize to sane default so toggling on border shows something */
		for (sce = main->scene.first; sce; sce = sce->id.next) {
			if (sce->r.border.xmin == 0.0f && sce->r.border.ymin == 0.0f &&
			   sce->r.border.xmax == 0.0f && sce->r.border.ymax == 0.0f) {
				sce->r.border.xmin = 0.0f;
				sce->r.border.ymin = 0.0f;
				sce->r.border.xmax = 1.0f;
				sce->r.border.ymax = 1.0f;
			}

			if ((sce->r.ffcodecdata.flags & FFMPEG_MULTIPLEX_AUDIO) == 0)
				sce->r.ffcodecdata.audio_codec = 0x0; // CODEC_ID_NONE

			SEQ_BEGIN(sce->ed, seq) {
				seq->volume = 1.0f;
			}
			SEQ_END
		}

		/* particle brush strength factor was changed from int to float */
		for (sce= main->scene.first; sce; sce=sce->id.next) {
			ParticleEditSettings *pset= &sce->toolsettings->particle;
			int a;

			for (a=0; a<PE_TOT_BRUSH; a++)
				pset->brush[a].strength /= 100.0f;
		}

		for (ma = main->mat.first; ma; ma=ma->id.next)
			if (ma->mode & MA_TRACEBLE)
				ma->shade_flag |= MA_APPROX_OCCLUSION;

		/* sequencer changes */
		{
			bScreen *screen;
			ScrArea *sa;
			SpaceLink *sl;

			for (screen= main->screen.first; screen; screen= screen->id.next) {
				for (sa= screen->areabase.first; sa; sa= sa->next) {
					for (sl= sa->spacedata.first; sl; sl= sl->next) {
						if (sl->spacetype==SPACE_SEQ) {
							ARegion *ar_preview;
							ListBase *regionbase;

							if (sl == sa->spacedata.first) {
								regionbase = &sa->regionbase;
							}
							else {
								regionbase = &sl->regionbase;
							}

							ar_preview = (ARegion*)regionbase->first;
							for (; ar_preview; ar_preview = ar_preview->next) {
								if (ar_preview->regiontype == RGN_TYPE_PREVIEW)
									break;
							}
							if (ar_preview && (ar_preview->regiontype == RGN_TYPE_PREVIEW)) {
								sequencer_init_preview_region(ar_preview);
							}
						}
					}
				}
			}
		} /* sequencer changes */
	}
	
	if (main->versionfile <= 251) {	/* 2.5.1 had no subversions */
		bScreen *sc;
		
		/* Blender 2.5.2 - subversion 0 introduced a new setting: V3D_RENDER_OVERRIDE.
		 * This bit was used in the past for V3D_TRANSFORM_SNAP, which is now deprecated. 
		 * Here we clear it for old files so they don't come in with V3D_RENDER_OVERRIDE set,
		 * which would cause cameras, lamps, etc to become invisible */
		for (sc= main->screen.first; sc; sc= sc->id.next) {
			ScrArea *sa;
			for (sa= sc->areabase.first; sa; sa= sa->next) {
				SpaceLink *sl;
				for (sl= sa->spacedata.first; sl; sl= sl->next) {
					if (sl->spacetype==SPACE_VIEW3D) {
						View3D* v3d = (View3D *)sl;
						v3d->flag2 &= ~V3D_RENDER_OVERRIDE;
					}
				}
			}
		}
	}

	if (main->versionfile < 252 || (main->versionfile == 252 && main->subversionfile < 1)) {
		Brush *brush;
		Object *ob;
		Scene *scene;
		bNodeTree *ntree;
		
		for (brush= main->brush.first; brush; brush= brush->id.next) {
			if (brush->curve) brush->curve->preset = CURVE_PRESET_SMOOTH;
		}
		
		/* properly initialize active flag for fluidsim modifiers */
		for (ob = main->object.first; ob; ob = ob->id.next) {
			ModifierData *md;
			for (md= ob->modifiers.first; md; md= md->next) {
				if (md->type == eModifierType_Fluidsim) {
					FluidsimModifierData *fmd = (FluidsimModifierData *)md;
					fmd->fss->flag |= OB_FLUIDSIM_ACTIVE; 
					fmd->fss->flag |= OB_FLUIDSIM_OVERRIDE_TIME;
				}
			}
		}
		
		/* adjustment to color balance node values */
		for (scene= main->scene.first; scene; scene= scene->id.next) {
			if (scene->nodetree) {
				bNode *node=scene->nodetree->nodes.first;
				
				while (node) {
					if (node->type == CMP_NODE_COLORBALANCE) {
						NodeColorBalance *n= (NodeColorBalance *)node->storage;
						n->lift[0] += 1.f;
						n->lift[1] += 1.f;
						n->lift[2] += 1.f;
					}
					node= node->next;
				}
			}
		}
		/* check inside node groups too */
		for (ntree= main->nodetree.first; ntree; ntree=ntree->id.next) {
			bNode *node=ntree->nodes.first;
			
			while (node) {
				if (node->type == CMP_NODE_COLORBALANCE) {
					NodeColorBalance *n= (NodeColorBalance *)node->storage;
					n->lift[0] += 1.f;
					n->lift[1] += 1.f;
					n->lift[2] += 1.f;
				}
				node= node->next;
			}
		}
	}
	
	/* old-track -> constraints (this time we're really doing it!) */
	if (main->versionfile < 252 || (main->versionfile == 252 && main->subversionfile < 2)) {
		Object *ob;
		
		for (ob = main->object.first; ob; ob = ob->id.next)
			do_version_old_trackto_to_constraints(ob);
	}
	
	if (main->versionfile < 252 || (main->versionfile == 252 && main->subversionfile < 5)) {
		bScreen *sc;
		
		/* Image editor scopes */
		for (sc= main->screen.first; sc; sc= sc->id.next) {
			ScrArea *sa;
			for (sa= sc->areabase.first; sa; sa= sa->next) {
				SpaceLink *sl;
				for (sl= sa->spacedata.first; sl; sl= sl->next) {
					if (sl->spacetype==SPACE_IMAGE) {
						SpaceImage *sima = (SpaceImage *)sl;
						scopes_new(&sima->scopes);
					}
				}
			}
		}
	}
	

	if (main->versionfile < 253)
	{
		Object *ob;
		Scene *scene;
		bScreen *sc;
		Tex *tex;
		Brush *brush;

		for (sc= main->screen.first; sc; sc= sc->id.next) {
			ScrArea *sa;
			for (sa= sc->areabase.first; sa; sa= sa->next) {
				SpaceLink *sl;
				for (sl= sa->spacedata.first; sl; sl= sl->next) {
					if (sl->spacetype == SPACE_NODE) {
						SpaceNode *snode= (SpaceNode *)sl;
						ListBase *regionbase;
						ARegion *ar;

						if (sl == sa->spacedata.first)
							regionbase = &sa->regionbase;
						else
							regionbase = &sl->regionbase;

						if (snode->v2d.minzoom > 0.09f)
							snode->v2d.minzoom= 0.09f;
						if (snode->v2d.maxzoom < 2.31f)
							snode->v2d.maxzoom= 2.31f;

						for (ar= regionbase->first; ar; ar= ar->next) {
							if (ar->regiontype == RGN_TYPE_WINDOW) {
								if (ar->v2d.minzoom > 0.09f)
									ar->v2d.minzoom= 0.09f;
								if (ar->v2d.maxzoom < 2.31f)
									ar->v2d.maxzoom= 2.31f;
							}
						}
					}
					else if (sl->spacetype == SPACE_TIME) {
						SpaceTime *stime= (SpaceTime *)sl;
						
						/* enable all cache display */
						stime->cache_display |= TIME_CACHE_DISPLAY;
						stime->cache_display |= (TIME_CACHE_SOFTBODY|TIME_CACHE_PARTICLES);
						stime->cache_display |= (TIME_CACHE_CLOTH|TIME_CACHE_SMOKE|TIME_CACHE_DYNAMICPAINT);
					}
				}
			}
		}

		do_version_mdef_250(main);

		/* parent type to modifier */
		for (ob = main->object.first; ob; ob = ob->id.next) {
			if (ob->parent) {
				Object *parent= (Object *)newlibadr(fd, lib, ob->parent);
				if (parent) { /* parent may not be in group */
					if (parent->type==OB_ARMATURE && ob->partype==PARSKEL) {
						ArmatureModifierData *amd;
						bArmature *arm= (bArmature *)newlibadr(fd, lib, parent->data);

						amd = (ArmatureModifierData*) modifier_new(eModifierType_Armature);
						amd->object = ob->parent;
						BLI_addtail((ListBase*)&ob->modifiers, amd);
						amd->deformflag= arm->deformflag;
						ob->partype = PAROBJECT;
					}
					else if (parent->type==OB_LATTICE && ob->partype==PARSKEL) {
						LatticeModifierData *lmd;

						lmd = (LatticeModifierData*) modifier_new(eModifierType_Lattice);
						lmd->object = ob->parent;
						BLI_addtail((ListBase*)&ob->modifiers, lmd);
						ob->partype = PAROBJECT;
					}
					else if (parent->type==OB_CURVE && ob->partype==PARCURVE) {
						CurveModifierData *cmd;

						cmd = (CurveModifierData*) modifier_new(eModifierType_Curve);
						cmd->object = ob->parent;
						BLI_addtail((ListBase*)&ob->modifiers, cmd);
						ob->partype = PAROBJECT;
					}
				}
			}
		}
		
		/* initialize scene active layer */
		for (scene= main->scene.first; scene; scene=scene->id.next) {
			int i;
			for (i=0; i<20; i++) {
				if (scene->lay & (1<<i)) {
					scene->layact= 1<<i;
					break;
				}
			}
		}

		for (tex= main->tex.first; tex; tex= tex->id.next) {
			/* if youre picky, this isn't correct until we do a version bump
			 * since you could set saturation to be 0.0*/
			if (tex->saturation==0.0f)
				tex->saturation= 1.0f;
		}

		{
			Curve *cu;
			for (cu= main->curve.first; cu; cu= cu->id.next) {
				cu->smallcaps_scale= 0.75f;
			}
		}

		for (scene= main->scene.first; scene; scene=scene->id.next) {
			if (scene) {
				Sequence *seq;
				SEQ_BEGIN(scene->ed, seq) {
					if (seq->sat==0.0f) {
						seq->sat= 1.0f;
					}
				}
				SEQ_END
			}
		}

		/* GSOC 2010 Sculpt - New settings for Brush */

		for (brush= main->brush.first; brush; brush= brush->id.next) {
			/* Sanity Check */

			// infinite number of dabs
			if (brush->spacing == 0)
				brush->spacing = 10;

			// will have no effect
			if (brush->alpha == 0)
				brush->alpha = 0.5f;

			// bad radius
			if (brush->unprojected_radius == 0)
				brush->unprojected_radius = 0.125f;

			// unusable size
			if (brush->size == 0)
				brush->size = 35;

			// can't see overlay
			if (brush->texture_overlay_alpha == 0)
				brush->texture_overlay_alpha = 33;

			// same as draw brush
			if (brush->crease_pinch_factor == 0)
				brush->crease_pinch_factor = 0.5f;

			// will sculpt no vertexes
			if (brush->plane_trim == 0)
				brush->plane_trim = 0.5f;

			// same as smooth stroke off
			if (brush->smooth_stroke_radius == 0)
				brush->smooth_stroke_radius= 75;

			// will keep cursor in one spot
			if (brush->smooth_stroke_radius == 1)
				brush->smooth_stroke_factor= 0.9f;

			// same as dots
			if (brush->rate == 0)
				brush->rate = 0.1f;

			/* New Settings */
			if (main->versionfile < 252 || (main->versionfile == 252 && main->subversionfile < 5)) {
				brush->flag |= BRUSH_SPACE_ATTEN; // explicitly enable adaptive space

				// spacing was originally in pixels, convert it to percentage for new version
				// size should not be zero due to sanity check above
				brush->spacing = (int)(100*((float)brush->spacing) / ((float)brush->size));

				if (brush->add_col[0] == 0 &&
					brush->add_col[1] == 0 &&
					brush->add_col[2] == 0)
				{
					brush->add_col[0] = 1.00f;
					brush->add_col[1] = 0.39f;
					brush->add_col[2] = 0.39f;
				}

				if (brush->sub_col[0] == 0 &&
					brush->sub_col[1] == 0 &&
					brush->sub_col[2] == 0)
				{
					brush->sub_col[0] = 0.39f;
					brush->sub_col[1] = 0.39f;
					brush->sub_col[2] = 1.00f;
				}
			}
		}
	}

	/* GSOC Sculpt 2010 - Sanity check on Sculpt/Paint settings */
	if (main->versionfile < 253) {
		Scene *sce;
		for (sce= main->scene.first; sce; sce= sce->id.next) {
			if (sce->toolsettings->sculpt_paint_unified_alpha == 0)
				sce->toolsettings->sculpt_paint_unified_alpha = 0.5f;

			if (sce->toolsettings->sculpt_paint_unified_unprojected_radius == 0) 
				sce->toolsettings->sculpt_paint_unified_unprojected_radius = 0.125f;

			if (sce->toolsettings->sculpt_paint_unified_size == 0)
				sce->toolsettings->sculpt_paint_unified_size = 35;
		}
	}

	if (main->versionfile < 253 || (main->versionfile == 253 && main->subversionfile < 1))
		{
			Object *ob;

			for (ob = main->object.first; ob; ob = ob->id.next) {
				ModifierData *md;
				for (md= ob->modifiers.first; md; md= md->next) {
					if (md->type == eModifierType_Smoke) {
						SmokeModifierData *smd = (SmokeModifierData *)md;

						if ((smd->type & MOD_SMOKE_TYPE_DOMAIN) && smd->domain)
						{
							smd->domain->vorticity = 2.0f;
							smd->domain->time_scale = 1.0f;

							if (!(smd->domain->flags & (1<<4)))
								continue;

							/* delete old MOD_SMOKE_INITVELOCITY flag */
							smd->domain->flags &= ~(1<<4);

							/* for now just add it to all flow objects in the scene */
							{
								Object *ob2;
								for (ob2 = main->object.first; ob2; ob2 = ob2->id.next) {
									ModifierData *md2;
									for (md2= ob2->modifiers.first; md2; md2= md2->next) {
										if (md2->type == eModifierType_Smoke) {
											SmokeModifierData *smd2 = (SmokeModifierData *)md2;

											if ((smd2->type & MOD_SMOKE_TYPE_FLOW) && smd2->flow)
											{
												smd2->flow->flags |= MOD_SMOKE_FLOW_INITVELOCITY;
											}
										}
									}
								}
							}

						}
						else if ((smd->type & MOD_SMOKE_TYPE_FLOW) && smd->flow) {
							smd->flow->vel_multi = 1.0f;
						}

					}
				}
			}
		}

	if (main->versionfile < 255 || (main->versionfile == 255 && main->subversionfile < 1)) {
		Brush *br;
		ParticleSettings *part;
		bScreen *sc;
		Object *ob;

		for (br= main->brush.first; br; br= br->id.next) {
			if (br->ob_mode==0)
				br->ob_mode= OB_MODE_ALL_PAINT;
		}

		for (part = main->particle.first; part; part = part->id.next) {
			if (part->boids)
				part->boids->pitch = 1.0f;

			part->flag &= ~PART_HAIR_REGROW; /* this was a deprecated flag before */
			part->kink_amp_clump = 1.f; /* keep old files looking similar */
		}

		for (sc= main->screen.first; sc; sc= sc->id.next) {
			ScrArea *sa;
			for (sa= sc->areabase.first; sa; sa= sa->next) {
				SpaceLink *sl;
				for (sl= sa->spacedata.first; sl; sl= sl->next) {
					if (sl->spacetype == SPACE_INFO) {
						SpaceInfo *sinfo= (SpaceInfo *)sl;
						ARegion *ar;

						sinfo->rpt_mask= INFO_RPT_OP;

						for (ar= sa->regionbase.first; ar; ar= ar->next) {
							if (ar->regiontype == RGN_TYPE_WINDOW) {
								ar->v2d.scroll = (V2D_SCROLL_RIGHT);
								ar->v2d.align = V2D_ALIGN_NO_NEG_X|V2D_ALIGN_NO_NEG_Y; /* align bottom left */
								ar->v2d.keepofs = V2D_LOCKOFS_X;
								ar->v2d.keepzoom = (V2D_LOCKZOOM_X|V2D_LOCKZOOM_Y|V2D_LIMITZOOM|V2D_KEEPASPECT);
								ar->v2d.keeptot= V2D_KEEPTOT_BOUNDS;
								ar->v2d.minzoom= ar->v2d.maxzoom= 1.0f;
							}
						}
					}
				}
			}
		}

		/* fix rotation actuators for objects so they use real angles (radians)
		 * since before blender went opensource this strange scalar was used: (1 / 0.02) * 2 * math.pi/360 */
		for (ob= main->object.first; ob; ob= ob->id.next) {
			bActuator *act= ob->actuators.first;
			while (act) {
				if (act->type==ACT_OBJECT) {
					/* multiply velocity with 50 in old files */
					bObjectActuator *oa= act->data;
					mul_v3_fl(oa->drot, 0.8726646259971648f);
				}
				act= act->next;
			}
		}
	}
	
	// init facing axis property of steering actuators
	{					
		Object *ob;
		for (ob = main->object.first; ob; ob = ob->id.next) {
			bActuator *act;
			for (act= ob->actuators.first; act; act= act->next) {
				if (act->type==ACT_STEERING) {
					bSteeringActuator* stact = act->data;
					if (stact->facingaxis==0)
					{
						stact->facingaxis=1;
					}						
				}
			}
		}
	}

	if (main->versionfile < 255 || (main->versionfile == 255 && main->subversionfile < 3)) {
		Object *ob;

		/* ocean res is now squared, reset old ones - will be massive */
		for (ob = main->object.first; ob; ob = ob->id.next) {
			ModifierData *md;
			for (md= ob->modifiers.first; md; md= md->next) {
				if (md->type == eModifierType_Ocean) {
					OceanModifierData *omd = (OceanModifierData *)md;
					omd->resolution = 7;
					omd->oceancache = NULL;
				}
			}
		}		
	}

	if (main->versionfile < 256) {
		bScreen *sc;
		ScrArea *sa;
		Key *key;
		
		/* Fix for sample line scope initializing with no height */
		for (sc= main->screen.first; sc; sc= sc->id.next) {
			sa= sc->areabase.first;
			while (sa) {
				SpaceLink *sl;
				for (sl= sa->spacedata.first; sl; sl= sl->next) {
					if (sl->spacetype==SPACE_IMAGE) {
						SpaceImage *sima= (SpaceImage *)sl;
						if (sima->sample_line_hist.height == 0 )
							sima->sample_line_hist.height = 100;
					}
				}
				sa= sa->next;
			}
		}
		
		/* old files could have been saved with slidermin = slidermax = 0.0, but the UI in
		 * 2.4x would never reveal this to users as a dummy value always ended up getting used
		 * instead
		 */
		for (key = main->key.first; key; key = key->id.next) {
			KeyBlock *kb;
			
			for (kb = key->block.first; kb; kb = kb->next) {
				if (IS_EQF(kb->slidermin, kb->slidermax) && IS_EQ(kb->slidermax, 0))
					kb->slidermax = kb->slidermin + 1.0f;
			}
		}
	}
	
	if (main->versionfile < 256 || (main->versionfile == 256 && main->subversionfile < 1)) {
		/* fix for bones that didn't have arm_roll before */
		bArmature* arm;
		Bone* bone;
		Object *ob;

		for (arm = main->armature.first; arm; arm = arm->id.next)
			for (bone = arm->bonebase.first; bone; bone = bone->next)
				do_version_bone_roll_256(bone);

		/* fix for objects which have zero dquat's
		 * since this is multiplied with the quat rather than added */
		for (ob= main->object.first; ob; ob= ob->id.next) {
			if (is_zero_v4(ob->dquat)) {
				unit_qt(ob->dquat);
			}
			if (is_zero_v3(ob->drotAxis) && ob->drotAngle == 0.0f) {
				unit_axis_angle(ob->drotAxis, &ob->drotAngle);
			}
		}
	}

	if (main->versionfile < 256 || (main->versionfile == 256 && main->subversionfile < 2)) {
		bNodeTree *ntree;
		
		/* node sockets are not exposed automatically any more,
		 * this mimics the old behavior by adding all unlinked sockets to groups.
		 */
		for (ntree=main->nodetree.first; ntree; ntree=ntree->id.next) {
			/* XXX Only setting a flag here. Actual adding of group sockets
			 * is done in lib_verify_nodetree, because at this point the internal
			 * nodes may not be up-to-date! (missing lib-link)
			 */
			ntree->flag |= NTREE_DO_VERSIONS_GROUP_EXPOSE;
		}
	}

	if (main->versionfile < 256 || (main->versionfile == 256 && main->subversionfile <3)) {
		bScreen *sc;
		Brush *brush;
		Object *ob;
		ParticleSettings *part;
		Material *mat;
		int tex_nr, transp_tex;
		
		for (mat = main->mat.first; mat; mat = mat->id.next) {
			if (!(mat->mode & MA_TRANSP) && !(mat->material_type & MA_TYPE_VOLUME)) {
				
				transp_tex= 0;
				
				for (tex_nr=0; tex_nr<MAX_MTEX; tex_nr++) {
					if (!mat->mtex[tex_nr]) continue;
					if (mat->mtex[tex_nr]->mapto & MAP_ALPHA) transp_tex= 1;
				}

				/* weak! material alpha could be animated */
				if (mat->alpha < 1.0f || mat->fresnel_tra > 0.0f || transp_tex) {
					mat->mode |= MA_TRANSP;
					mat->mode &= ~(MA_ZTRANSP|MA_RAYTRANSP);
				}
			}
		}

		/* redraws flag in SpaceTime has been moved to Screen level */
		for (sc = main->screen.first; sc; sc= sc->id.next) {
			if (sc->redraws_flag == 0) {
				/* just initialize to default? */
				// XXX: we could also have iterated through areas, and taken them from the first timeline available...
				sc->redraws_flag = TIME_ALL_3D_WIN|TIME_ALL_ANIM_WIN;
			}
		}

		for (brush= main->brush.first; brush; brush= brush->id.next) {
			if (brush->height == 0)
				brush->height= 0.4f;
		}

		/* replace 'rim material' option for in offset*/
		for (ob = main->object.first; ob; ob = ob->id.next) {
			ModifierData *md;
			for (md= ob->modifiers.first; md; md= md->next) {
				if (md->type == eModifierType_Solidify) {
					SolidifyModifierData *smd = (SolidifyModifierData *)md;
					if (smd->flag & MOD_SOLIDIFY_RIM_MATERIAL) {
						smd->mat_ofs_rim= 1;
						smd->flag &= ~MOD_SOLIDIFY_RIM_MATERIAL;
					}
				}
			}
		}

		/* particle draw color from material */
		for (part = main->particle.first; part; part = part->id.next) {
			if (part->draw & PART_DRAW_MAT_COL)
				part->draw_col = PART_DRAW_COL_MAT;
		}
	}

	if (main->versionfile < 256 || (main->versionfile == 256 && main->subversionfile < 6)) {
		Mesh *me;

		for (me= main->mesh.first; me; me= me->id.next)
			mesh_calc_normals_tessface(me->mvert, me->totvert, me->mface, me->totface, NULL);
	}

	if (main->versionfile < 256 || (main->versionfile == 256 && main->subversionfile < 2)) {
		/* update blur area sizes from 0..1 range to 0..100 percentage */
		Scene *scene;
		bNode *node;
		for (scene=main->scene.first; scene; scene=scene->id.next)
			if (scene->nodetree)
				for (node=scene->nodetree->nodes.first; node; node=node->next)
					if (node->type==CMP_NODE_BLUR) {
						NodeBlurData *nbd= node->storage;
						nbd->percentx *= 100.0f;
						nbd->percenty *= 100.0f;
					}
	}

	if (main->versionfile < 258 || (main->versionfile == 258 && main->subversionfile < 1)) {
		/* screen view2d settings were not properly initialized [#27164]
		 * v2d->scroll caused the bug but best reset other values too which are in old blend files only.
		 * need to make less ugly - possibly an iterator? */
		bScreen *screen;
		for (screen= main->screen.first; screen; screen= screen->id.next) {
			ScrArea *sa;
			/* add regions */
			for (sa= screen->areabase.first; sa; sa= sa->next) {
				SpaceLink *sl= sa->spacedata.first;
				if (sl->spacetype==SPACE_IMAGE) {
					ARegion *ar;
					for (ar=sa->regionbase.first; ar; ar= ar->next) {
						if (ar->regiontype == RGN_TYPE_WINDOW) {
							View2D *v2d= &ar->v2d;
							v2d->minzoom= v2d->maxzoom= v2d->scroll= v2d->keeptot= v2d->keepzoom= v2d->keepofs= v2d->align= 0;
						}
					}
				}
				for (sl= sa->spacedata.first; sl; sl= sl->next) {
					if (sl->spacetype==SPACE_IMAGE) {
						ARegion *ar;
						for (ar=sl->regionbase.first; ar; ar= ar->next) {
							if (ar->regiontype == RGN_TYPE_WINDOW) {
								View2D *v2d= &ar->v2d;
								v2d->minzoom= v2d->maxzoom= v2d->scroll= v2d->keeptot= v2d->keepzoom= v2d->keepofs= v2d->align= 0;
							}
						}
					}
				}
			}
		}

		{
			/* Initialize texture point density curve falloff */
			Tex *tex;
			for (tex= main->tex.first; tex; tex= tex->id.next) {
				if (tex->pd) {
					if (tex->pd->falloff_speed_scale == 0.0f)
						tex->pd->falloff_speed_scale = 100.0f;
					
					if (!tex->pd->falloff_curve) {
						tex->pd->falloff_curve = curvemapping_add(1, 0, 0, 1, 1);
						
						tex->pd->falloff_curve->preset = CURVE_PRESET_LINE;
						tex->pd->falloff_curve->cm->flag &= ~CUMA_EXTEND_EXTRAPOLATE;
						curvemap_reset(tex->pd->falloff_curve->cm, &tex->pd->falloff_curve->clipr, tex->pd->falloff_curve->preset, CURVEMAP_SLOPE_POSITIVE);
						curvemapping_changed(tex->pd->falloff_curve, 0);
					}
				}
			}
		}

		{
			/* add default value for behind strength of camera actuator */
			Object *ob;
			bActuator *act;
			for (ob = main->object.first; ob; ob= ob->id.next) {
				for (act= ob->actuators.first; act; act= act->next) {
					if (act->type == ACT_CAMERA) {
						bCameraActuator *ba= act->data;

						ba->damping = 1.0/32.0;
					}
				}
			}
		}

		{
			ParticleSettings *part;
			for (part = main->particle.first; part; part = part->id.next) {
				/* Initialize particle billboard scale */
				part->bb_size[0] = part->bb_size[1] = 1.0f;
			}
		}
	}

	if (main->versionfile < 259 || (main->versionfile == 259 && main->subversionfile < 1)) {
		{
			Scene *scene;
			Sequence *seq;

			for (scene=main->scene.first; scene; scene=scene->id.next)
			{
				scene->r.ffcodecdata.audio_channels = 2;
				scene->audio.volume = 1.0f;
				SEQ_BEGIN(scene->ed, seq) {
					seq->pitch = 1.0f;
				}
				SEQ_END
			}
		}
		{
			bScreen *screen;
			for (screen= main->screen.first; screen; screen= screen->id.next) {
				ScrArea *sa;
				/* add regions */
				for (sa= screen->areabase.first; sa; sa= sa->next) {
					SpaceLink *sl= sa->spacedata.first;
					if (sl->spacetype==SPACE_SEQ) {
						ARegion *ar;
						for (ar=sa->regionbase.first; ar; ar= ar->next) {
							if (ar->regiontype == RGN_TYPE_WINDOW) {
								if (ar->v2d.min[1] == 4.0f)
									ar->v2d.min[1]= 0.5f;
							}
						}
					}
					for (sl= sa->spacedata.first; sl; sl= sl->next) {
						if (sl->spacetype==SPACE_SEQ) {
							ARegion *ar;
							for (ar=sl->regionbase.first; ar; ar= ar->next) {
								if (ar->regiontype == RGN_TYPE_WINDOW) {
									if (ar->v2d.min[1] == 4.0f)
										ar->v2d.min[1]= 0.5f;
								}
							}
						}
					}
				}
			}
		}
		{
			/* Make "auto-clamped" handles a per-keyframe setting instead of per-FCurve 
			 *
			 * We're only patching F-Curves in Actions here, since it is assumed that most
			 * drivers out there won't be using this (and if they are, they're in the minority).
			 * While we should aim to fix everything ideally, in practice it's far too hard
			 * to get to every animdata block, not to mention the performance hit that'd have
			 */
			bAction *act;
			FCurve *fcu;
			
			for (act = main->action.first; act; act = act->id.next) {
				for (fcu = act->curves.first; fcu; fcu = fcu->next) {
					BezTriple *bezt;
					unsigned int i = 0;
					
					/* only need to touch curves that had this flag set */
					if ((fcu->flag & FCURVE_AUTO_HANDLES) == 0)
						continue;
					if ((fcu->totvert == 0) || (fcu->bezt == NULL))
						continue;
						
					/* only change auto-handles to auto-clamped */
					for (bezt=fcu->bezt; i < fcu->totvert; i++, bezt++) {
						if (bezt->h1 == HD_AUTO) bezt->h1 = HD_AUTO_ANIM;
						if (bezt->h2 == HD_AUTO) bezt->h2 = HD_AUTO_ANIM;
					}
					
					fcu->flag &= ~FCURVE_AUTO_HANDLES;
				}
			}
		}
		{
			/* convert fcurve and shape action actuators to action actuators */
			Object *ob;
			bActuator *act;
			bIpoActuator *ia;
			bActionActuator *aa;

			for (ob= main->object.first; ob; ob= ob->id.next) {
				for (act= ob->actuators.first; act; act= act->next) {
					if (act->type == ACT_IPO) {
						// Create the new actuator
						ia= act->data;
						aa= MEM_callocN(sizeof(bActionActuator), "fcurve -> action actuator do_version");

						// Copy values
						aa->type = ia->type;
						aa->flag = ia->flag;
						aa->sta = ia->sta;
						aa->end = ia->end;
						BLI_strncpy(aa->name, ia->name, sizeof(aa->name));
						BLI_strncpy(aa->frameProp, ia->frameProp, sizeof(aa->frameProp));
						if (ob->adt)
							aa->act = ob->adt->action;

						// Get rid of the old actuator
						MEM_freeN(ia);

						// Assign the new actuator
						act->data = aa;
						act->type= act->otype= ACT_ACTION;
						
					}
					else if (act->type == ACT_SHAPEACTION) {
						act->type = act->otype = ACT_ACTION;
					}
				}
			}
		}
	}

	if (main->versionfile < 259 || (main->versionfile == 259 && main->subversionfile < 2)) {
		{
			/* Convert default socket values from bNodeStack */
			Scene *sce;
			Material *mat;
			Tex *tex;
			bNodeTree *ntree;
			for (ntree=main->nodetree.first; ntree; ntree=ntree->id.next) {
				do_versions_nodetree_default_value(ntree);
				ntree->update |= NTREE_UPDATE;
			}
			for (sce=main->scene.first; sce; sce=sce->id.next)
				if (sce->nodetree) {
				do_versions_nodetree_default_value(sce->nodetree);
				sce->nodetree->update |= NTREE_UPDATE;
			}
			for (mat=main->mat.first; mat; mat=mat->id.next)
				if (mat->nodetree) {
				do_versions_nodetree_default_value(mat->nodetree);
				mat->nodetree->update |= NTREE_UPDATE;
			}
			for (tex=main->tex.first; tex; tex=tex->id.next)
				if (tex->nodetree) {
				do_versions_nodetree_default_value(tex->nodetree);
				tex->nodetree->update |= NTREE_UPDATE;
			}
		}

		/* add SOCK_DYNAMIC flag to existing group sockets */
		{
			bNodeTree *ntree;
			/* only need to do this for trees in main, local trees are not used as groups */
			for (ntree=main->nodetree.first; ntree; ntree=ntree->id.next) {
				do_versions_nodetree_dynamic_sockets(ntree);
				ntree->update |= NTREE_UPDATE;
			}
		}

		{
			/* Initialize group tree nodetypes.
			 * These are used to distinguish tree types and
			 * associate them with specific node types for polling.
			 */
			bNodeTree *ntree;
			/* all node trees in main->nodetree are considered groups */
			for (ntree=main->nodetree.first; ntree; ntree=ntree->id.next)
				ntree->nodetype = NODE_GROUP;
		}
	}

	if (main->versionfile < 259 || (main->versionfile == 259 && main->subversionfile < 4)) {
		{
			/* Adaptive time step for particle systems */
			ParticleSettings *part;
			for (part = main->particle.first; part; part = part->id.next) {
				part->courant_target = 0.2f;
				part->time_flag &= ~PART_TIME_AUTOSF;
			}
		}

		{
			/* set defaults for obstacle avoidance, recast data */
			Scene *sce;
			for (sce = main->scene.first; sce; sce = sce->id.next)
			{
				if (sce->gm.levelHeight == 0.f)
					sce->gm.levelHeight = 2.f;

				if (sce->gm.recastData.cellsize == 0.0f)
					sce->gm.recastData.cellsize = 0.3f;
				if (sce->gm.recastData.cellheight == 0.0f)
					sce->gm.recastData.cellheight = 0.2f;
				if (sce->gm.recastData.agentmaxslope == 0.0f)
					sce->gm.recastData.agentmaxslope = (float)M_PI/4;
				if (sce->gm.recastData.agentmaxclimb == 0.0f)
					sce->gm.recastData.agentmaxclimb = 0.9f;
				if (sce->gm.recastData.agentheight == 0.0f)
					sce->gm.recastData.agentheight = 2.0f;
				if (sce->gm.recastData.agentradius == 0.0f)
					sce->gm.recastData.agentradius = 0.6f;
				if (sce->gm.recastData.edgemaxlen == 0.0f)
					sce->gm.recastData.edgemaxlen = 12.0f;
				if (sce->gm.recastData.edgemaxerror == 0.0f)
					sce->gm.recastData.edgemaxerror = 1.3f;
				if (sce->gm.recastData.regionminsize == 0.0f)
					sce->gm.recastData.regionminsize = 8.f;
				if (sce->gm.recastData.regionmergesize == 0.0f)
					sce->gm.recastData.regionmergesize = 20.f;
				if (sce->gm.recastData.vertsperpoly<3)
					sce->gm.recastData.vertsperpoly = 6;
				if (sce->gm.recastData.detailsampledist == 0.0f)
					sce->gm.recastData.detailsampledist = 6.0f;
				if (sce->gm.recastData.detailsamplemaxerror == 0.0f)
					sce->gm.recastData.detailsamplemaxerror = 1.0f;
			}
		}
	}

	if (main->versionfile < 260) {
		{
			/* set default alpha value of Image outputs in image and render layer nodes to 0 */
			Scene *sce;
			bNodeTree *ntree;
			
			for (sce=main->scene.first; sce; sce=sce->id.next) {
				/* there are files with invalid audio_channels value, the real cause
				 * is unknown, but we fix it here anyway to avoid crashes */
				if (sce->r.ffcodecdata.audio_channels == 0)
					sce->r.ffcodecdata.audio_channels = 2;

				if (sce->nodetree)
					do_versions_nodetree_image_default_alpha_output(sce->nodetree);
			}

			for (ntree=main->nodetree.first; ntree; ntree=ntree->id.next)
				do_versions_nodetree_image_default_alpha_output(ntree);
		}

		{
			/* support old particle dupliobject rotation settings */
			ParticleSettings *part;

			for (part=main->particle.first; part; part=part->id.next) {
				if (ELEM(part->ren_as, PART_DRAW_OB, PART_DRAW_GR)) {
					part->draw |= PART_DRAW_ROTATE_OB;

					if (part->rotmode == 0)
						part->rotmode = PART_ROT_VEL;
				}
			}
		}
	}

	if (main->versionfile < 260 || (main->versionfile == 260 && main->subversionfile < 1)) {
		Object *ob;

		for (ob= main->object.first; ob; ob= ob->id.next) {
			ob->collision_boundtype= ob->boundtype;
		}

		{
			Camera *cam;
			for (cam= main->camera.first; cam; cam= cam->id.next) {
				if (cam->sensor_x < 0.01f)
					cam->sensor_x = DEFAULT_SENSOR_WIDTH;

				if (cam->sensor_y < 0.01f)
					cam->sensor_y = DEFAULT_SENSOR_HEIGHT;
			}
		}
	}

	if (main->versionfile < 260 || (main->versionfile == 260 && main->subversionfile < 2)) {
		bNodeTreeType *ntreetype= ntreeGetType(NTREE_SHADER);

		if (ntreetype && ntreetype->foreach_nodetree)
			ntreetype->foreach_nodetree(main, NULL, do_version_ntree_tex_mapping_260);
	}

	if (main->versionfile < 260 || (main->versionfile == 260 && main->subversionfile < 4)) {
		{
			/* Convert node angles to radians! */
			Scene *sce;
			Material *mat;
			bNodeTree *ntree;

			for (sce=main->scene.first; sce; sce=sce->id.next) {
				if (sce->nodetree)
					do_versions_nodetree_convert_angle(sce->nodetree);
			}

			for (mat=main->mat.first; mat; mat=mat->id.next) {
				if (mat->nodetree)
					do_versions_nodetree_convert_angle(mat->nodetree);
			}

			for (ntree=main->nodetree.first; ntree; ntree=ntree->id.next)
				do_versions_nodetree_convert_angle(ntree);
		}

		{
			/* Tomato compatibility code. */
			bScreen *sc;
			MovieClip *clip;

			for (sc= main->screen.first; sc; sc= sc->id.next) {
				ScrArea *sa;
				for (sa= sc->areabase.first; sa; sa= sa->next) {
					SpaceLink *sl;
					for (sl= sa->spacedata.first; sl; sl= sl->next) {
						if (sl->spacetype==SPACE_VIEW3D) {
							View3D *v3d= (View3D *)sl;
							if (v3d->bundle_size==0.0f) {
								v3d->bundle_size= 0.2f;
								v3d->flag2 |= V3D_SHOW_RECONSTRUCTION;
							}
							else if (sl->spacetype==SPACE_CLIP) {
								SpaceClip *sc= (SpaceClip *)sl;
								if (sc->scopes.track_preview_height==0)
									sc->scopes.track_preview_height= 120;
							}

							if (v3d->bundle_drawtype==0)
								v3d->bundle_drawtype= OB_PLAINAXES;
						}
					}
				}
			}

			for (clip= main->movieclip.first; clip; clip= clip->id.next) {
				MovieTrackingTrack *track;

				if (clip->aspx<1.0f) {
					clip->aspx= 1.0f;
					clip->aspy= 1.0f;
				}

				clip->proxy.build_tc_flag= IMB_TC_RECORD_RUN |
				                           IMB_TC_FREE_RUN |
				                           IMB_TC_INTERPOLATED_REC_DATE_FREE_RUN;

				if (clip->proxy.build_size_flag==0)
					clip->proxy.build_size_flag= IMB_PROXY_25;

				if (clip->proxy.quality==0)
					clip->proxy.quality= 90;

				if (clip->tracking.camera.pixel_aspect<0.01f)
					clip->tracking.camera.pixel_aspect= 1.f;

				track= clip->tracking.tracks.first;
				while (track) {
					if (track->pyramid_levels==0)
						track->pyramid_levels= 2;

					if (track->minimum_correlation==0.0f)
						track->minimum_correlation= 0.75f;

					track= track->next;
				}
			}
		}
		{
			/* Initialize BGE exit key to esc key */
			Scene *scene;
			for(scene= main->scene.first; scene; scene= scene->id.next) {
				if (!scene->gm.exitkey)
					scene->gm.exitkey = 218; //218 is the Blender key code for ESC
			}
		}

		{
			/* Initialize default values for collision masks */
			Object *ob;
			for(ob=main->object.first; ob; ob=ob->id.next)
				ob->col_group = ob->col_mask = 1;
		}
	}

	if (main->versionfile < 260 || (main->versionfile == 260 && main->subversionfile < 6))
	{
		Scene *sce;
		MovieClip *clip;
		bScreen *sc;

		for (sce = main->scene.first; sce; sce = sce->id.next) {
			do_versions_image_settings_2_60(sce);
		}

		for (clip= main->movieclip.first; clip; clip= clip->id.next) {
			MovieTrackingSettings *settings= &clip->tracking.settings;

			if (settings->default_pyramid_levels==0) {
				settings->default_tracker= TRACKER_KLT;
				settings->default_pyramid_levels= 2;
				settings->default_minimum_correlation= 0.75;
				settings->default_pattern_size= 11;
				settings->default_search_size= 51;
			}
		}

		for (sc= main->screen.first; sc; sc= sc->id.next) {
			ScrArea *sa;
			for (sa= sc->areabase.first; sa; sa= sa->next) {
				SpaceLink *sl;
				for (sl= sa->spacedata.first; sl; sl= sl->next) {
					if (sl->spacetype==SPACE_VIEW3D) {
						View3D *v3d= (View3D *)sl;
						v3d->flag2&= ~V3D_RENDER_SHADOW;
					}
				}
			}
		}

		{
			Object *ob;
			for (ob= main->object.first; ob; ob= ob->id.next) {
				/* convert delta addition into delta scale */
				int i;
				for (i= 0; i < 3; i++) {
					if ( (ob->dsize[i] == 0.0f) || /* simple case, user never touched dsize */
					     (ob->size[i]  == 0.0f))   /* cant scale the dsize to give a non zero result, so fallback to 1.0f */
					{
						ob->dscale[i]= 1.0f;
					}
					else {
						ob->dscale[i]= (ob->size[i] + ob->dsize[i]) / ob->size[i];
					}
				}
			}
		}
	}
	/* sigh, this dscale vs dsize version patching was not done right, fix for fix,
	 * this intentionally checks an exact subversion, also note this was never in a release,
	 * at some point this could be removed. */
	else if (main->versionfile == 260 && main->subversionfile == 6) {
		Object *ob;
		for (ob = main->object.first; ob; ob= ob->id.next) {
			if (is_zero_v3(ob->dscale)) {
				fill_vn_fl(ob->dscale, 3, 1.0f);
			}
		}
	}

	if (main->versionfile < 260 || (main->versionfile == 260 && main->subversionfile < 8))
	{
		Brush *brush;

		for (brush= main->brush.first; brush; brush= brush->id.next) {
			if (brush->sculpt_tool == SCULPT_TOOL_ROTATE)
				brush->alpha= 1.0f;
		}
	}

	if (main->versionfile < 261 || (main->versionfile == 261 && main->subversionfile < 1))
	{
		{
			/* update use flags for node sockets (was only temporary before) */
			Scene *sce;
			Material *mat;
			Tex *tex;
			Lamp *lamp;
			World *world;
			bNodeTree *ntree;

			for (sce=main->scene.first; sce; sce=sce->id.next)
				if (sce->nodetree)
					do_versions_nodetree_socket_use_flags_2_62(sce->nodetree);

			for (mat=main->mat.first; mat; mat=mat->id.next)
				if (mat->nodetree)
					do_versions_nodetree_socket_use_flags_2_62(mat->nodetree);

			for (tex=main->tex.first; tex; tex=tex->id.next)
				if (tex->nodetree)
					do_versions_nodetree_socket_use_flags_2_62(tex->nodetree);

			for (lamp=main->lamp.first; lamp; lamp=lamp->id.next)
				if (lamp->nodetree)
					do_versions_nodetree_socket_use_flags_2_62(lamp->nodetree);

			for (world=main->world.first; world; world=world->id.next)
				if (world->nodetree)
					do_versions_nodetree_socket_use_flags_2_62(world->nodetree);

			for (ntree=main->nodetree.first; ntree; ntree=ntree->id.next)
				do_versions_nodetree_socket_use_flags_2_62(ntree);
		}
		{
			/* Initialize BGE exit key to esc key */
			Scene *scene;
			for (scene= main->scene.first; scene; scene= scene->id.next) {
				if (!scene->gm.exitkey)
					scene->gm.exitkey = 218; // Blender key code for ESC
			}
		}
		{
			MovieClip *clip;
			Object *ob;

			for (clip= main->movieclip.first; clip; clip= clip->id.next) {
				MovieTracking *tracking= &clip->tracking;
				MovieTrackingObject *tracking_object= tracking->objects.first;

				clip->proxy.build_tc_flag|= IMB_TC_RECORD_RUN_NO_GAPS;

				if (!tracking->settings.object_distance)
					tracking->settings.object_distance= 1.0f;

				if (tracking->objects.first == NULL)
					BKE_tracking_new_object(tracking, "Camera");

				while (tracking_object) {
					if (!tracking_object->scale)
						tracking_object->scale= 1.0f;

					tracking_object= tracking_object->next;
				}
			}

			for (ob= main->object.first; ob; ob= ob->id.next) {
				bConstraint *con;
				for (con= ob->constraints.first; con; con=con->next) {
					bConstraintTypeInfo *cti= constraint_get_typeinfo(con);

					if (!cti)
						continue;

					if (cti->type==CONSTRAINT_TYPE_OBJECTSOLVER) {
						bObjectSolverConstraint *data= (bObjectSolverConstraint *)con->data;

						if (data->invmat[3][3]==0.0f)
							unit_m4(data->invmat);
					}
				}
			}
		}
		{
		/* Warn the user if he is using ["Text"] properties for Font objects */
			Object *ob;
			bProperty *prop;

			for (ob= main->object.first; ob; ob= ob->id.next) {
				if (ob->type == OB_FONT) {
					prop = get_ob_property(ob, "Text");
					if (prop) {
						BKE_reportf_wrap(fd->reports, RPT_WARNING,
						                 "Game property name conflict in object: \"%s\".\nText objects reserve the "
						                 "[\"Text\"] game property to change their content through Logic Bricks.\n",
						                 ob->id.name+2);
					}
				}
			}
		}
	}

	if (main->versionfile < 261 || (main->versionfile == 261 && main->subversionfile < 2))
	{
		{
			/* convert Camera Actuator values to defines */
			Object *ob;
			bActuator *act;
			for (ob = main->object.first; ob; ob= ob->id.next) {
				for (act= ob->actuators.first; act; act= act->next) {
					if (act->type == ACT_CAMERA) {
						bCameraActuator *ba= act->data;

						if (ba->axis==(float) 'x') ba->axis=OB_POSX;
						else if (ba->axis==(float)'y') ba->axis=OB_POSY;
						/* don't do an if/else to avoid imediate subversion bump*/
//					ba->axis=((ba->axis == (float) 'x')?OB_POSX_X:OB_POSY);
					}
				}
			}
		}

		{
			/* convert deprecated sculpt_paint_unified_* fields to
			 * UnifiedPaintSettings */
			Scene *scene;
			for (scene= main->scene.first; scene; scene= scene->id.next) {
				ToolSettings *ts= scene->toolsettings;
				UnifiedPaintSettings *ups= &ts->unified_paint_settings;
				ups->size= ts->sculpt_paint_unified_size;
				ups->unprojected_radius= ts->sculpt_paint_unified_unprojected_radius;
				ups->alpha= ts->sculpt_paint_unified_alpha;
				ups->flag= ts->sculpt_paint_settings;
			}
		}
	}

	if (main->versionfile < 261 || (main->versionfile == 261 && main->subversionfile < 3))
	{
		{
			/* convert extended ascii to utf-8 for text editor */
			Text *text;
			for (text= main->text.first; text; text= text->id.next)
				if (!(text->flags & TXT_ISEXT)) {
					TextLine *tl;
					
					for (tl= text->lines.first; tl; tl= tl->next) {
						int added= txt_extended_ascii_as_utf8(&tl->line);
						tl->len+= added;
						
						/* reset cursor position if line was changed */
						if (added && tl == text->curl)
							text->curc = 0;
					}
				}
		}
		{
			/* set new dynamic paint values */
			Object *ob;
			for (ob = main->object.first; ob; ob = ob->id.next) {
				ModifierData *md;
				for (md= ob->modifiers.first; md; md= md->next) {
					if (md->type == eModifierType_DynamicPaint) {
						DynamicPaintModifierData *pmd = (DynamicPaintModifierData *)md;
						if (pmd->canvas)
						{
							DynamicPaintSurface *surface = pmd->canvas->surfaces.first;
							for (; surface; surface=surface->next) {
								surface->color_dry_threshold = 1.0f;
								surface->influence_scale = 1.0f;
								surface->radius_scale = 1.0f;
								surface->flags |= MOD_DPAINT_USE_DRYING;
							}
						}
					}
				}
			}
		}
	}
	
	if (main->versionfile < 262)
	{
		Object *ob;
		for (ob=main->object.first; ob; ob= ob->id.next) {
			ModifierData *md;

			for (md=ob->modifiers.first; md; md=md->next) {
				if (md->type==eModifierType_Cloth) {
					ClothModifierData *clmd = (ClothModifierData*) md;
					if (clmd->sim_parms)
						clmd->sim_parms->vel_damping = 1.0f;
				}
			}
		}
	}

	if (main->versionfile < 263)
	{
		/* set fluidsim rate. the version patch for this in 2.62 was wrong, so
		 * try to correct it, if rate is 0.0 that's likely not intentional */
		Object *ob;

		for (ob = main->object.first; ob; ob = ob->id.next) {
			ModifierData *md;
			for (md = ob->modifiers.first; md; md = md->next) {
				if (md->type == eModifierType_Fluidsim) {
					FluidsimModifierData *fmd = (FluidsimModifierData *)md;
					if (fmd->fss->animRate == 0.0f)
						fmd->fss->animRate = 1.0f;
				}
			}
		}
	}

	if (main->versionfile < 262 || (main->versionfile == 262 && main->subversionfile < 1))
	{
		/* update use flags for node sockets (was only temporary before) */
		Scene *sce;
		bNodeTree *ntree;
		
		for (sce=main->scene.first; sce; sce=sce->id.next)
			if (sce->nodetree)
				do_versions_nodetree_multi_file_output_format_2_62_1(sce, sce->nodetree);
		
		/* XXX can't associate with scene for group nodes, image format will stay uninitialized */
		for (ntree=main->nodetree.first; ntree; ntree=ntree->id.next)
			do_versions_nodetree_multi_file_output_format_2_62_1(NULL, ntree);
	}

	/* only swap for pre-release bmesh merge which had MLoopCol red/blue swap */
	if (main->versionfile == 262 && main->subversionfile == 1)
	{
		{
			Mesh *me;
			for (me = main->mesh.first; me; me = me->id.next) {
				do_versions_mesh_mloopcol_swap_2_62_1(me);
			}
		}

	}

	if (main->versionfile < 262 || (main->versionfile == 262 && main->subversionfile < 2))
	{
		{
			/* Set new idname of keyingsets from their now "label-only" name. */
			Scene *scene;
			for (scene = main->scene.first; scene; scene = scene->id.next) {
				KeyingSet *ks;
				for (ks = scene->keyingsets.first; ks; ks = ks->next) {
					if (!ks->idname[0])
						BLI_strncpy(ks->idname, ks->name, sizeof(ks->idname));
				}
			}
		}
	}
	
	if (main->versionfile < 262 || (main->versionfile == 262 && main->subversionfile < 3))
	{
		Object *ob;
		ModifierData *md;
	
		for (ob = main->object.first; ob; ob = ob->id.next) {
			for (md=ob->modifiers.first; md; md=md->next) {
				if (md->type == eModifierType_Lattice) {
					LatticeModifierData *lmd = (LatticeModifierData *)md;
					lmd->strength = 1.0f;
				}
			}
		}
	}

	if (main->versionfile < 262 || (main->versionfile == 262 && main->subversionfile < 4))
	{
		/* Read Viscosity presets from older files */
		Object *ob;

		for (ob = main->object.first; ob; ob = ob->id.next) {
			ModifierData *md;
			for (md = ob->modifiers.first; md; md = md->next) {
				if (md->type == eModifierType_Fluidsim) {
					FluidsimModifierData *fmd = (FluidsimModifierData *)md;
					if (fmd->fss->viscosityMode == 3) {
						fmd->fss->viscosityValue = 5.0;
						fmd->fss->viscosityExponent = 5;
					}
					else if (fmd->fss->viscosityMode == 4) {
						fmd->fss->viscosityValue = 2.0;
						fmd->fss->viscosityExponent = 3;
					}
				}
			}
		}
	}



	{
		/* Default for old files is to save particle rotations to pointcache */
		ParticleSettings *part;
		for (part = main->particle.first; part; part = part->id.next)
			part->flag |= PART_ROTATIONS;
	}

	/* put compatibility code here until next subversion bump */
	{

	}

	/* WATCH IT!!!: pointers from libdata have not been converted yet here! */
	/* WATCH IT 2!: Userdef struct init has to be in editors/interface/resources.c! */

	/* don't forget to set version number in blender.c! */
}

#if 0 // XXX: disabled for now... we still don't have this in the right place in the loading code for it to work
static void do_versions_after_linking(FileData *fd, Library *lib, Main *main)
{
	/* old Animation System (using IPO's) needs to be converted to the new Animato system */
	if (main->versionfile < 250)
		do_versions_ipos_to_animato(main);
}
#endif

static void lib_link_all(FileData *fd, Main *main)
{
	oldnewmap_sort(fd);
	
	lib_link_windowmanager(fd, main);
	lib_link_screen(fd, main);
	lib_link_scene(fd, main);
	lib_link_object(fd, main);
	lib_link_curve(fd, main);
	lib_link_mball(fd, main);
	lib_link_material(fd, main);
	lib_link_texture(fd, main);
	lib_link_image(fd, main);
	lib_link_ipo(fd, main);		// XXX depreceated... still needs to be maintained for version patches still
	lib_link_key(fd, main);
	lib_link_world(fd, main);
	lib_link_lamp(fd, main);
	lib_link_latt(fd, main);
	lib_link_text(fd, main);
	lib_link_camera(fd, main);
	lib_link_speaker(fd, main);
	lib_link_sound(fd, main);
	lib_link_group(fd, main);
	lib_link_armature(fd, main);
	lib_link_action(fd, main);
	lib_link_vfont(fd, main);
	lib_link_nodetree(fd, main);	/* has to be done after scene/materials, this will verify group nodes */
	lib_link_brush(fd, main);
	lib_link_particlesettings(fd, main);
	lib_link_movieclip(fd, main);

	lib_link_mesh(fd, main);		/* as last: tpage images with users at zero */

	lib_link_library(fd, main);		/* only init users */
}

static void direct_link_keymapitem(FileData *fd, wmKeyMapItem *kmi)
{
	kmi->properties= newdataadr(fd, kmi->properties);
	if (kmi->properties)
		IDP_DirectLinkProperty(kmi->properties, (fd->flags & FD_FLAGS_SWITCH_ENDIAN), fd);
	kmi->ptr= NULL;
	kmi->flag &= ~KMI_UPDATE;
}

static BHead *read_userdef(BlendFileData *bfd, FileData *fd, BHead *bhead)
{
	UserDef *user;
	wmKeyMap *keymap;
	wmKeyMapItem *kmi;
	wmKeyMapDiffItem *kmdi;

	bfd->user= user= read_struct(fd, bhead, "user def");

	/* read all data into fd->datamap */
	bhead= read_data_into_oldnewmap(fd, bhead, "user def");

	if (user->keymaps.first) {
		/* backwards compatibility */
		user->user_keymaps= user->keymaps;
		user->keymaps.first= user->keymaps.last= NULL;
	}

	link_list(fd, &user->themes);
	link_list(fd, &user->user_keymaps);
	link_list(fd, &user->addons);

	for (keymap=user->user_keymaps.first; keymap; keymap=keymap->next) {
		keymap->modal_items= NULL;
		keymap->poll = NULL;
		keymap->flag &= ~KEYMAP_UPDATE;

		link_list(fd, &keymap->diff_items);
		link_list(fd, &keymap->items);
		
		for (kmdi=keymap->diff_items.first; kmdi; kmdi=kmdi->next) {
			kmdi->remove_item= newdataadr(fd, kmdi->remove_item);
			kmdi->add_item= newdataadr(fd, kmdi->add_item);

			if (kmdi->remove_item)
				direct_link_keymapitem(fd, kmdi->remove_item);
			if (kmdi->add_item)
				direct_link_keymapitem(fd, kmdi->add_item);
		}

		for (kmi=keymap->items.first; kmi; kmi=kmi->next)
			direct_link_keymapitem(fd, kmi);
	}

	// XXX
	user->uifonts.first= user->uifonts.last= NULL;
	
	link_list(fd, &user->uistyles);

	/* free fd->datamap again */
	oldnewmap_free_unused(fd->datamap);
	oldnewmap_clear(fd->datamap);

	return bhead;
}

BlendFileData *blo_read_file_internal(FileData *fd, const char *filepath)
{
	BHead *bhead= blo_firstbhead(fd);
	BlendFileData *bfd;

	bfd= MEM_callocN(sizeof(BlendFileData), "blendfiledata");
	bfd->main= MEM_callocN(sizeof(Main), "readfile_Main");
	BLI_addtail(&fd->mainlist, bfd->main);

	bfd->main->versionfile= fd->fileversion;
	
	bfd->type= BLENFILETYPE_BLEND;
	BLI_strncpy(bfd->main->name, filepath, sizeof(bfd->main->name));

	while (bhead) {
		switch(bhead->code) {
		case DATA:
		case DNA1:
		case TEST: /* used as preview since 2.5x */
		case REND:
			bhead = blo_nextbhead(fd, bhead);
			break;
		case GLOB:
			bhead= read_global(bfd, fd, bhead);
			break;
		case USER:
			bhead= read_userdef(bfd, fd, bhead);
			break;
		case ENDB:
			bhead = NULL;
			break;

		case ID_LI:
			/* skip library datablocks in undo, this works together with
			 * BLO_read_from_memfile, where the old main->library is restored
			 * overwriting  the libraries from the memory file. previously
			 * it did not save ID_LI/ID_ID blocks in this case, but they are
			 * needed to make quit.blend recover them correctly. */
			if (fd->memfile)
				bhead= blo_nextbhead(fd, bhead);
			else
				bhead= read_libblock(fd, bfd->main, bhead, LIB_LOCAL, NULL);
			break;
		case ID_ID:
			/* same as above */
			if (fd->memfile)
				bhead= blo_nextbhead(fd, bhead);
			else
				/* always adds to the most recently loaded
				 * ID_LI block, see direct_link_library.
				 * this is part of the file format definition. */
				bhead = read_libblock(fd, fd->mainlist.last, bhead, LIB_READ+LIB_EXTERN, NULL);
			break;
			
			/* in 2.50+ files, the file identifier for screens is patched, forward compatibility */
		case ID_SCRN:
			bhead->code= ID_SCR;
			/* deliberate pass on to default */
		default:
			bhead = read_libblock(fd, bfd->main, bhead, LIB_LOCAL, NULL);
		}
	}

	/* do before read_libraries, but skip undo case */
//	if (fd->memfile==NULL) (the mesh shuffle hacks don't work yet? ton)
		do_versions(fd, NULL, bfd->main);

	read_libraries(fd, &fd->mainlist);
	
	blo_join_main(&fd->mainlist);

	lib_link_all(fd, bfd->main);
	//do_versions_after_linking(fd, NULL, bfd->main); // XXX: not here (or even in this function at all)! this causes crashes on many files - Aligorith (July 04, 2010)
	lib_verify_nodetree(bfd->main, TRUE);
	fix_relpaths_library(fd->relabase, bfd->main); /* make all relative paths, relative to the open blend file */
	
	link_global(fd, bfd);	/* as last */
	
	return bfd;
}

/* ************* APPEND LIBRARY ************** */

struct bheadsort {
	BHead *bhead;
	void *old;
};

static int verg_bheadsort(const void *v1, const void *v2)
{
	const struct bheadsort *x1=v1, *x2=v2;
	
	if ( x1->old > x2->old) return 1;
	else if ( x1->old < x2->old) return -1;
	return 0;
}

static void sort_bhead_old_map(FileData *fd)
{
	BHead *bhead;
	struct bheadsort *bhs;
	int tot= 0;
	
	for (bhead= blo_firstbhead(fd); bhead; bhead= blo_nextbhead(fd, bhead))
		tot++;
	
	fd->tot_bheadmap= tot;
	if (tot==0) return;
	
	bhs= fd->bheadmap= MEM_mallocN(tot*sizeof(struct bheadsort), "bheadsort");
	
	for (bhead= blo_firstbhead(fd); bhead; bhead= blo_nextbhead(fd, bhead), bhs++) {
		bhs->bhead= bhead;
		bhs->old= bhead->old;
	}
	
	qsort(fd->bheadmap, tot, sizeof(struct bheadsort), verg_bheadsort);
		
}

static BHead *find_previous_lib(FileData *fd, BHead *bhead)
{
	/* skip library datablocks in undo, see comment in read_libblock */
	if (fd->memfile)
		return NULL;

	for (; bhead; bhead= blo_prevbhead(fd, bhead))
		if (bhead->code==ID_LI)
			break;

	return bhead;
}

static BHead *find_bhead(FileData *fd, void *old)
{
#if 0
	BHead *bhead;
#endif
	struct bheadsort *bhs, bhs_s;
	
	if (!old)
		return NULL;

	if (fd->bheadmap==NULL)
		sort_bhead_old_map(fd);
	
	bhs_s.old= old;
	bhs= bsearch(&bhs_s, fd->bheadmap, fd->tot_bheadmap, sizeof(struct bheadsort), verg_bheadsort);

	if (bhs)
		return bhs->bhead;
	
#if 0
	for (bhead= blo_firstbhead(fd); bhead; bhead= blo_nextbhead(fd, bhead))
		if (bhead->old==old)
			return bhead;
#endif

	return NULL;
}

char *bhead_id_name(FileData *fd, BHead *bhead)
{
	return ((char *)(bhead+1)) + fd->id_name_offs;
}

static ID *is_yet_read(FileData *fd, Main *mainvar, BHead *bhead)
{
	const char *idname= bhead_id_name(fd, bhead);
	/* which_libbase can be NULL, intentionally not using idname+2 */
	return BLI_findstring(which_libbase(mainvar, GS(idname)), idname, offsetof(ID, name));
}

static void expand_doit(FileData *fd, Main *mainvar, void *old)
{
	BHead *bhead;
	ID *id;

	bhead= find_bhead(fd, old);
	if (bhead) {
			/* from another library? */
		if (bhead->code==ID_ID) {
			BHead *bheadlib= find_previous_lib(fd, bhead);

			if (bheadlib) {
				Library *lib= read_struct(fd, bheadlib, "Library");
				Main *ptr= blo_find_main(fd, &fd->mainlist, lib->name, fd->relabase);

				id= is_yet_read(fd, ptr, bhead);

				if (id==NULL) {
					read_libblock(fd, ptr, bhead, LIB_READ+LIB_INDIRECT, NULL);
					// commented because this can print way too much
					// if (G.debug & G_DEBUG) printf("expand_doit: other lib %s\n", lib->name);
					
					/* for outliner dependency only */
					ptr->curlib->parent= mainvar->curlib;
				}
				else {
					/* The line below was commented by Ton (I assume), when Hos did the merge from the orange branch. rev 6568
					 * This line is NEEDED, the case is that you have 3 blend files...
					 * user.blend, lib.blend and lib_indirect.blend - if user.blend already references a "tree" from
					 * lib_indirect.blend but lib.blend does too, linking in a Scene or Group from lib.blend can result in an
					 * empty without the dupli group referenced. Once you save and reload the group would appier. - Campbell */
					/* This crashes files, must look further into it */
					
					/* Update: the issue is that in file reading, the oldnewmap is OK, but for existing data, it has to be
					 * inserted in the map to be found! */
					if (id->flag & LIB_PRE_EXISTING)
						oldnewmap_insert(fd->libmap, bhead->old, id, 1);
					
					change_idid_adr_fd(fd, bhead->old, id);
					// commented because this can print way too much
					// if (G.debug & G_DEBUG) printf("expand_doit: already linked: %s lib: %s\n", id->name, lib->name);
				}
				
				MEM_freeN(lib);
			}
		}
		else {
			id= is_yet_read(fd, mainvar, bhead);
			if (id==NULL) {
				read_libblock(fd, mainvar, bhead, LIB_TESTIND, NULL);
			}
			else {
				/* this is actually only needed on UI call? when ID was already read before, and another append
				 * happens which invokes same ID... in that case the lookup table needs this entry */
				oldnewmap_insert(fd->libmap, bhead->old, id, 1);
				// commented because this can print way too much
				// if (G.debug & G_DEBUG) printf("expand: already read %s\n", id->name);
			}
		}
	}
}



// XXX depreceated - old animation system
static void expand_ipo(FileData *fd, Main *mainvar, Ipo *ipo)
{
	IpoCurve *icu;
	for (icu= ipo->curve.first; icu; icu= icu->next) {
		if (icu->driver)
			expand_doit(fd, mainvar, icu->driver->ob);
	}
}

// XXX depreceated - old animation system
static void expand_constraint_channels(FileData *fd, Main *mainvar, ListBase *chanbase)
{
	bConstraintChannel *chan;
	for (chan=chanbase->first; chan; chan=chan->next) {
		expand_doit(fd, mainvar, chan->ipo);
	}
}

static void expand_fmodifiers(FileData *fd, Main *mainvar, ListBase *list)
{
	FModifier *fcm;
	
	for (fcm= list->first; fcm; fcm= fcm->next) {
		/* library data for specific F-Modifier types */
		switch (fcm->type) {
			case FMODIFIER_TYPE_PYTHON:
			{
				FMod_Python *data= (FMod_Python *)fcm->data;
				
				expand_doit(fd, mainvar, data->script);
			}
				break;
		}
	}
}

static void expand_fcurves(FileData *fd, Main *mainvar, ListBase *list)
{
	FCurve *fcu;
	
	for (fcu= list->first; fcu; fcu= fcu->next) {
		/* Driver targets if there is a driver */
		if (fcu->driver) {
			ChannelDriver *driver= fcu->driver;
			DriverVar *dvar;
			
			for (dvar= driver->variables.first; dvar; dvar= dvar->next) {
				DRIVER_TARGETS_LOOPER(dvar) 
				{
					// TODO: only expand those that are going to get used?
					expand_doit(fd, mainvar, dtar->id);
				}
				DRIVER_TARGETS_LOOPER_END
			}
		}
		
		/* F-Curve Modifiers */
		expand_fmodifiers(fd, mainvar, &fcu->modifiers);
	}
}

static void expand_action(FileData *fd, Main *mainvar, bAction *act)
{
	bActionChannel *chan;
	
	// XXX depreceated - old animation system --------------
	for (chan=act->chanbase.first; chan; chan=chan->next) {
		expand_doit(fd, mainvar, chan->ipo);
		expand_constraint_channels(fd, mainvar, &chan->constraintChannels);
	}
	// ---------------------------------------------------
	
	/* F-Curves in Action */
	expand_fcurves(fd, mainvar, &act->curves);
}

static void expand_keyingsets(FileData *fd, Main *mainvar, ListBase *list)
{
	KeyingSet *ks;
	KS_Path *ksp;
	
	/* expand the ID-pointers in KeyingSets's paths */
	for (ks= list->first; ks; ks= ks->next) {
		for (ksp= ks->paths.first; ksp; ksp= ksp->next) {
			expand_doit(fd, mainvar, ksp->id);
		}
	}
}

static void expand_animdata_nlastrips(FileData *fd, Main *mainvar, ListBase *list)
{
	NlaStrip *strip;
	
	for (strip= list->first; strip; strip= strip->next) {
		/* check child strips */
		expand_animdata_nlastrips(fd, mainvar, &strip->strips);
		
		/* check F-Curves */
		expand_fcurves(fd, mainvar, &strip->fcurves);
		
		/* check F-Modifiers */
		expand_fmodifiers(fd, mainvar, &strip->modifiers);
		
		/* relink referenced action */
		expand_doit(fd, mainvar, strip->act);
	}
}

static void expand_animdata(FileData *fd, Main *mainvar, AnimData *adt)
{
	NlaTrack *nlt;
	
	/* own action */
	expand_doit(fd, mainvar, adt->action);
	expand_doit(fd, mainvar, adt->tmpact);
	
	/* drivers - assume that these F-Curves have driver data to be in this list... */
	expand_fcurves(fd, mainvar, &adt->drivers);
	
	/* nla-data - referenced actions */
	for (nlt= adt->nla_tracks.first; nlt; nlt= nlt->next) 
		expand_animdata_nlastrips(fd, mainvar, &nlt->strips);
}	

static void expand_particlesettings(FileData *fd, Main *mainvar, ParticleSettings *part)
{
	int a;

	expand_doit(fd, mainvar, part->dup_ob);
	expand_doit(fd, mainvar, part->dup_group);
	expand_doit(fd, mainvar, part->eff_group);
	expand_doit(fd, mainvar, part->bb_ob);
	
	if (part->adt)
		expand_animdata(fd, mainvar, part->adt);

	for (a=0; a<MAX_MTEX; a++) {
		if (part->mtex[a]) {
			expand_doit(fd, mainvar, part->mtex[a]->tex);
			expand_doit(fd, mainvar, part->mtex[a]->object);
		}
	}
}

static void expand_group(FileData *fd, Main *mainvar, Group *group)
{
	GroupObject *go;
	
	for (go= group->gobject.first; go; go= go->next) {
		expand_doit(fd, mainvar, go->ob);
	}
}

static void expand_key(FileData *fd, Main *mainvar, Key *key)
{
	expand_doit(fd, mainvar, key->ipo); // XXX depreceated - old animation system
	
	if (key->adt)
		expand_animdata(fd, mainvar, key->adt);
}

static void expand_nodetree(FileData *fd, Main *mainvar, bNodeTree *ntree)
{
	bNode *node;
	
	if (ntree->adt)
		expand_animdata(fd, mainvar, ntree->adt);
		
	if (ntree->gpd)
		expand_doit(fd, mainvar, ntree->gpd);
	
	for (node= ntree->nodes.first; node; node= node->next)
		if (node->id && node->type!=CMP_NODE_R_LAYERS)
			expand_doit(fd, mainvar, node->id);

}

static void expand_texture(FileData *fd, Main *mainvar, Tex *tex)
{
	expand_doit(fd, mainvar, tex->ima);
	expand_doit(fd, mainvar, tex->ipo); // XXX depreceated - old animation system
	
	if (tex->adt)
		expand_animdata(fd, mainvar, tex->adt);
	
	if (tex->nodetree)
		expand_nodetree(fd, mainvar, tex->nodetree);
}

static void expand_brush(FileData *fd, Main *mainvar, Brush *brush)
{
	expand_doit(fd, mainvar, brush->mtex.tex);
	expand_doit(fd, mainvar, brush->clone.image);
}

static void expand_material(FileData *fd, Main *mainvar, Material *ma)
{
	int a;

	for (a=0; a<MAX_MTEX; a++) {
		if (ma->mtex[a]) {
			expand_doit(fd, mainvar, ma->mtex[a]->tex);
			expand_doit(fd, mainvar, ma->mtex[a]->object);
		}
	}
	
	expand_doit(fd, mainvar, ma->ipo); // XXX depreceated - old animation system
	
	if (ma->adt)
		expand_animdata(fd, mainvar, ma->adt);
	
	if (ma->nodetree)
		expand_nodetree(fd, mainvar, ma->nodetree);
	
	if (ma->group)
		expand_doit(fd, mainvar, ma->group);
}

static void expand_lamp(FileData *fd, Main *mainvar, Lamp *la)
{
	int a;

	for (a=0; a<MAX_MTEX; a++) {
		if (la->mtex[a]) {
			expand_doit(fd, mainvar, la->mtex[a]->tex);
			expand_doit(fd, mainvar, la->mtex[a]->object);
		}
	}
	
	expand_doit(fd, mainvar, la->ipo); // XXX depreceated - old animation system
	
	if (la->adt)
		expand_animdata(fd, mainvar, la->adt);

	if (la->nodetree)
		expand_nodetree(fd, mainvar, la->nodetree);
}

static void expand_lattice(FileData *fd, Main *mainvar, Lattice *lt)
{
	expand_doit(fd, mainvar, lt->ipo); // XXX depreceated - old animation system
	expand_doit(fd, mainvar, lt->key);
	
	if (lt->adt)
		expand_animdata(fd, mainvar, lt->adt);
}


static void expand_world(FileData *fd, Main *mainvar, World *wrld)
{
	int a;

	for (a=0; a<MAX_MTEX; a++) {
		if (wrld->mtex[a]) {
			expand_doit(fd, mainvar, wrld->mtex[a]->tex);
			expand_doit(fd, mainvar, wrld->mtex[a]->object);
		}
	}
	
	expand_doit(fd, mainvar, wrld->ipo); // XXX depreceated - old animation system
	
	if (wrld->adt)
		expand_animdata(fd, mainvar, wrld->adt);

	if (wrld->nodetree)
		expand_nodetree(fd, mainvar, wrld->nodetree);
}


static void expand_mball(FileData *fd, Main *mainvar, MetaBall *mb)
{
	int a;

	for (a=0; a<mb->totcol; a++) {
		expand_doit(fd, mainvar, mb->mat[a]);
	}
	
	if (mb->adt)
		expand_animdata(fd, mainvar, mb->adt);
}

static void expand_curve(FileData *fd, Main *mainvar, Curve *cu)
{
	int a;

	for (a=0; a<cu->totcol; a++) {
		expand_doit(fd, mainvar, cu->mat[a]);
	}
	
	expand_doit(fd, mainvar, cu->vfont);
	expand_doit(fd, mainvar, cu->vfontb);	
	expand_doit(fd, mainvar, cu->vfonti);
	expand_doit(fd, mainvar, cu->vfontbi);
	expand_doit(fd, mainvar, cu->key);
	expand_doit(fd, mainvar, cu->ipo); // XXX depreceated - old animation system
	expand_doit(fd, mainvar, cu->bevobj);
	expand_doit(fd, mainvar, cu->taperobj);
	expand_doit(fd, mainvar, cu->textoncurve);
	
	if (cu->adt)
		expand_animdata(fd, mainvar, cu->adt);
}

static void expand_mesh(FileData *fd, Main *mainvar, Mesh *me)
{
	CustomDataLayer *layer;
	MTFace *mtf;
	TFace *tf;
	int a, i;
	
	if (me->adt)
		expand_animdata(fd, mainvar, me->adt);
		
	for (a=0; a<me->totcol; a++) {
		expand_doit(fd, mainvar, me->mat[a]);
	}

	expand_doit(fd, mainvar, me->key);
	expand_doit(fd, mainvar, me->texcomesh);

	if (me->tface) {
		tf= me->tface;
		for (i=0; i<me->totface; i++, tf++)
			if (tf->tpage)
				expand_doit(fd, mainvar, tf->tpage);
	}

	for (a=0; a<me->fdata.totlayer; a++) {
		layer= &me->fdata.layers[a];

		if (layer->type == CD_MTFACE) {
			mtf= (MTFace*)layer->data;
			for (i=0; i<me->totface; i++, mtf++)
				if (mtf->tpage)
					expand_doit(fd, mainvar, mtf->tpage);
		}
	}
}

/* temp struct used to transport needed info to expand_constraint_cb() */
typedef struct tConstraintExpandData {
	FileData *fd;
	Main *mainvar;
} tConstraintExpandData;
/* callback function used to expand constraint ID-links */
static void expand_constraint_cb(bConstraint *UNUSED(con), ID **idpoin, void *userdata)
{
	tConstraintExpandData *ced= (tConstraintExpandData *)userdata;
	expand_doit(ced->fd, ced->mainvar, *idpoin);
}

static void expand_constraints(FileData *fd, Main *mainvar, ListBase *lb)
{
	tConstraintExpandData ced;
	bConstraint *curcon;
	
	/* relink all ID-blocks used by the constraints */
	ced.fd= fd;
	ced.mainvar= mainvar;
	
	id_loop_constraints(lb, expand_constraint_cb, &ced);
	
	/* depreceated manual expansion stuff */
	for (curcon=lb->first; curcon; curcon=curcon->next) {
		if (curcon->ipo)
			expand_doit(fd, mainvar, curcon->ipo); // XXX depreceated - old animation system
	}
}

static void expand_bones(FileData *fd, Main *mainvar, Bone *bone)
{
	Bone *curBone;

	for (curBone = bone->childbase.first; curBone; curBone=curBone->next) {
		expand_bones(fd, mainvar, curBone);
	}

}

static void expand_pose(FileData *fd, Main *mainvar, bPose *pose)
{
	bPoseChannel *chan;

	if (!pose)
		return;

	for (chan = pose->chanbase.first; chan; chan=chan->next) {
		expand_constraints(fd, mainvar, &chan->constraints);
		expand_doit(fd, mainvar, chan->custom);
	}
}

static void expand_armature(FileData *fd, Main *mainvar, bArmature *arm)
{
	Bone *curBone;

	if (arm->adt)
		expand_animdata(fd, mainvar, arm->adt);

	for (curBone = arm->bonebase.first; curBone; curBone=curBone->next) {
		expand_bones(fd, mainvar, curBone);
	}
}

static void expand_object_expandModifiers(void *userData, Object *UNUSED(ob),
											  ID **idpoin)
{
	struct { FileData *fd; Main *mainvar; } *data= userData;

	FileData *fd= data->fd;
	Main *mainvar= data->mainvar;

	expand_doit(fd, mainvar, *idpoin);
}

static void expand_object(FileData *fd, Main *mainvar, Object *ob)
{
	ParticleSystem *psys;
	bSensor *sens;
	bController *cont;
	bActuator *act;
	bActionStrip *strip;
	PartEff *paf;
	int a;

	expand_doit(fd, mainvar, ob->data);

	/* expand_object_expandModifier() */
	if (ob->modifiers.first) {
		struct { FileData *fd; Main *mainvar; } data;
		data.fd= fd;
		data.mainvar= mainvar;

		modifiers_foreachIDLink(ob, expand_object_expandModifiers, (void *)&data);
	}

	expand_pose(fd, mainvar, ob->pose);
	expand_doit(fd, mainvar, ob->poselib);
	expand_constraints(fd, mainvar, &ob->constraints);
	
	expand_doit(fd, mainvar, ob->gpd);
	
// XXX depreceated - old animation system (for version patching only) 
	expand_doit(fd, mainvar, ob->ipo);
	expand_doit(fd, mainvar, ob->action);
	
	expand_constraint_channels(fd, mainvar, &ob->constraintChannels);

	for (strip=ob->nlastrips.first; strip; strip=strip->next) {
		expand_doit(fd, mainvar, strip->object);
		expand_doit(fd, mainvar, strip->act);
		expand_doit(fd, mainvar, strip->ipo);
	}
// XXX depreceated - old animation system (for version patching only)
	
	if (ob->adt)
		expand_animdata(fd, mainvar, ob->adt);
	
	for (a=0; a<ob->totcol; a++) {
		expand_doit(fd, mainvar, ob->mat[a]);
	}
	
	paf = do_version_give_parteff_245(ob);
	if (paf && paf->group) 
		expand_doit(fd, mainvar, paf->group);

	if (ob->dup_group)
		expand_doit(fd, mainvar, ob->dup_group);
	
	if (ob->proxy)
		expand_doit(fd, mainvar, ob->proxy);
	if (ob->proxy_group)
		expand_doit(fd, mainvar, ob->proxy_group);

	for (psys=ob->particlesystem.first; psys; psys=psys->next)
		expand_doit(fd, mainvar, psys->part);

	sens= ob->sensors.first;
	while (sens) {
		if (sens->type==SENS_TOUCH) {
			bTouchSensor *ts= sens->data;
			expand_doit(fd, mainvar, ts->ma);
		}
		else if (sens->type==SENS_MESSAGE) {
			bMessageSensor *ms= sens->data;
			expand_doit(fd, mainvar, ms->fromObject);
		}
		sens= sens->next;
	}

	cont= ob->controllers.first;
	while (cont) {
		if (cont->type==CONT_PYTHON) {
			bPythonCont *pc= cont->data;
			expand_doit(fd, mainvar, pc->text);
		}
		cont= cont->next;
	}

	act= ob->actuators.first;
	while (act) {
		if (act->type==ACT_SOUND) {
			bSoundActuator *sa= act->data;
			expand_doit(fd, mainvar, sa->sound);
		}
		else if (act->type==ACT_CAMERA) {
			bCameraActuator *ca= act->data;
			expand_doit(fd, mainvar, ca->ob);
		}
		else if (act->type==ACT_EDIT_OBJECT) {
			bEditObjectActuator *eoa= act->data;
			if (eoa) {
				expand_doit(fd, mainvar, eoa->ob);
				expand_doit(fd, mainvar, eoa->me);
			}
		}
		else if (act->type==ACT_OBJECT) {
			bObjectActuator *oa= act->data;
			expand_doit(fd, mainvar, oa->reference);
		}
		else if (act->type==ACT_ADD_OBJECT) {
			bAddObjectActuator *aoa= act->data;
			expand_doit(fd, mainvar, aoa->ob);
		}
		else if (act->type==ACT_SCENE) {
			bSceneActuator *sa= act->data;
			expand_doit(fd, mainvar, sa->camera);
			expand_doit(fd, mainvar, sa->scene);
		}
		else if (act->type==ACT_2DFILTER) {
			bTwoDFilterActuator *tdfa= act->data;
			expand_doit(fd, mainvar, tdfa->text);
		}
		else if (act->type==ACT_ACTION) {
			bActionActuator *aa= act->data;
			expand_doit(fd, mainvar, aa->act);
		}
		else if (act->type==ACT_SHAPEACTION) {
			bActionActuator *aa= act->data;
			expand_doit(fd, mainvar, aa->act);
		}
		else if (act->type==ACT_PROPERTY) {
			bPropertyActuator *pa= act->data;
			expand_doit(fd, mainvar, pa->ob);
		}
		else if (act->type==ACT_MESSAGE) {
			bMessageActuator *ma= act->data;
			expand_doit(fd, mainvar, ma->toObject);
		}
		else if (act->type==ACT_PARENT) {
			bParentActuator *pa= act->data;
			expand_doit(fd, mainvar, pa->ob);
		}
		else if (act->type==ACT_ARMATURE) {
			bArmatureActuator *arma= act->data;
			expand_doit(fd, mainvar, arma->target);
		}
		else if (act->type==ACT_STEERING) {
			bSteeringActuator *sta= act->data;
			expand_doit(fd, mainvar, sta->target);
			expand_doit(fd, mainvar, sta->navmesh);
		}
		act= act->next;
	}

	if (ob->pd && ob->pd->tex)
		expand_doit(fd, mainvar, ob->pd->tex);
	
}

static void expand_scene(FileData *fd, Main *mainvar, Scene *sce)
{
	Base *base;
	SceneRenderLayer *srl;

	for (base= sce->base.first; base; base= base->next) {
		expand_doit(fd, mainvar, base->object);
	}
	expand_doit(fd, mainvar, sce->camera);
	expand_doit(fd, mainvar, sce->world);
	
	if (sce->adt)
		expand_animdata(fd, mainvar, sce->adt);
	expand_keyingsets(fd, mainvar, &sce->keyingsets);
	
	if (sce->set)
		expand_doit(fd, mainvar, sce->set);
	
	if (sce->nodetree)
		expand_nodetree(fd, mainvar, sce->nodetree);
	
	for (srl= sce->r.layers.first; srl; srl= srl->next) {
		expand_doit(fd, mainvar, srl->mat_override);
		expand_doit(fd, mainvar, srl->light_override);
	}

	if (sce->r.dometext)
		expand_doit(fd, mainvar, sce->gm.dome.warptext);
		
	if (sce->gpd)
		expand_doit(fd, mainvar, sce->gpd);

	if (sce->ed) {
		Sequence *seq;

		SEQ_BEGIN(sce->ed, seq) {
			if (seq->scene) expand_doit(fd, mainvar, seq->scene);
			if (seq->scene_camera) expand_doit(fd, mainvar, seq->scene_camera);
			if (seq->sound) expand_doit(fd, mainvar, seq->sound);
		}
		SEQ_END
	}

#ifdef DURIAN_CAMERA_SWITCH
	{
		TimeMarker *marker;

		for (marker= sce->markers.first; marker; marker= marker->next) {
			if (marker->camera) {
				expand_doit(fd, mainvar, marker->camera);
			}
		}
	}
#endif

	expand_doit(fd, mainvar, sce->clip);
}

static void expand_camera(FileData *fd, Main *mainvar, Camera *ca)
{
	expand_doit(fd, mainvar, ca->ipo); // XXX depreceated - old animation system
	
	if (ca->adt)
		expand_animdata(fd, mainvar, ca->adt);
}

static void expand_speaker(FileData *fd, Main *mainvar, Speaker *spk)
{
	expand_doit(fd, mainvar, spk->sound);

	if (spk->adt)
		expand_animdata(fd, mainvar, spk->adt);
}

static void expand_sound(FileData *fd, Main *mainvar, bSound *snd)
{
	expand_doit(fd, mainvar, snd->ipo); // XXX depreceated - old animation system
}

static void expand_movieclip(FileData *fd, Main *mainvar, MovieClip *clip)
{
	if (clip->adt)
		expand_animdata(fd, mainvar, clip->adt);
}

static void expand_main(FileData *fd, Main *mainvar)
{
	ListBase *lbarray[MAX_LIBARRAY];
	ID *id;
	int a, doit= 1;

	if (fd==NULL) return;

	while (doit) {
		doit= 0;

		a= set_listbasepointers(mainvar, lbarray);
		while (a--) {
			id= lbarray[a]->first;

			while (id) {
				if (id->flag & LIB_TEST) {

					switch(GS(id->name)) {

					case ID_OB:
						expand_object(fd, mainvar, (Object *)id);
						break;
					case ID_ME:
						expand_mesh(fd, mainvar, (Mesh *)id);
						break;
					case ID_CU:
						expand_curve(fd, mainvar, (Curve *)id);
						break;
					case ID_MB:
						expand_mball(fd, mainvar, (MetaBall *)id);
						break;
					case ID_SCE:
						expand_scene(fd, mainvar, (Scene *)id);
						break;
					case ID_MA:
						expand_material(fd, mainvar, (Material *)id);
						break;
					case ID_TE:
						expand_texture(fd, mainvar, (Tex *)id);
						break;
					case ID_WO:
						expand_world(fd, mainvar, (World *)id);
						break;
					case ID_LT:
						expand_lattice(fd, mainvar, (Lattice *)id);
						break;
					case ID_LA:
						expand_lamp(fd, mainvar,(Lamp *)id);
						break;
					case ID_KE:
						expand_key(fd, mainvar, (Key *)id);
						break;
					case ID_CA:
						expand_camera(fd, mainvar, (Camera *)id);
						break;
					case ID_SPK:
						expand_speaker(fd, mainvar,(Speaker *)id);
						break;
					case ID_SO:
						expand_sound(fd, mainvar, (bSound *)id);
						break;
					case ID_AR:
						expand_armature(fd, mainvar, (bArmature *)id);
						break;
					case ID_AC:
						expand_action(fd, mainvar, (bAction *)id); // XXX depreceated - old animation system
						break;
					case ID_GR:
						expand_group(fd, mainvar, (Group *)id);
						break;
					case ID_NT:
						expand_nodetree(fd, mainvar, (bNodeTree *)id);
						break;
					case ID_BR:
						expand_brush(fd, mainvar, (Brush *)id);
						break;
					case ID_IP:
						expand_ipo(fd, mainvar, (Ipo *)id); // XXX depreceated - old animation system
						break;
					case ID_PA:
						expand_particlesettings(fd, mainvar, (ParticleSettings *)id);
						break;
					case ID_MC:
						expand_movieclip(fd, mainvar, (MovieClip *)id);
						break;
					}

					doit= 1;
					id->flag -= LIB_TEST;

				}
				id= id->next;
			}
		}
	}
}

static int object_in_any_scene(Main *mainvar, Object *ob)
{
	Scene *sce;
	
	for (sce= mainvar->scene.first; sce; sce= sce->id.next)
		if (object_in_scene(ob, sce))
			return 1;
	return 0;
}

static void give_base_to_objects(Main *mainvar, Scene *sce, Library *lib, const short idcode, const short is_link)
{
	Object *ob;
	Base *base;
	const short is_group_append= (is_link==FALSE && idcode==ID_GR);

	/* give all objects which are LIB_INDIRECT a base, or for a group when *lib has been set */
	for (ob= mainvar->object.first; ob; ob= ob->id.next) {
		
		if ( ob->id.flag & LIB_INDIRECT ) {
			
			/* IF below is quite confusing!
			 * if we are appending, but this object wasnt just added along with a group,
			 * then this is already used indirectly in the scene somewhere else and we didnt just append it.
			 *
			 * (ob->id.flag & LIB_PRE_EXISTING)==0 means that this is a newly appended object - Campbell */
			if (is_group_append==0 || (ob->id.flag & LIB_PRE_EXISTING)==0) {
				
				int do_it= 0;
				
				if (ob->id.us==0) {
					do_it= 1;
				}
				else if (idcode==ID_GR) {
					if (ob->id.us==1 && is_link==FALSE && ob->id.lib==lib) {
						if ((ob->flag & OB_FROMGROUP) && object_in_any_scene(mainvar, ob)==0) {
							do_it= 1;
						}
					}
				}
				else {
					/* when appending, make sure any indirectly loaded objects
					 * get a base else they cant be accessed at all [#27437] */
					if (ob->id.us==1 && is_link==FALSE && ob->id.lib==lib) {

						/* we may be appending from a scene where we already
						 *  have a linked object which is not in any scene [#27616] */
						if ((ob->id.flag & LIB_PRE_EXISTING)==0) {

							if (object_in_any_scene(mainvar, ob)==0) {
								do_it= 1;
							}
						}
					}
				}

				if (do_it) {
					base= MEM_callocN( sizeof(Base), "add_ext_base");
					BLI_addtail(&(sce->base), base);
					base->lay= ob->lay;
					base->object= ob;
					base->flag= ob->flag;
					ob->id.us= 1;
					
					ob->id.flag -= LIB_INDIRECT;
					ob->id.flag |= LIB_EXTERN;
				}
			}
		}
	}
}

static void give_base_to_groups(Main *mainvar, Scene *scene)
{
	Group *group;

	/* give all objects which are LIB_INDIRECT a base, or for a group when *lib has been set */
	for (group= mainvar->group.first; group; group= group->id.next) {
		if (((group->id.flag & LIB_INDIRECT)==0 && (group->id.flag & LIB_PRE_EXISTING)==0)) {
			Base *base;

			/* add_object(...) messes with the selection */
			Object *ob= add_only_object(OB_EMPTY, group->id.name+2);
			ob->type= OB_EMPTY;
			ob->lay= scene->lay;

			/* assign the base */
			base= scene_add_base(scene, ob);
			base->flag |= SELECT;
			base->object->flag= base->flag;
			ob->recalc |= OB_RECALC_OB|OB_RECALC_DATA|OB_RECALC_TIME;
			scene->basact= base;

			/* assign the group */
			ob->dup_group= group;
			ob->transflag |= OB_DUPLIGROUP;
			rename_id(&ob->id, group->id.name+2);
			copy_v3_v3(ob->loc, scene->cursor);
		}
	}
}

/* returns true if the item was found
 * but it may already have already been appended/linked */
static ID *append_named_part(Main *mainl, FileData *fd, const char *idname, const short idcode)
{
	BHead *bhead;
	ID *id= NULL;
	int found=0;

	for (bhead= blo_firstbhead(fd); bhead; bhead= blo_nextbhead(fd, bhead)) {
		if (bhead->code==idcode) {
			const char *idname_test= bhead_id_name(fd, bhead);

			if (strcmp(idname_test + 2, idname)==0) {
				found= 1;
				id= is_yet_read(fd, mainl, bhead);
				if (id==NULL) {
					/* not read yet */
					read_libblock(fd, mainl, bhead, LIB_TESTEXT, &id);

					if (id) {
						/* sort by name in list */
						ListBase *lb= which_libbase(mainl, idcode);
						id_sort_by_name(lb, id);
					}
				}
				else {
					/* already linked */
					printf("append: already linked\n");
					oldnewmap_insert(fd->libmap, bhead->old, id, 1);
					if (id->flag & LIB_INDIRECT) {
						id->flag -= LIB_INDIRECT;
						id->flag |= LIB_EXTERN;
					}
				}

				break;
			}
		}
		else if (bhead->code==ENDB) {
			break;
		}
	}

	/* if we found the id but the id is NULL, this is really bad */
	BLI_assert((found != 0) == (id != NULL));

	return found ? id : NULL;
}

static ID *append_named_part_ex(const bContext *C, Main *mainl, FileData *fd, const char *idname, const int idcode, const int flag)
{
	ID *id= append_named_part(mainl, fd, idname, idcode);

	if (id && (GS(id->name) == ID_OB)) {	/* loose object: give a base */
		Scene *scene= CTX_data_scene(C); /* can be NULL */
		if (scene) {
			Base *base;
			Object *ob;

			base= MEM_callocN( sizeof(Base), "app_nam_part");
			BLI_addtail(&scene->base, base);

			ob= (Object *)id;

			/* link at active layer (view3d->lay if in context, else scene->lay */
			if ((flag & FILE_ACTIVELAY)) {
				View3D *v3d = CTX_wm_view3d(C);
				ob->lay = v3d ? v3d->layact : scene->lay;
			}

			ob->mode= 0;
			base->lay= ob->lay;
			base->object= ob;
			ob->id.us++;

			if (flag & FILE_AUTOSELECT) {
				base->flag |= SELECT;
				base->object->flag = base->flag;
				/* do NOT make base active here! screws up GUI stuff, if you want it do it on src/ level */
			}
		}
	}

	return id;
}

ID *BLO_library_append_named_part(Main *mainl, BlendHandle** bh, const char *idname, const int idcode)
{
	FileData *fd= (FileData*)(*bh);
	return append_named_part(mainl, fd, idname, idcode);
}

ID *BLO_library_append_named_part_ex(const bContext *C, Main *mainl, BlendHandle** bh, const char *idname, const int idcode, const short flag)
{
	FileData *fd= (FileData*)(*bh);
	return append_named_part_ex(C, mainl, fd, idname, idcode, flag);
}

static void append_id_part(FileData *fd, Main *mainvar, ID *id, ID **id_r)
{
	BHead *bhead;

	for (bhead= blo_firstbhead(fd); bhead; bhead= blo_nextbhead(fd, bhead)) {
		if (bhead->code == GS(id->name)) {

			if (strcmp(id->name, bhead_id_name(fd, bhead))==0) {
				id->flag &= ~LIB_READ;
				id->flag |= LIB_TEST;
//				printf("read lib block %s\n", id->name);
				read_libblock(fd, mainvar, bhead, id->flag, id_r);

				break;
			}
		}
		else if (bhead->code==ENDB)
			break;
	}
}

/* common routine to append/link something from a library */

static Main* library_append_begin(Main *mainvar, FileData **fd, const char *filepath)
{
	Main *mainl;

	/* make mains */
	blo_split_main(&(*fd)->mainlist, mainvar);

	/* which one do we need? */
	mainl = blo_find_main(*fd, &(*fd)->mainlist, filepath, G.main->name);
	
	/* needed for do_version */
	mainl->versionfile= (*fd)->fileversion;
	read_file_version(*fd, mainl);
	
	return mainl;
}

Main* BLO_library_append_begin(Main *mainvar, BlendHandle** bh, const char *filepath)
{
	FileData *fd= (FileData*)(*bh);
	return library_append_begin(mainvar, &fd, filepath);
}


/* Context == NULL signifies not to do any scene manipulation */
static void library_append_end(const bContext *C, Main *mainl, FileData **fd, int idcode, short flag)
{
	Main *mainvar;
	Library *curlib;

	/* make main consistent */
	expand_main(*fd, mainl);

	/* do this when expand found other libs */
	read_libraries(*fd, &(*fd)->mainlist);
	
	curlib= mainl->curlib;

	/* make the lib path relative if required */
	if (flag & FILE_RELPATH) {

		/* use the full path, this could have been read by other library even */
		BLI_strncpy(curlib->name, curlib->filepath, sizeof(curlib->name));
		
		/* uses current .blend file as reference */
		BLI_path_rel(curlib->name, G.main->name);
	}

	blo_join_main(&(*fd)->mainlist);
	mainvar= (*fd)->mainlist.first;
	mainl= NULL; /* blo_join_main free's mainl, cant use anymore */

	lib_link_all(*fd, mainvar);
	lib_verify_nodetree(mainvar, FALSE);
	fix_relpaths_library(G.main->name, mainvar); /* make all relative paths, relative to the open blend file */

	if (C) {
		Scene *scene= CTX_data_scene(C);

		/* give a base to loose objects. If group append, do it for objects too */
		if (scene) {
			const short is_link= (flag & FILE_LINK) != 0;
			if (idcode==ID_SCE) {
				/* don't instance anything when linking in scenes, assume the scene its self instances the data */
			}
			else {
				give_base_to_objects(mainvar, scene, curlib, idcode, is_link);

				if (flag & FILE_GROUP_INSTANCE) {
					give_base_to_groups(mainvar, scene);
				}
			}
		}
		else {
			printf("library_append_end, scene is NULL (objects wont get bases)\n");
		}
	}
	/* has been removed... erm, why? s..ton) */
	/* 20040907: looks like they are give base already in append_named_part(); -Nathan L */
	/* 20041208: put back. It only linked direct, not indirect objects (ton) */
	
	/* patch to prevent switch_endian happens twice */
	if ((*fd)->flags & FD_FLAGS_SWITCH_ENDIAN) {
		blo_freefiledata( *fd );
		*fd = NULL;
	}	
}

void BLO_library_append_end(const bContext *C, struct Main *mainl, BlendHandle** bh, int idcode, short flag)
{
	FileData *fd= (FileData*)(*bh);
	library_append_end(C, mainl, &fd, idcode, flag);
	*bh= (BlendHandle*)fd;
}

void *BLO_library_read_struct(FileData *fd, BHead *bh, const char *blockname)
{
	return read_struct(fd, bh, blockname);
}

/* ************* READ LIBRARY ************** */

static int mainvar_count_libread_blocks(Main *mainvar)
{
	ListBase *lbarray[MAX_LIBARRAY];
	int a, tot= 0;

	a= set_listbasepointers(mainvar, lbarray);
	while (a--) {
		ID *id;

		for (id= lbarray[a]->first; id; id= id->next)
			if (id->flag & LIB_READ)
				tot++;
	}
	return tot;
}

static void read_libraries(FileData *basefd, ListBase *mainlist)
{
	Main *mainl= mainlist->first;
	Main *mainptr;
	ListBase *lbarray[MAX_LIBARRAY];
	int a, doit= 1;

	while (doit) {
		doit= 0;

		/* test 1: read libdata */
		mainptr= mainl->next;
		while (mainptr) {
			int tot= mainvar_count_libread_blocks(mainptr);
			
			// printf("found LIB_READ %s\n", mainptr->curlib->name);
			if (tot) {
				FileData *fd= mainptr->curlib->filedata;

				if (fd==NULL) {

					/* printf and reports for now... its important users know this */
					BKE_reportf_wrap(basefd->reports, RPT_INFO,
					                 "read library:  '%s', '%s'\n",
					                 mainptr->curlib->filepath, mainptr->curlib->name);

					fd= blo_openblenderfile(mainptr->curlib->filepath, basefd->reports);
					
					/* allow typing in a new lib path */
					if (G.rt==-666) {
						while (fd==NULL) {
							char newlib_path[FILE_MAX] = { 0 };
							printf("Missing library...'\n");
							printf("	current file: %s\n", G.main->name);
							printf("	absolute lib: %s\n", mainptr->curlib->filepath);
							printf("	relative lib: %s\n", mainptr->curlib->name);
							printf("  enter a new path:\n");

							if (scanf("%s", newlib_path) > 0) {
								BLI_strncpy(mainptr->curlib->name, newlib_path, sizeof(mainptr->curlib->name));
								BLI_strncpy(mainptr->curlib->filepath, newlib_path, sizeof(mainptr->curlib->filepath));
								cleanup_path(G.main->name, mainptr->curlib->filepath);
								
								fd= blo_openblenderfile(mainptr->curlib->filepath, basefd->reports);

								if (fd) {
									printf("found: '%s', party on macuno!\n", mainptr->curlib->filepath);
								}
							}
						}
					}

					if (fd) {
						fd->reports= basefd->reports;
						
						if (fd->libmap)
							oldnewmap_free(fd->libmap);

						fd->libmap = oldnewmap_new();
						
						mainptr->curlib->filedata= fd;
						mainptr->versionfile= fd->fileversion;
						
						/* subversion */
						read_file_version(fd, mainptr);
					}
					else mainptr->curlib->filedata= NULL;

					if (fd==NULL) {
						BKE_reportf_wrap(basefd->reports, RPT_ERROR,
						                 "Can't find lib '%s'\n",
						                 mainptr->curlib->filepath);
					}
				}
				if (fd) {
					doit= 1;
					a= set_listbasepointers(mainptr, lbarray);
					while (a--) {
						ID *id= lbarray[a]->first;

						while (id) {
							ID *idn= id->next;
							if (id->flag & LIB_READ) {
								ID *realid= NULL;
								BLI_remlink(lbarray[a], id);

								append_id_part(fd, mainptr, id, &realid);
								if (!realid) {
									BKE_reportf_wrap(fd->reports, RPT_ERROR,
									                 "LIB ERROR: %s:'%s' missing from '%s'\n",
									                 BKE_idcode_to_name(GS(id->name)),
									                 id->name+2, mainptr->curlib->filepath);
								}
								
								change_idid_adr(mainlist, basefd, id, realid);

								MEM_freeN(id);
							}
							id= idn;
						}
					}

					expand_main(fd, mainptr);
					
					/* dang FileData... now new libraries need to be appended to original filedata,
					 * it is not a good replacement for the old global (ton) */
					while ( fd->mainlist.first ) {
						Main *mp= fd->mainlist.first;
						BLI_remlink(&fd->mainlist, mp);
						BLI_addtail(&basefd->mainlist, mp);
					}
				}
			}

			mainptr= mainptr->next;
		}
	}
	
	/* test if there are unread libblocks */
	for (mainptr= mainl->next; mainptr; mainptr= mainptr->next) {
		a= set_listbasepointers(mainptr, lbarray);
		while (a--) {
			ID *id= lbarray[a]->first;
			while (id) {
				ID *idn= id->next;
				if (id->flag & LIB_READ) {
					BLI_remlink(lbarray[a], id);
					BKE_reportf_wrap(basefd->reports, RPT_ERROR,
					                 "LIB ERROR: %s:'%s' unread libblock missing from '%s'\n",
					                 BKE_idcode_to_name(GS(id->name)), id->name+2, mainptr->curlib->filepath);
					change_idid_adr(mainlist, basefd, id, NULL);

					MEM_freeN(id);
				}
				id= idn;
			}
		}
	}
	
	/* do versions, link, and free */
	for (mainptr= mainl->next; mainptr; mainptr= mainptr->next) {
		/* some mains still have to be read, then
		 * versionfile is still zero! */
		if (mainptr->versionfile) {
			if (mainptr->curlib->filedata) // can be zero... with shift+f1 append
				do_versions(mainptr->curlib->filedata, mainptr->curlib, mainptr);
			else
				do_versions(basefd, NULL, mainptr);
		}
		
		if (mainptr->curlib->filedata)
			lib_link_all(mainptr->curlib->filedata, mainptr);
		
		if (mainptr->curlib->filedata) blo_freefiledata(mainptr->curlib->filedata);
		mainptr->curlib->filedata= NULL;
	}
}


/* reading runtime */

BlendFileData *blo_read_blendafterruntime(int file, const char *name, int actualsize, ReportList *reports)
{
	BlendFileData *bfd = NULL;
	FileData *fd = filedata_new();
	fd->filedes = file;
	fd->buffersize = actualsize;
	fd->read = fd_read_from_file;

	/* needed for library_append and read_libraries */
	BLI_strncpy(fd->relabase, name, sizeof(fd->relabase));

	fd = blo_decode_and_check(fd, reports);
	if (!fd)
		return NULL;

	fd->reports= reports;
	bfd= blo_read_file_internal(fd, "");
	blo_freefiledata(fd);

	return bfd;
}<|MERGE_RESOLUTION|>--- conflicted
+++ resolved
@@ -11094,10 +11094,7 @@
 			sce->gm.dome.warptext = sce->r.dometext;
 
 			//Stand Alone
-<<<<<<< HEAD
-=======
 			sce->gm.playerflag |= (sce->r.fullscreen?GAME_PLAYER_FULLSCREEN:0);
->>>>>>> a667492d
 			sce->gm.xplay = sce->r.xplay;
 			sce->gm.yplay = sce->r.yplay;
 			sce->gm.freqplay = sce->r.freqplay;
