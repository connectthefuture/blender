# $Id$
# ***** BEGIN GPL LICENSE BLOCK *****
#
# This program is free software; you can redistribute it and/or
# modify it under the terms of the GNU General Public License
# as published by the Free Software Foundation; either version 2
# of the License, or (at your option) any later version.
#
# This program is distributed in the hope that it will be useful,
# but WITHOUT ANY WARRANTY; without even the implied warranty of
# MERCHANTABILITY or FITNESS FOR A PARTICULAR PURPOSE.  See the
# GNU General Public License for more details.
#
# You should have received a copy of the GNU General Public License
# along with this program; if not, write to the Free Software Foundation,
# Inc., 51 Franklin Street, Fifth Floor, Boston, MA 02110-1301, USA.
#
# The Original Code is Copyright (C) 2006, Blender Foundation
# All rights reserved.
#
# The Original Code is: all of this file.
#
# Contributor(s): Jacques Beaurain.
#
# ***** END GPL LICENSE BLOCK *****

<<<<<<< HEAD
FILE(GLOB SRC stubs.c)

IF(WITH_BUILDINFO)
	ADD_DEFINITIONS(-DBUILD_DATE)
	FILE(GLOB SRC ${SRC} ../../creator/buildinfo.c)
ENDIF(WITH_BUILDINFO)
=======
# this warning on generated files gets annoying
remove_strict_flags()
>>>>>>> 6d201907

set(INC 
	.
	.. 
	../../../intern/guardedalloc
	../../../source/blender/makesdna
	../../../source/blender/makesrna  
	../../../source/blender/blenkernel
)

<<<<<<< HEAD
IF(WITH_GAMEENGINE)
	ADD_DEFINITIONS(-DGAMEBLENDER)
ENDIF(WITH_GAMEENGINE)
=======
set(SRC
	stubs.c
)

if(WITH_BUILDINFO)
	add_definitions(-DBUILD_DATE)
	list(APPEND SRC
		../../creator/buildinfo.c
	)
endif()

if(WITH_GAMEENGINE)
	add_definitions(-DWITH_GAMEENGINE)
endif()
>>>>>>> 6d201907

if(WITH_INTERNATIONAL)
	add_definitions(-DWITH_FREETYPE2)
endif()

blenderlib_nolist(blenkernel_blc "${SRC}" "${INC}")<|MERGE_RESOLUTION|>--- conflicted
+++ resolved
@@ -24,17 +24,8 @@
 #
 # ***** END GPL LICENSE BLOCK *****
 
-<<<<<<< HEAD
-FILE(GLOB SRC stubs.c)
-
-IF(WITH_BUILDINFO)
-	ADD_DEFINITIONS(-DBUILD_DATE)
-	FILE(GLOB SRC ${SRC} ../../creator/buildinfo.c)
-ENDIF(WITH_BUILDINFO)
-=======
 # this warning on generated files gets annoying
 remove_strict_flags()
->>>>>>> 6d201907
 
 set(INC 
 	.
@@ -45,11 +36,6 @@
 	../../../source/blender/blenkernel
 )
 
-<<<<<<< HEAD
-IF(WITH_GAMEENGINE)
-	ADD_DEFINITIONS(-DGAMEBLENDER)
-ENDIF(WITH_GAMEENGINE)
-=======
 set(SRC
 	stubs.c
 )
@@ -64,7 +50,6 @@
 if(WITH_GAMEENGINE)
 	add_definitions(-DWITH_GAMEENGINE)
 endif()
->>>>>>> 6d201907
 
 if(WITH_INTERNATIONAL)
 	add_definitions(-DWITH_FREETYPE2)
